// Copyright 2015-2020 SWIM.AI inc.
//
// Licensed under the Apache License, Version 2.0 (the "License");
// you may not use this file except in compliance with the License.
// You may obtain a copy of the License at
//
//     http://www.apache.org/licenses/LICENSE-2.0
//
// Unless required by applicable law or agreed to in writing, software
// distributed under the License is distributed on an "AS IS" BASIS,
// WITHOUT WARRANTIES OR CONDITIONS OF ANY KIND, either express or implied.
// See the License for the specific language governing permissions and
// limitations under the License.

extern crate crossbeam;
extern crate futures;
extern crate futures_util;
extern crate tokio;
extern crate tokio_util;
//extern crate tokio_tungstenite;
extern crate bytes;
extern crate either;
extern crate im;
extern crate pin_utils;

pub mod downlink;
pub mod eff_cell;
pub mod iteratee;
pub mod model;
<<<<<<< HEAD
pub mod lane;
pub mod sink;
pub mod warp;
=======
pub mod request;
pub mod sink;
>>>>>>> f92144c7
<|MERGE_RESOLUTION|>--- conflicted
+++ resolved
@@ -27,11 +27,6 @@
 pub mod eff_cell;
 pub mod iteratee;
 pub mod model;
-<<<<<<< HEAD
-pub mod lane;
-pub mod sink;
-pub mod warp;
-=======
 pub mod request;
 pub mod sink;
->>>>>>> f92144c7
+pub mod warp;