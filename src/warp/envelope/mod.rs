// Copyright 2015-2020 SWIM.AI inc.
//
// Licensed under the Apache License, Version 2.0 (the "License");
// you may not use this file except in compliance with the License.
// You may obtain a copy of the License at
//
//     http://www.apache.org/licenses/LICENSE-2.0
//
// Unless required by applicable law or agreed to in writing, software
// distributed under the License is distributed on an "AS IS" BASIS,
// WITHOUT WARRANTIES OR CONDITIONS OF ANY KIND, either express or implied.
// See the License for the specific language governing permissions and
// limitations under the License.

use std::convert::TryFrom;
use std::ops::Deref;

use crate::model::{Item, Value};

#[cfg(test)]
mod tests;

/// A model to exchange over WARP connections.
#[derive(Debug, PartialEq)]
pub enum Envelope {
    // @link
    LinkRequest(LinkAddressed),
    // @sync
    SyncRequest(LinkAddressed),
    // @linked
    LinkedResponse(LinkAddressed),

    // @event
    EventMessage(LaneAddressed),
    // @command
    CommandMessage(LaneAddressed),
    // @synced
    SyncedResponse(LaneAddressed),
    // @unlink
    UnlinkRequest(LaneAddressed),
    // @unlinked
    UnlinkedResponse(LaneAddressed),

    // @auth
    AuthRequest(HostAddressed),
    // @authed
    AuthedResponse(HostAddressed),
    // @deauth
    DeauthRequest(HostAddressed),
    // @deauthed
    DeauthedResponse(HostAddressed),
}

impl Envelope {
    /// Returns the tag (envelope type) of the current [`Envelope`] variant.
<<<<<<< HEAD
    #[allow(dead_code)]
    fn tag(self) -> &'static str {
=======
    pub fn tag(self) -> &'static str {
>>>>>>> e0672c97
        match self {
            Envelope::LinkRequest(_) => "link",
            Envelope::SyncRequest(_) => "sync",
            Envelope::LinkedResponse(_) => "linked",
            Envelope::EventMessage(_) => "event",
            Envelope::CommandMessage(_) => "command",
            Envelope::SyncedResponse(_) => "synced",
            Envelope::UnlinkRequest(_) => "unlink",
            Envelope::UnlinkedResponse(_) => "unlinked",
            Envelope::AuthRequest(_) => "auth",
            Envelope::AuthedResponse(_) => "authed",
            Envelope::DeauthRequest(_) => "deauth",
            Envelope::DeauthedResponse(_) => "deauthed",
        }
    }
}

/// A simple [`Envelope`] payload to deliver to the other end of an active network connection.
#[derive(Debug, PartialEq)]
pub struct HostAddressed {
    pub body: Option<Value>,
}

/// An [`Envelope`]'s payload that is routed to a particular lane, of a particular node. Both the
/// `node_uri` and `lane_uri` must be provided.
#[derive(Debug, PartialEq)]
pub struct LaneAddressed {
    pub node_uri: String,
    pub lane_uri: String,
    pub body: Option<Value>,
}

/// An [`Envelope`] to route along the path of a currently open link. If the `rate` or `prio` are
/// not provided then they are set to `None`.
#[derive(Debug, PartialEq)]
pub struct LinkAddressed {
    pub lane: LaneAddressed,
    pub rate: Option<f64>,
    pub prio: Option<f64>,
}

/// Errors that may occur when parsing a [`Value`] in to an [`Envelope`]. A variant's associated
/// data is the cause of the error.
#[derive(Debug, PartialEq)]
pub enum EnvelopeParseErr {
    MissingHeader(String),
    UnexpectedKey(String),
    UnexpectedType(Value),
    UnexpectedItem(Item),
    Malformatted,
    DuplicateHeader(String),
    UnknownTag(String),
}

#[derive(Debug, PartialEq)]
struct LaneAddressedBuilder {
    node_uri: Option<String>,
    lane_uri: Option<String>,
    body: Option<Value>,
}

#[derive(Debug, PartialEq)]
struct LinkAddressedBuilder {
    lane: LaneAddressedBuilder,
    rate: Option<f64>,
    prio: Option<f64>,
}

/// Builds a [`LaneAddressed`] variant. Verifying that neither the `node_uri` or `lane_uri` are
/// `None`.
impl LaneAddressedBuilder {
    fn build(self) -> Result<LaneAddressed, EnvelopeParseErr> {
        match self {
            LaneAddressedBuilder {
                node_uri: Some(node_uri),
                lane_uri: Some(lane_uri),
                body,
            } => Ok(LaneAddressed {
                node_uri,
                lane_uri,
                body,
            }),
            LaneAddressedBuilder { node_uri: None, .. } => {
                Err(EnvelopeParseErr::MissingHeader(String::from("node")))
            }
            LaneAddressedBuilder { lane_uri: None, .. } => {
                Err(EnvelopeParseErr::MissingHeader(String::from("lane")))
            }
        }
    }
}

impl LinkAddressedBuilder {
    fn build(self) -> Result<LinkAddressed, EnvelopeParseErr> {
        match self {
            LinkAddressedBuilder { lane, .. } => {
                let lane = lane.build()?;
                Ok(LinkAddressed {
                    lane,
                    rate: self.rate,
                    prio: self.prio,
                })
            }
        }
    }
}

/// Parses a [`LinkAddressed`] envelope from a vector of [`Item`]s. Returning a builder which
/// can be used for validation or an [`EnvelopeParseErr`] with a cause if any errors are
/// encountered.
fn parse_link_addressed(
    items: Vec<Item>,
    body: Option<Value>,
) -> Result<LinkAddressedBuilder, EnvelopeParseErr> {
    items.iter().enumerate().try_fold(
        LinkAddressedBuilder {
            lane: LaneAddressedBuilder {
                node_uri: None,
                lane_uri: None,
                body,
            },
            rate: None,
            prio: None,
        },
        |mut link_addressed, (index, item)| {
            match item {
                Item::Slot(slot_key, slot_value) => {
                    if let Value::Text(slot_key_val) = slot_key {
                        match slot_key_val.as_str() {
                            "prio" => {
                                if let Value::Float64Value(slot_val) = slot_value {
                                    link_addressed.prio = Some(*slot_val);
                                    Ok(link_addressed)
                                } else {
                                    Err(EnvelopeParseErr::UnexpectedType(slot_value.to_owned()))
                                }
                            }
                            "rate" => {
                                if let Value::Float64Value(slot_val) = slot_value {
                                    link_addressed.rate = Some(*slot_val);
                                    Ok(link_addressed)
                                } else {
                                    Err(EnvelopeParseErr::UnexpectedType(slot_value.to_owned()))
                                }
                            }
                            _ => {
                                if let Value::Text(slot_val) = slot_value {
                                    parse_lane_addressed_value(
                                        slot_key_val,
                                        slot_val,
                                        &mut link_addressed.lane,
                                    )?;
                                    Ok(link_addressed)
                                } else {
                                    Err(EnvelopeParseErr::UnexpectedType(slot_value.to_owned()))
                                }
                            }
                        }
                    } else {
                        Err(EnvelopeParseErr::UnexpectedType(slot_key.to_owned()))
                    }
                }
                // Lane/Node URI without a key
                Item::ValueItem(slot_value) => {
                    parse_lane_addressed_index(index, slot_value, &mut link_addressed.lane)?;
                    Ok(link_addressed)
                }
            }
        },
    )
}

/// Parses a [`LaneAddressed`] envelope from a vector of [`Item`]s. Returning a builder which
/// can be used for validation or an [`EnvelopeParseErr`] with a cause if any errors are
/// encountered. Both the `node_uri` and `lane_uri` [`Item`]s should be provided.
fn parse_lane_addressed(
    items: Vec<Item>,
    body: Option<Value>,
) -> Result<LaneAddressedBuilder, EnvelopeParseErr> {
    items.iter().enumerate().try_fold(
        LaneAddressedBuilder {
            node_uri: None,
            lane_uri: None,
            body,
        },
        |mut lane_addressed, (index, item)| match item {
            Item::Slot(Value::Text(slot_key), Value::Text(slot_value)) => {
                parse_lane_addressed_value(slot_key, slot_value, &mut lane_addressed)?;
                Ok(lane_addressed)
            }
            Item::ValueItem(slot_value) => {
                parse_lane_addressed_index(index, slot_value, &mut lane_addressed)?;
                Ok(lane_addressed)
            }
            _ => Err(EnvelopeParseErr::UnexpectedItem(item.to_owned())),
        },
    )
}

fn parse_lane_addressed_value(
    key: &str,
    val: &String,
    lane_addressed: &mut LaneAddressedBuilder,
) -> Result<(), EnvelopeParseErr> {
    if key == "node" {
        match lane_addressed.node_uri {
            Some(_) => Err(EnvelopeParseErr::DuplicateHeader(String::from("node"))),
            None => {
                lane_addressed.node_uri = Some(val.deref().to_string());
                Ok(())
            }
        }
    } else if key == "lane" {
        match lane_addressed.lane_uri {
            Some(_) => Err(EnvelopeParseErr::DuplicateHeader(String::from("lane"))),
            None => {
                lane_addressed.lane_uri = Some(val.deref().to_string());
                Ok(())
            }
        }
    } else {
        Err(EnvelopeParseErr::UnexpectedKey(key.to_owned()))
    }
}

fn parse_lane_addressed_index(
    index: usize,
    value: &Value,
    lane_addressed: &mut LaneAddressedBuilder,
) -> Result<(), EnvelopeParseErr> {
    if index == 0 {
        parse_lane_addressed_value("node", &value.to_string(), lane_addressed)
    } else if index == 1 {
        parse_lane_addressed_value("lane", &value.to_string(), lane_addressed)
    } else {
        Err(EnvelopeParseErr::Malformatted)
    }
}

fn to_linked_addressed<F>(
    value: Value,
    body: Option<Value>,
    func: F,
) -> Result<Envelope, EnvelopeParseErr>
where
    F: Fn(LinkAddressed) -> Envelope,
{
    match value {
        Value::Record(_, headers) => {
            let link_addressed = parse_link_addressed(headers, body)?.build()?;
            Ok(func(link_addressed))
        }
        v @ _ => Err(EnvelopeParseErr::UnexpectedType(v)),
    }
}

fn to_lane_addressed<F>(
    value: Value,
    body: Option<Value>,
    func: F,
) -> Result<Envelope, EnvelopeParseErr>
where
    F: Fn(LaneAddressed) -> Envelope,
{
    match value {
        Value::Record(_, headers) => {
            let lane_builder = parse_lane_addressed(headers, body)?.build()?;
            Ok(func(lane_builder))
        }
        v @ _ => Err(EnvelopeParseErr::UnexpectedType(v)),
    }
}

/// Attempt to parse a ['Value'] in to an ['Envelope']. Returning either the parsed [`Envelope`] or
/// an [`EnvelopeParseErr`] detailing the failure cause.
///
/// # Examples
/// ```
/// use swim_rust::warp::envelope::*;
/// use std::convert::TryFrom;
/// use swim_rust::model::{Value, Attr, Item};
///
/// let record = Value::Record(
///         vec![
///             Attr::of(("command", Value::Record(
///                 Vec::new(),
///                 vec![
///                   Item::Slot(Value::Text(String::from("node")), Value::Text(String::from("node_uri"))),
///                   Item::Slot(Value::Text(String::from("lane")), Value::Text(String::from("lane_uri"))),
///               ],
///             ))),
///         ],
///         Vec::new(),
///     );
///
/// let envelope = Envelope::try_from(record).unwrap();
/// assert_eq!(envelope, Envelope::CommandMessage(LaneAddressed {
///        node_uri: String::from("node_uri"),
///        lane_uri: String::from("lane_uri"),
///        body: None,
/// }));
/// ```
/// An ['Envelope'] is formed of named headers and a value, with the exception of `node` and `lane` where they
/// may be positional; `node` at header index 0 and `lane` at header index 1. See [`Envelope`] for
/// a list of the acceptable variants.
impl TryFrom<Value> for Envelope {
    type Error = EnvelopeParseErr;

    fn try_from(value: Value) -> Result<Self, Self::Error> {
        let (mut attrs, mut body) = match value {
            Value::Record(a, i) => (a, i),
            v @ _ => {
                return Err(EnvelopeParseErr::UnexpectedType(v));
            }
        };

        let body = {
            if attrs.len() > 1 {
                Some(Value::Record(attrs.drain(1..).collect(), body))
            } else if body.len() == 1 {
                match body.pop() {
                    Some(item) => match item {
                        Item::ValueItem(inner) => Some(inner),
                        i @ _ => return Err(EnvelopeParseErr::UnexpectedItem(i)),
                    },
                    None => None,
                }
            } else {
                None
            }
        };

        let envelope_type = match attrs.pop() {
            Some(v) => v,
            None => return Err(EnvelopeParseErr::Malformatted),
        };

        return match envelope_type.name.as_str() {
            "event" => {
                to_lane_addressed(envelope_type.value, body, |la| Envelope::EventMessage(la))
            }
            "command" => {
                to_lane_addressed(envelope_type.value, body, |la| Envelope::CommandMessage(la))
            }
            "link" => {
                to_linked_addressed(envelope_type.value, body, |la| Envelope::LinkRequest(la))
            }
            "linked" => {
                to_linked_addressed(envelope_type.value, body, |la| Envelope::LinkedResponse(la))
            }
            "sync" => {
                to_linked_addressed(envelope_type.value, body, |la| Envelope::SyncRequest(la))
            }
            "synced" => {
                to_lane_addressed(envelope_type.value, body, |la| Envelope::SyncedResponse(la))
            }
            "unlink" => {
                to_lane_addressed(envelope_type.value, body, |la| Envelope::UnlinkRequest(la))
            }
            "unlinked" => to_lane_addressed(envelope_type.value, body, |la| {
                Envelope::UnlinkedResponse(la)
            }),
            "auth" => Ok(Envelope::AuthRequest(HostAddressed { body })),
            "authed" => Ok(Envelope::AuthedResponse(HostAddressed { body })),
            "deauth" => Ok(Envelope::DeauthRequest(HostAddressed { body })),
            "deauthed" => Ok(Envelope::DeauthedResponse(HostAddressed { body })),
            s @ _ => Err(EnvelopeParseErr::UnknownTag(String::from(s))),
        };
    }
}<|MERGE_RESOLUTION|>--- conflicted
+++ resolved
@@ -53,12 +53,7 @@
 
 impl Envelope {
     /// Returns the tag (envelope type) of the current [`Envelope`] variant.
-<<<<<<< HEAD
-    #[allow(dead_code)]
-    fn tag(self) -> &'static str {
-=======
     pub fn tag(self) -> &'static str {
->>>>>>> e0672c97
         match self {
             Envelope::LinkRequest(_) => "link",
             Envelope::SyncRequest(_) => "sync",
