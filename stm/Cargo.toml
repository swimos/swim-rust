--- conflicted
+++ resolved
@@ -8,14 +8,9 @@
 futures = "0.3.4"
 futures-util = "0.3.4"
 parking_lot = "0.11.0"
-<<<<<<< HEAD
 pin-project = "1.0.5"
-tokio = { version = "0.3.3", features = ["sync"] }
-=======
-pin-project = "0.4.20"
 pin-utils = "0.1.0"
 tokio = { version = "1.1.1", features = ["sync"] }
->>>>>>> 690c7f76
 slab = "0.4.2"
 
 utilities = { path = "../utilities" }
