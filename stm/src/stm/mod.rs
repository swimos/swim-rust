// Copyright 2015-2020 SWIM.AI inc.
//
// Licensed under the Apache License, Version 2.0 (the "License");
// you may not use this file except in compliance with the License.
// You may obtain a copy of the License at
//
//     http://www.apache.org/licenses/LICENSE-2.0
//
// Unless required by applicable law or agreed to in writing, software
// distributed under the License is distributed on an "AS IS" BASIS,
// WITHOUT WARRANTIES OR CONDITIONS OF ANY KIND, either express or implied.
// See the License for the specific language governing permissions and
// limitations under the License.

use crate::local::{TLocalRead, TLocalWrite};
use crate::stm::stm_futures::{
    AndThenTransFuture, BoxedTransactionFuture, CatchTransFuture, ChoiceTransFuture,
    LocalReadFuture, LocalWriteFuture, MapStmFuture, SequenceTransFuture, TransactionFuture,
    VecStmFuture, WriteFuture,
};
use crate::transaction::VarReadFuture;
use crate::var::{TVarRead, TVarWrite};
use futures::future::{ready, Ready};
use pin_project::pin_project;
use std::any::Any;
use std::error::Error;
use std::fmt::{Debug, Formatter};
use std::marker::PhantomData;
use std::ops::Deref;
use std::sync::Arc;

pub mod stm_futures;

pub mod error {
    use std::any::{Any, TypeId};
    use std::error::Error;
    use std::fmt::{Debug, Display, Formatter};

    type DynAsErr = Box<dyn Fn(&Box<dyn Any + Send>) -> &(dyn Error + 'static) + Send + 'static>;

    fn any_as_err<E: Any + Error + Send>() -> DynAsErr {
        Box::new(|any| any.downcast_ref::<E>().expect("Contents are not an error."))
    }

    /// A wrapper around an arbitrary error type (extending both [`Any`] and [`Error`]).
    pub struct StmError {
        as_any: Box<dyn Any + Send>,
        as_err: DynAsErr,
    }

    impl Debug for StmError {
        fn fmt(&self, f: &mut Formatter<'_>) -> std::fmt::Result {
            Debug::fmt(self.as_error(), f)
        }
    }

    impl Display for StmError {
        fn fmt(&self, f: &mut Formatter<'_>) -> std::fmt::Result {
            Display::fmt(self.as_error(), f)
        }
    }

    impl Error for StmError {
        fn source(&self) -> Option<&(dyn Error + 'static)> {
            self.as_error().source()
        }
    }

    impl StmError {
        pub fn new<E: Any + Error + Send>(err: E) -> Self {
            let original = Box::new(err);
            StmError {
                as_any: original,
                as_err: any_as_err::<E>(),
            }
        }

        /// Attempt to downcast a reference to the wrapped error as a specific type.
        pub fn downcast_ref<T: Any>(&self) -> Option<&T> {
            self.as_any.downcast_ref()
        }

        /// Move out of this as a specific error type, where possible, otherwise reconstruct
        /// this instance, unchanged.
        pub fn into_specific<T: Any>(self) -> Result<T, Self> {
            let StmError { as_any, as_err } = self;
            as_any
                .downcast()
                .map(|b| *b)
                .map_err(|as_any| StmError { as_any, as_err })
        }

        /// Get the type ID of the contained value.
        pub fn type_id(&self) -> TypeId {
            self.as_any.type_id()
        }

        /// View the contents as an [`Error`].
        pub fn as_error(&self) -> &(dyn Error + 'static) {
            let StmError { as_any, as_err, .. } = self;
            as_err(as_any)
        }
    }
}

/// The result of executing an [`Stm`] instance in a transaction.
#[derive(Debug)]
pub enum ExecResult<T> {
    /// The transaction completed normally and a commit can be attempted.
    Done(T),
    /// The transaction could not complete but can be retried.
    Retry,
    /// The transaction failed and cannot be recovered.
    Abort(error::StmError),
}

#[macro_export]
macro_rules! done {
    ($e:expr $(,)?) => {
        match $e {
            ExecResult::Done(t) => t,
            ExecResult::Retry => return ExecResult::Retry,
            ExecResult::Abort(err) => return ExecResult::Abort(err),
        }
    };
}

impl<T> ExecResult<T> {
    pub fn map<T2, F>(self, f: F) -> ExecResult<T2>
    where
        F: FnOnce(T) -> T2,
    {
        ExecResult::Done(f(done!(self)))
    }
}

/// A dynamically typed, boxed [`Stm`] instance. This loses information about the concrete type of
/// the instance and will mean that execution will involve dynamic dispatch and some allocation
/// optimizations will not be possible. However, it may be preferable to using nested [`StmEither`]s
/// where branches have many different types.
pub struct DynStm<R>(Box<dyn DynamicStm<Result = R, TransFuture = BoxedTransactionFuture<R>>>);

/// Minimum required contract for executing an [`Stm`] instance through a dyn reference.
pub trait DynamicStm: Send + Sync + private::Sealed {
    /// The result type of the transaction.
    type Result: Send + Sync;
    type TransFuture: TransactionFuture<Output = Self::Result> + Send;

    /// Execute this operation in a transaction.
    fn runner(&self) -> Self::TransFuture;
}

#[must_use = "Transactions do nothing if not executed."]
pub trait Stm: DynamicStm {
    /// Transform the output value of this [`Stm`]. This function could be executed any number of
    /// times and so should be side-effect free. Particularly, two executions of the function
    /// with identical inputs should always produce the same result to preserve consistency
    /// of transactions.
    fn map<T, F>(self, f: F) -> MapStm<Self, F>
    where
        Self: Sized,
        F: Fn(Self::Result) -> T,
    {
        MapStm { input: self, f }
    }

    /// Produce another [`Stm`] that may depend of the result of this. This function could be
    /// executed any number of times and so should be side-effect free. Particularly, two executions
    /// of the function with identical inputs should always produce the same result to preserve
    /// consistency of transactions.
    fn and_then<S, F>(self, f: F) -> AndThen<Self, F>
    where
        Self: Sized,
        S: Stm,
        F: Fn(Self::Result) -> S,
    {
        AndThen { input: self, f }
    }

    /// Create a new [`Stm`] that will execute the effect of this followed by the effect of another.
    fn followed_by<S>(self, next: S) -> Sequence<Self, S>
    where
        Self: Sized,
        S: Stm,
    {
        Sequence::new(self, next)
    }

    /// Create a new [`Stm`] that will attempt to execute the effect of this one. If it resolves to
    /// [`Retry`] the alternative [`Stm`] will be executed instead. If that also resolves to
    /// [`Retry`], all variables read by either branch will be waited on for changes.
    fn or_else<S>(self, alternative: S) -> Choice<Self, S>
    where
        Self: Sized,
        S: Stm,
    {
        Choice::new(self, alternative)
    }

    /// Attempt to recover from an abort in this [`Stm`]. The error handler could be executed any
    /// number of times and so should be side-effect free. Particularly, two executions of the
    /// function with identical inputs should always produce the same result to preserve
    /// consistency of transactions.
    fn catch<E, S, F>(self, handler: F) -> Catch<E, Self, S, F>
    where
        Self: Sized,
        E: Any + Error + Send + Sync,
        S: Stm,
        F: Fn(E) -> S,
    {
        Catch::new(self, handler)
    }

    /// The maximum possible depth of the execution stack in a transaction running this (or None if it
    /// cannot be determined).
    fn required_stack() -> Option<usize> {
        Some(0)
    }

    /// Box this instance, hiding its concrete type and forcing it to be executed by dynamic
    /// dispatch.
    fn boxed(self) -> DynStm<Self::Result>
    where
        Self: Sized + 'static,
    {
        DynStm(Box::new(BoxedStm(self)))
    }
}

/// [`Stm`] instance that will restart the transaction.
pub struct Retry<T>(PhantomData<fn() -> T>);

impl<T> Retry<T> {
    fn new() -> Self {
        Retry(PhantomData)
    }
}

impl<T> Default for Retry<T> {
    fn default() -> Self {
        Retry::new()
    }
}

impl<T> Debug for Retry<T> {
    fn fmt(&self, f: &mut Formatter<'_>) -> std::fmt::Result {
        write!(f, "Retry")
    }
}

pub fn retry<T>() -> Retry<T> {
    Retry::new()
}

impl<T> PartialEq for Retry<T> {
    fn eq(&self, _: &Self) -> bool {
        true
    }
}

impl<T> Eq for Retry<T> {}

/// [`Stm`] instance that will yield a constant value when executed.
#[derive(Clone, Debug, PartialEq, Eq)]
pub struct Constant<T>(pub T);

/// [`Stm`] instance that will execute another then apply a function to its result, yield a third
/// which will then be executed.
pub struct AndThen<S, F> {
    input: S,
    f: F,
}

/// [`Stm`] instance that will attempt one other [`Stm`] and then fall back to another if it
/// retries. If both options retry, the variables loaded by both will be waited on before
/// reattempting.
pub struct Choice<S1, S2> {
    first: S1,
    second: S2,
}

impl<S1, S2> Choice<S1, S2> {
    pub fn new(first: S1, second: S2) -> Self {
        Choice { first, second }
    }
}

/// Transforms the result of another [`Stm`].
pub struct MapStm<S, F> {
    input: S,
    f: F,
}

/// Runs two [`Stm`]s in sequence.
pub struct Sequence<S1, S2> {
    first: S1,
    second: S2,
}

impl<S1, S2> Sequence<S1, S2> {
    pub fn new(first: S1, second: S2) -> Self {
        Sequence { first, second }
    }
}

/// [`Stm`] instance that will abort a transaction with an error.
pub struct Abort<E, T> {
    error: E,
    _result: PhantomData<T>,
}

impl<E, T> Abort<E, T> {
    pub fn new(error: E) -> Self {
        Abort {
            error,
            _result: PhantomData,
        }
    }
}

pub fn abort<E, T>(error: E) -> Abort<E, T>
where
    E: Any + Error + Send + Sync,
{
    Abort::new(error)
}

pub struct Catch<E, S1, S2, F: Fn(E) -> S2> {
    input: S1,
    handler: F,
    _handler_type: PhantomData<dyn Fn(E) -> S2 + Send + Sync>,
}

impl<E: Sized + 'static, S1, S2, F: Fn(E) -> S2> Catch<E, S1, S2, F> {
    pub fn new(attempt: S1, handler: F) -> Self {
        Catch {
            input: attempt,
            handler,
            _handler_type: PhantomData,
        }
    }
}

/// Unifies two [`Stm`] types with the same result type.
#[pin_project(project = StmEitherProj)]
pub enum StmEither<S1, S2> {
    Left(#[pin] S1),
    Right(#[pin] S2),
}

pub fn left<S1: Stm, S2: Stm>(stm: S1) -> StmEither<S1, S2> {
    StmEither::Left(stm)
}

pub fn right<S1: Stm, S2: Stm>(stm: S2) -> StmEither<S1, S2> {
    StmEither::Right(stm)
}

/// [`Stm`] that evaluates a vector of [`Stm`] instances to produce a vector of results.
pub struct VecStm<S>(Vec<S>);

impl<S> VecStm<S> {
    pub fn new(stms: Vec<S>) -> Self {
        VecStm(stms)
    }
}

pub const UNIT: Constant<()> = Constant(());

impl<T: Any + Send + Sync> DynamicStm for TVarRead<T> {
    type Result = Arc<T>;
    type TransFuture = VarReadFuture<T>;

    fn runner(&self) -> Self::TransFuture {
        VarReadFuture::new(self.clone())
    }
}

impl<T: Any + Send + Sync> Stm for TVarRead<T> {}

impl<T: Any + Send + Sync> DynamicStm for TVarWrite<T> {
    type Result = ();
    type TransFuture = WriteFuture<T>;

    fn runner(&self) -> Self::TransFuture {
        let TVarWrite { inner, value, .. } = self;
        WriteFuture::new(inner.clone(), value.clone())
    }
}

impl<T: Any + Send + Sync> Stm for TVarWrite<T> {}

impl<T: Send + Sync> DynamicStm for Retry<T> {
    type Result = T;
    type TransFuture = Ready<ExecResult<T>>;

    fn runner(&self) -> Self::TransFuture {
        ready(ExecResult::Retry)
    }
}

impl<T: Send + Sync> Stm for Retry<T> {}

impl<T: Send + Sync + Clone> DynamicStm for Constant<T> {
    type Result = T;
    type TransFuture = Ready<ExecResult<T>>;

    fn runner(&self) -> Self::TransFuture {
        let Constant(c) = self;
        ready(ExecResult::Done(c.clone()))
    }
}

impl<T: Send + Sync + Clone> Stm for Constant<T> {}

impl<S1, S2, F> DynamicStm for AndThen<S1, F>
where
    S1: Stm,
    S2: Stm,
    F: Fn(S1::Result) -> S2 + Send + Sync + Clone,
{
    type Result = S2::Result;
    type TransFuture = AndThenTransFuture<S1::TransFuture, S2::TransFuture, F>;

    fn runner(&self) -> Self::TransFuture {
        let AndThen { input, f } = self;
        AndThenTransFuture::new(input.runner(), f.clone())
    }
}

impl<S1, S2, F> Stm for AndThen<S1, F>
where
    S1: Stm,
    S2: Stm,
    F: Fn(S1::Result) -> S2 + Send + Sync + Clone,
{
    fn required_stack() -> Option<usize> {
        match (S1::required_stack(), S2::required_stack()) {
            (Some(n), Some(m)) => Some(n.max(m)),
            _ => None,
        }
    }
}

impl<S1, S2> DynamicStm for Choice<S1, S2>
where
    S1: Stm,
    S2: Stm<Result = S1::Result>,
{
    type Result = S1::Result;
    type TransFuture = ChoiceTransFuture<S1::TransFuture, S2::TransFuture>;

    fn runner(&self) -> Self::TransFuture {
        let Choice { first, second } = self;
        ChoiceTransFuture::new(first.runner(), second.runner())
    }
}

impl<S1, S2> Stm for Choice<S1, S2>
where
    S1: Stm,
    S2: Stm<Result = S1::Result>,
{
    fn required_stack() -> Option<usize> {
        match (S1::required_stack(), S2::required_stack()) {
            (Some(n), Some(m)) => Some((n + 1).max(m)),
            _ => None,
        }
    }
}

impl<S, T, F> DynamicStm for MapStm<S, F>
where
    S: Stm,
    T: Send + Sync,
    F: Fn(S::Result) -> T + Send + Sync + Clone,
{
    type Result = T;
    type TransFuture = MapStmFuture<S::TransFuture, F>;

    fn runner(&self) -> Self::TransFuture {
        let MapStm { input, f } = self;
        MapStmFuture::new(input.runner(), f.clone())
    }
}

impl<S, T, F> Stm for MapStm<S, F>
where
    S: Stm,
    T: Send + Sync,
    F: Fn(S::Result) -> T + Send + Sync + Clone,
{
    fn required_stack() -> Option<usize> {
        S::required_stack()
    }
}

impl<S1, S2> DynamicStm for Sequence<S1, S2>
where
    S1: Stm,
    S2: Stm,
{
    type Result = S2::Result;
    type TransFuture = SequenceTransFuture<S1::TransFuture, S2::TransFuture>;

    fn runner(&self) -> Self::TransFuture {
        let Sequence { first, second } = self;
        SequenceTransFuture::new(first.runner(), second.runner())
    }
}

impl<S1, S2> Stm for Sequence<S1, S2>
where
    S1: Stm,
    S2: Stm,
{
    fn required_stack() -> Option<usize> {
        match (S1::required_stack(), S2::required_stack()) {
            (Some(n), Some(m)) => Some(n.max(m)),
            _ => None,
        }
    }
}

impl<E, T> DynamicStm for Abort<E, T>
where
    E: Any + Error + Send + Sync + Clone,
    T: Send + Sync,
{
    type Result = T;
    type TransFuture = Ready<ExecResult<T>>;

    fn runner(&self) -> Self::TransFuture {
        let Abort { error, .. } = self;
        ready(ExecResult::Abort(error::StmError::new(error.clone())))
    }
}

impl<E, T> Stm for Abort<E, T>
where
    E: Any + Error + Send + Sync + Clone,
    T: Send + Sync,
{
}

impl<E, S1, S2, F> DynamicStm for Catch<E, S1, S2, F>
where
    S1: Stm,
    S2: Stm<Result = S1::Result>,
    E: Any + Error + Send + Sync,
    F: Fn(E) -> S2 + Send + Sync + Clone,
{
    type Result = S1::Result;
    type TransFuture = CatchTransFuture<E, S1::TransFuture, S2::TransFuture, F>;

    fn runner(&self) -> Self::TransFuture {
        let Catch { input, handler, .. } = self;
        CatchTransFuture::new(input.runner(), handler.clone())
    }
}

impl<E, S1, S2, F> Stm for Catch<E, S1, S2, F>
where
    S1: Stm,
    S2: Stm<Result = S1::Result>,
    E: Any + Error + Send + Sync,
    F: Fn(E) -> S2 + Send + Sync + Clone,
{
    fn required_stack() -> Option<usize> {
        match (S1::required_stack(), S2::required_stack()) {
            (Some(n), Some(m)) => Some((n + 1).max(m)),
            _ => None,
        }
    }
}

impl<S1, S2> DynamicStm for StmEither<S1, S2>
where
    S1: Stm,
    S2: Stm<Result = S1::Result>,
{
    type Result = S1::Result;
    type TransFuture = StmEither<S1::TransFuture, S2::TransFuture>;

    fn runner(&self) -> Self::TransFuture {
        match self {
            StmEither::Left(l) => StmEither::Left(l.runner()),
            StmEither::Right(r) => StmEither::Right(r.runner()),
        }
    }
}
impl<S1: Stm, S2: Stm<Result = S1::Result>> Stm for StmEither<S1, S2> {
    fn required_stack() -> Option<usize> {
        match (S1::required_stack(), S2::required_stack()) {
            (Some(n), Some(m)) => Some(n.max(m)),
            _ => None,
        }
    }
}

impl<S> DynamicStm for VecStm<S>
where
    S: DynamicStm + Send,
    S::Result: Send,
{
    type Result = Vec<S::Result>;
    type TransFuture = VecStmFuture<S::Result, S::TransFuture>;

    fn runner(&self) -> Self::TransFuture {
        let VecStm(stms) = self;
        let runners = stms.iter().map(DynamicStm::runner).collect::<Vec<_>>();
        VecStmFuture::new(runners)
    }
}

impl<S> Stm for VecStm<S>
where
    S: Stm + Send,
    S::Result: Send,
{
    fn required_stack() -> Option<usize> {
        S::required_stack()
    }
}

impl<SRef> DynamicStm for SRef
where
    SRef: Deref + Send + Sync,
    SRef::Target: Stm,
{
    type Result = <<SRef as Deref>::Target as DynamicStm>::Result;
    type TransFuture = <<SRef as Deref>::Target as DynamicStm>::TransFuture;

    fn runner(&self) -> Self::TransFuture {
        (**self).runner()
    }
}

impl<SRef> Stm for SRef
where
    SRef: Deref + Send + Sync,
    SRef::Target: Stm,
{
    fn required_stack() -> Option<usize> {
        <<SRef as Deref>::Target as Stm>::required_stack()
    }
}

<<<<<<< HEAD
=======
impl<R: Send + Sync> DynamicStm for DynStm<R> {
    type Result = R;
    type TransFuture = BoxedTransactionFuture<R>;

    fn runner(&self) -> Self::TransFuture {
        let DynStm(inner) = self;
        (**inner).runner()
    }
}

impl<R: Send + Sync> Stm for DynStm<R> {
    fn required_stack() -> Option<usize> {
        None
    }
}

/*impl<R> Stm for dyn DynamicStm<Result = R, TransFuture = BoxedTransactionFuture<R>> {
    fn required_stack() -> Option<usize> {
        None
    }
}*/

>>>>>>> d1a7e0fb
/// Boxes the type of future returned by an [`Stm`] instance, hiding its concrete type.
pub struct BoxedStm<S: ?Sized>(S);

impl<S> DynamicStm for BoxedStm<S>
where
    S: DynamicStm + ?Sized,
    S::TransFuture: 'static,
{
    type Result = S::Result;
    type TransFuture = BoxedTransactionFuture<S::Result>;

    fn runner(&self) -> Self::TransFuture {
        let BoxedStm(inner) = self;
        Box::pin(inner.runner())
    }
}

impl<S> Stm for BoxedStm<S>
where
    S: Stm,
    S::TransFuture: 'static,
{
    fn required_stack() -> Option<usize> {
        S::required_stack()
    }
}

impl<T: Any + Send + Sync> DynamicStm for TLocalRead<T> {
    type Result = Arc<T>;
    type TransFuture = LocalReadFuture<T>;

    fn runner(&self) -> Self::TransFuture {
        LocalReadFuture::new(self.clone())
    }
}

impl<T: Any + Send + Sync> Stm for TLocalRead<T> {}

impl<T: Any + Send + Sync> DynamicStm for TLocalWrite<T> {
    type Result = ();
    type TransFuture = LocalWriteFuture<T>;

    fn runner(&self) -> Self::TransFuture {
        LocalWriteFuture::new(self.clone())
    }
}

impl<T: Any + Send + Sync> Stm for TLocalWrite<T> {}

mod private {
    use super::Retry;
    use crate::local::{TLocalRead, TLocalWrite};
    use crate::stm::{
        Abort, AndThen, BoxedStm, Catch, Choice, Constant, DynStm, MapStm, Sequence, StmEither,
        VecStm,
    };
    use crate::var::{TVarRead, TVarWrite};
    use std::ops::Deref;

    pub trait Sealed {}

    impl<T> Sealed for TVarRead<T> {}
    impl<T> Sealed for TVarWrite<T> {}
    impl<T> Sealed for Retry<T> {}
    impl<T> Sealed for Constant<T> {}
    impl<S, F> Sealed for AndThen<S, F> {}
    impl<S1, S2> Sealed for Choice<S1, S2> {}
    impl<S, F> Sealed for MapStm<S, F> {}
    impl<S1, S2> Sealed for Sequence<S1, S2> {}
    impl<E, T> Sealed for Abort<E, T> {}
    impl<E, S1, S2, F: Fn(E) -> S2> Sealed for Catch<E, S1, S2, F> {}
    impl<S1, S2> Sealed for StmEither<S1, S2> {}
    impl<T> Sealed for TLocalRead<T> {}
    impl<T> Sealed for TLocalWrite<T> {}
    impl<S: ?Sized> Sealed for BoxedStm<S> {}
    impl<S> Sealed for VecStm<S> {}
    impl<SRef> Sealed for SRef
    where
        SRef: Deref,
        SRef::Target: Sealed,
    {
    }
    impl<R> Sealed for DynStm<R> {}
}<|MERGE_RESOLUTION|>--- conflicted
+++ resolved
@@ -646,8 +646,6 @@
     }
 }
 
-<<<<<<< HEAD
-=======
 impl<R: Send + Sync> DynamicStm for DynStm<R> {
     type Result = R;
     type TransFuture = BoxedTransactionFuture<R>;
@@ -670,7 +668,6 @@
     }
 }*/
 
->>>>>>> d1a7e0fb
 /// Boxes the type of future returned by an [`Stm`] instance, hiding its concrete type.
 pub struct BoxedStm<S: ?Sized>(S);
 
