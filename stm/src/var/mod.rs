// Copyright 2015-2020 SWIM.AI inc.
//
// Licensed under the Apache License, Version 2.0 (the "License");
// you may not use this file except in compliance with the License.
// You may obtain a copy of the License at
//
//     http://www.apache.org/licenses/LICENSE-2.0
//
// Unless required by applicable law or agreed to in writing, software
// distributed under the License is distributed on an "AS IS" BASIS,
// WITHOUT WARRANTIES OR CONDITIONS OF ANY KIND, either express or implied.
// See the License for the specific language governing permissions and
// limitations under the License.

#[cfg(test)]
pub(crate) mod tests;

use futures::future::FutureExt;

use crate::var::observer::{DynObserver, RawWrapper, StaticObserver};
use std::any::Any;
use std::fmt::{Debug, Formatter};
use std::marker::PhantomData;
use std::ops::Deref;
use std::sync::{Arc, Mutex};
use std::task::Waker;
use tokio::sync::{RwLock, RwLockReadGuard, RwLockWriteGuard};
use utilities::ptr::data_ptr_eq;

pub mod observer;

// The type of the contents of a transactional variable.
// TODO: It would be better if the contents were allocated within the variable itself.
pub(crate) type Contents = Arc<dyn Any + Send + Sync>;

pub(crate) struct TVarGuarded {
    content: Contents,
    observer: Option<DynObserver>,
}

impl TVarGuarded {
    /// Notify the observer, if present.
    async fn notify(&mut self) {
        if let Some(observer) = &mut self.observer {
            observer.notify_raw(self.content.clone()).await;
        }
    }
}

// Type erased contents of a transactional cell.
pub(in crate) struct TVarInner {
    guarded: RwLock<TVarGuarded>,
    wakers: Mutex<Vec<Waker>>,
}

impl TVarInner {
    /// Erase the type of a value to store it inside a transactional variable.
    pub fn new<T>(value: T) -> Self
    where
        T: Any + Send + Sync,
    {
        TVarInner {
            guarded: RwLock::new(TVarGuarded {
                content: Arc::new(value),
                observer: None,
            }),
            wakers: Mutex::new(vec![]),
        }
    }

    /// Create a transactional variable with an observer than will be notified
    /// each time the value changes.
    pub fn new_with_observer<T, Obs>(value: T, observer: Obs) -> Self
    where
        T: Any + Send + Sync,
        Obs: StaticObserver<Arc<T>> + Send + Sync + 'static,
    {
        TVarInner {
            guarded: RwLock::new(TVarGuarded {
                content: Arc::new(value),
                observer: Some(Box::new(RawWrapper::new(observer))),
            }),
            wakers: Mutex::new(vec![]),
        }
    }

    /// Read the contents of the variable.
    pub async fn read(&self) -> Contents {
        let lock = self.guarded.read().await;
        lock.content.clone()
    }

    /// Notify any futures waiting for the variable to change.
    pub fn notify(&self) {
        self.wakers
            .lock()
            .expect("Locked twice by the same thread.")
            .drain(..)
            .for_each(|w| w.wake());
    }

    /// Determine if the contents of the variable have changed as compared to a previous value.
    pub fn has_changed(&self, ptr: &Contents) -> bool {
<<<<<<< HEAD
        if let Some(guard) = self.guarded.read().now_or_never() {
            !Arc::ptr_eq(&guard.deref().content, ptr)
=======
        if let Some(guard) = self.content.read().now_or_never() {
            !data_ptr_eq(guard.deref().as_ref(), ptr.as_ref())
>>>>>>> b95e110d
        } else {
            false
        }
    }

    /// Register an interest in the next change to the variable.
    pub fn subscribe(&self, waker: Waker) {
        self.wakers
            .lock()
            .expect("Locked twice by the same thread.")
            .push(waker);
    }

    /// Determine if the contents of the variable have changed as compared to a previous value and,
    /// if not, take the read lock on the variable.
<<<<<<< HEAD
    pub(crate) async fn validate_read(
        &self,
        expected: Contents,
    ) -> Option<RwLockReadGuard<'_, TVarGuarded>> {
        let guard = self.guarded.read().await;
        if Arc::ptr_eq(&guard.deref().content, &expected) {
=======
    pub async fn validate_read(&self, expected: Contents) -> Option<RwLockReadGuard<'_, Contents>> {
        let guard = self.content.read().await;
        if data_ptr_eq(guard.deref().as_ref(), expected.as_ref()) {
>>>>>>> b95e110d
            Some(guard)
        } else {
            None
        }
    }

    /// Determine if the contents of the variable have changed as compared to a previous value and,
    /// if not, take the write lock on the variable.
    pub async fn prepare_write(
        &self,
        expected: Option<Contents>,
        value: Contents,
    ) -> Option<ApplyWrite<'_>> {
        let guard = self.guarded.write().await;
        match expected {
<<<<<<< HEAD
            Some(expected) if !Arc::ptr_eq(&guard.deref().content, &expected) => None,
=======
            Some(expected) if !data_ptr_eq(guard.deref().as_ref(), expected.as_ref()) => None,
>>>>>>> b95e110d
            _ => Some(ApplyWrite {
                var: self,
                guard,
                value,
            }),
        }
    }
}

/// A transactional variable that can be read and written by [`crate::stm::Stm`] transactions.
#[derive(Clone)]
pub struct TVar<T>(Arc<TVarInner>, PhantomData<Arc<T>>);

impl<T> Debug for TVar<T> {
    fn fmt(&self, f: &mut Formatter<'_>) -> std::fmt::Result {
        write!(f, "TVar<{}>", std::any::type_name::<T>())
    }
}

impl<T: Default + Send + Sync + 'static> Default for TVar<T> {
    fn default() -> Self {
        TVar::new(Default::default())
    }
}

/// Representation of a transactional read from a variable.
pub struct TVarRead<T>(Arc<TVarInner>, PhantomData<fn() -> Arc<T>>);

impl<T> Clone for TVarRead<T> {
    fn clone(&self) -> Self {
        TVarRead(self.0.clone(), PhantomData)
    }
}

impl<T> TVarRead<T> {
    pub(crate) fn inner(&self) -> &Arc<TVarInner> {
        &self.0
    }
}

impl<T> Debug for TVarRead<T> {
    fn fmt(&self, f: &mut Formatter<'_>) -> std::fmt::Result {
        write!(f, "Read[TVar<{}>]", std::any::type_name::<T>())
    }
}

/// Representation of a transactional write to a variable.
pub struct TVarWrite<T> {
    pub(crate) inner: Arc<TVarInner>,
    pub(crate) value: Arc<T>,
    _op_t_: PhantomData<fn(Arc<T>) -> ()>,
}

impl<T: Debug> Debug for TVarWrite<T> {
    fn fmt(&self, f: &mut Formatter<'_>) -> std::fmt::Result {
        write!(
            f,
            "Write[TVar<{}> << {:?}]",
            std::any::type_name::<T>(),
            &self.value
        )
    }
}

impl<T: Any + Send + Sync> TVar<T> {
    pub fn new(initial: T) -> Self {
        TVar(Arc::new(TVarInner::new(initial)), PhantomData)
    }

    pub fn new_with_observer<Obs>(initial: T, observer: Obs) -> Self
    where
        Obs: StaticObserver<Arc<T>> + Send + Sync + 'static,
    {
        TVar(
            Arc::new(TVarInner::new_with_observer(initial, observer)),
            PhantomData,
        )
    }
}

impl<T> TVar<T> {
    /// Read from the variable as part of a transaction.
    pub fn get(&self) -> TVarRead<T> {
        let TVar(inner, ..) = self;
        TVarRead(inner.clone(), PhantomData)
    }

    /// Write to the variable as part of a transaction.
    pub fn put(&self, value: T) -> TVarWrite<T> {
        let TVar(inner, ..) = self;
        TVarWrite {
            inner: inner.clone(),
            value: Arc::new(value),
            _op_t_: PhantomData,
        }
    }

    /// Determine whether two variables are the same.
    pub fn same_var(&self, other: &Self) -> bool {
        Arc::ptr_eq(&self.0, &other.0)
    }
}

impl<T: Any + Send + Sync> TVar<T> {
    /// Load the value of the variable outside of a transaction.
    pub async fn load(&self) -> Arc<T> {
        let TVar(inner, ..) = self;
        let lock = inner.guarded.read().await;
        let content_ref: Arc<T> = if let Ok(content) = lock.deref().content.clone().downcast() {
            content
        } else {
            unreachable!()
        };
        content_ref
    }

    async fn store_arc(&self, value: Arc<T>) {
        let TVar(inner, ..) = self;
        let mut lock = inner.guarded.write().await;
        (*lock).content = value;
        lock.notify().await;
        drop(lock);
        inner.notify();
    }

    /// Store a value in the variable outside of a transaction.
    pub async fn store<U: Into<Arc<T>>>(&self, value: U) {
        self.store_arc(value.into()).await
    }
}

impl<T: Any + Clone> TVar<T> {
    /// Clone the contents of the variable outside of a transaction.
    pub async fn snapshot(&self) -> T {
        let TVar(inner, ..) = self;
        let lock = inner.guarded.read().await;
        let content_ref: &T = if let Some(content) = lock.deref().content.downcast_ref() {
            content
        } else {
            unreachable!()
        };
        content_ref.clone()
    }
}

/// Holds the write lock on the variable and a value to be written allowing the write to be
/// applied later.
pub(crate) struct ApplyWrite<'a> {
    var: &'a TVarInner,
    guard: RwLockWriteGuard<'a, TVarGuarded>,
    value: Contents,
}

impl<'a> ApplyWrite<'a> {
    /// Apply the pending write and release the lock.
    pub async fn apply(self) {
        let ApplyWrite {
            var,
            mut guard,
            value,
        } = self;

        (*guard).content = value;
        guard.notify().await;
        drop(guard);
        var.notify();
    }
}<|MERGE_RESOLUTION|>--- conflicted
+++ resolved
@@ -101,13 +101,8 @@
 
     /// Determine if the contents of the variable have changed as compared to a previous value.
     pub fn has_changed(&self, ptr: &Contents) -> bool {
-<<<<<<< HEAD
         if let Some(guard) = self.guarded.read().now_or_never() {
-            !Arc::ptr_eq(&guard.deref().content, ptr)
-=======
-        if let Some(guard) = self.content.read().now_or_never() {
-            !data_ptr_eq(guard.deref().as_ref(), ptr.as_ref())
->>>>>>> b95e110d
+            !data_ptr_eq(guard.deref().content.as_ref(), ptr.as_ref())
         } else {
             false
         }
@@ -123,18 +118,12 @@
 
     /// Determine if the contents of the variable have changed as compared to a previous value and,
     /// if not, take the read lock on the variable.
-<<<<<<< HEAD
     pub(crate) async fn validate_read(
         &self,
         expected: Contents,
     ) -> Option<RwLockReadGuard<'_, TVarGuarded>> {
         let guard = self.guarded.read().await;
-        if Arc::ptr_eq(&guard.deref().content, &expected) {
-=======
-    pub async fn validate_read(&self, expected: Contents) -> Option<RwLockReadGuard<'_, Contents>> {
-        let guard = self.content.read().await;
-        if data_ptr_eq(guard.deref().as_ref(), expected.as_ref()) {
->>>>>>> b95e110d
+        if data_ptr_eq(guard.deref().content.as_ref(), expected.as_ref()) {
             Some(guard)
         } else {
             None
@@ -150,11 +139,9 @@
     ) -> Option<ApplyWrite<'_>> {
         let guard = self.guarded.write().await;
         match expected {
-<<<<<<< HEAD
-            Some(expected) if !Arc::ptr_eq(&guard.deref().content, &expected) => None,
-=======
-            Some(expected) if !data_ptr_eq(guard.deref().as_ref(), expected.as_ref()) => None,
->>>>>>> b95e110d
+            Some(expected) if !data_ptr_eq(guard.deref().content.as_ref(), expected.as_ref()) => {
+                None
+            }
             _ => Some(ApplyWrite {
                 var: self,
                 guard,
