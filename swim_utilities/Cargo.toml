[package]
name = "swim_utilities"
version = "0.1.0"
authors = ["Swim.AI developers info@swim.ai"]
edition = "2018"

[features]
default = []
all = ["future", "errors", "sync", "iteratee", "collections", "time", "text", "lrucache", "rtree", "buf_channel", "algebra"]
algebra = ["swim_algebra"]
<<<<<<< HEAD
=======
buf_channel = ["byte_channel"]
>>>>>>> 9278bbe4
circular_buffer = ["swim_sync", "swim_sync/circular_buffer"]
collections = ["lrucache", "rtree"]
errors = ["swim_errors"]
future = ["swim_future"]
io = ["swim_io"]
iteratee = ["swim_iteratee"]
lrucache = ["swim_lrucache"]
rtree = ["swim_rtree"]
rwlock = ["swim_sync", "swim_sync/rwlock"]
sync = ["circular_buffer", "future", "rwlock", "trigger", "topic"]
text = ["swim_route", "swim_format"]
test-util = ["swim_test_util"]
time = ["swim_time"]
topic = ["swim_sync", "swim_sync/topic"]
trigger = ["swim_trigger"]

[dependencies]
byte_channel = { path = "./byte_channel", optional = true }
swim_algebra = { path = "./swim_algebra", optional = true }
swim_errors = { path = "./swim_errors", optional = true }
swim_format = { path = "./swim_format", optional = true }
swim_trigger = { path = "./swim_trigger", optional = true }
swim_future = { path = "./swim_future", optional = true }
swim_io = { path = "./swim_io", optional = true }
swim_iteratee = { path = "./swim_iteratee", optional = true }
swim_lrucache = { path = "./swim_lrucache", optional = true }
swim_route = { path = "./swim_route", optional = true }
swim_rtree = { path = "./swim_rtree", optional = true }
swim_sync = { path = "./swim_sync", optional = true, default-features = false }
swim_time = { path = "./swim_time", optional = true }
swim_test_util = { path = "./swim_test_util", optional = true }<|MERGE_RESOLUTION|>--- conflicted
+++ resolved
@@ -8,10 +8,7 @@
 default = []
 all = ["future", "errors", "sync", "iteratee", "collections", "time", "text", "lrucache", "rtree", "buf_channel", "algebra"]
 algebra = ["swim_algebra"]
-<<<<<<< HEAD
-=======
 buf_channel = ["byte_channel"]
->>>>>>> 9278bbe4
 circular_buffer = ["swim_sync", "swim_sync/circular_buffer"]
 collections = ["lrucache", "rtree"]
 errors = ["swim_errors"]
