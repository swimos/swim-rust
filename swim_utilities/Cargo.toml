[package]
name = "swim_utilities"
version = "0.1.0"
authors = ["Swim.AI developers info@swim.ai"]
edition = "2018"

[features]
default = []
<<<<<<< HEAD
all = ["future", "errors", "sync", "iteratee", "collections", "time", "text", "lrucache", "rtree"]
=======
all = ["future", "errors", "sync", "iteratee", "collections", "time", "text", "lrucache", "rtree", "algebra"]
algebra = ["swim_algebra"]
bilock = ["swim_bilock"]
>>>>>>> bae7a3c4
circular_buffer = ["swim_sync", "swim_sync/circular_buffer"]
collections = ["lrucache", "rtree"]
errors = ["swim_errors"]
future = ["swim_future"]
iteratee = ["swim_iteratee"]
lrucache = ["swim_lrucache"]
rtree = ["swim_rtree"]
rwlock = ["swim_sync", "swim_sync/rwlock"]
sync = ["circular_buffer", "future", "rwlock", "trigger", "topic"]
text = ["swim_route", "swim_format"]
test-util = ["swim_test_util"]
time = ["swim_time"]
topic = ["swim_sync", "swim_sync/topic"]
trigger = ["swim_trigger"]
io = ["swim_io"]

[dependencies]
<<<<<<< HEAD
=======
swim_algebra = { path = "./swim_algebra", optional = true }
swim_bilock = { path = "./swim_bilock", optional = true }
>>>>>>> bae7a3c4
swim_errors = { path = "./swim_errors", optional = true }
swim_format = { path = "./swim_format", optional = true }
swim_trigger = { path = "./swim_trigger", optional = true }
swim_future = { path = "./swim_future", optional = true }
swim_io = { path = "./swim_io", optional = true }
swim_iteratee = { path = "./swim_iteratee", optional = true }
swim_lrucache = { path = "./swim_lrucache", optional = true }
swim_route = { path = "./swim_route", optional = true }
swim_rtree = { path = "./swim_rtree", optional = true }
swim_sync = { path = "./swim_sync", optional = true, default-features = false }
swim_time = { path = "./swim_time", optional = true }
swim_test_util = { path = "./swim_test_util", optional = true }


<|MERGE_RESOLUTION|>--- conflicted
+++ resolved
@@ -6,13 +6,8 @@
 
 [features]
 default = []
-<<<<<<< HEAD
-all = ["future", "errors", "sync", "iteratee", "collections", "time", "text", "lrucache", "rtree"]
-=======
 all = ["future", "errors", "sync", "iteratee", "collections", "time", "text", "lrucache", "rtree", "algebra"]
 algebra = ["swim_algebra"]
-bilock = ["swim_bilock"]
->>>>>>> bae7a3c4
 circular_buffer = ["swim_sync", "swim_sync/circular_buffer"]
 collections = ["lrucache", "rtree"]
 errors = ["swim_errors"]
@@ -30,11 +25,7 @@
 io = ["swim_io"]
 
 [dependencies]
-<<<<<<< HEAD
-=======
 swim_algebra = { path = "./swim_algebra", optional = true }
-swim_bilock = { path = "./swim_bilock", optional = true }
->>>>>>> bae7a3c4
 swim_errors = { path = "./swim_errors", optional = true }
 swim_format = { path = "./swim_format", optional = true }
 swim_trigger = { path = "./swim_trigger", optional = true }
