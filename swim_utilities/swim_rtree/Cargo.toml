--- conflicted
+++ resolved
@@ -5,11 +5,7 @@
 edition = "2021"
 
 [dependencies]
-<<<<<<< HEAD
 num = "0.4"
-=======
-num = "0.3.0"
 swim_num = { path = "../swim_num"}
->>>>>>> c48c6932
 
 [dev-dependencies]
