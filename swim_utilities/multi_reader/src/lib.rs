use byte_channel::ByteReader;
use futures_util::Stream;
use slab::Slab;
use smallvec::{smallvec, SmallVec};
use std::pin::Pin;
use std::sync::atomic::{AtomicUsize, Ordering};
use std::sync::Arc;
use std::task::{Context, Poll};
use tokio_util::codec::{Decoder, FramedRead};
use waker_fn::waker_fn;

#[cfg(test)]
mod tests;

pub struct MultiReader<D> {
<<<<<<< HEAD
    pub readers: Slab<FramedRead<ByteReader, D>>,
    ready_remote: Arc<AtomicUsize>,
    ready_local: usize,
=======
    readers: Slab<FramedRead<ByteReader, D>>,
    ready_remote: SmallVec<[Arc<AtomicUsize>; 4]>,
    ready_local_flags: usize,
    ready_local_bucket: usize,
    next: Option<(usize, usize)>,
>>>>>>> 97c4f3b7
}

impl<D: Decoder> MultiReader<D> {
    pub fn new() -> Self {
        MultiReader {
            readers: Slab::new(),
<<<<<<< HEAD
            ready_remote: Arc::new(AtomicUsize::new(0)),
            ready_local: 0,
=======
            ready_remote: smallvec![Arc::new(AtomicUsize::new(0))],
            ready_local_flags: 0,
            ready_local_bucket: 0,
            next: None,
>>>>>>> 97c4f3b7
        }
    }

    pub fn add_reader(&mut self, reader: FramedRead<ByteReader, D>) {
        let key = self.readers.insert(reader);
<<<<<<< HEAD
        self.ready_local |= 1 << key;
    }

    fn next_ready(&mut self) -> Option<usize> {
        if self.ready_local == 0 {
            self.ready_local = self.ready_remote.fetch_and(0, Ordering::SeqCst);

            if self.ready_local == 0 {
                return None;
            }
        }

        let index = self.ready_local.trailing_zeros() as usize;
        Some(index)
=======
        let bucket = key / usize::BITS as usize;
        let index = key % usize::BITS as usize;

        if bucket == self.ready_local_bucket {
            self.ready_local_flags |= 1 << index;
            if self.next.is_none() {
                self.next = Some((bucket, index));
            }
        } else {
            match self.ready_remote.get(bucket) {
                Some(flags) => {
                    flags.fetch_or(1 << index, Ordering::SeqCst);
                }
                None => {
                    self.ready_remote
                        .insert(bucket, Arc::new(AtomicUsize::new(1 << index)));
                }
            }
        }
    }

    fn get_next_ready(&mut self) -> Option<(usize, usize)> {
        self.next.or_else(|| {
            self.update_next();
            self.next
        })
    }

    fn update_next(&mut self) {
        if self.ready_local_flags == 0 {
            let starting_idx = self.ready_local_bucket;

            loop {
                // Go to the next bucket.
                self.ready_local_bucket += 1;

                // Wrap around if we are past the end.
                if self.ready_remote.len() <= self.ready_local_bucket {
                    self.ready_local_bucket = 0;
                }

                // Read the bucket and check if it has any ready flags.
                self.ready_local_flags = self
                    .ready_remote
                    .get(self.ready_local_bucket)
                    .expect("Invalid bucket")
                    .fetch_and(0, Ordering::SeqCst);

                if self.ready_local_flags != 0 {
                    break;
                }

                // If we are back at the start and there is nothing, it means that everything is empty.
                if starting_idx == self.ready_local_bucket {
                    self.next = None;
                    return;
                }
            }
        }

        let index = self.ready_local_flags.trailing_zeros() as usize;
        self.next = Some((self.ready_local_bucket, index));
        self.ready_local_flags ^= 1 << index;
>>>>>>> 97c4f3b7
    }
}

impl<D: Decoder + Unpin> Stream for MultiReader<D> {
    type Item = Result<D::Item, D::Error>;

    fn poll_next(mut self: Pin<&mut Self>, cx: &mut Context<'_>) -> Poll<Option<Self::Item>> {
<<<<<<< HEAD
        while let Some(index) = self.next_ready() {
            let waker = cx.waker().clone();
            let ready = self.ready_remote.clone();
=======
        while let Some((bucket, index)) = self.get_next_ready() {
            let waker = cx.waker().clone();
            let ready = self
                .ready_remote
                .get(bucket)
                .expect("Invalid bucket")
                .clone();
>>>>>>> 97c4f3b7

            if let Some(reader) = self.readers.get_mut(index) {
                let result =
                    Pin::new(reader).poll_next(&mut Context::from_waker(&waker_fn(move || {
                        ready.fetch_or(1 << index, Ordering::SeqCst);
<<<<<<< HEAD
                        // Wake up the parent task
=======
                        // Wake up the parent task.
>>>>>>> 97c4f3b7
                        waker.wake_by_ref();
                    })));

                if let Poll::Ready(result) = result {
                    match result {
                        Some(item) => {
                            return Poll::Ready(Some(item));
                        }
                        None => {
                            // The reader is closed and so we remove it.
                            self.readers.remove(index);
                        }
                    }
                }
<<<<<<< HEAD

                self.ready_local ^= 1 << index;
=======
>>>>>>> 97c4f3b7
            }

            // Stop polling the current reader.
            self.next = None;
        }

        if self.readers.is_empty() {
            // All readers are done so the multi reader is also done.
            Poll::Ready(None)
        } else {
            Poll::Pending
        }
    }
}<|MERGE_RESOLUTION|>--- conflicted
+++ resolved
@@ -13,53 +13,26 @@
 mod tests;
 
 pub struct MultiReader<D> {
-<<<<<<< HEAD
-    pub readers: Slab<FramedRead<ByteReader, D>>,
-    ready_remote: Arc<AtomicUsize>,
-    ready_local: usize,
-=======
     readers: Slab<FramedRead<ByteReader, D>>,
     ready_remote: SmallVec<[Arc<AtomicUsize>; 4]>,
     ready_local_flags: usize,
     ready_local_bucket: usize,
     next: Option<(usize, usize)>,
->>>>>>> 97c4f3b7
 }
 
 impl<D: Decoder> MultiReader<D> {
     pub fn new() -> Self {
         MultiReader {
             readers: Slab::new(),
-<<<<<<< HEAD
-            ready_remote: Arc::new(AtomicUsize::new(0)),
-            ready_local: 0,
-=======
             ready_remote: smallvec![Arc::new(AtomicUsize::new(0))],
             ready_local_flags: 0,
             ready_local_bucket: 0,
             next: None,
->>>>>>> 97c4f3b7
         }
     }
 
     pub fn add_reader(&mut self, reader: FramedRead<ByteReader, D>) {
         let key = self.readers.insert(reader);
-<<<<<<< HEAD
-        self.ready_local |= 1 << key;
-    }
-
-    fn next_ready(&mut self) -> Option<usize> {
-        if self.ready_local == 0 {
-            self.ready_local = self.ready_remote.fetch_and(0, Ordering::SeqCst);
-
-            if self.ready_local == 0 {
-                return None;
-            }
-        }
-
-        let index = self.ready_local.trailing_zeros() as usize;
-        Some(index)
-=======
         let bucket = key / usize::BITS as usize;
         let index = key % usize::BITS as usize;
 
@@ -123,7 +96,6 @@
         let index = self.ready_local_flags.trailing_zeros() as usize;
         self.next = Some((self.ready_local_bucket, index));
         self.ready_local_flags ^= 1 << index;
->>>>>>> 97c4f3b7
     }
 }
 
@@ -131,11 +103,6 @@
     type Item = Result<D::Item, D::Error>;
 
     fn poll_next(mut self: Pin<&mut Self>, cx: &mut Context<'_>) -> Poll<Option<Self::Item>> {
-<<<<<<< HEAD
-        while let Some(index) = self.next_ready() {
-            let waker = cx.waker().clone();
-            let ready = self.ready_remote.clone();
-=======
         while let Some((bucket, index)) = self.get_next_ready() {
             let waker = cx.waker().clone();
             let ready = self
@@ -143,17 +110,12 @@
                 .get(bucket)
                 .expect("Invalid bucket")
                 .clone();
->>>>>>> 97c4f3b7
 
-            if let Some(reader) = self.readers.get_mut(index) {
+            if let Some(reader) = self.readers.get_mut(index + bucket * usize::BITS as usize) {
                 let result =
                     Pin::new(reader).poll_next(&mut Context::from_waker(&waker_fn(move || {
                         ready.fetch_or(1 << index, Ordering::SeqCst);
-<<<<<<< HEAD
-                        // Wake up the parent task
-=======
                         // Wake up the parent task.
->>>>>>> 97c4f3b7
                         waker.wake_by_ref();
                     })));
 
@@ -164,15 +126,10 @@
                         }
                         None => {
                             // The reader is closed and so we remove it.
-                            self.readers.remove(index);
+                            self.readers.remove(index + bucket * usize::BITS as usize);
                         }
                     }
                 }
-<<<<<<< HEAD
-
-                self.ready_local ^= 1 << index;
-=======
->>>>>>> 97c4f3b7
             }
 
             // Stop polling the current reader.
