--- conflicted
+++ resolved
@@ -5,31 +5,16 @@
 edition = "2021"
 
 [dependencies]
-<<<<<<< HEAD
 either = { workspace = true }
 futures = { workspace = true }
 tokio = { workspace = true, features = ["sync", "time"] }
 tokio-util = { workspace = true, features = ["codec"] }
 pin-project = { workspace = true }
-=======
-either = "1.5.3"
-futures = "0.3.23"
-tokio = { version = "1.1.1", features = ["sync", "time"] }
-tokio-util = { version = "0.6.8", features = ["codec"] }
-pin-project = "1.0.5"
->>>>>>> c48c6932
 swim_trigger = { path = "../swim_trigger" }
 rand = { workspace = true }
 swim_num = { path = "../swim_num"}
 
 [dev-dependencies]
-<<<<<<< HEAD
-tokio = { workspace = true, features = ["sync", "rt", "macros"] }
+tokio = { workspace = true, features = ["sync", "time", "rt", "macros"] }
 tokio-stream = { workspace = true }
-parking_lot = { workspace = true }
-=======
-tokio = { version = "1.1.1", features = ["sync", "time", "rt", "macros"] }
-tokio-stream = "0.1.2"
-pin-utils = "0.1.0"
-parking_lot = "0.11.0"
->>>>>>> c48c6932
+parking_lot = { workspace = true }