--- conflicted
+++ resolved
@@ -27,11 +27,7 @@
 url = "2.1.1"
 common = { path = "../common" }
 utilities = { path = "../utilities" }
-<<<<<<< HEAD
-=======
-swim_form = { path = "../swim_form" }
 swim_runtime = { path = "../swim_runtime" }
->>>>>>> 88514911
 stm = { path = "../stm" }
 tracing-futures = "0.2.3"
 
