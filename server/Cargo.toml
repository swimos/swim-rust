[package]
name = "server"
version = "0.1.0"
authors = ["Swim.AI developers info@swim.ai"]
edition = "2018"

[features]
default = []
debug = ["log_verbose"]
log_verbose = []

[target.'cfg(log_verbose)'.dependencies]
tracing = { version = "0.1.13", features = ["max_level_debug"] }

[target.'cfg(not(log_verbose))'.dependencies]
tracing = "0.1.13"

[dependencies]

futures = "0.3.4"
futures-util = "0.3.4"
im = "15.0.0"
pin-project = "0.4.20"
tokio = { version = "=0.2.21", features = ["stream", "rt-core", "macros"] }
url = "2.1.1"
common = { path = "../common" }
utilities = { path = "../utilities" }
<<<<<<< HEAD
form = { path = "../swim_form" }
=======
swim_form = { path = "../swim_form" }
>>>>>>> d1cd7550
stm = { path = "../stm" }

[dev-dependencies]

tokio = { version = "=0.2.21", features = ["rt-threaded"] }<|MERGE_RESOLUTION|>--- conflicted
+++ resolved
@@ -25,11 +25,7 @@
 url = "2.1.1"
 common = { path = "../common" }
 utilities = { path = "../utilities" }
-<<<<<<< HEAD
-form = { path = "../swim_form" }
-=======
 swim_form = { path = "../swim_form" }
->>>>>>> d1cd7550
 stm = { path = "../stm" }
 
 [dev-dependencies]
