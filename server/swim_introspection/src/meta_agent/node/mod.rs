--- conflicted
+++ resolved
@@ -115,12 +115,7 @@
     let lanes_io = context
         .add_lane(LANES_LANE, LaneKind::DemandMap, lane_config)
         .await?;
-<<<<<<< HEAD
-
-    Ok(run_task(pulse_interval, handle, pulse_io, lanes_io).boxed())
-=======
     Ok(run_task(context, pulse_interval, handle, pulse_io, lanes_io).boxed())
->>>>>>> 217ec4b4
 }
 
 type Io = (ByteWriter, ByteReader);
