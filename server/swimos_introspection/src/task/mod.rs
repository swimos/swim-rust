// Copyright 2015-2023 Swim Inc.
//
// Licensed under the Apache License, Version 2.0 (the "License");
// you may not use this file except in compliance with the License.
// You may obtain a copy of the License at
//
//     http://www.apache.org/licenses/LICENSE-2.0
//
// Unless required by applicable law or agreed to in writing, software
// distributed under the License is distributed on an "AS IS" BASIS,
// WITHOUT WARRANTIES OR CONDITIONS OF ANY KIND, either express or implied.
// See the License for the specific language governing permissions and
// limitations under the License.

use crate::forest::UriForest;
use crate::meta_agent::lane::LaneMetaAgent;
use crate::meta_agent::node::NodeMetaAgent;
use crate::meta_mesh::MetaMeshAgent;
use crate::route::{lane_pattern, mesh_pattern, node_pattern};
use std::sync::Arc;
use std::{collections::HashMap, num::NonZeroUsize};

use futures::StreamExt;
use futures::{stream::select, Future};
use parking_lot::RwLock;
use swimos_api::agent::{Agent, LaneKind};
use swimos_api::error::{IntrospectionStopped, LaneIntrospectionError, NodeIntrospectionError};
use swimos_model::{Text, Timestamp};
use swimos_runtime::agent::{
    reporting::{UplinkReportReader, UplinkReporter},
    NodeReporting, UplinkReporterRegistration,
};
use swimos_utilities::routing::RoutePattern;
use swimos_utilities::{routing::RouteUri, trigger};
use tokio::sync::{mpsc, oneshot};
use tokio_stream::wrappers::{ReceiverStream, UnboundedReceiverStream};
use tracing::info;
use uuid::Uuid;

use crate::model::{AgentIntrospectionHandle, AgentIntrospectionUpdater, LaneView};
use crate::IntrospectionConfig;

/// Requests that can be made by to the introspection task.
pub enum IntrospectionMessage {
    // Register a new agent instance.
    AddAgent {
        agent_id: Uuid,
        node_uri: Text,
        name: Text,
        aggregate_reader: UplinkReportReader,
    },
    // Register a lane for an already existing agent instance.
    AddLane {
        agent_id: Uuid,
        lane_name: Text,
        kind: LaneKind,
        reader: UplinkReportReader,
    },
    // Indicate that an agent has stopped and can be removed.
    AgentClosed {
        agent_id: Uuid,
    },
    // Try get an introspection handle for a running agent instance.
    IntrospectAgent {
        node_uri: Text,
        responder: oneshot::Sender<Option<AgentIntrospectionHandle>>,
    },
    // Try to get an introspection view for a lane on a running agent instance.
    IntrospectLane {
        node_uri: Text,
        lane_name: Text,
        responder: oneshot::Sender<Result<LaneView, LaneIntrospectionError>>,
    },
}

impl From<UplinkReporterRegistration> for IntrospectionMessage {
    fn from(reg: UplinkReporterRegistration) -> Self {
        let UplinkReporterRegistration {
            agent_id,
            lane_name,
            kind,
            reader,
        } = reg;
        IntrospectionMessage::AddLane {
            agent_id,
            lane_name,
            kind,
            reader,
        }
    }
}

/// Create an additional task to run within a Swim server that maintains a registry of [`AgentIntrospectionUpdater`]s
/// for all running agents. When a new introspection meta-agent starts it will make a request to this registry
/// to obtain an introspection handle for an agent or lane.
///
/// Returns the task and a resolver used to interact with it externally.
///
/// # Arguments
/// * `stopping` - Signal that the server is stopping.
/// * `channel_size` - Size of the channel use to register new lanes.
fn init_introspection(
    stopping: trigger::Receiver,
    channel_size: NonZeroUsize,
) -> (
    IntrospectionResolver,
    MetaMeshAgent,
    impl Future<Output = ()> + Send + 'static,
) {
    let agents = Arc::new(RwLock::new(UriForest::new()));
    let (msg_tx, msg_rx) = mpsc::unbounded_channel();
    let (reg_tx, reg_rx) = mpsc::channel(channel_size.get());
    let task = introspection_task(stopping, msg_rx, reg_rx, agents.clone());
    let meta_agent = MetaMeshAgent::new(agents);
    let resolver = IntrospectionResolver::new(msg_tx, reg_tx);
    (resolver, meta_agent, task)
}

/// Trait for routing tables with which the introspection agents can be registered.
pub trait AgentRegistration {
    /// Register an agent type.
    ///
    /// # Arguments
    /// * `pattern` - The route pattern at which the agent will be loaded.
<<<<<<< HEAD
    /// * `agent` - The agent type.
=======
    /// * `agent` - The agent to register.
>>>>>>> 4fda08d3
    fn register<A: Agent + Send + 'static>(&mut self, pattern: RoutePattern, agent: A);
}

/// Register the introspection agent types with the server. This returns the [`IntrospectionResolver`] used to
/// register new agents with the introspection system and an asynchronous task to run the introspection system.
/// This task must be run in parallel with the rest of the server for the introspection system to work.
///
/// # Arguments
/// * `stopping` - Signal that the server is stopping.
/// * `config` - Configuration parameters for the introspection agents.
/// * `registration` - Registration context to register the introspection agent routes.
pub fn register_introspection<R>(
    stopping: trigger::Receiver,
    config: IntrospectionConfig,
    registration: &mut R,
) -> (
    IntrospectionResolver,
    impl Future<Output = ()> + Send + 'static,
)
where
    R: AgentRegistration,
{
    let (resolver, mesh_meta, task) =
        init_introspection(stopping, config.registration_channel_size);
    let node_meta = NodeMetaAgent::new(config, resolver.clone());
    let lane_meta = LaneMetaAgent::new(config, resolver.clone());

    registration.register(mesh_pattern(), mesh_meta);
    registration.register(node_pattern(), node_meta);
    registration.register(lane_pattern(), lane_meta);
    (resolver, task)
}

#[derive(Debug)]
pub struct AgentMeta {
    pub name: Text,
    pub created: Timestamp,
    pub updater: AgentIntrospectionUpdater,
}

impl AgentMeta {
    fn new(name: Text, updater: AgentIntrospectionUpdater) -> AgentMeta {
        AgentMeta {
            name,
            created: Timestamp::now(),
            updater,
        }
    }
}

#[derive(Default, Debug)]
struct Agents {
    name_map: HashMap<Uuid, Text>,
    meta: Arc<RwLock<UriForest<AgentMeta>>>,
}

impl Agents {
    fn new(meta: Arc<RwLock<UriForest<AgentMeta>>>) -> Agents {
        Agents {
            name_map: Default::default(),
            meta,
        }
    }
}

enum AgentKey<'l> {
    Uuid(&'l Uuid),
    Path(&'l Text),
}

impl<'l> From<&'l Uuid> for AgentKey<'l> {
    fn from(value: &'l Uuid) -> Self {
        AgentKey::Uuid(value)
    }
}

impl<'l> From<&'l Text> for AgentKey<'l> {
    fn from(value: &'l Text) -> Self {
        AgentKey::Path(value)
    }
}

impl Agents {
    fn remove(&mut self, agent_id: &Uuid) {
        let Agents { name_map, meta } = self;

        if let Some(name) = name_map.remove(agent_id) {
            let mut guard = meta.write();
            (*guard).remove(name.as_str());
        }
    }

    fn insert(&mut self, agent_id: Uuid, node_uri: Text, agent_meta: AgentMeta) {
        let Agents { name_map, meta } = self;

        let mut guard = meta.write();
        (*guard).insert(node_uri.as_str(), agent_meta);
        name_map.insert(agent_id, node_uri);
    }

    fn with_agent<'l, F, O>(&self, key: impl Into<AgentKey<'l>>, op: F) -> Option<O>
    where
        F: FnOnce(&mut AgentMeta) -> O,
    {
        let Agents { name_map, meta } = self;
        let mut guard = meta.write();

        let agent = match key.into() {
            AgentKey::Uuid(key) => {
                let key = name_map.get(key)?;
                (*guard).get_mut(key.as_str())?
            }
            AgentKey::Path(key) => (*guard).get_mut(key.as_str())?,
        };

        Some(op(agent))
    }
}

pub async fn introspection_task(
    stopping: trigger::Receiver,
    messages: mpsc::UnboundedReceiver<IntrospectionMessage>,
    registrations: mpsc::Receiver<UplinkReporterRegistration>,
    agents: Arc<RwLock<UriForest<AgentMeta>>>,
) {
    let msg_stream = UnboundedReceiverStream::new(messages);
    let reg_stream = ReceiverStream::new(registrations).map(IntrospectionMessage::from);

    let mut stream = select(msg_stream, reg_stream).take_until(stopping);
    let mut agents = Agents::new(agents);

    while let Some(message) = stream.next().await {
        match message {
            IntrospectionMessage::AddAgent {
                agent_id,
                node_uri,
                name,
                aggregate_reader,
            } => {
                if !is_meta_node(&node_uri) {
                    agents.insert(
                        agent_id,
                        node_uri,
                        AgentMeta::new(name, AgentIntrospectionUpdater::new(aggregate_reader)),
                    );
                }
            }
            IntrospectionMessage::AddLane {
                agent_id,
                lane_name,
                kind,
                reader,
            } => {
                agents.with_agent(&agent_id, |agent| {
                    agent.updater.add_lane(lane_name, kind, reader)
                });
            }
            IntrospectionMessage::AgentClosed { agent_id } => agents.remove(&agent_id),
            IntrospectionMessage::IntrospectAgent {
                node_uri,
                responder,
            } => {
                let handle = agents.with_agent(&node_uri, |agent| agent.updater.make_handle());
                if responder.send(handle).is_err() {
                    info!(node_uri = %node_uri, "A request for node introspection was dropped before it was fulfilled.");
                }
            }
            IntrospectionMessage::IntrospectLane {
                node_uri,
                lane_name,
                responder,
            } => {
                let node_uri_cpy = node_uri.clone();
                let lane_name_cpy = lane_name.clone();
                let result = if let Some(mut handle) =
                    agents.with_agent(&node_uri, |agent| agent.updater.make_handle())
                {
                    if let Some(mut snapshot) = handle.new_snapshot() {
                        if let Some(lane) = snapshot.lanes.remove(&lane_name) {
                            Ok(lane)
                        } else {
                            Err(LaneIntrospectionError::NoSuchLane {
                                node_uri,
                                lane_name,
                            })
                        }
                    } else {
                        Err(LaneIntrospectionError::NoSuchAgent { node_uri })
                    }
                } else {
                    Err(LaneIntrospectionError::NoSuchAgent { node_uri })
                };
                if responder.send(result).is_err() {
                    info!(node_uri = %node_uri_cpy, lane_name = %lane_name_cpy, "A request for lane introspection was dropped before it was fulfilled.");
                }
            }
        }
    }
}

fn is_meta_node(node_uri: &Text) -> bool {
    let mut node_uri = node_uri.as_str();

    while node_uri.starts_with('/') {
        node_uri = &node_uri[1..];
    }

    node_uri.starts_with("swimos:meta:node") || node_uri.starts_with("swimos:meta:mesh")
}

/// Provides convenience methods for interaction with the introspection task.
#[derive(Debug, Clone)]
pub struct IntrospectionResolver {
    queries: mpsc::UnboundedSender<IntrospectionMessage>,
    registrations: mpsc::Sender<UplinkReporterRegistration>,
}

impl IntrospectionResolver {
    pub(crate) fn new(
        queries: mpsc::UnboundedSender<IntrospectionMessage>,
        registrations: mpsc::Sender<UplinkReporterRegistration>,
    ) -> Self {
        IntrospectionResolver {
            queries,
            registrations,
        }
    }

    /// Register a new agent instance for introspection.
    ///
    /// # Arguments
    /// * `agent_id` - The unique ID of the agent.
    /// * `route_uri` - The node URI of the agent.
    /// * `name` - The name of the agent; usually the struct name.
    pub fn register_agent(
        &self,
        agent_id: Uuid,
        node_uri: RouteUri,
        name: Text,
    ) -> Result<NodeReporting, IntrospectionStopped> {
        let node_uri = Text::new(node_uri.as_str());
        let IntrospectionResolver {
            queries,
            registrations,
        } = self;
        let reporter = UplinkReporter::default();
        let message = IntrospectionMessage::AddAgent {
            agent_id,
            node_uri,
            name,
            aggregate_reader: reporter.reader(),
        };
        if queries.send(message).is_ok() {
            let reporting = NodeReporting::new(agent_id, reporter, registrations.clone());
            Ok(reporting)
        } else {
            Err(IntrospectionStopped)
        }
    }

    /// Remove a stopped agent from the intorspectio registry.
    ///
    /// # Arguments
    /// * `agent_id` - The unique ID of the agent.
    pub fn close_agent(&self, agent_id: Uuid) -> Result<(), IntrospectionStopped> {
        let IntrospectionResolver { queries, .. } = self;
        if queries
            .send(IntrospectionMessage::AgentClosed { agent_id })
            .is_err()
        {
            Err(IntrospectionStopped)
        } else {
            Ok(())
        }
    }

    /// Attempt to resolve an introspection handle for a running agent instance.
    ///
    /// # Arguments
    /// * `node_uri` - The node URI of the agent.
    pub async fn resolve_agent(
        &self,
        node_uri: Text,
    ) -> Result<AgentIntrospectionHandle, NodeIntrospectionError> {
        let (tx, rx) = oneshot::channel();
        self.queries.send(IntrospectionMessage::IntrospectAgent {
            node_uri: node_uri.clone(),
            responder: tx,
        })?;
        rx.await?
            .ok_or(NodeIntrospectionError::NoSuchAgent { node_uri })
    }

    /// Attempt to resolve an introspection view of a lane of a running agent instance.
    ///
    /// # Arguments
    ///
    /// * `node_uri` - The node URI of the host agent.
    /// * `lane_name` - The name of the lane.
    pub async fn resolve_lane(
        &self,
        node_uri: Text,
        lane_name: Text,
    ) -> Result<LaneView, LaneIntrospectionError> {
        let (tx, rx) = oneshot::channel();
        self.queries.send(IntrospectionMessage::IntrospectLane {
            node_uri: node_uri.clone(),
            lane_name: lane_name.clone(),
            responder: tx,
        })?;
        rx.await?
    }
}<|MERGE_RESOLUTION|>--- conflicted
+++ resolved
@@ -122,11 +122,7 @@
     ///
     /// # Arguments
     /// * `pattern` - The route pattern at which the agent will be loaded.
-<<<<<<< HEAD
-    /// * `agent` - The agent type.
-=======
     /// * `agent` - The agent to register.
->>>>>>> 4fda08d3
     fn register<A: Agent + Send + 'static>(&mut self, pattern: RoutePattern, agent: A);
 }
 
