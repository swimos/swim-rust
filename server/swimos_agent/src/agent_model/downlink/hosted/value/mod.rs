// Copyright 2015-2023 Swim Inc.
//
// Licensed under the Apache License, Version 2.0 (the "License");
// you may not use this file except in compliance with the License.
// You may obtain a copy of the License at
//
//     http://www.apache.org/licenses/LICENSE-2.0
//
// Unless required by applicable law or agreed to in writing, software
// distributed under the License is distributed on an "AS IS" BASIS,
// WITHOUT WARRANTIES OR CONDITIONS OF ANY KIND, either express or implied.
// See the License for the specific language governing permissions and
// limitations under the License.

use futures::{
    future::{BoxFuture, OptionFuture},
    ready, FutureExt, Sink, SinkExt, Stream, StreamExt,
};
use pin_project::pin_project;
use std::{
    cell::RefCell,
    pin::{pin, Pin},
    sync::{atomic::AtomicU8, Arc},
    task::{Context, Poll},
};
use swimos_agent_protocol::encoding::downlink::ValueNotificationDecoder;
use swimos_agent_protocol::DownlinkNotification;
use swimos_api::{
    address::Address,
    agent::DownlinkKind,
    error::{DownlinkFailureReason, DownlinkRuntimeError, FrameIoError},
};
use swimos_form::{read::RecognizerReadable, write::StructuralWritable, Form};
use swimos_model::Text;
use swimos_recon::WithLenReconEncoder;
use swimos_utilities::{
    byte_channel::{ByteReader, ByteWriter},
    circular_buffer, trigger,
};
use tokio_util::codec::{FramedRead, FramedWrite};
use tracing::{debug, error, info, trace};

use crate::{
    agent_model::downlink::{
        BoxDownlinkChannel, DownlinkChannel, DownlinkChannelError, DownlinkChannelEvent,
    },
    config::SimpleDownlinkConfig,
<<<<<<< HEAD
    downlink_lifecycle::value::ValueDownlinkLifecycle,
    event_handler::{HandlerActionExt, LocalBoxEventHandler},
=======
    downlink_lifecycle::ValueDownlinkLifecycle,
    event_handler::{BoxEventHandler, HandlerActionExt},
>>>>>>> c257f4de
};

use super::{DlState, DlStateObserver, DlStateTracker, OutputWriter, RestartableOutput};

#[cfg(test)]
mod tests;

/// Operations that need to be supported by the state store of a value downlink. The intention
/// of this trait is to abstract over a self contained store a store contained within the field
/// of an agent. In both cases, the store itself will a [`RefCell`] containing an optional value.
pub trait ValueDlState<T>: Send {
    fn take_current(&self) -> Option<T>;

    fn replace(&self, value: T);

    // Perform an operation in a context with access to the state.
    fn with<R, Op: FnOnce(Option<&T>) -> R>(&self, op: Op) -> R;

    fn clear(&self);
}

impl<T: Send> ValueDlState<T> for RefCell<Option<T>> {
    fn take_current(&self) -> Option<T> {
        self.replace(None)
    }

    fn replace(&self, value: T) {
        self.replace(Some(value));
    }

    fn with<R, Op: FnOnce(Option<&T>) -> R>(&self, op: Op) -> R {
        op(self.borrow().as_ref())
    }

    fn clear(&self) {
        self.replace(None);
    }
}

pub struct ValueDownlinkFactory<T: RecognizerReadable, LC, State> {
    address: Address<Text>,
    state: State,
    lifecycle: LC,
    config: SimpleDownlinkConfig,
    dl_state: Arc<AtomicU8>,
    stop_rx: trigger::Receiver,
    watch_rx: circular_buffer::Receiver<T>,
}

impl<T, LC, State> ValueDownlinkFactory<T, LC, State>
where
    T: Form + Send + 'static,
    T::Rec: Send,
{
    pub fn new(
        address: Address<Text>,
        lifecycle: LC,
        state: State,
        config: SimpleDownlinkConfig,
        stop_rx: trigger::Receiver,
        watch_rx: circular_buffer::Receiver<T>,
    ) -> Self {
        ValueDownlinkFactory {
            address,
            state,
            lifecycle,
            config,
            dl_state: Default::default(),
            stop_rx,
            watch_rx,
        }
    }

    pub fn create<Context>(
        self,
        context: &Context,
        sender: ByteWriter,
        receiver: ByteReader,
    ) -> BoxDownlinkChannel<Context>
    where
        State: ValueDlState<T> + Send + 'static,
        LC: ValueDownlinkLifecycle<T, Context> + 'static,
    {
        let ValueDownlinkFactory {
            address,
            state,
            lifecycle,
            config,
            dl_state,
            stop_rx,
            watch_rx,
        } = self;
        let mut chan = HostedValueDownlink {
            address,
            receiver: None,
            write_stream: Writes::Inactive(watch_rx),
            state,
            next: None,
            lifecycle,
            config,
            dl_state: DlStateTracker::new(dl_state),
            stop_rx: Some(stop_rx),
        };
        chan.connect(context, sender, receiver);
        Box::new(chan)
    }

    pub fn dl_state(&self) -> &Arc<AtomicU8> {
        &self.dl_state
    }
}

type Writes<T> = OutputWriter<ValueWriteStream<T>>;

pub struct HostedValueDownlink<T: RecognizerReadable, LC, State> {
    address: Address<Text>,
    receiver: Option<FramedRead<ByteReader, ValueNotificationDecoder<T>>>,
    write_stream: Writes<T>,
    state: State,
    next: Option<Result<DownlinkNotification<T>, FrameIoError>>,
    lifecycle: LC,
    config: SimpleDownlinkConfig,
    dl_state: DlStateTracker,
    stop_rx: Option<trigger::Receiver>,
}

impl<T, LC, State> HostedValueDownlink<T, LC, State>
where
    T: Form + Send + 'static,
    T::Rec: Send,
{
    async fn select_next(&mut self) -> Option<Result<DownlinkChannelEvent, DownlinkChannelError>> {
        let HostedValueDownlink {
            address,
            receiver,
            next,
            stop_rx,
            write_stream,
            dl_state,
            ..
        } = self;
        let mut select_next = pin!(async {
            tokio::select! {
                maybe_result = OptionFuture::from(receiver.as_mut().map(|rx| rx.next())) => {
                    match maybe_result {
                        Some(r@Some(Ok(_))) => {
                            *next = r;
                            Some(Ok(DownlinkChannelEvent::HandlerReady))
                        }
                        Some(Some(Err(error))) => {
                            error!(address = %address, error = %error, "Downlink input channel failed.");
                            *next = Some(Err(error));
                            *receiver = None;
                            Some(Err(DownlinkChannelError::ReadFailed))
                        }
                        Some(None) => {
                            info!(address = %address, "Downlink terminated normally.");
                            *receiver = None;
                            if dl_state.get().is_linked() {
                                *next = Some(Ok(DownlinkNotification::Unlinked));
                                Some(Ok(DownlinkChannelEvent::HandlerReady))
                            } else {
                                None
                            }
                        }
                        _ => {
                            None
                        }
                    }
                },
                maybe_result = OptionFuture::from(write_stream.as_mut().map(|str| str.next())), if write_stream.is_active() => {
                    match maybe_result.flatten() {
                        Some(Ok(_)) => Some(Ok(DownlinkChannelEvent::WriteCompleted)),
                        Some(Err(e)) => {
                            write_stream.make_inactive();
                            Some(Err(DownlinkChannelError::WriteFailed(e)))
                        },
                        _ => {
                            *write_stream = Writes::Stopped;
                            Some(Ok(DownlinkChannelEvent::WriteStreamTerminated))
                        }
                    }
                }
            }
        });
        let result = if let Some(stop_signal) = stop_rx.as_mut() {
            tokio::select! {
                biased;
                triggered_result = stop_signal => {
                    *stop_rx = None;
                    if triggered_result.is_ok() {
                        *receiver = None;
                        if dl_state.get().is_linked() {
                            *next = Some(Ok(DownlinkNotification::Unlinked));
                            Some(Ok(DownlinkChannelEvent::HandlerReady))
                        } else {
                            None
                        }
                    } else {
                        select_next.await
                    }
                }
                result = &mut select_next => {
                    result
                }
            }
        } else {
            select_next.await
        };
        if receiver.is_none() {
            if let Writes::Active(w) = write_stream {
                if let Err(error) = w.close().await {
                    error!(error= %error, "Closing write stream failed.");
                }
                write_stream.make_inactive();
            }
        }
        result
    }
}

impl<T, LC, Context, State> DownlinkChannel<Context> for HostedValueDownlink<T, LC, State>
where
    State: ValueDlState<T>,
    T: Form + Send + 'static,
    T::Rec: Send,
    LC: ValueDownlinkLifecycle<T, Context> + 'static,
{
    fn kind(&self) -> DownlinkKind {
        DownlinkKind::Value
    }

    fn address(&self) -> &Address<Text> {
        &self.address
    }

    fn await_ready(
        &mut self,
    ) -> BoxFuture<'_, Option<Result<DownlinkChannelEvent, DownlinkChannelError>>> {
        self.select_next().boxed()
    }

    fn next_event(&mut self, _context: &Context) -> Option<LocalBoxEventHandler<'_, Context>> {
        let HostedValueDownlink {
            address,
            receiver,
            state,
            next,
            lifecycle,
            dl_state,
            config:
                SimpleDownlinkConfig {
                    events_when_not_synced,
                    terminate_on_unlinked,
                },
            ..
        } = self;
        if let Some(notification) = next.take() {
            match notification {
                Ok(DownlinkNotification::Linked) => {
                    debug!(address = %address, "Downlink linked.");
                    if dl_state.get() == DlState::Unlinked {
                        dl_state.set(DlState::Linked);
                    }
                    Some(lifecycle.on_linked().boxed_local())
                }
                Ok(DownlinkNotification::Synced) => state.with(|maybe_value| {
                    debug!(address = %address, "Downlink synced.");
                    dl_state.set(DlState::Synced);
                    maybe_value.map(|value| lifecycle.on_synced(value).boxed_local())
                }),
                Ok(DownlinkNotification::Event { body }) => {
                    trace!(address = %address, "Event received for downlink.");
                    let prev = state.take_current();
                    let handler = if dl_state.get() == DlState::Synced || *events_when_not_synced {
                        let handler = lifecycle
                            .on_event(&body)
                            .followed_by(lifecycle.on_set(prev, &body))
                            .boxed_local();
                        Some(handler)
                    } else {
                        None
                    };
                    state.replace(body);
                    handler
                }
                Ok(DownlinkNotification::Unlinked) => {
                    debug!(address = %address, "Downlink unlinked.");
                    state.clear();
                    if *terminate_on_unlinked {
                        *receiver = None;
                        dl_state.set(DlState::Stopped);
                    } else {
                        dl_state.set(DlState::Unlinked);
                    }
                    Some(lifecycle.on_unlinked().boxed_local())
                }
                Err(_) => {
                    debug!(address = %address, "Downlink failed.");
                    state.clear();
                    if *terminate_on_unlinked {
                        *receiver = None;
                        dl_state.set(DlState::Stopped);
                    } else {
                        dl_state.set(DlState::Unlinked);
                    }
                    Some(lifecycle.on_failed().boxed_local())
                }
            }
        } else {
            None
        }
    }

    fn connect(&mut self, _context: &Context, output: ByteWriter, input: ByteReader) {
        let HostedValueDownlink {
            receiver,
            write_stream,
            state,
            next,
            dl_state,
            ..
        } = self;
        *receiver = Some(FramedRead::new(input, Default::default()));
        write_stream.restart(output);
        state.clear();
        *next = None;
        dl_state.set(DlState::Unlinked);
    }

    fn can_restart(&self) -> bool {
        !self.config.terminate_on_unlinked && self.stop_rx.is_some()
    }

    fn flush(&mut self) -> BoxFuture<'_, Result<(), std::io::Error>> {
        async move {
            let HostedValueDownlink { write_stream, .. } = self;
            if let Some(w) = write_stream.as_mut() {
                w.flush().await
            } else {
                Ok(())
            }
        }
        .boxed()
    }
}

/// A handle which can be used to set the value of a lane through a value downlink or stop the
/// downlink.
#[derive(Debug)]
pub struct ValueDownlinkHandle<T> {
    address: Address<Text>,
    inner: circular_buffer::Sender<T>,
    stop_tx: Option<trigger::Sender>,
    observer: DlStateObserver,
}

impl<T> ValueDownlinkHandle<T> {
    pub fn new(
        address: Address<Text>,
        inner: circular_buffer::Sender<T>,
        stop_tx: trigger::Sender,
        state: &Arc<AtomicU8>,
    ) -> Self {
        ValueDownlinkHandle {
            address,
            inner,
            stop_tx: Some(stop_tx),
            observer: DlStateObserver::new(state),
        }
    }
}

impl<T> ValueDownlinkHandle<T> {
    /// Instruct the downlink to stop.
    pub fn stop(&mut self) {
        trace!(address = %self.address, "Stopping a value downlink.");
        if let Some(tx) = self.stop_tx.take() {
            tx.trigger();
        }
    }

    /// True if the downlink has stopped (regardless of whether it stopped cleanly or failed.)
    pub fn is_stopped(&self) -> bool {
        self.observer.get() == DlState::Stopped
    }

    /// True if the downlink is running and linked.
    pub fn is_linked(&self) -> bool {
        matches!(self.observer.get(), DlState::Linked | DlState::Synced)
    }
}

impl<T> ValueDownlinkHandle<T>
where
    T: Send + Sync,
{
    pub fn set(&mut self, value: T) -> Result<(), DownlinkRuntimeError> {
        trace!(address = %self.address, "Attempting to set a value into a downlink.");
        if self.inner.try_send(value).is_err() {
            info!(address = %self.address, "Downlink writer failed.");
            Err(DownlinkRuntimeError::DownlinkConnectionFailed(
                DownlinkFailureReason::DownlinkStopped,
            ))
        } else {
            Ok(())
        }
    }
}

enum ValueWriteStreamState<T> {
    Active(Option<T>),
    Stopping(Option<T>),
    Stopped,
}

impl<T> std::fmt::Debug for ValueWriteStreamState<T> {
    fn fmt(&self, f: &mut std::fmt::Formatter<'_>) -> std::fmt::Result {
        match self {
            Self::Active(_) => f.debug_tuple("Active").finish(),
            Self::Stopping(_) => f.debug_tuple("Stopping").finish(),
            Self::Stopped => write!(f, "Stopped"),
        }
    }
}

impl<T> Default for ValueWriteStreamState<T> {
    fn default() -> Self {
        ValueWriteStreamState::Active(None)
    }
}

type ReconWriter = FramedWrite<ByteWriter, WithLenReconEncoder>;

#[pin_project]
pub struct ValueWriteStream<T, S = ReconWriter> {
    #[pin]
    write: S,
    #[pin]
    watch_rx: circular_buffer::Receiver<T>,
    state: ValueWriteStreamState<T>,
}

impl<T, S> std::fmt::Debug for ValueWriteStream<T, S> {
    fn fmt(&self, f: &mut std::fmt::Formatter<'_>) -> std::fmt::Result {
        f.debug_struct("ValueWriteStream")
            .field("write", &"..")
            .field("watch_rx", &"..")
            .field("state", &self.state)
            .finish()
    }
}

impl<T, S> ValueWriteStream<T, S> {
    fn with_sink(write: S, watch_rx: circular_buffer::Receiver<T>) -> Self {
        ValueWriteStream {
            write,
            watch_rx,
            state: Default::default(),
        }
    }
}

impl<T> ValueWriteStream<T> {
    pub fn new(writer: ByteWriter, watch_rx: circular_buffer::Receiver<T>) -> Self {
        Self::with_sink(FramedWrite::new(writer, Default::default()), watch_rx)
    }

    pub fn into_watch_rx(self) -> circular_buffer::Receiver<T> {
        self.watch_rx
    }
}

impl<T: StructuralWritable> ValueWriteStream<T> {
    pub async fn close(&mut self) -> Result<(), std::io::Error> {
        SinkExt::<T>::close(&mut self.write).await
    }
}

impl<T, S> ValueWriteStream<T, S>
where
    S: Sink<T, Error = std::io::Error> + Unpin,
{
    async fn flush(&mut self) -> Result<(), std::io::Error> {
        SinkExt::<T>::flush(&mut self.write).await
    }
}

impl<T, S> Stream for ValueWriteStream<T, S>
where
    T: StructuralWritable + Send + 'static,
    S: Sink<T, Error = std::io::Error>,
{
    type Item = Result<(), std::io::Error>;

    fn poll_next(self: Pin<&mut Self>, cx: &mut Context<'_>) -> Poll<Option<Self::Item>> {
        let mut projected = self.project();
        loop {
            match projected.state {
                ValueWriteStreamState::Active(pending) => {
                    let mut received = false;
                    match projected.watch_rx.as_mut().poll_next(cx) {
                        Poll::Ready(Some(value)) => {
                            received = true;
                            *pending = Some(value);
                        }
                        Poll::Ready(_) => {
                            *projected.state = ValueWriteStreamState::Stopping(pending.take());
                            continue;
                        }
                        Poll::Pending => {}
                    }
                    if let Some(value) = pending.take() {
                        match Sink::<T>::poll_ready(projected.write.as_mut(), cx) {
                            Poll::Ready(Ok(_)) => {
                                let result = projected.write.as_mut().start_send(value);
                                if result.is_err() {
                                    *projected.state = ValueWriteStreamState::Stopped;
                                }
                                break Poll::Ready(Some(result));
                            }
                            Poll::Ready(Err(e)) => {
                                *projected.state = ValueWriteStreamState::Stopped;
                                break Poll::Ready(Some(Err(e)));
                            }
                            Poll::Pending => {
                                if received {
                                    cx.waker().wake_by_ref();
                                }
                                *projected.state = ValueWriteStreamState::Active(Some(value));
                                break Poll::Pending;
                            }
                        }
                    } else {
                        let result = ready!(Sink::<T>::poll_flush(projected.write.as_mut(), cx));
                        break if let Err(e) = result {
                            *projected.state = ValueWriteStreamState::Stopped;
                            Poll::Ready(Some(Err(e)))
                        } else {
                            Poll::Pending
                        };
                    }
                }
                ValueWriteStreamState::Stopping(pending) => {
                    if let Some(value) = pending.take() {
                        match Sink::<T>::poll_ready(projected.write.as_mut(), cx) {
                            Poll::Ready(Ok(_)) => {
                                let result = projected.write.as_mut().start_send(value);
                                if result.is_err() {
                                    *projected.state = ValueWriteStreamState::Stopped;
                                }
                                break Poll::Ready(Some(result));
                            }
                            Poll::Ready(Err(e)) => {
                                *projected.state = ValueWriteStreamState::Stopped;
                                break Poll::Ready(Some(Err(e)));
                            }
                            Poll::Pending => {
                                *projected.state = ValueWriteStreamState::Stopping(Some(value));
                                break Poll::Pending;
                            }
                        }
                    } else {
                        let result = ready!(Sink::<T>::poll_close(projected.write.as_mut(), cx));
                        *projected.state = ValueWriteStreamState::Stopped;
                        result?;
                    }
                }
                ValueWriteStreamState::Stopped => {
                    return Poll::Ready(None);
                }
            }
        }
    }
}

impl<T> RestartableOutput for ValueWriteStream<T> {
    type Source = circular_buffer::Receiver<T>;

    fn make_inactive(self) -> Self::Source {
        self.into_watch_rx()
    }

    fn restart(writer: ByteWriter, source: Self::Source) -> Self {
        ValueWriteStream::new(writer, source)
    }
}<|MERGE_RESOLUTION|>--- conflicted
+++ resolved
@@ -45,13 +45,8 @@
         BoxDownlinkChannel, DownlinkChannel, DownlinkChannelError, DownlinkChannelEvent,
     },
     config::SimpleDownlinkConfig,
-<<<<<<< HEAD
-    downlink_lifecycle::value::ValueDownlinkLifecycle,
-    event_handler::{HandlerActionExt, LocalBoxEventHandler},
-=======
     downlink_lifecycle::ValueDownlinkLifecycle,
-    event_handler::{BoxEventHandler, HandlerActionExt},
->>>>>>> c257f4de
+    event_handler::{LocalBoxEventHandler, HandlerActionExt},
 };
 
 use super::{DlState, DlStateObserver, DlStateTracker, OutputWriter, RestartableOutput};
