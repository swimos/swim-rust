// Copyright 2015-2023 Swim Inc.
//
// Licensed under the Apache License, Version 2.0 (the "License");
// you may not use this file except in compliance with the License.
// You may obtain a copy of the License at
//
//     http://www.apache.org/licenses/LICENSE-2.0
//
// Unless required by applicable law or agreed to in writing, software
// distributed under the License is distributed on an "AS IS" BASIS,
// WITHOUT WARRANTIES OR CONDITIONS OF ANY KIND, either express or implied.
// See the License for the specific language governing permissions and
// limitations under the License.

use std::{
    cell::RefCell,
    collections::{BTreeSet, HashMap},
    pin::{pin, Pin},
    sync::{atomic::AtomicU8, Arc},
    task::{Context, Poll},
};

use futures::{
    future::{BoxFuture, Either, OptionFuture},
    ready, FutureExt, Sink, SinkExt, Stream, StreamExt,
};
use pin_project::pin_project;
use std::hash::Hash;
use swimos_agent_protocol::{
    encoding::{downlink::MapNotificationDecoder, map::MapOperationEncoder},
    DownlinkNotification, MapMessage, MapOperation,
};
use swimos_api::{
    address::Address,
    agent::DownlinkKind,
    error::{AgentRuntimeError, FrameIoError},
};
use swimos_form::{read::RecognizerReadable, write::StructuralWritable, Form};
use swimos_model::Text;
use swimos_utilities::{
    byte_channel::{ByteReader, ByteWriter},
    trigger,
};
use tokio::sync::mpsc;
use tokio_util::codec::{FramedRead, FramedWrite};
use tracing::{debug, error, info, trace};

use crate::{
    agent_model::downlink::{
        BoxDownlinkChannel, DownlinkChannel, DownlinkChannelError, DownlinkChannelEvent,
    },
    config::MapDownlinkConfig,
<<<<<<< HEAD
    downlink_lifecycle::map::MapDownlinkLifecycle,
    event_handler::{HandlerActionExt, LocalBoxEventHandler, Sequentially},
=======
    downlink_lifecycle::MapDownlinkLifecycle,
    event_handler::{BoxEventHandler, HandlerActionExt, Sequentially},
>>>>>>> c257f4de
    event_queue::EventQueue,
};

use super::{DlState, DlStateObserver, DlStateTracker, OutputWriter, RestartableOutput};

#[cfg(test)]
mod tests;

#[derive(Debug)]
struct MapDlStateInner<K, V> {
    map: HashMap<K, V>,
    order: Option<BTreeSet<K>>,
}

impl<K, V> Default for MapDlStateInner<K, V> {
    fn default() -> Self {
        Self {
            map: Default::default(),
            order: Default::default(),
        }
    }
}

/// Internal state of a map downlink. For most purposes this uses the hashmap (for constant time
/// accesses). To support the (infrequently used) take and drop operations, it will generate a
/// separate ordered set of the keys which will then be kept up to date with the map.
#[derive(Debug)]
struct MapDlState<K, V>(RefCell<MapDlStateInner<K, V>>);

impl<K, V> Default for MapDlState<K, V> {
    fn default() -> Self {
        Self(Default::default())
    }
}

/// Operations that need to be supported by the state store of a map downlink. The intention
/// of this trait is to abstract over a self contained store a store contained within the field
/// of an agent. In both cases, the store itself will a [`RefCell`] containing a [`MapDlState`].
impl<K, V> MapDlState<K, V> {
    fn clear(&self) -> HashMap<K, V> {
        self.0.replace(MapDlStateInner::default()).map
    }
    // Perform an operation in a context with access to the state.
    fn with<F, T>(&self, f: F) -> T
    where
        F: FnOnce(&mut MapDlStateInner<K, V>) -> T,
    {
        f(&mut *self.0.borrow_mut())
    }

    fn update<'a, LC, Context>(
        &self,
        key: K,
        value: V,
        lifecycle: Option<&'a LC>,
    ) -> Option<LocalBoxEventHandler<'a, Context>>
    where
        K: Eq + Hash + Clone + Ord,
        LC: MapDownlinkLifecycle<K, V, Context>,
    {
        self.with(move |MapDlStateInner { map, order }| {
            let old = map.insert(key.clone(), value);
            match order {
                Some(ord) if old.is_some() => {
                    ord.insert(key.clone());
                }
                _ => {}
            }
            let new_value = &map[&key];
            lifecycle.map(|lifecycle| {
                lifecycle
                    .on_update(key, &*map, old, new_value)
                    .boxed_local()
            })
        })
    }

    fn remove<'a, LC, Context>(
        &self,
        key: K,
        lifecycle: Option<&'a LC>,
    ) -> Option<LocalBoxEventHandler<'a, Context>>
    where
        K: Eq + Hash + Ord,
        LC: MapDownlinkLifecycle<K, V, Context>,
    {
        self.with(move |MapDlStateInner { map, order }| {
            map.remove(&key).and_then(move |old| {
                if let Some(ord) = order {
                    ord.remove(&key);
                }
                lifecycle.map(|lifecycle| lifecycle.on_remove(key, &*map, old).boxed_local())
            })
        })
    }

    fn drop<'a, LC, Context>(
        &self,
        n: usize,
        lifecycle: Option<&'a LC>,
    ) -> Option<LocalBoxEventHandler<'a, Context>>
    where
        K: Eq + Hash + Ord + Clone,
        LC: MapDownlinkLifecycle<K, V, Context>,
    {
        self.with(move |MapDlStateInner { map, order }| {
            if n >= map.len() {
                *order = None;
                let old = std::mem::take(map);
                lifecycle.map(move |lifecycle| lifecycle.on_clear(old).boxed_local())
            } else {
                let ord = order.get_or_insert_with(|| map.keys().cloned().collect());

                //Decompose the take into a sequence of removals.
                let to_remove: Vec<_> = ord.iter().take(n).cloned().collect();
                if let Some(lifecycle) = lifecycle {
                    let expected = n.min(map.len());
                    let mut removed = Vec::with_capacity(expected);

                    for k in to_remove {
                        ord.remove(&k);
                        if let Some(v) = map.remove(&k) {
                            removed.push(lifecycle.on_remove(k, map, v));
                        }
                    }
                    if removed.is_empty() {
                        None
                    } else {
                        Some(Sequentially::new(removed).boxed_local())
                    }
                } else {
                    for k in to_remove {
                        ord.remove(&k);
                        map.remove(&k);
                    }
                    None
                }
            }
        })
    }

    fn take<'a, LC, Context>(
        &self,
        n: usize,
        lifecycle: Option<&'a LC>,
    ) -> Option<LocalBoxEventHandler<'a, Context>>
    where
        K: Eq + Hash + Ord + Clone,
        LC: MapDownlinkLifecycle<K, V, Context>,
    {
        self.with(move |MapDlStateInner { map, order }| {
            let to_drop = map.len().saturating_sub(n);
            if to_drop > 0 {
                let ord = order.get_or_insert_with(|| map.keys().cloned().collect());

                //Decompose the drop into a sequence of removals.
                let to_remove: Vec<_> = ord.iter().rev().take(to_drop).cloned().collect();
                if let Some(lifecycle) = lifecycle {
                    let mut removed = Vec::with_capacity(to_drop);

                    for k in to_remove.into_iter().rev() {
                        ord.remove(&k);
                        if let Some(v) = map.remove(&k) {
                            removed.push(lifecycle.on_remove(k, map, v));
                        }
                    }
                    if removed.is_empty() {
                        None
                    } else {
                        Some(Sequentially::new(removed).boxed_local())
                    }
                } else {
                    for k in to_remove {
                        ord.remove(&k);
                        map.remove(&k);
                    }
                    None
                }
            } else {
                None
            }
        })
    }
}

pub struct MapDownlinkFactory<K, V, LC> {
    address: Address<Text>,
    state: MapDlState<K, V>,
    lifecycle: LC,
    config: MapDownlinkConfig,
    dl_state: Arc<AtomicU8>,
    stop_rx: trigger::Receiver,
    op_rx: mpsc::UnboundedReceiver<MapOperation<K, V>>,
}

impl<K, V, LC> MapDownlinkFactory<K, V, LC>
where
    K: Hash + Eq + Ord + Clone + Form + Send + 'static,
    V: Form + Send + 'static,
    K::Rec: Send,
    V::Rec: Send,
{
    pub fn new(
        address: Address<Text>,
        lifecycle: LC,
        config: MapDownlinkConfig,
        stop_rx: trigger::Receiver,
        op_rx: mpsc::UnboundedReceiver<MapOperation<K, V>>,
    ) -> Self {
        MapDownlinkFactory {
            address,
            state: MapDlState::default(),
            lifecycle,
            config,
            dl_state: Default::default(),
            stop_rx,
            op_rx,
        }
    }

    pub fn create<Context>(
        self,
        context: &Context,
        sender: ByteWriter,
        receiver: ByteReader,
    ) -> BoxDownlinkChannel<Context>
    where
        LC: MapDownlinkLifecycle<K, V, Context> + 'static,
    {
        let MapDownlinkFactory {
            address,
            state,
            lifecycle,
            config,
            dl_state,
            stop_rx,
            op_rx,
        } = self;
        let mut chan = HostedMapDownlink {
            address,
            receiver: None,
            write_stream: Writes::Inactive(op_rx),
            state,
            next: None,
            lifecycle,
            config,
            dl_state: DlStateTracker::new(dl_state),
            stop_rx: Some(stop_rx),
        };
        chan.connect(context, sender, receiver);
        Box::new(chan)
    }

    pub fn dl_state(&self) -> &Arc<AtomicU8> {
        &self.dl_state
    }
}

type Writes<K, V> = OutputWriter<MapWriteStream<K, V>>;

/// An implementation of [`DownlinkChannel`] to allow a map downlink to be driven by an agent
/// task.
pub struct HostedMapDownlink<K: RecognizerReadable, V: RecognizerReadable, LC> {
    address: Address<Text>,
    receiver: Option<FramedRead<ByteReader, MapNotificationDecoder<K, V>>>,
    write_stream: Writes<K, V>,
    state: MapDlState<K, V>,
    next: Option<Result<DownlinkNotification<MapMessage<K, V>>, FrameIoError>>,
    lifecycle: LC,
    config: MapDownlinkConfig,
    dl_state: DlStateTracker,
    stop_rx: Option<trigger::Receiver>,
}

impl<K: StructuralWritable, V: StructuralWritable> MapWriteStream<K, V> {
    pub async fn close(&mut self) -> Result<(), std::io::Error> {
        SinkExt::<MapOperation<K, V>>::close(&mut self.write).await
    }
}

impl<K, V, LC> HostedMapDownlink<K, V, LC>
where
    K: Hash + Eq + Ord + Clone + Form + Send + 'static,
    V: Form + Send + 'static,
    K::Rec: Send,
    V::Rec: Send,
{
    async fn select_next(&mut self) -> Option<Result<DownlinkChannelEvent, DownlinkChannelError>> {
        let HostedMapDownlink {
            address,
            receiver,
            next,
            stop_rx,
            write_stream,
            dl_state,
            ..
        } = self;
        let select_next = pin!(async {
            tokio::select! {
                maybe_result = OptionFuture::from(receiver.as_mut().map(|rx| rx.next())) => {
                    match maybe_result {
                        Some(r@Some(Ok(_))) => {
                            *next = r;
                            Some(Ok(DownlinkChannelEvent::HandlerReady))
                        }
                        Some(Some(Err(error))) => {
                            error!(address = %address,  error = %error, "Downlink input channel failed.");
                            *next = Some(Err(error));
                            *receiver = None;
                            Some(Err(DownlinkChannelError::ReadFailed))
                        }
                        Some(None) => {
                            info!(address = %address, "Downlink terminated normally.");
                            *receiver = None;
                            if dl_state.get().is_linked() {
                                *next = Some(Ok(DownlinkNotification::Unlinked));
                                Some(Ok(DownlinkChannelEvent::HandlerReady))
                            } else {
                                None
                            }
                        }
                        _ => None,
                    }
                },
                maybe_result = OptionFuture::from(write_stream.as_mut().map(|str| str.next())), if write_stream.is_active() => {
                    match maybe_result.flatten() {
                        Some(Ok(_)) => Some(Ok(DownlinkChannelEvent::WriteCompleted)),
                        Some(Err(e)) => {
                            write_stream.make_inactive();
                            Some(Err(DownlinkChannelError::WriteFailed(e)))
                        },
                        _ => {
                            *write_stream = Writes::Stopped;
                            Some(Ok(DownlinkChannelEvent::WriteStreamTerminated))
                        }
                    }
                }
            }
        });
        let result = if let Some(stop_signal) = stop_rx.as_mut() {
            match futures::future::select(stop_signal, select_next).await {
                Either::Left((triggered_result, select_next)) => {
                    *stop_rx = None;
                    if triggered_result.is_ok() {
                        *receiver = None;
                        if dl_state.get().is_linked() {
                            *next = Some(Ok(DownlinkNotification::Unlinked));
                            Some(Ok(DownlinkChannelEvent::HandlerReady))
                        } else {
                            None
                        }
                    } else {
                        select_next.await
                    }
                }
                Either::Right((result, _)) => result,
            }
        } else {
            select_next.await
        };
        if receiver.is_none() {
            if let Writes::Active(w) = write_stream {
                if let Err(error) = w.close().await {
                    error!(error= %error, "Closing write stream failed.");
                }
                write_stream.make_inactive();
            }
        }
        result
    }
}

impl<K, V, LC, Context> DownlinkChannel<Context> for HostedMapDownlink<K, V, LC>
where
    K: Hash + Eq + Ord + Clone + Form + Send + 'static,
    V: Form + Send + 'static,
    K::Rec: Send,
    V::Rec: Send,
    LC: MapDownlinkLifecycle<K, V, Context> + 'static,
{
    fn kind(&self) -> DownlinkKind {
        DownlinkKind::Map
    }

    fn address(&self) -> &Address<Text> {
        &self.address
    }

    fn await_ready(
        &mut self,
    ) -> BoxFuture<'_, Option<Result<DownlinkChannelEvent, DownlinkChannelError>>> {
        self.select_next().boxed()
    }

<<<<<<< HEAD
    fn next_event(&mut self, context: &Context) -> Option<LocalBoxEventHandler<'_, Context>> {
=======
    fn next_event(&mut self, _context: &Context) -> Option<BoxEventHandler<'_, Context>> {
>>>>>>> c257f4de
        let HostedMapDownlink {
            address,
            receiver,
            state,
            next,
            lifecycle,
            dl_state,
            config:
                MapDownlinkConfig {
                    events_when_not_synced,
                    terminate_on_unlinked,
                    ..
                },
            ..
        } = self;
        if let Some(notification) = next.take() {
            match notification {
                Ok(DownlinkNotification::Linked) => {
                    debug!(address = %address, "Downlink linked.");
                    if dl_state.get() == DlState::Unlinked {
                        dl_state.set(DlState::Linked);
                    }
                    Some(lifecycle.on_linked().boxed_local())
                }
                Ok(DownlinkNotification::Synced) => {
                    debug!(address = %address, "Downlink synced.");
                    dl_state.set(DlState::Synced);
<<<<<<< HEAD
                    Some(state.with(context, |map| lifecycle.on_synced(&map.map).boxed_local()))
=======
                    Some(state.with(|map| lifecycle.on_synced(&map.map).boxed()))
>>>>>>> c257f4de
                }
                Ok(DownlinkNotification::Event { body }) => {
                    let maybe_lifecycle =
                        if dl_state.get() == DlState::Synced || *events_when_not_synced {
                            Some(&*lifecycle)
                        } else {
                            None
                        };
                    trace!(address = %address, "Event received for downlink.");

                    match body {
                        MapMessage::Update { key, value } => {
                            trace!("Updating an entry.");
                            state.update(key, value, maybe_lifecycle)
                        }
                        MapMessage::Remove { key } => {
                            trace!("Removing an entry.");
                            state.remove(key, maybe_lifecycle)
                        }
                        MapMessage::Clear => {
                            trace!("Clearing the map.");
<<<<<<< HEAD
                            let old_map = state.clear(context);
                            maybe_lifecycle
                                .map(|lifecycle| lifecycle.on_clear(old_map).boxed_local())
=======
                            let old_map = state.clear();
                            maybe_lifecycle.map(|lifecycle| lifecycle.on_clear(old_map).boxed())
>>>>>>> c257f4de
                        }
                        MapMessage::Take(n) => {
                            trace!("Retaining the first {} items.", n);
                            state.take(
                                n.try_into()
                                    .expect("number to take does not fit into usize"),
                                maybe_lifecycle,
                            )
                        }
                        MapMessage::Drop(n) => {
                            trace!("Dropping the first {} items.", n);
                            state.drop(
                                n.try_into()
                                    .expect("number to drop does not fit into usize"),
                                maybe_lifecycle,
                            )
                        }
                    }
                }
                Ok(DownlinkNotification::Unlinked) => {
                    debug!(address = %address, "Downlink unlinked.");
                    if *terminate_on_unlinked {
                        *receiver = None;
                        dl_state.set(DlState::Stopped);
                    } else {
                        dl_state.set(DlState::Unlinked);
                    }
<<<<<<< HEAD
                    state.clear(context);
                    Some(lifecycle.on_unlinked().boxed_local())
=======
                    state.clear();
                    Some(lifecycle.on_unlinked().boxed())
>>>>>>> c257f4de
                }
                Err(_) => {
                    debug!(address = %address, "Downlink failed.");
                    if *terminate_on_unlinked {
                        *receiver = None;
                        dl_state.set(DlState::Stopped);
                    } else {
                        dl_state.set(DlState::Unlinked);
                    }
<<<<<<< HEAD
                    state.clear(context);
                    Some(lifecycle.on_failed().boxed_local())
=======
                    state.clear();
                    Some(lifecycle.on_failed().boxed())
>>>>>>> c257f4de
                }
            }
        } else {
            None
        }
    }

    fn connect(&mut self, _context: &Context, output: ByteWriter, input: ByteReader) {
        let HostedMapDownlink {
            receiver,
            write_stream,
            state,
            next,
            dl_state,
            ..
        } = self;
        *receiver = Some(FramedRead::new(input, Default::default()));
        write_stream.restart(output);
        state.clear();
        *next = None;
        dl_state.set(DlState::Unlinked);
    }

    fn can_restart(&self) -> bool {
        !self.config.terminate_on_unlinked && self.stop_rx.is_some()
    }

    fn flush(&mut self) -> BoxFuture<'_, Result<(), std::io::Error>> {
        async move {
            let HostedMapDownlink { write_stream, .. } = self;
            if let Some(w) = write_stream.as_mut() {
                w.flush().await
            } else {
                Ok(())
            }
        }
        .boxed()
    }
}

/// A handle which can be used to modify the state of a map lane through a downlink.
#[derive(Debug)]
pub struct MapDownlinkHandle<K, V> {
    address: Address<Text>,
    sender: mpsc::UnboundedSender<MapOperation<K, V>>,
    stop_tx: Option<trigger::Sender>,
    observer: DlStateObserver,
}

impl<K, V> MapDownlinkHandle<K, V> {
    pub fn new(
        address: Address<Text>,
        sender: mpsc::UnboundedSender<MapOperation<K, V>>,
        stop_tx: trigger::Sender,
        state: &Arc<AtomicU8>,
    ) -> Self {
        MapDownlinkHandle {
            address,
            sender,
            stop_tx: Some(stop_tx),
            observer: DlStateObserver::new(state),
        }
    }

    /// Instruct the downlink to stop.
    pub fn stop(&mut self) {
        trace!(address = %self.address, "Stopping a map downlink.");
        if let Some(tx) = self.stop_tx.take() {
            tx.trigger();
        }
    }

    /// True if the downlink has stopped (regardless of whether it stopped cleanly or failed.)
    pub fn is_stopped(&self) -> bool {
        self.observer.get() == DlState::Stopped
    }

    /// True if the downlink is running and linked.
    pub fn is_linked(&self) -> bool {
        matches!(self.observer.get(), DlState::Linked | DlState::Synced)
    }
}

impl<K, V> MapDownlinkHandle<K, V>
where
    K: Send + 'static,
    V: Send + 'static,
{
    pub fn update(&self, key: K, value: V) -> Result<(), AgentRuntimeError> {
        trace!(address = %self.address, "Updating an entry on a map downlink.");
        self.sender.send(MapOperation::Update { key, value })?;
        Ok(())
    }

    pub fn remove(&self, key: K) -> Result<(), AgentRuntimeError> {
        trace!(address = %self.address, "Removing an entry on a map downlink.");
        self.sender.send(MapOperation::Remove { key })?;
        Ok(())
    }

    pub fn clear(&self) -> Result<(), AgentRuntimeError> {
        trace!(address = %self.address, "Clearing a map downlink.");
        self.sender.send(MapOperation::Clear)?;
        Ok(())
    }
}

#[derive(Default)]
enum MapWriteStreamState {
    #[default]
    Active,
    Stopping,
    Stopped,
}

type ReconWriter = FramedWrite<ByteWriter, MapOperationEncoder>;

#[pin_project]
pub struct MapWriteStream<K, V, S = ReconWriter> {
    #[pin]
    write: S,
    #[pin]
    op_rx: mpsc::UnboundedReceiver<MapOperation<K, V>>,
    queue: EventQueue<K, V>,
    state: MapWriteStreamState,
}

impl<K, V> MapWriteStream<K, V> {
    pub fn new(writer: ByteWriter, op_rx: mpsc::UnboundedReceiver<MapOperation<K, V>>) -> Self {
        Self::with_sink(FramedWrite::new(writer, Default::default()), op_rx)
    }
}

impl<K, V, S> MapWriteStream<K, V, S> {
    pub fn with_sink(sink: S, op_rx: mpsc::UnboundedReceiver<MapOperation<K, V>>) -> Self {
        MapWriteStream {
            write: sink,
            op_rx,
            queue: Default::default(),
            state: Default::default(),
        }
    }
}

impl<K, V, S> MapWriteStream<K, V, S>
where
    S: Sink<MapOperation<K, V>, Error = std::io::Error> + Unpin,
{
    async fn flush(&mut self) -> Result<(), std::io::Error> {
        SinkExt::<MapOperation<K, V>>::flush(&mut self.write).await
    }
}

impl<K, V, S> Stream for MapWriteStream<K, V, S>
where
    K: Clone + Eq + Hash + StructuralWritable + Send + 'static,
    V: StructuralWritable + Send + 'static,
    S: Sink<MapOperation<K, V>, Error = std::io::Error>,
{
    type Item = Result<(), std::io::Error>;

    fn poll_next(self: Pin<&mut Self>, cx: &mut Context<'_>) -> Poll<Option<Self::Item>> {
        let mut projected = self.project();
        loop {
            match projected.state {
                MapWriteStreamState::Active => {
                    let received = match projected.op_rx.as_mut().poll_recv(cx) {
                        Poll::Ready(Some(op)) => {
                            projected.queue.push(op);
                            true
                        }
                        Poll::Ready(None) => {
                            *projected.state = MapWriteStreamState::Stopping;
                            continue;
                        }
                        Poll::Pending => {
                            if projected.queue.is_empty() {
                                let result = ready!(Sink::<MapOperation<K, V>>::poll_flush(
                                    projected.write.as_mut(),
                                    cx
                                ));
                                break if result.is_err() {
                                    *projected.state = MapWriteStreamState::Stopped;
                                    Poll::Ready(Some(result))
                                } else {
                                    Poll::Pending
                                };
                            }
                            false
                        }
                    };
                    break match Sink::<MapOperation<K, V>>::poll_ready(projected.write.as_mut(), cx)
                    {
                        Poll::Ready(Ok(_)) => {
                            let op = projected.queue.pop().expect("Queue should be non-empty.");
                            let result = projected.write.start_send(op);
                            if result.is_err() {
                                *projected.state = MapWriteStreamState::Stopped;
                            }
                            Poll::Ready(Some(result))
                        }
                        Poll::Ready(Err(e)) => {
                            *projected.state = MapWriteStreamState::Stopped;
                            Poll::Ready(Some(Err(e)))
                        }
                        Poll::Pending if received => {
                            cx.waker().wake_by_ref();
                            Poll::Pending
                        }
                        _ => Poll::Pending,
                    };
                }
                MapWriteStreamState::Stopping => {
                    if projected.queue.is_empty() {
                        let result = ready!(Sink::<MapOperation<K, V>>::poll_close(
                            projected.write.as_mut(),
                            cx
                        ));
                        *projected.state = MapWriteStreamState::Stopped;
                        if let Err(e) = result {
                            break Poll::Ready(Some(Err(e)));
                        }
                    } else {
                        break match ready!(Sink::<MapOperation<K, V>>::poll_ready(
                            projected.write.as_mut(),
                            cx
                        )) {
                            Ok(_) => {
                                let op = projected.queue.pop().expect("Queue should be non-empty.");
                                let result = projected.write.start_send(op);
                                if result.is_err() {
                                    *projected.state = MapWriteStreamState::Stopped;
                                }
                                Poll::Ready(Some(result))
                            }
                            Err(e) => {
                                *projected.state = MapWriteStreamState::Stopped;
                                Poll::Ready(Some(Err(e)))
                            }
                        };
                    }
                }
                MapWriteStreamState::Stopped => break Poll::Ready(None),
            }
        }
    }
}

impl<K, V> RestartableOutput for MapWriteStream<K, V> {
    type Source = mpsc::UnboundedReceiver<MapOperation<K, V>>;

    fn make_inactive(self) -> Self::Source {
        self.op_rx
    }

    fn restart(writer: ByteWriter, source: Self::Source) -> Self {
        MapWriteStream::new(writer, source)
    }
}<|MERGE_RESOLUTION|>--- conflicted
+++ resolved
@@ -50,13 +50,8 @@
         BoxDownlinkChannel, DownlinkChannel, DownlinkChannelError, DownlinkChannelEvent,
     },
     config::MapDownlinkConfig,
-<<<<<<< HEAD
-    downlink_lifecycle::map::MapDownlinkLifecycle,
-    event_handler::{HandlerActionExt, LocalBoxEventHandler, Sequentially},
-=======
     downlink_lifecycle::MapDownlinkLifecycle,
     event_handler::{BoxEventHandler, HandlerActionExt, Sequentially},
->>>>>>> c257f4de
     event_queue::EventQueue,
 };
 
@@ -451,11 +446,7 @@
         self.select_next().boxed()
     }
 
-<<<<<<< HEAD
-    fn next_event(&mut self, context: &Context) -> Option<LocalBoxEventHandler<'_, Context>> {
-=======
-    fn next_event(&mut self, _context: &Context) -> Option<BoxEventHandler<'_, Context>> {
->>>>>>> c257f4de
+    fn next_event(&mut self, _context: &Context) -> Option<LocalBoxEventHandler<'_, Context>> {
         let HostedMapDownlink {
             address,
             receiver,
@@ -483,11 +474,7 @@
                 Ok(DownlinkNotification::Synced) => {
                     debug!(address = %address, "Downlink synced.");
                     dl_state.set(DlState::Synced);
-<<<<<<< HEAD
-                    Some(state.with(context, |map| lifecycle.on_synced(&map.map).boxed_local()))
-=======
-                    Some(state.with(|map| lifecycle.on_synced(&map.map).boxed()))
->>>>>>> c257f4de
+                    Some(state.with(|map| lifecycle.on_synced(&map.map).boxed_local()))
                 }
                 Ok(DownlinkNotification::Event { body }) => {
                     let maybe_lifecycle =
@@ -509,14 +496,8 @@
                         }
                         MapMessage::Clear => {
                             trace!("Clearing the map.");
-<<<<<<< HEAD
-                            let old_map = state.clear(context);
-                            maybe_lifecycle
-                                .map(|lifecycle| lifecycle.on_clear(old_map).boxed_local())
-=======
                             let old_map = state.clear();
-                            maybe_lifecycle.map(|lifecycle| lifecycle.on_clear(old_map).boxed())
->>>>>>> c257f4de
+                            maybe_lifecycle.map(|lifecycle| lifecycle.on_clear(old_map).boxed_local())
                         }
                         MapMessage::Take(n) => {
                             trace!("Retaining the first {} items.", n);
@@ -544,13 +525,8 @@
                     } else {
                         dl_state.set(DlState::Unlinked);
                     }
-<<<<<<< HEAD
-                    state.clear(context);
+                    state.clear();
                     Some(lifecycle.on_unlinked().boxed_local())
-=======
-                    state.clear();
-                    Some(lifecycle.on_unlinked().boxed())
->>>>>>> c257f4de
                 }
                 Err(_) => {
                     debug!(address = %address, "Downlink failed.");
@@ -560,13 +536,8 @@
                     } else {
                         dl_state.set(DlState::Unlinked);
                     }
-<<<<<<< HEAD
-                    state.clear(context);
+                    state.clear();
                     Some(lifecycle.on_failed().boxed_local())
-=======
-                    state.clear();
-                    Some(lifecycle.on_failed().boxed())
->>>>>>> c257f4de
                 }
             }
         } else {
