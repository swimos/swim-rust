--- conflicted
+++ resolved
@@ -38,13 +38,8 @@
         BoxDownlinkChannel, DownlinkChannel, DownlinkChannelError, DownlinkChannelEvent,
     },
     config::SimpleDownlinkConfig,
-<<<<<<< HEAD
-    downlink_lifecycle::event::EventDownlinkLifecycle,
-    event_handler::{HandlerActionExt, LocalBoxEventHandler},
-=======
     downlink_lifecycle::EventDownlinkLifecycle,
-    event_handler::{BoxEventHandler, HandlerActionExt},
->>>>>>> c257f4de
+    event_handler::{LocalBoxEventHandler, HandlerActionExt},
 };
 
 use super::{DlState, DlStateObserver, DlStateTracker};
