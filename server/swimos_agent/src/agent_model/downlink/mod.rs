--- conflicted
+++ resolved
@@ -256,11 +256,7 @@
 /// Indication that the downlink task has completed some unit of work.
 #[derive(Debug, PartialEq, Eq)]
 pub enum DownlinkChannelEvent {
-<<<<<<< HEAD
-    /// An change has occurred to the state of the downlink (either an event or a change to
-=======
     /// A change has occurred to the state of the downlink (either an event or a change to
->>>>>>> 4fda08d3
     /// the linked/synced/unlinked state). This indicates that the consumer should attempt
     /// to call `next_event` to consume the generated event handler. These two steps are
     /// necessarily separate to avoid holding a borrow across an await point so that the task
@@ -286,11 +282,7 @@
 
 /// Allows a downlink to be driven by an agent task, without any knowledge of the types used
 /// internally by the downlink. A [`DownlinkChannel`] is essentially a stream of event handlers.
-<<<<<<< HEAD
-/// However, the operation to get the next handler is split across two methods(on to wait for
-=======
 /// However, the operation to get the next handler is split across two methods (one to wait for
->>>>>>> 4fda08d3
 /// an incoming message and the other to create an event handler, where appropriate). This split
 /// is necessary to avoid holding a reference to the downlink lifecycle across an await point.
 /// Otherwise, we would need to add a bound that the lifecycles must be [`Sync`] which
@@ -300,11 +292,7 @@
 ///
 /// * `Context` - The context within which the event handlers must be run (typically an agent type).
 pub trait DownlinkChannel<Context> {
-<<<<<<< HEAD
-    /// Attach the downlink to it's input and output streams. This can be called multiple times
-=======
     /// Attach the downlink to its input and output streams. This can be called multiple times
->>>>>>> 4fda08d3
     /// if the downlink restarts.
     fn connect(&mut self, context: &Context, output: ByteWriter, input: ByteReader);
 
