// Copyright 2015-2024 Swim Inc.
//
// Licensed under the Apache License, Version 2.0 (the "License");
// you may not use this file except in compliance with the License.
// You may obtain a copy of the License at
//
//     http://www.apache.org/licenses/LICENSE-2.0
//
// Unless required by applicable law or agreed to in writing, software
// distributed under the License is distributed on an "AS IS" BASIS,
// WITHOUT WARRANTIES OR CONDITIONS OF ANY KIND, either express or implied.
// See the License for the specific language governing permissions and
// limitations under the License.

use std::cell::RefCell;
use std::collections::hash_map::Entry;
use std::collections::{HashMap, HashSet};
use std::hash::Hash;
use std::pin::{pin, Pin};
use std::sync::Arc;
use std::task::{ready, Poll};

use bytes::{Bytes, BytesMut};
use downlink::BoxDownlinkChannelFactory;
use futures::future::{Fuse, OptionFuture};
use futures::{
    future::{BoxFuture, FusedFuture},
    stream::{FuturesUnordered, SelectAll},
    StreamExt,
};
use futures::{Future, FutureExt};
use pin_project::pin_project;
use swimos_agent_protocol::encoding::store::{RawMapStoreInitDecoder, RawValueStoreInitDecoder};
use swimos_agent_protocol::{LaneRequest, MapMessage};
use swimos_api::agent::DownlinkKind;
use swimos_api::agent::{HttpLaneRequest, LaneConfig, RawHttpLaneResponse};
use swimos_api::error::{
    AgentRuntimeError, CommanderRegistrationError, DownlinkRuntimeError, DynamicRegistrationError,
    LaneSpawnError, OpenStoreError,
};
use swimos_api::{
    address::Address,
    agent::{Agent, AgentConfig, AgentContext, AgentInitResult},
    error::{AgentInitError, AgentTaskError, FrameIoError},
    http::{Header, StandardHeaderName, StatusCode, Version},
};
use swimos_model::Text;
use swimos_utilities::byte_channel::{ByteReader, ByteWriter};
use swimos_utilities::errors::Recoverable;
use swimos_utilities::future::RetryStrategy;
use swimos_utilities::routing::RouteUri;
use tokio::io::AsyncWriteExt;
use tokio::sync::mpsc;
use tokio::time::{sleep_until, Instant, Sleep};
use tracing::{debug, error, info, trace};
use uuid::Uuid;

use crate::agent_lifecycle::item_event::ItemEvent;
use crate::agent_model::io::LaneReadEvent;
use crate::event_handler::{
<<<<<<< HEAD
    ActionContext, BoxJoinLaneInit, DownlinkSpawnOnDone, HandlerFuture, LaneSpawnOnDone,
    LaneSpawner, LinkSpawner, LocalBoxEventHandler, ModificationFlags, Sequentially,
=======
    ActionContext, BoxJoinLaneInit, DownlinkSpawnOnDone, DownlinkSpawner, HandlerFuture,
    LaneSpawnOnDone, LaneSpawner, LocalBoxEventHandler, ModificationFlags, Sequentially, Spawner,
>>>>>>> a3ee2519
};
use crate::{
    agent_lifecycle::AgentLifecycle,
    event_handler::{EventHandler, EventHandlerError, HandlerAction, StepResult},
    meta::AgentMetadata,
};

/// Support for executing downlink lifecycles within agents.
pub mod downlink;
mod init;
mod io;
#[cfg(test)]
mod tests;

use io::{ItemWriter, LaneReader};

use bitflags::bitflags;

use self::downlink::{BoxDownlinkChannel, DownlinkChannelError, DownlinkChannelEvent};
use self::init::{run_item_initializer, InitializedItem};
pub use init::{
    ItemInitializer, MapLaneInitializer, MapStoreInitializer, ValueLaneInitializer,
    ValueStoreInitializer,
};
pub use swimos_api::agent::{StoreKind, WarpLaneKind};

/// Response from a lane after it has written bytes to its outgoing buffer.
#[derive(Debug, Clone, Copy, PartialEq, Eq)]
pub enum WriteResult {
    // The lane has no data to write (the buffer is still empty).
    NoData,
    // The lane has written data to the buffer but has no more data to write.
    Done,
    // The lane has written data to the buffer and will have more to write on a subsequent call.
    DataStillAvailable,
    // The lane has written data to the buffer and needs it's event handler to be executed for
    // more to be available.
    RequiresEvent,
}

/// Enumerates the kinds of items that agents can have (excluding HTTP lanes).
#[derive(Clone, Copy, PartialEq, Eq, Debug, Hash)]
pub enum ItemKind {
    Lane(WarpLaneKind),
    Store(StoreKind),
}

impl std::fmt::Display for ItemKind {
    fn fmt(&self, f: &mut std::fmt::Formatter<'_>) -> std::fmt::Result {
        match self {
            ItemKind::Lane(k) => write!(f, "{}", k),
            ItemKind::Store(k) => write!(f, "{}", k),
        }
    }
}

impl ItemKind {
    /// Whether an item is map like and so uses the map protocol to communicate with the runtime.
    pub fn map_like(&self) -> bool {
        match self {
            ItemKind::Lane(ty) => ty.map_like(),
            ItemKind::Store(StoreKind::Map) => true,
            ItemKind::Store(StoreKind::Value) => false,
        }
    }

    /// Whether an item is a lane (as opposed to a store) and so should be publicly exposed by the runtime.
    pub fn is_lane(&self) -> bool {
        matches!(self, ItemKind::Lane(_))
    }
}

impl ItemKind {
    pub const VALUE_LANE: ItemKind = ItemKind::Lane(WarpLaneKind::Value);
    pub const MAP_LANE: ItemKind = ItemKind::Lane(WarpLaneKind::Map);
    pub const VALUE_STORE: ItemKind = ItemKind::Store(StoreKind::Value);
    pub const MAP_STORE: ItemKind = ItemKind::Store(StoreKind::Map);
}

bitflags! {
    /// Flags to instruct the runtime on how to handle a lane.
    #[derive(Default, Copy, Clone, Hash, Debug, PartialEq, Eq)]
    pub struct ItemFlags: u8 {
        /// The state of the item should not be persisted.
        const TRANSIENT = 0b01;
    }
}

/// Type information about an item of an agent.
#[derive(Debug, Clone, Copy, PartialEq, Eq, Hash)]
pub enum ItemDescriptor {
    WarpLane {
        kind: WarpLaneKind,
        flags: ItemFlags,
    },
    Store {
        kind: StoreKind,
        flags: ItemFlags,
    },
    Http,
}

/// Full description of an item of an agent.
#[derive(Debug, Clone, PartialEq, Eq, Hash)]
pub struct ItemSpec {
    /// Unique (within the agent) ID of the item.
    pub id: u64,
    /// The name of them item (use in the Warp address for lanes).
    pub lifecycle_name: &'static str,
    /// Type information for the item.
    pub descriptor: ItemDescriptor,
}

impl ItemSpec {
    pub fn new(id: u64, lifecycle_name: &'static str, descriptor: ItemDescriptor) -> Self {
        ItemSpec {
            id,
            lifecycle_name,
            descriptor,
        }
    }
}

#[doc(hidden)]
pub type MapLikeInitializer<T> =
    Box<dyn ItemInitializer<T, MapMessage<BytesMut, BytesMut>> + Send + 'static>;

#[doc(hidden)]
pub type ValueLikeInitializer<T> = Box<dyn ItemInitializer<T, BytesMut> + Send + 'static>;

/// A trait which describes the lanes of an agent which can be run as a task attached to an
/// [`AgentContext`]. A type implementing this trait is sufficient to produce a functional agent
/// although it will not provided any lifecycle events for the agent or its lanes.
pub trait AgentSpec: Sized + Send {
    /// The type of handler to run when a command is received for a value lane.
    type ValCommandHandler: HandlerAction<Self, Completion = ()> + Send + 'static;

    /// The type of handler to run when a command is received for a map lane.
    type MapCommandHandler: HandlerAction<Self, Completion = ()> + Send + 'static;

    /// The type of handler to run when a request is received to sync with a lane.
    type OnSyncHandler: HandlerAction<Self, Completion = ()> + Send + 'static;

    /// The type of the handler to run when an HTTP request is received for a lane.
    type HttpRequestHandler: HandlerAction<Self, Completion = ()> + Send + 'static;

    /// The names and flags of all items (lanes and stores) in the agent.
    fn item_specs() -> HashMap<&'static str, ItemSpec>;

    /// Create a handler that will update the state of the agent when a command is received
    /// for a value lane. There will be no handler if the lane does not exist or does not
    /// accept commands.
    ///
    /// # Arguments
    /// * `lane` - The name of the lane.
    /// * `body` - The content of the command.
    fn on_value_command(&self, lane: &str, body: BytesMut) -> Option<Self::ValCommandHandler>;

    /// Create an initializer that will consume the state of a value-like item, as reported by the runtime.
    ///
    /// # Arguments
    /// * `lane` - The name of the item.
    fn init_value_like_item(&self, item: &str) -> Option<ValueLikeInitializer<Self>>
    where
        Self: 'static;

    /// Create an initializer that will consume the state of a map-like item, as reported by the runtime.
    ///
    /// # Arguments
    /// * `item` - The name of the item.
    fn init_map_like_item(&self, item: &str) -> Option<MapLikeInitializer<Self>>
    where
        Self: 'static;

    /// Create a handler that will update the state of the agent when a command is received
    /// for a map lane. There will be no handler if the lane does not exist or does not
    /// accept commands.
    /// # Arguments
    /// * `lane` - The name of the lane.
    /// * `body` - The content of the command.
    fn on_map_command(
        &self,
        lane: &str,
        body: MapMessage<BytesMut, BytesMut>,
    ) -> Option<Self::MapCommandHandler>;

    /// Create a handler that will update the state of an agent when a request is made to
    /// sync with a lane. There will be no handler if the lane does not exist.
    ///
    /// # Arguments
    /// * `lane` - The name of the lane.
    /// * `id` - The ID of the remote that requested the sync.
    fn on_sync(&self, lane: &str, id: Uuid) -> Option<Self::OnSyncHandler>;

    /// Create a handler that will update the state of the agent when an HTTP request is
    /// made to a lane. If no HTTP lane exists with the specified name the request will
    /// be returned as an error (so that the caller can handle it will a 404 response).
    ///
    /// # Arguments
    /// * `lane` - The name of the lane.
    /// * `request` - The HTTP request.
    fn on_http_request(
        &self,
        lane: &str,
        request: HttpLaneRequest,
    ) -> Result<Self::HttpRequestHandler, HttpLaneRequest>;

    /// Attempt to write pending data from a lane into the outgoing buffer. The result will
    /// indicate if data was written and if the lane has more data to write. There will be
    /// no result if the lane does not exist.
    fn write_event(&self, lane: &str, buffer: &mut BytesMut) -> Option<WriteResult>;

    /// Register a dynamically created item with the agent. The returned value is the unique ID of the item.
    ///
    /// # Arguments
    /// * `_name` - The name of the item.
    /// * `_descriptor` - The kind of the item and any flags.
    fn register_dynamic_item(
        &self,
        _name: &str,
        _descriptor: ItemDescriptor,
    ) -> Result<u64, DynamicRegistrationError> {
        Err(DynamicRegistrationError::DynamicRegistrationsNotSupported)
    }
}

/// A factory to create agent lane model instances.
pub trait ItemModelFactory: Send + Sync {
    type ItemModel: AgentSpec;

    fn create(&self) -> Self::ItemModel;
}

impl<F, ItemModel: AgentSpec> ItemModelFactory for F
where
    F: Fn() -> ItemModel + Send + Sync,
{
    type ItemModel = ItemModel;

    fn create(&self) -> Self::ItemModel {
        self()
    }
}

/// A factory for creating [`AgentLifecycle`]s.
/// An agent route may need to create an agent instance multiple times (for parameterized routes or
/// in cases where the agent is stopped and restarted). Therefore, a route is registered with a
/// factory rather then a single instance of the lifecycle.
pub trait LifecycleFactory<ItemModel>: Send + Sync {
    type LifecycleType: AgentLifecycle<ItemModel> + Send;

    /// Create an instance of the agent type.
    fn create(&self) -> Self::LifecycleType;
}

/// A lifecycle factory that creates clones of a provided instance.
struct CloneableLifecycle<LC>(LC);

impl<ItemModel, LC> LifecycleFactory<ItemModel> for CloneableLifecycle<LC>
where
    LC: Send + Sync + Clone + AgentLifecycle<ItemModel>,
{
    type LifecycleType = LC;

    fn create(&self) -> Self::LifecycleType {
        self.0.clone()
    }
}

struct FnLifecycleFac<F>(F);

impl<ItemModel, F, LC> LifecycleFactory<ItemModel> for FnLifecycleFac<F>
where
    F: Fn() -> LC + Send + Sync,
    LC: Send + AgentLifecycle<ItemModel>,
{
    type LifecycleType = LC;

    fn create(&self) -> Self::LifecycleType {
        self.0()
    }
}

/// The complete model for an agent consisting of an implementation of [`AgentSpec`] to describe the lanes
/// of the agent and an implementation of [`AgentLifecycle`] to describe the lifecycle events that will trigger,
/// for  example, when the agent starts or stops or when the state of a lane changes.
pub struct AgentModel<ItemModel, Lifecycle> {
    item_model_fac: Arc<dyn ItemModelFactory<ItemModel = ItemModel>>,
    lifecycle_fac: Arc<dyn LifecycleFactory<ItemModel, LifecycleType = Lifecycle>>,
}

impl<ItemModel, Lifecycle> Clone for AgentModel<ItemModel, Lifecycle> {
    fn clone(&self) -> Self {
        Self {
            item_model_fac: self.item_model_fac.clone(),
            lifecycle_fac: self.lifecycle_fac.clone(),
        }
    }
}

impl<ItemModel, Lifecycle> AgentModel<ItemModel, Lifecycle>
where
    Lifecycle: Send + Sync + Clone + AgentLifecycle<ItemModel> + 'static,
{
    pub fn new<F>(item_model_fac: F, lifecycle: Lifecycle) -> Self
    where
        F: ItemModelFactory<ItemModel = ItemModel> + Sized + 'static,
    {
        AgentModel {
            item_model_fac: Arc::new(item_model_fac),
            lifecycle_fac: Arc::new(CloneableLifecycle(lifecycle)),
        }
    }

    pub fn from_arc(
        item_model_fac: Arc<dyn ItemModelFactory<ItemModel = ItemModel>>,
        lifecycle: Lifecycle,
    ) -> Self {
        AgentModel {
            item_model_fac,
            lifecycle_fac: Arc::new(CloneableLifecycle(lifecycle)),
        }
    }
}

impl<ItemModel, Lifecycle> AgentModel<ItemModel, Lifecycle>
where
    Lifecycle: Send + AgentLifecycle<ItemModel> + 'static,
{
    pub fn from_fn<F, G>(item_model_fac: F, lifecycle_fn: G) -> Self
    where
        F: ItemModelFactory<ItemModel = ItemModel> + Sized + 'static,
        G: Fn() -> Lifecycle + Send + Sync + 'static,
    {
        AgentModel {
            item_model_fac: Arc::new(item_model_fac),
            lifecycle_fac: Arc::new(FnLifecycleFac(lifecycle_fn)),
        }
    }
}

impl<ItemModel, Lifecycle> Agent for AgentModel<ItemModel, Lifecycle>
where
    ItemModel: AgentSpec + Send + 'static,
    Lifecycle: AgentLifecycle<ItemModel> + Send + 'static,
{
    fn run(
        &self,
        route: RouteUri,
        route_params: HashMap<String, String>,
        config: AgentConfig,
        context: Box<dyn AgentContext + Send>,
    ) -> BoxFuture<'static, AgentInitResult> {
        self.clone()
            .initialize_agent(route, route_params, config, context)
            .boxed()
    }
}

enum TaskEvent<ItemModel> {
    WriteComplete {
        writer: ItemWriter,
        result: Result<bool, std::io::Error>,
    },
    SuspendedComplete {
        result: SuspendResult<ItemModel>,
    },
    LinksEvent {
        downlink_event: LinksEvent<ItemModel>,
    },
    ValueRequest {
        id: u64,
        request: LaneRequest<BytesMut>,
    },
    MapRequest {
        id: u64,
        request: LaneRequest<MapMessage<BytesMut, BytesMut>>,
    },
    HttpRequest {
        id: u64,
        request: HttpLaneRequest,
    },
    RequestError {
        id: u64,
        error: FrameIoError,
    },
    CommandSendComplete {
        result: Result<CommandWriter, std::io::Error>,
    },
}

struct HostedDownlink<Context> {
    channel: BoxDownlinkChannel<Context>,
    failed: bool,
}

impl<Context> HostedDownlink<Context> {
    fn new(channel: BoxDownlinkChannel<Context>) -> Self {
        HostedDownlink {
            channel,
            failed: false,
        }
    }

    fn address(&self) -> &Address<Text> {
        self.channel.address()
    }

    fn kind(&self) -> DownlinkKind {
        self.channel.kind()
    }
}

#[derive(Debug)]
enum HostedDownlinkEvent {
    WriterFailed(std::io::Error),
    Written,
    WriterTerminated,
    HandlerReady {
        failed: bool,
    },
    ReconnectNotPossible {
        retries_expired: bool,
    },
    ReconnectSucceeded(ReconnectDownlink),
    ReconnectFailed {
        error: DownlinkRuntimeError,
        retry: RetryStrategy,
    },
    Stopped,
}

impl<Context> HostedDownlink<Context> {
    async fn wait_on_downlink(mut self) -> (Self, HostedDownlinkEvent) {
        let HostedDownlink { channel, failed } = &mut self;

        if *failed {
            return (self, HostedDownlinkEvent::Stopped);
        }

        match channel.await_ready().await {
            Some(Ok(DownlinkChannelEvent::HandlerReady)) => {
                (self, HostedDownlinkEvent::HandlerReady { failed: false })
            }
            Some(Ok(DownlinkChannelEvent::WriteCompleted)) => (self, HostedDownlinkEvent::Written),
            Some(Ok(DownlinkChannelEvent::WriteStreamTerminated)) => {
                (self, HostedDownlinkEvent::WriterTerminated)
            }
            Some(Err(DownlinkChannelError::ReadFailed)) => {
                *failed = true;
                (self, HostedDownlinkEvent::HandlerReady { failed: true })
            }
            Some(Err(DownlinkChannelError::WriteFailed(err))) => {
                (self, HostedDownlinkEvent::WriterFailed(err))
            }
            None => (self, HostedDownlinkEvent::Stopped),
        }
    }

    async fn flush(&mut self) -> Result<(), std::io::Error> {
        self.channel.flush().await
    }

    async fn reconnect(
        mut self,
        agent_context: &dyn AgentContext,
        mut retry: RetryStrategy,
        first_attempt: bool,
    ) -> (Self, HostedDownlinkEvent) {
        if self.channel.can_restart() {
            if let Err(err) = self.flush().await {
                debug!(error = %err, "Flushing downlink before restart failed.");
            }
            let HostedDownlink { channel, .. } = &mut self;
            let Address { host, node, lane } = channel.address().borrow_parts();
            let open_task = agent_context.open_downlink(host, node, lane, channel.kind());
            let delay = if first_attempt {
                None
            } else {
                match retry.next() {
                    Some(delay) => delay,
                    None => {
                        return (
                            self,
                            HostedDownlinkEvent::ReconnectNotPossible {
                                retries_expired: true,
                            },
                        )
                    }
                }
            };
            if let Some(t) = delay {
                tokio::time::sleep(t).await;
            }
            let result = match open_task.await {
                Ok((writer, reader)) => {
                    HostedDownlinkEvent::ReconnectSucceeded(ReconnectDownlink::new(writer, reader))
                }
                Err(error) => HostedDownlinkEvent::ReconnectFailed { error, retry },
            };
            (self, result)
        } else {
            (
                self,
                HostedDownlinkEvent::ReconnectNotPossible {
                    retries_expired: false,
                },
            )
        }
    }

    fn next_event(&mut self, context: &Context) -> Option<LocalBoxEventHandler<'_, Context>> {
        self.channel.next_event(context)
    }
}

#[derive(Debug)]
struct ReconnectDownlink {
    writer: ByteWriter,
    reader: ByteReader,
}

impl ReconnectDownlink {
    fn new(writer: ByteWriter, reader: ByteReader) -> Self {
        ReconnectDownlink { writer, reader }
    }
}

impl ReconnectDownlink {
    fn connect<Context>(self, downlink: &mut HostedDownlink<Context>, context: &Context) {
        let ReconnectDownlink { writer, reader } = self;
        let HostedDownlink { channel, failed } = downlink;
        channel.connect(context, writer, reader);
        *failed = false;
    }
}

impl<ItemModel, Lifecycle> AgentModel<ItemModel, Lifecycle>
where
    ItemModel: AgentSpec + 'static,
    Lifecycle: AgentLifecycle<ItemModel> + 'static,
{
    /// Initialize the agent, performing the initial setup for all of the lanes (including triggering the
    /// `on_start` event).
    ///
    /// # Arguments
    /// * `route` - The node URI for the agent instance.
    /// * `route_params` - Parameters extracted from the route URI.
    /// * `config` - Agent specific configuration parameters.
    /// * `context` - Context through which to communicate with the runtime.
    async fn initialize_agent(
        self,
        route: RouteUri,
        route_params: HashMap<String, String>,
        config: AgentConfig,
        context: Box<dyn AgentContext + Send>,
    ) -> AgentInitResult
    where
        ItemModel: AgentSpec,
        Lifecycle: AgentLifecycle<ItemModel>,
    {
        let AgentModel {
            item_model_fac,
            lifecycle_fac,
        } = self;

        let lifecycle = lifecycle_fac.create();

        let meta = AgentMetadata::new(&route, &route_params, &config);

        let mut lane_io = HashMap::new();
        let mut store_io = HashMap::new();
        let mut http_lane_rxs = HashMap::new();

        let item_specs = ItemModel::item_specs();
        let mut lifecycle_item_ids: HashMap<u64, Text> = item_specs
            .values()
            .map(|spec| (spec.id, Text::new(spec.lifecycle_name)))
            .collect();

        let mut external_item_ids: HashMap<Text, u64> = item_specs
            .iter()
            .map(|(name, spec)| (Text::new(name), spec.id))
            .collect();

        let suspended = FuturesUnordered::new();
        let link_requests = RefCell::new(LinkRequestCollector::default());
        let mut dynamic_lanes = RefCell::new(vec![]);
        let mut join_lane_init = HashMap::new();
        let mut command_buffer = BytesMut::new();

        let item_model = item_model_fac.create();
        let default_lane_config = config.default_lane_config.unwrap_or_default();

        {
            let mut lane_init_tasks = FuturesUnordered::new();
            macro_rules! with_init {
                ($init:ident => $body:block) => {{
                    let mut $init = InitContext::new(&mut lane_io, &item_model, &lane_init_tasks);

                    $body
                }};
            }
            for (name, spec) in item_specs {
                match spec.descriptor {
                    ItemDescriptor::WarpLane { kind, flags } => {
                        let key = (Text::new(name), kind);
                        if kind.map_like() {
                            if lane_io.contains_key(&key) {
                                return Err(AgentInitError::DuplicateLane(key.0));
                            }
                            let mut lane_conf = default_lane_config;
                            if flags.contains(ItemFlags::TRANSIENT) {
                                lane_conf.transient = true;
                            }
                            let io = context.add_lane(name, kind, lane_conf).await?;
                            with_init!(init => {
                                init.init_map_lane(name, kind, lane_conf, io);
                            })
                        } else {
                            if lane_io.contains_key(&key) {
                                return Err(AgentInitError::DuplicateLane(key.0));
                            }
                            let mut lane_conf = default_lane_config;
                            if flags.contains(ItemFlags::TRANSIENT) {
                                lane_conf.transient = true;
                            }
                            let io = context.add_lane(name, kind, lane_conf).await?;
                            with_init!(init => {
                                init.init_value_lane(name, kind, lane_conf, io);
                            })
                        }
                    }
                    ItemDescriptor::Store {
                        kind: StoreKind::Map,
                        flags,
                    } => {
                        if !flags.contains(ItemFlags::TRANSIENT) {
                            if let Some(io) = handle_store_error(
                                context.add_store(name, StoreKind::Map).await,
                                name,
                            )? {
                                with_init!(init => {
                                    init.init_map_store(name, io);
                                })
                            }
                        }
                    }
                    ItemDescriptor::Store {
                        kind: StoreKind::Value,
                        flags,
                    } => {
                        if !flags.contains(ItemFlags::TRANSIENT) {
                            if let Some(io) = handle_store_error(
                                context.add_store(name, StoreKind::Value).await,
                                name,
                            )? {
                                with_init!(init => {
                                    init.init_value_store(name, io);
                                })
                            }
                        }
                    }
                    ItemDescriptor::Http => {
                        let channel = context.add_http_lane(name).await?;
                        http_lane_rxs.insert(Text::new(name), channel);
                    }
                }
            }

            while let Some(result) = lane_init_tasks.next().await {
                let InitializedItem {
                    item_kind,
                    name,
                    init_fn,
                    io,
                } = result.map_err(AgentInitError::LaneInitializationFailure)?;
                init_fn(&item_model);
                match item_kind {
                    ItemKind::Lane(kind) => {
                        lane_io.insert((Text::new(name), kind), io);
                    }
                    //The receivers for stores are no longer needed as the runtime never sends messages after initialization.
                    ItemKind::Store(_) => {
                        let (tx, _) = io;
                        store_io.insert(Text::new(name), tx);
                    }
                };
            }
        }

        lifecycle.initialize(
            &mut ActionContext::new(
                &suspended,
                &link_requests,
                &dynamic_lanes,
                &mut join_lane_init,
                &mut command_buffer,
            ),
            meta,
            &item_model,
        );

        let mut dyn_lane_handlers = vec![];

        // This handles any requests that have been received to open dynamic lanes. Due to complex, interleaved
        // borrows of non-send variables, it is impractical to extract this out as a function. This macro is a
        // compromise to avoid duplicating the block of code.
        macro_rules! handle_dyn_lanes {
            () => {
                for LaneSpawnRequest {
                    name,
                    kind,
                    on_done,
                } in dynamic_lanes.get_mut().drain(..)
                {
                    let key = (Text::new(&name), kind);
                    if let Entry::Vacant(entry) = lane_io.entry(key) {
                        let mut lane_conf = default_lane_config;
                        lane_conf.transient = true;
                        let io = context.add_lane(&name, kind, lane_conf).await?;
                        let descriptor = ItemDescriptor::WarpLane {
                            kind,
                            flags: ItemFlags::TRANSIENT, // For now, all dynamic lanes are transient.
                        };
                        let result = item_model.register_dynamic_item(&name, descriptor);
                        if let Ok(id) = result {
                            entry.insert(io);
                            external_item_ids.insert(Text::new(&name), id);
                            lifecycle_item_ids.insert(id, Text::new(&name));
                        }
                        dyn_lane_handlers.push(on_done(result.map_err(Into::into)));
                    } else {
                        let handler = on_done(Err(LaneSpawnError::Registration(
                            DynamicRegistrationError::DuplicateName(name),
                        )));
                        dyn_lane_handlers.push(handler);
                    }
                }
            };
        }

        // Handle any dynamic lane requests received in the `on_init` event. We don't trigger the
        // corresponding event handlers yet to respect the contract that `on_start` is the first
        // event handler to be run in the agent.
        handle_dyn_lanes!();

        // Run the agent's `on_start` event handler.
        let on_start_handler = lifecycle.on_start();

        match run_handler(
            &mut ActionContext::new(
                &suspended,
                &link_requests,
                &dynamic_lanes,
                &mut join_lane_init,
                &mut command_buffer,
            ),
            meta,
            &item_model,
            &lifecycle,
            on_start_handler,
            &lifecycle_item_ids,
            &mut Discard,
        ) {
            Err(EventHandlerError::StopInstructed) => return Err(AgentInitError::FailedToStart),
            Err(e) => return Err(AgentInitError::UserCodeError(Box::new(e))),
            Ok(_) => {}
        }

        // Handle any dynamic lane requests received in the `on_start` event.
        handle_dyn_lanes!();

        // Run all of the event handlers associated with requests for dynamic lanes. These could have bee
        // generated by either (or both) of the `on_init` and `on_start` events.
        match run_handler(
            &mut ActionContext::new(
                &suspended,
                &link_requests,
                &dynamic_lanes,
                &mut join_lane_init,
                &mut command_buffer,
            ),
            meta,
            &item_model,
            &lifecycle,
            Sequentially::new(dyn_lane_handlers),
            &lifecycle_item_ids,
            &mut Discard,
        ) {
            Err(EventHandlerError::StopInstructed) => return Err(AgentInitError::FailedToStart),
            Err(e) => return Err(AgentInitError::UserCodeError(Box::new(e))),
            Ok(_) => {}
        }

        let agent_task = AgentTask {
            item_model,
            lifecycle,
            route,
            route_params,
            config,
            lifecycle_item_ids,
            external_item_ids,
            lane_io,
            store_io,
            http_lane_rxs,
            suspended,
            link_requests: link_requests.into_inner(),
            command_buffer,
            join_lane_init,
        };
        Ok(agent_task.run_agent(context).boxed())
    }
}

type InitFut<'a, ItemModel> = BoxFuture<'a, Result<InitializedItem<'a, ItemModel>, FrameIoError>>;

struct InitContext<'a, 'b, ItemModel> {
    lane_io: &'a mut HashMap<(Text, WarpLaneKind), (ByteWriter, ByteReader)>,
    item_model: &'a ItemModel,
    item_init_tasks: &'a FuturesUnordered<InitFut<'b, ItemModel>>,
}

fn handle_store_error<T>(
    result: Result<T, OpenStoreError>,
    name: &str,
) -> Result<Option<T>, AgentInitError> {
    match result {
        Ok(t) => Ok(Some(t)),
        Err(OpenStoreError::StoresNotSupported) => {
            info!(
                name,
                "Store running as transient as persistence not supported."
            );
            Ok(None)
        }
        Err(OpenStoreError::RuntimeError(err)) => Err(err.into()),
        Err(OpenStoreError::IncorrectStoreKind { requested, actual }) => {
            Err(AgentInitError::IncorrectStoreKind {
                name: Text::new(name),
                requested,
                actual,
            })
        }
    }
}

impl<'a, 'b, ItemModel> InitContext<'a, 'b, ItemModel>
where
    ItemModel: AgentSpec + 'static,
{
    fn new(
        lane_io: &'a mut HashMap<(Text, WarpLaneKind), (ByteWriter, ByteReader)>,
        item_model: &'a ItemModel,
        item_init_tasks: &'a FuturesUnordered<InitFut<'b, ItemModel>>,
    ) -> Self {
        InitContext {
            lane_io,
            item_model,
            item_init_tasks,
        }
    }

    fn init_value_lane(
        &mut self,
        name: &'b str,
        kind: WarpLaneKind,
        lane_conf: LaneConfig,
        io: (ByteWriter, ByteReader),
    ) {
        let InitContext {
            lane_io,
            item_model,
            item_init_tasks,
            ..
        } = self;
        if lane_conf.transient {
            lane_io.insert((Text::new(name), kind), io);
        } else if let Some(init) = item_model.init_value_like_item(name) {
            let init_task = run_item_initializer(
                ItemKind::Lane(kind),
                name,
                io,
                RawValueStoreInitDecoder::default(),
                init,
            );
            item_init_tasks.push(init_task.boxed());
        } else {
            lane_io.insert((Text::new(name), kind), io);
        }
    }

    fn init_value_store(&mut self, name: &'b str, io: (ByteWriter, ByteReader)) {
        let InitContext {
            item_model,
            item_init_tasks,
            ..
        } = self;
        if let Some(init) = item_model.init_value_like_item(name) {
            let init_task = run_item_initializer(
                ItemKind::Store(StoreKind::Value),
                name,
                io,
                RawValueStoreInitDecoder::default(),
                init,
            );
            item_init_tasks.push(init_task.boxed());
        }
    }

    fn init_map_lane(
        &mut self,
        name: &'b str,
        kind: WarpLaneKind,
        lane_conf: LaneConfig,
        io: (ByteWriter, ByteReader),
    ) {
        let InitContext {
            lane_io,
            item_model,
            item_init_tasks,
            ..
        } = self;
        if lane_conf.transient {
            lane_io.insert((Text::new(name), kind), io);
        } else if let Some(init) = item_model.init_map_like_item(name) {
            let init_task = run_item_initializer(
                ItemKind::Lane(kind),
                name,
                io,
                RawMapStoreInitDecoder::default(),
                init,
            );
            item_init_tasks.push(init_task.boxed());
        } else {
            lane_io.insert((Text::new(name), kind), io);
        }
    }

    fn init_map_store(&mut self, name: &'b str, io: (ByteWriter, ByteReader)) {
        let InitContext {
            item_model,
            item_init_tasks,
            ..
        } = self;
        if let Some(init) = item_model.init_map_like_item(name) {
            let init_task = run_item_initializer(
                ItemKind::Store(StoreKind::Map),
                name,
                io,
                RawMapStoreInitDecoder::default(),
                init,
            );
            item_init_tasks.push(init_task.boxed());
        }
    }
}

struct AgentTask<ItemModel, Lifecycle> {
    item_model: ItemModel,
    lifecycle: Lifecycle,
    route: RouteUri,
    route_params: HashMap<String, String>,
    config: AgentConfig,
    external_item_ids: HashMap<Text, u64>,
    lifecycle_item_ids: HashMap<u64, Text>,
    lane_io: HashMap<(Text, WarpLaneKind), (ByteWriter, ByteReader)>,
    store_io: HashMap<Text, ByteWriter>,
    http_lane_rxs: HashMap<Text, mpsc::Receiver<HttpLaneRequest>>,
<<<<<<< HEAD
    suspended: FuturesUnordered<HandlerFuture<ItemModel>>,
    link_requests: LinkRequestCollector<ItemModel>,
=======
    suspended: FuturesUnordered<Suspended<ItemModel>>,
    downlink_requests: Vec<DownlinkSpawnRequest<ItemModel>>,
>>>>>>> a3ee2519
    join_lane_init: HashMap<u64, BoxJoinLaneInit<'static, ItemModel>>,
    command_buffer: BytesMut,
}

impl<ItemModel, Lifecycle> AgentTask<ItemModel, Lifecycle>
where
    ItemModel: AgentSpec + Send + 'static,
    Lifecycle: AgentLifecycle<ItemModel> + 'static,
{
    /// Core event loop for the agent that routes incoming data from the runtime to the lanes and
    /// state changes from the lanes to the runtime.
    ///
    /// # Arguments
    /// * `_context` - Context through which to communicate with the runtime.
    async fn run_agent(
        self,
        context: Box<dyn AgentContext + Send>, //Will be needed when downlinks are supported.
    ) -> Result<(), AgentTaskError> {
        let AgentTask {
            item_model,
            lifecycle,
            route,
            route_params,
            config,
            lifecycle_item_ids,
            external_item_ids,
            lane_io,
            store_io,
            http_lane_rxs,
            mut suspended,
            link_requests:
                LinkRequestCollector {
                    downlinks: downlink_requests,
                    commander_ids,
                },
            mut join_lane_init,
            mut command_buffer,
        } = self;
        let meta = AgentMetadata::new(&route, &route_params, &config);

        let mut lane_readers = SelectAll::new();
        let mut item_writers = HashMap::new();
        let mut pending_writes = FuturesUnordered::new();
        let mut link_futures = FuturesUnordered::new();
        let mut external_item_ids_rev = HashMap::new();
        let cmd_ids = RefCell::new(commander_ids);

        for (name, id) in external_item_ids.iter() {
            external_item_ids_rev.insert(*id, name);
        }

        let mut cmd_writer = if let Ok(cmd_tx) = context.command_channel().await {
            Some(CommandWriter::new(cmd_tx))
        } else {
            return Err(AgentTaskError::OutputFailed(std::io::Error::from(
                std::io::ErrorKind::BrokenPipe,
            )));
        };

        let mut cmd_send_fut = pin!(OptionFuture::from(None));

        // Start opening downlinks from the init phase.
        for request in downlink_requests {
            let fut = open_new_downlink(
                &*context,
                &request.path,
                request.kind,
                config.keep_linked_retry,
                None,
            );
            link_futures.push(LinkFuture::Opening(Some(request), fut));
        }

        for ((name, kind), (tx, rx)) in lane_io {
            if kind.map_like() {
                let id = external_item_ids[&name];
                lane_readers.push(LaneReader::map(id, rx));
                item_writers.insert(id, ItemWriter::new(id, tx));
            } else {
                let id = external_item_ids[&name];
                lane_readers.push(LaneReader::value(id, rx));
                item_writers.insert(id, ItemWriter::new(id, tx));
            }
        }

        for (name, tx) in store_io {
            let id = external_item_ids[&name];
            item_writers.insert(id, ItemWriter::new(id, tx));
        }

        for (name, rx) in http_lane_rxs {
            let id = external_item_ids[&name];
            lane_readers.push(LaneReader::http(id, rx));
        }

        // We need to check if anything has been written into the command buffer as the agent
        // initialisation process called lifecycle::on_start and that may have sent commands.
        check_cmds(
            &mut command_buffer,
            &mut cmd_writer,
            &mut cmd_send_fut,
            CommandWriter::write,
        );

        // This set keeps track of which items have data to be written (according to executed event handlers).
        let mut dirty_items: HashSet<u64> = HashSet::new();

        loop {
            let select_event = async {
                tokio::select! {
                    maybe_suspended = suspended.next(), if !suspended.is_empty() => {
                        maybe_suspended.map(|result| TaskEvent::SuspendedComplete { result })
                    }
                    maybe_downlink = link_futures.next(), if !link_futures.is_empty() => {
                        maybe_downlink.map(|downlink_event| TaskEvent::LinksEvent { downlink_event })
                    }
                    maybe_req = lane_readers.next(), if !lane_readers.is_empty() => {
                        maybe_req.map(|req| {
                            match req {
                                (id, Ok(LaneReadEvent::Value(request))) => TaskEvent::ValueRequest{
                                    id, request
                                },
                                (id, Ok(LaneReadEvent::Map(request))) => TaskEvent::MapRequest{
                                    id, request
                                },
                                (id, Ok(LaneReadEvent::Http(request))) => TaskEvent::HttpRequest {
                                    id, request
                                },
                                (id, Err(error)) => TaskEvent::RequestError {
                                    id, error
                                },
                            }
                        })
                    }
                    else => None,
                }
            };

            let task_event: TaskEvent<ItemModel> = tokio::select! {
                biased;
                maybe_cmd_result = &mut cmd_send_fut, if !cmd_send_fut.is_terminated() => {
                    if let Some(result) = maybe_cmd_result {
                        TaskEvent::CommandSendComplete { result }
                    } else {
                        continue;
                    }
                },
                write_done = pending_writes.next(), if !pending_writes.is_empty() => {
                    if let Some((writer, result)) = write_done {
                        TaskEvent::WriteComplete {
                            writer, result
                        }
                    } else {
                        continue;
                    }
                }
                maybe_event = select_event => {
                    if let Some(event) = maybe_event {
                        event
                    } else {
                        break Ok(());
                    }
                }
            };
            let add_downlink = |request: DownlinkSpawnRequest<ItemModel>| {
                let fut = open_new_downlink(
                    &*context,
                    &request.path,
                    request.kind,
                    config.keep_linked_retry,
                    None,
                );
                link_futures.push(LinkFuture::Opening(Some(request), fut));
            };
            let add_commander = |address: Address<Text>| cmd_ids.borrow_mut().get_request(&address);
            let add_link = (add_downlink, add_commander);
            let add_lane = NoDynLanes;

            // Calling run_handler is very verbose so is pulled out into this macro to make the code easier to read.
            macro_rules! exec_handler {
                ($handler:expr) => {
                    match run_handler(
                        &mut ActionContext::new(
                            &suspended,
                            &add_link,
                            &add_lane,
                            &mut join_lane_init,
                            &mut command_buffer,
                        ),
                        meta,
                        &item_model,
                        &lifecycle,
                        $handler,
                        &lifecycle_item_ids,
                        &mut dirty_items,
                    ) {
                        Err(EventHandlerError::StopInstructed) => break Ok(()),
                        Err(e) => break Err(AgentTaskError::UserCodeError(Box::new(e))),
                        Ok(_) => check_cmds(
                            &mut command_buffer,
                            &mut cmd_writer,
                            &mut cmd_send_fut,
                            CommandWriter::write,
                        ),
                    }
                };
            }

            match task_event {
                TaskEvent::WriteComplete { writer, result } => {
                    match result {
                        Ok(true) => {
                            // The event handler for the item needs to be executed.
                            let lane = &lifecycle_item_ids[&writer.lane_id()];
                            if let Some(handler) = lifecycle.item_event(&item_model, lane.as_str())
                            {
                                exec_handler!(handler);
                            }
                        }
                        Err(_) => break Ok(()), //Failing to write indicates that the runtime has stopped so we can exit without an error.
                        _ => {}
                    }
                    item_writers.insert(writer.lane_id(), writer);
                }
                TaskEvent::SuspendedComplete {
                    result: SuspendResult::Handler(handler),
                } => {
                    exec_handler!(handler);
                }
                TaskEvent::SuspendedComplete {
                    result: SuspendResult::TimedOut(id),
                } => {
                    let handler = lifecycle.on_timer(id);
                    exec_handler!(handler);
                }
                TaskEvent::LinksEvent {
                    downlink_event: LinksEvent::Opened { request, result },
                } => match result {
                    OpenDownlinkResult::Success(tx, rx) => {
                        let DownlinkSpawnRequest {
                            make_channel,
                            on_done,
                            ..
                        } = request;
                        let channel = make_channel.create_box(&item_model, tx, rx);
                        let downlink = HostedDownlink::new(channel);
                        link_futures.push(LinkFuture::Running(downlink.wait_on_downlink()));
                        let handler = on_done(Ok(()));
                        exec_handler!(handler);
                    }
                    OpenDownlinkResult::Failed(error, retry) => {
                        if error.is_fatal() {
                            let DownlinkSpawnRequest {
                                path,
                                kind,
                                on_done,
                                ..
                            } = request;
                            error!(error = %error, address = %path, kind = ?kind, "Failed to start a downlink due a fatal error.");
                            let handler = on_done(Err(error));
                            exec_handler!(handler);
                        } else {
                            error!(address = %{&request.path}, kind = ?{request.kind}, error = %error, "Starting a downlink failed. Attempting to retry.");
                            let fut = open_new_downlink(
                                &*context,
                                &request.path,
                                request.kind,
                                retry,
                                Some(error),
                            );
                            link_futures.push(LinkFuture::Opening(Some(request), fut));
                        }
                    }
                    OpenDownlinkResult::RetriesExpired(error) => {
                        let DownlinkSpawnRequest {
                            path,
                            kind,
                            on_done,
                            ..
                        } = request;
                        error!(address = %path, kind = ?kind, error = %error, "A downlink could not be established.");
                        let handler = on_done(Err(error));
                        exec_handler!(handler);
                    }
                },
                TaskEvent::LinksEvent {
                    downlink_event:
                        LinksEvent::Event {
                            mut downlink,
                            event,
                            ..
                        },
                } => match event {
                    HostedDownlinkEvent::Written => {
                        link_futures.push(LinkFuture::Running(downlink.wait_on_downlink()))
                    }
                    HostedDownlinkEvent::WriterFailed(err) => {
                        error!(error = %err, "A downlink hosted by the agent failed.");
                        debug!(address = %downlink.address(), kind = ?downlink.kind(), "Attempting to reconnect downlink.");
                        link_futures.push(LinkFuture::Reconnecting(downlink.reconnect(
                            &*context,
                            config.keep_linked_retry,
                            true,
                        )));
                    }
                    HostedDownlinkEvent::WriterTerminated => {
                        debug!("A downlink hosted by the agent stopped writing output.");
                        link_futures.push(LinkFuture::Running(downlink.wait_on_downlink()));
                    }
                    HostedDownlinkEvent::HandlerReady { failed } => {
                        if let Some(handler) = downlink.next_event(&item_model) {
                            exec_handler!(handler);
                        }
                        if failed {
                            error!("Reading from a downlink failed.");
                            debug!(address = %downlink.address(), kind = ?downlink.kind(), "Attempting to reconnect downlink.");
                            link_futures.push(LinkFuture::Reconnecting(downlink.reconnect(
                                &*context,
                                config.keep_linked_retry,
                                true,
                            )));
                        } else {
                            link_futures.push(LinkFuture::Running(downlink.wait_on_downlink()));
                        }
                    }
                    HostedDownlinkEvent::ReconnectSucceeded(reconnect) => {
                        reconnect.connect(&mut downlink, &item_model);
                        link_futures.push(LinkFuture::Running(downlink.wait_on_downlink()));
                    }
                    HostedDownlinkEvent::ReconnectFailed { error, retry } => {
                        if error.is_fatal() {
                            error!(error = %error, address = %downlink.address(), kind = ?downlink.kind(), "Attempting to reconnect a downlink failed with a fatal error.");
                        } else {
                            error!(error = %error, address = %downlink.address(), kind = ?downlink.kind(), "Attempting to reconnect a downlink failed; attempting again.");
                            link_futures.push(LinkFuture::Reconnecting(
                                downlink.reconnect(&*context, retry, false),
                            ));
                        }
                    }
                    HostedDownlinkEvent::Stopped => {
                        link_futures.push(LinkFuture::Reconnecting(downlink.reconnect(
                            &*context,
                            config.keep_linked_retry,
                            true,
                        )));
                    }
                    HostedDownlinkEvent::ReconnectNotPossible { retries_expired } => {
                        if retries_expired {
                            error!(address = %downlink.address(), kind = ?downlink.kind(), "A downlink stopped and could not be restarted.");
                        } else {
                            debug!(address = %downlink.address(), kind = ?downlink.kind(), "A downlink stopped and was removed.");
                        }
                    }
                },
                TaskEvent::ValueRequest { id, request } => {
                    let name = &external_item_ids_rev[&id];
                    match request {
                        LaneRequest::Command(body) => {
                            trace!(name = %name, "Received a command for a value-like lane.");
                            if let Some(handler) = item_model.on_value_command(name.as_str(), body)
                            {
                                let result = run_handler(
                                    &mut ActionContext::new(
                                        &suspended,
                                        &add_link,
                                        &add_lane,
                                        &mut join_lane_init,
                                        &mut command_buffer,
                                    ),
                                    meta,
                                    &item_model,
                                    &lifecycle,
                                    handler,
                                    &lifecycle_item_ids,
                                    &mut dirty_items,
                                );
                                match result {
                                    Err(EventHandlerError::StopInstructed) => break Ok(()),
                                    Err(
                                        e @ (EventHandlerError::RuntimeError(_)
                                        | EventHandlerError::SteppedAfterComplete),
                                    ) => {
                                        break Err(AgentTaskError::UserCodeError(Box::new(e)));
                                    }
                                    Err(error) => {
                                        debug!(
                                            error = %error,
                                            "Incoming frame was rejected by the item."
                                        );
                                    }
                                    _ => check_cmds(
                                        &mut command_buffer,
                                        &mut cmd_writer,
                                        &mut cmd_send_fut,
                                        CommandWriter::write,
                                    ),
                                }
                            }
                        }
                        LaneRequest::Sync(remote_id) => {
                            trace!(name = %name, remote_id = %remote_id, "Received a sync request for a value-like lane.");
                            if let Some(handler) = item_model.on_sync(name.as_str(), remote_id) {
                                exec_handler!(handler);
                            }
                        }
                        LaneRequest::InitComplete => {}
                    }
                }
                TaskEvent::MapRequest { id, request } => {
                    let name = &external_item_ids_rev[&id];
                    match request {
                        LaneRequest::Command(body) => {
                            trace!(name = %name, "Received a command for a map-like lane.");
                            if let Some(handler) = item_model.on_map_command(name.as_str(), body) {
                                let result = run_handler(
                                    &mut ActionContext::new(
                                        &suspended,
                                        &add_link,
                                        &add_lane,
                                        &mut join_lane_init,
                                        &mut command_buffer,
                                    ),
                                    meta,
                                    &item_model,
                                    &lifecycle,
                                    handler,
                                    &lifecycle_item_ids,
                                    &mut dirty_items,
                                );
                                match result {
                                    Err(EventHandlerError::StopInstructed) => break Ok(()),
                                    Err(
                                        e @ (EventHandlerError::RuntimeError(_)
                                        | EventHandlerError::SteppedAfterComplete),
                                    ) => {
                                        break Err(AgentTaskError::UserCodeError(Box::new(e)));
                                    }
                                    Err(error) => {
                                        debug!(
                                            error = %error,
                                            "Incoming frame was rejected by the item."
                                        );
                                    }
                                    _ => check_cmds(
                                        &mut command_buffer,
                                        &mut cmd_writer,
                                        &mut cmd_send_fut,
                                        CommandWriter::write,
                                    ),
                                }
                            }
                        }
                        LaneRequest::Sync(remote_id) => {
                            trace!(name = %name, remote_id = %remote_id, "Received a sync request for a map-like lane.");
                            if let Some(handler) = item_model.on_sync(name.as_str(), remote_id) {
                                exec_handler!(handler);
                            }
                        }
                        LaneRequest::InitComplete => {}
                    }
                }
                TaskEvent::HttpRequest { id, request } => {
                    let name = &external_item_ids_rev[&id];
                    trace!(name = %name, "Received an HTTP request for a lane.");
                    match item_model.on_http_request(name.as_str(), request) {
                        Ok(handler) => {
                            exec_handler!(handler);
                        }
                        Err(request) => not_found(name.as_str(), request),
                    }
                }
                TaskEvent::RequestError { id, error } => {
                    let lane = external_item_ids_rev[&id].clone();
                    break Err(AgentTaskError::BadFrame { lane, error });
                }
                TaskEvent::CommandSendComplete { result: Ok(writer) } => {
                    cmd_send_fut.set(None.into());
                    if !command_buffer.is_empty() {
                        let fut = writer.write(&mut command_buffer);
                        cmd_send_fut.set(Some(fut.fuse()).into());
                    } else {
                        cmd_writer = Some(writer);
                    }
                }
                TaskEvent::CommandSendComplete { result: Err(err) } => {
                    break Err(AgentTaskError::OutputFailed(err));
                }
            }
            // Attempt to write to the outgoing buffers for any items with data.
            dirty_items.retain(|id| {
                if let Some(mut tx) = item_writers.remove(id) {
                    let name = &external_item_ids_rev[id];
                    match item_model.write_event(name.as_str(), &mut tx.buffer) {
                        Some(WriteResult::Done) => {
                            pending_writes.push(do_write(tx, false));
                            false
                        }
                        Some(WriteResult::RequiresEvent) => {
                            pending_writes.push(do_write(tx, true));
                            false
                        }
                        Some(WriteResult::DataStillAvailable) => {
                            pending_writes.push(do_write(tx, false));
                            true
                        }
                        _ => false,
                    }
                } else {
                    true
                }
            });
        }?;
        // Try to run the `on_stop` handler before we stop.
        let on_stop_handler = lifecycle.on_stop();
        let discard = (
            |_| {},
            |_| {
                Err(CommanderRegistrationError::RuntimeError(
                    AgentRuntimeError::Stopping,
                ))
            },
        );
        let add_lane = NoDynLanes;
        match run_handler(
            &mut ActionContext::new(
                &suspended,
                &discard,
                &add_lane,
                &mut join_lane_init,
                &mut command_buffer,
            ),
            meta,
            &item_model,
            &lifecycle,
            on_stop_handler,
            &lifecycle_item_ids,
            &mut Discard,
        ) {
            Ok(_) | Err(EventHandlerError::StopInstructed) => Ok(()),
            Err(e) => Err(AgentTaskError::UserCodeError(Box::new(e))),
        }
    }
}

struct NoDynLanes;

impl<Context> LaneSpawner<Context> for NoDynLanes {
    fn spawn_warp_lane(
        &self,
        _name: &str,
        _kind: WarpLaneKind,
        _on_done: LaneSpawnOnDone<Context>,
    ) -> Result<(), DynamicRegistrationError> {
        Err(DynamicRegistrationError::AfterInitialization)
    }
}

fn not_found(lane_name: &str, request: HttpLaneRequest) {
    let (_, response_tx) = request.into_parts();
    let payload = Bytes::from(format!(
        "This agent does not have an HTTP lane called `{}`",
        lane_name
    ));
    let content_len = Header::new(StandardHeaderName::ContentLength, payload.len().to_string());
    let response = RawHttpLaneResponse {
        status_code: StatusCode::NOT_FOUND,
        version: Version::HTTP_1_1,
        headers: vec![content_len],
        payload,
    };
    if response_tx.send(response).is_err() {
        debug!("HTTP request dropped before it was fulfilled.");
    }
}

async fn do_write(
    writer: ItemWriter,
    requires_event: bool,
) -> (ItemWriter, Result<bool, std::io::Error>) {
    let (writer, result) = writer.write().await;
    (writer, result.map(move |_| requires_event))
}

/// As an event handler runs it indicates which lanes now have state updates that need
/// to be written out via the runtime. An implementation of this trait collects these
/// IDs to track which lanes to attempt to write data for later.
trait IdCollector {
    fn add_id(&mut self, id: u64);
}

/// When the agent is initializing, no IO is taking place so we simply discard the IDs.
struct Discard;

impl IdCollector for Discard {
    fn add_id(&mut self, _id: u64) {}
}

impl IdCollector for HashSet<u64> {
    fn add_id(&mut self, id: u64) {
        self.insert(id);
    }
}

/// Run an event handler within the context of the lifecycle of an agent. If the event handler causes another
/// event to trigger, it is suspended while that other event handler is executed. When an event handler changes
/// the state of a lane, that is recorded by the collector so that the change can be written out after the chain
/// of handlers completes.
///
/// This function does not check for invalid identifiers/lanes. If a lane is referred to that does not exist,
/// there will be no error and no side effects will occur.
///
/// TODO: This method is recursive and has no checks to detect cycles. It would be very easy to create a set of
/// event handles which cause this to go into an infinite loop (this is also the case in Java). We could add some
/// heuristics to prevent this (for example terminating with an error if the same event handler gets executed
/// some number of times in a single chain) but this will likely add a bit of overhead.
///
/// # Arguments
///
/// * `meta` - Agent instance metadata (which can be requested by the event handler).
/// * `context` - The context within which the event handler is running. This provides access to the lanes of the
///    agent (typically it will be an instance of a struct where the fields are lane instances).
/// * `lifecycle` - The agent lifecycle which provides event handlers for state changes for each lane.
/// * `handler` - The initial event handler that starts the chain. This could be a lifecycle event or triggered
///     by an incoming message from the runtime.
/// * `items` - Mapping between item IDs (returned by the handler to indicate that it has changed the state of
///    an item) and the item names (which are used by the lifecycle to identify the items).
/// * `collector` - Collects the IDs of lanes with state changes.
fn run_handler<Context, Lifecycle, Handler, Collector>(
    action_context: &mut ActionContext<Context>,
    meta: AgentMetadata,
    context: &Context,
    lifecycle: &Lifecycle,
    mut handler: Handler,
    items: &HashMap<u64, Text>,
    collector: &mut Collector,
) -> Result<(), EventHandlerError>
where
    Lifecycle: ItemEvent<Context>,
    Handler: EventHandler<Context>,
    Collector: IdCollector,
{
    loop {
        match handler.step(action_context, meta, context) {
            StepResult::Continue { modified_item } => {
                if let Some((modification, lane)) = modified_item.and_then(|modification| {
                    items
                        .get(&modification.item_id)
                        .map(|name| (modification, name))
                }) {
                    if modification.flags.contains(ModificationFlags::DIRTY) {
                        collector.add_id(modification.item_id);
                    }
                    if modification
                        .flags
                        .contains(ModificationFlags::TRIGGER_HANDLER)
                    {
                        if let Some(consequence) = lifecycle.item_event(context, lane.as_str()) {
                            run_handler(
                                action_context,
                                meta,
                                context,
                                lifecycle,
                                consequence,
                                items,
                                collector,
                            )?;
                        }
                    }
                }
            }
            StepResult::Fail(err) => {
                break Err(err);
            }
            StepResult::Complete { modified_item, .. } => {
                if let Some((modification, lane)) = modified_item.and_then(|modification| {
                    items
                        .get(&modification.item_id)
                        .map(|name| (modification, name))
                }) {
                    if modification.flags.contains(ModificationFlags::DIRTY) {
                        collector.add_id(modification.item_id);
                    }
                    if modification
                        .flags
                        .contains(ModificationFlags::TRIGGER_HANDLER)
                    {
                        if let Some(consequence) = lifecycle.item_event(context, lane.as_str()) {
                            run_handler(
                                action_context,
                                meta,
                                context,
                                lifecycle,
                                consequence,
                                items,
                                collector,
                            )?;
                        }
                    }
                }
                break Ok(());
            }
        }
    }
}

struct CommandWriter {
    tx: ByteWriter,
    buffer: BytesMut,
}

impl CommandWriter {
    fn new(tx: ByteWriter) -> Self {
        CommandWriter {
            tx,
            buffer: BytesMut::new(),
        }
    }

    fn write(
        mut self,
        content: &mut BytesMut,
    ) -> impl Future<Output = Result<Self, std::io::Error>> + 'static {
        self.buffer.clear();
        std::mem::swap(&mut self.buffer, content);
        async move {
            let CommandWriter { tx, buffer } = &mut self;
            tx.write_all(buffer).await?;
            Ok(self)
        }
    }
}

/// Check of an event handler wrote into the ad-hoc commands buffer and schedule a
/// write to the command channel.
#[inline]
fn check_cmds<Fut>(
    command_buffer: &mut BytesMut,
    cmd_writer: &mut Option<CommandWriter>,
    cmd_send_fut: &mut Pin<&mut OptionFuture<Fuse<Fut>>>,
    write: fn(CommandWriter, &mut BytesMut) -> Fut,
) where
    Fut: Future,
{
    if !command_buffer.is_empty() {
        if let Some(writer) = cmd_writer.take() {
            let fut = write(writer, command_buffer);
            cmd_send_fut.set(Some(fut.fuse()).into());
        }
    }
}

/// A request to the agent to open a new lane.
struct LaneSpawnRequest<Context> {
    name: String,
    kind: WarpLaneKind,
    on_done: LaneSpawnOnDone<Context>,
}

impl<Context> LaneSpawner<Context> for RefCell<Vec<LaneSpawnRequest<Context>>> {
    fn spawn_warp_lane(
        &self,
        name: &str,
        kind: WarpLaneKind,
        on_done: LaneSpawnOnDone<Context>,
    ) -> Result<(), DynamicRegistrationError> {
        self.borrow_mut().push(LaneSpawnRequest {
            name: name.to_string(),
            kind,
            on_done,
        });
        Ok(())
    }
}

/// A request to open a new downlink in the agent task.
struct DownlinkSpawnRequest<Context> {
    path: Address<Text>,
    kind: DownlinkKind,
    make_channel: BoxDownlinkChannelFactory<Context>,
    on_done: DownlinkSpawnOnDone<Context>,
}

impl<Context> std::fmt::Debug for DownlinkSpawnRequest<Context> {
    fn fmt(&self, f: &mut std::fmt::Formatter<'_>) -> std::fmt::Result {
        f.debug_struct("DownlinkSpawnRequest")
            .field("path", &self.path)
            .field("kind", &self.kind)
            .field("make_channel", &"...")
            .field("on_done", &"...")
            .finish()
    }
}

/// Unifies events for opening new downlinks, registering commanders and polling existing downlinks for activity.
enum LinksEvent<Context> {
    Opened {
        request: DownlinkSpawnRequest<Context>,
        result: OpenDownlinkResult,
    },
    Event {
        downlink: HostedDownlink<Context>,
        event: HostedDownlinkEvent,
    },
}

/// A future that either opens a new downlink, registers a commander or waits on activity from an open downlink.
#[pin_project(project = LinkFutureProj)]
enum LinkFuture<Context, F1, F2, F3> {
    Opening(Option<DownlinkSpawnRequest<Context>>, #[pin] F1),
    Running(#[pin] F2),
    Reconnecting(#[pin] F3),
}

impl<Context, F1, F2, F3> Future for LinkFuture<Context, F1, F2, F3>
where
    F1: Future<Output = OpenDownlinkResult>,
    F2: Future<Output = (HostedDownlink<Context>, HostedDownlinkEvent)>,
    F3: Future<Output = (HostedDownlink<Context>, HostedDownlinkEvent)>,
{
    type Output = LinksEvent<Context>;

    fn poll(self: Pin<&mut Self>, cx: &mut std::task::Context<'_>) -> Poll<Self::Output> {
        match self.project() {
            LinkFutureProj::Opening(request, fut) => {
                let result = ready!(fut.poll(cx));
                Poll::Ready(LinksEvent::Opened {
                    request: request.take().expect("Polled twice."),
                    result,
                })
            }
            LinkFutureProj::Running(fut) => {
                let (dl, ev) = ready!(fut.poll(cx));
                Poll::Ready(LinksEvent::Event {
                    downlink: dl,
                    event: ev,
                })
            }
            LinkFutureProj::Reconnecting(fut) => {
                let (dl, ev) = ready!(fut.poll(cx));
                Poll::Ready(LinksEvent::Event {
                    downlink: dl,
                    event: ev,
                })
            }
        }
    }
}

/// The outcome of attempting to open a new downlink.
#[derive(Debug)]
enum OpenDownlinkResult {
    /// The downlink was opened successfully.
    Success(ByteWriter, ByteReader),
    /// Attempting to open the downlink failed with an error.
    Failed(DownlinkRuntimeError, RetryStrategy),
    /// The retry strategy used for retrying the downlink became exhausted.
    RetriesExpired(DownlinkRuntimeError),
}

fn open_new_downlink(
    agent_context: &dyn AgentContext,
    path: &Address<Text>,
    kind: DownlinkKind,
    retry: RetryStrategy,
    last_error: Option<DownlinkRuntimeError>,
) -> impl Future<Output = OpenDownlinkResult> + Send + 'static {
    let Address { host, node, lane } = path;
    let open_fut = agent_context.open_downlink(
        host.as_ref().map(AsRef::as_ref),
        node.as_ref(),
        lane.as_ref(),
        kind,
    );
    open_with_retry(open_fut, retry, last_error)
}

async fn open_with_retry(
    open_fut: BoxFuture<'static, Result<(ByteWriter, ByteReader), DownlinkRuntimeError>>,
    mut retry: RetryStrategy,
    last_error: Option<DownlinkRuntimeError>,
) -> OpenDownlinkResult {
    let delay = if let Some(error) = last_error {
        match retry.next() {
            Some(delay) => delay,
            None => return OpenDownlinkResult::RetriesExpired(error),
        }
    } else {
        None
    };
    if let Some(t) = delay {
        tokio::time::sleep(t).await;
    }
    match open_fut.await {
        Ok((tx, rx)) => OpenDownlinkResult::Success(tx, rx),
        Err(err) => OpenDownlinkResult::Failed(err, retry),
    }
}

<<<<<<< HEAD
struct LinkRequestCollector<Context> {
    downlinks: Vec<DownlinkSpawnRequest<Context>>,
    commander_ids: CommanderIds,
}

impl<Context> Default for LinkRequestCollector<Context> {
    fn default() -> Self {
        Self {
            downlinks: Default::default(),
            commander_ids: CommanderIds::default(),
        }
    }
}

impl<Context> std::fmt::Debug for LinkRequestCollector<Context> {
    fn fmt(&self, f: &mut std::fmt::Formatter<'_>) -> std::fmt::Result {
        f.debug_struct("LinkRequestCollector")
            .field("downlinks", &self.downlinks)
            .field("commander_ids", &self.commander_ids)
            .finish()
    }
}

impl<Context> LinkSpawner<Context> for RefCell<LinkRequestCollector<Context>> {
    fn spawn_downlink(
        &self,
        path: Address<Text>,
        make_channel: BoxDownlinkChannelFactory<Context>,
        on_done: DownlinkSpawnOnDone<Context>,
    ) {
        self.borrow_mut().downlinks.push(DownlinkSpawnRequest {
            path,
            kind: make_channel.kind(),
            make_channel,
            on_done,
        })
    }

    fn register_commander(&self, path: Address<Text>) -> Result<u16, CommanderRegistrationError> {
        let mut guard = self.borrow_mut();
        guard.commander_ids.get_request(&path)
    }
}

impl<Context, F1, F2> LinkSpawner<Context> for (F1, F2)
where
    F1: Fn(DownlinkSpawnRequest<Context>),
    F2: Fn(Address<Text>) -> Result<u16, CommanderRegistrationError>,
{
    fn spawn_downlink(
        &self,
        path: Address<Text>,
        make_channel: BoxDownlinkChannelFactory<Context>,
        on_done: DownlinkSpawnOnDone<Context>,
    ) {
        (self.0)(DownlinkSpawnRequest {
            path,
            kind: make_channel.kind(),
            make_channel,
            on_done,
        })
    }

    fn register_commander(&self, path: Address<Text>) -> Result<u16, CommanderRegistrationError> {
        (self.1)(path)
    }
}

#[derive(Default, Debug)]
struct CommanderIds {
    next_id: u16,
    assigned: HashMap<Address<Text>, u16>,
}

impl CommanderIds {
    fn get_request(&mut self, address: &Address<Text>) -> Result<u16, CommanderRegistrationError> {
        let id = if let Some(id) = self.assigned.get(address) {
            *id
        } else {
            let id = self.next_id;
            if let Some(next) = id.checked_add(1) {
                self.next_id = next;
                self.assigned.insert(address.clone(), id);
                id
            } else {
                return Err(CommanderRegistrationError::CommanderIdOverflow);
            }
        };

        Ok(id)
=======
enum SuspendResult<Context> {
    Handler(LocalBoxEventHandler<'static, Context>),
    TimedOut(u64),
}

#[pin_project(project = SuspendedProj)]
enum Suspended<Context> {
    Handler(HandlerFuture<Context>),
    Timeout {
        #[pin]
        at: Sleep,
        id: u64,
    },
}

impl<Context> From<HandlerFuture<Context>> for Suspended<Context> {
    fn from(value: HandlerFuture<Context>) -> Self {
        Suspended::Handler(value)
    }
}

impl<Context> Suspended<Context> {
    fn timeout(time: Instant, id: u64) -> Self {
        Suspended::Timeout {
            at: sleep_until(time),
            id,
        }
    }
}

impl<Context> Future for Suspended<Context> {
    type Output = SuspendResult<Context>;

    fn poll(self: Pin<&mut Self>, cx: &mut std::task::Context<'_>) -> Poll<Self::Output> {
        match self.project() {
            SuspendedProj::Handler(fut) => fut.poll_unpin(cx).map(SuspendResult::Handler),
            SuspendedProj::Timeout { at, id } => {
                at.poll(cx).map(move |_| SuspendResult::TimedOut(*id))
            }
        }
    }
}

impl<F, Context> Spawner<Context> for F
where
    F: Fn(Suspended<Context>),
{
    fn spawn_suspend(&self, fut: HandlerFuture<Context>) {
        self(fut.into())
    }

    fn schedule_timer(&self, at: Instant, id: u64) {
        self(Suspended::timeout(at, id))
    }
}

impl<Context> Spawner<Context> for FuturesUnordered<Suspended<Context>> {
    fn spawn_suspend(&self, fut: HandlerFuture<Context>) {
        self.push(fut.into());
    }

    fn schedule_timer(&self, at: Instant, id: u64) {
        self.push(Suspended::timeout(at, id))
>>>>>>> a3ee2519
    }
}<|MERGE_RESOLUTION|>--- conflicted
+++ resolved
@@ -58,13 +58,8 @@
 use crate::agent_lifecycle::item_event::ItemEvent;
 use crate::agent_model::io::LaneReadEvent;
 use crate::event_handler::{
-<<<<<<< HEAD
     ActionContext, BoxJoinLaneInit, DownlinkSpawnOnDone, HandlerFuture, LaneSpawnOnDone,
-    LaneSpawner, LinkSpawner, LocalBoxEventHandler, ModificationFlags, Sequentially,
-=======
-    ActionContext, BoxJoinLaneInit, DownlinkSpawnOnDone, DownlinkSpawner, HandlerFuture,
-    LaneSpawnOnDone, LaneSpawner, LocalBoxEventHandler, ModificationFlags, Sequentially, Spawner,
->>>>>>> a3ee2519
+    LaneSpawner, LinkSpawner, LocalBoxEventHandler, ModificationFlags, Sequentially, Spawner,
 };
 use crate::{
     agent_lifecycle::AgentLifecycle,
@@ -1034,13 +1029,8 @@
     lane_io: HashMap<(Text, WarpLaneKind), (ByteWriter, ByteReader)>,
     store_io: HashMap<Text, ByteWriter>,
     http_lane_rxs: HashMap<Text, mpsc::Receiver<HttpLaneRequest>>,
-<<<<<<< HEAD
-    suspended: FuturesUnordered<HandlerFuture<ItemModel>>,
+    suspended: FuturesUnordered<Suspended<ItemModel>>,
     link_requests: LinkRequestCollector<ItemModel>,
-=======
-    suspended: FuturesUnordered<Suspended<ItemModel>>,
-    downlink_requests: Vec<DownlinkSpawnRequest<ItemModel>>,
->>>>>>> a3ee2519
     join_lane_init: HashMap<u64, BoxJoinLaneInit<'static, ItemModel>>,
     command_buffer: BytesMut,
 }
@@ -1939,7 +1929,6 @@
     }
 }
 
-<<<<<<< HEAD
 struct LinkRequestCollector<Context> {
     downlinks: Vec<DownlinkSpawnRequest<Context>>,
     commander_ids: CommanderIds,
@@ -1950,6 +1939,36 @@
         Self {
             downlinks: Default::default(),
             commander_ids: CommanderIds::default(),
+        }
+    }
+}
+
+enum SuspendResult<Context> {
+    Handler(LocalBoxEventHandler<'static, Context>),
+    TimedOut(u64),
+}
+
+#[pin_project(project = SuspendedProj)]
+enum Suspended<Context> {
+    Handler(HandlerFuture<Context>),
+    Timeout {
+        #[pin]
+        at: Sleep,
+        id: u64,
+    },
+}
+
+impl<Context> From<HandlerFuture<Context>> for Suspended<Context> {
+    fn from(value: HandlerFuture<Context>) -> Self {
+        Suspended::Handler(value)
+    }
+}
+
+impl<Context> Suspended<Context> {
+    fn timeout(time: Instant, id: u64) -> Self {
+        Suspended::Timeout {
+            at: sleep_until(time),
+            id,
         }
     }
 }
@@ -2030,34 +2049,6 @@
         };
 
         Ok(id)
-=======
-enum SuspendResult<Context> {
-    Handler(LocalBoxEventHandler<'static, Context>),
-    TimedOut(u64),
-}
-
-#[pin_project(project = SuspendedProj)]
-enum Suspended<Context> {
-    Handler(HandlerFuture<Context>),
-    Timeout {
-        #[pin]
-        at: Sleep,
-        id: u64,
-    },
-}
-
-impl<Context> From<HandlerFuture<Context>> for Suspended<Context> {
-    fn from(value: HandlerFuture<Context>) -> Self {
-        Suspended::Handler(value)
-    }
-}
-
-impl<Context> Suspended<Context> {
-    fn timeout(time: Instant, id: u64) -> Self {
-        Suspended::Timeout {
-            at: sleep_until(time),
-            id,
-        }
     }
 }
 
@@ -2094,6 +2085,5 @@
 
     fn schedule_timer(&self, at: Instant, id: u64) {
         self.push(Suspended::timeout(at, id))
->>>>>>> a3ee2519
     }
 }