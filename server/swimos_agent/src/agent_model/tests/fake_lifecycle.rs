// Copyright 2015-2024 Swim Inc.
//
// Licensed under the Apache License, Version 2.0 (the "License");
// you may not use this file except in compliance with the License.
// You may obtain a copy of the License at
//
//     http://www.apache.org/licenses/LICENSE-2.0
//
// Unless required by applicable law or agreed to in writing, software
// distributed under the License is distributed on an "AS IS" BASIS,
// WITHOUT WARRANTIES OR CONDITIONS OF ANY KIND, either express or implied.
// See the License for the specific language governing permissions and
// limitations under the License.

use std::time::Duration;

use futures::FutureExt;
use swimos_api::{address::Address, agent::WarpLaneKind, error::LaneSpawnError};
use swimos_model::Text;
use tokio::{sync::mpsc, time::Instant};

use crate::{
    agent_lifecycle::{
        item_event::ItemEvent, on_init::OnInit, on_start::OnStart, on_stop::OnStop,
        on_timer::OnTimer, HandlerContext,
    },
    event_handler::{
        ActionContext, EventHandler, HandlerAction, HandlerActionExt, LocalBoxEventHandler,
        Sequentially, SideEffect, Spawner, StepResult,
    },
    meta::AgentMetadata,
};

use super::{
    fake_agent::TestAgent, AD_HOC_HOST, AD_HOC_LANE, AD_HOC_NODE, CMD_LANE, HTTP_LANE, TIMEOUT_ID,
};

#[derive(Debug, PartialEq, Eq)]
pub enum LifecycleEvent {
    Init,
    Start,
    Timeout(u64),
    Lane(Text),
    RanSuspended(i32),
    RanSuspendedConsequence,
    DynLane {
        name: String,
        kind: WarpLaneKind,
        result: Result<(), LaneSpawnError>,
    },
    Stop,
}

impl LifecycleEvent {
    pub fn dyn_lane(name: &str, kind: WarpLaneKind, result: Result<(), LaneSpawnError>) -> Self {
        LifecycleEvent::DynLane {
            name: name.to_string(),
            kind,
            result,
        }
    }
}

pub struct LifecycleHandler {
    sender: mpsc::UnboundedSender<LifecycleEvent>,
    event: Option<LifecycleEvent>,
}

#[derive(Clone)]
pub struct AddLane {
    name: String,
    kind: WarpLaneKind,
}

impl AddLane {
    pub fn new(name: &str, kind: WarpLaneKind) -> Self {
        AddLane {
            name: name.to_string(),
            kind,
        }
    }
}

#[derive(Clone)]
pub struct TestLifecycle {
    sender: mpsc::UnboundedSender<LifecycleEvent>,
    add_lanes: Vec<AddLane>,
}

impl TestLifecycle {
    pub fn new(
        tx: mpsc::UnboundedSender<LifecycleEvent>,
        add_lanes: Vec<AddLane>,
    ) -> TestLifecycle {
        TestLifecycle {
            sender: tx,
            add_lanes,
        }
    }
}

impl TestLifecycle {
    fn make_handler(&self, event: LifecycleEvent) -> LifecycleHandler {
        LifecycleHandler {
            sender: self.sender.clone(),
            event: Some(event),
        }
    }
}

impl OnInit<TestAgent> for TestLifecycle {
    fn initialize(
        &self,
        _action_context: &mut ActionContext<TestAgent>,
        _meta: AgentMetadata,
        _context: &TestAgent,
    ) {
        assert!(self.sender.send(LifecycleEvent::Init).is_ok());
    }
}

impl OnStart<TestAgent> for TestLifecycle {
    fn on_start(&self) -> impl EventHandler<TestAgent> + '_ {
        let TestLifecycle { add_lanes, sender } = self;
        let handler_context: HandlerContext<TestAgent> = Default::default();
        let add_lane_handlers: Vec<_> = add_lanes
            .iter()
            .map(move |AddLane { name, kind }| {
                let tx = sender.clone();
                let name_cpy = name.clone();
                let k = *kind;
                let cb = move |result| {
                    handler_context.effect(move || {
                        tx.send(LifecycleEvent::DynLane {
                            name: name_cpy,
                            kind: k,
                            result,
                        })
                        .expect("Channel closed.");
                    })
                };
                match kind {
                    WarpLaneKind::Map => handler_context.open_map_lane(name, cb).boxed(),
                    WarpLaneKind::Value => handler_context.open_value_lane(name, cb).boxed(),
                    _ => panic!("Unsupported dynamic lane kind."),
                }
            })
            .collect();
        self.make_handler(LifecycleEvent::Start)
            .followed_by(Sequentially::new(add_lane_handlers))
    }
}

impl OnStop<TestAgent> for TestLifecycle {
    fn on_stop(&self) -> impl EventHandler<TestAgent> + '_ {
        self.make_handler(LifecycleEvent::Stop)
    }
}

impl OnTimer<TestAgent> for TestLifecycle {
    fn on_timer(&self, timer_id: u64) -> impl EventHandler<TestAgent> + '_ {
        self.make_handler(LifecycleEvent::Timeout(timer_id))
    }
}

impl ItemEvent<TestAgent> for TestLifecycle {
    type ItemEventHandler<'a> = LifecycleHandler
    where
        Self: 'a;

    fn item_event<'a>(
        &'a self,
        _context: &TestAgent,
        item_name: &str,
    ) -> Option<Self::ItemEventHandler<'a>> {
        Some(self.make_handler(LifecycleEvent::Lane(Text::new(item_name))))
    }
}

impl HandlerAction<TestAgent> for LifecycleHandler {
    type Completion = ();

    fn step(
        &mut self,
        action_context: &mut ActionContext<TestAgent>,
        _meta: AgentMetadata,
        context: &TestAgent,
    ) -> StepResult<Self::Completion> {
        let LifecycleHandler { sender, event } = self;
        if let Some(event) = event.take() {
            if let LifecycleEvent::Lane(name) = &event {
                match name.as_str() {
                    CMD_LANE => {
                        let n = context.take_cmd();
                        match n % 3 {
                            0 => {
                                let tx = sender.clone();
                                let fut = async move {
                                    tx.send(LifecycleEvent::RanSuspended(n))
                                        .expect("Channel closed.");
<<<<<<< HEAD
                                });
                                let boxed: LocalBoxEventHandler<TestAgent> = Box::new(h);
                                boxed
                            };
                            action_context.spawn_suspend(fut.boxed());
                        } else {
                            let address = Address::new(Some(AD_HOC_HOST), AD_HOC_NODE, AD_HOC_LANE);
                            action_context.send_ad_hoc_command(address, "content", true);
=======
                                    let h = SideEffect::from(move || {
                                        tx.send(LifecycleEvent::RanSuspendedConsequence)
                                            .expect("Channel closed.");
                                    });
                                    let boxed: LocalBoxEventHandler<TestAgent> = Box::new(h);
                                    boxed
                                };
                                action_context.spawn_suspend(fut.boxed());
                            }
                            1 => {
                                let address =
                                    Address::new(Some(AD_HOC_HOST), AD_HOC_NODE, AD_HOC_LANE);
                                action_context.send_command(address, "content", true);
                            }
                            _ => {
                                action_context.schedule_timer(
                                    Instant::now() + Duration::from_millis(5),
                                    TIMEOUT_ID,
                                );
                            }
>>>>>>> a3ee2519
                        }
                    }
                    HTTP_LANE => {
                        context.satisfy_http_requests();
                    }
                    _ => {}
                }
            }
            sender.send(event).expect("Report failed.");
            StepResult::done(())
        } else {
            StepResult::after_done()
        }
    }
}<|MERGE_RESOLUTION|>--- conflicted
+++ resolved
@@ -198,16 +198,6 @@
                                 let fut = async move {
                                     tx.send(LifecycleEvent::RanSuspended(n))
                                         .expect("Channel closed.");
-<<<<<<< HEAD
-                                });
-                                let boxed: LocalBoxEventHandler<TestAgent> = Box::new(h);
-                                boxed
-                            };
-                            action_context.spawn_suspend(fut.boxed());
-                        } else {
-                            let address = Address::new(Some(AD_HOC_HOST), AD_HOC_NODE, AD_HOC_LANE);
-                            action_context.send_ad_hoc_command(address, "content", true);
-=======
                                     let h = SideEffect::from(move || {
                                         tx.send(LifecycleEvent::RanSuspendedConsequence)
                                             .expect("Channel closed.");
@@ -220,7 +210,7 @@
                             1 => {
                                 let address =
                                     Address::new(Some(AD_HOC_HOST), AD_HOC_NODE, AD_HOC_LANE);
-                                action_context.send_command(address, "content", true);
+                                action_context.send_ad_hoc_command(address, "content", true);
                             }
                             _ => {
                                 action_context.schedule_timer(
@@ -228,7 +218,6 @@
                                     TIMEOUT_ID,
                                 );
                             }
->>>>>>> a3ee2519
                         }
                     }
                     HTTP_LANE => {
