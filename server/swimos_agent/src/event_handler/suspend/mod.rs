--- conflicted
+++ resolved
@@ -135,11 +135,7 @@
 /// they are still in use.
 ///
 /// # Arguments
-<<<<<<< HEAD
-/// * `sequence` - An iterator returning a sequence of pairs of delays and handlers.
-=======
 /// * `schedule` - An iterator returning a sequence of pairs of delays and handlers.
->>>>>>> 4fda08d3
 pub fn run_schedule<Context, I, H>(schedule: I) -> impl EventHandler<Context> + Send + 'static
 where
     Context: 'static,
@@ -159,14 +155,8 @@
     }
 }
 
-<<<<<<< HEAD
-/// Schedule a sequence of [`EventHandler`]s to run on a schedule. For each pair of a delay and and
-/// [`EventHandler`] returned by the provided async [`Stream`], the handler is scheduled to run after the delay.
-/// The handlers are scheduled sequentially, not simultaneously.
-=======
 /// Schedule a async stream of [`EventHandler`]s to run. The handlers are scheduled sequentially,
 /// not simultaneously.
->>>>>>> 4fda08d3
 ///
 /// # Note
 ///
@@ -174,11 +164,7 @@
 /// they are still in use.
 ///
 /// # Arguments
-<<<<<<< HEAD
-/// * `sequence` - A asynchronous stream returning a sequence of pairs of delays and handlers.
-=======
 /// * `schedule` - A asynchronous stream returning a sequence of handlers.
->>>>>>> 4fda08d3
 pub fn run_schedule_async<Context, S, H>(
     mut schedule: S,
 ) -> impl EventHandler<Context> + Send + 'static
