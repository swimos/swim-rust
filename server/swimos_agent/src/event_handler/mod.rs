--- conflicted
+++ resolved
@@ -1682,7 +1682,6 @@
     }
 }
 
-<<<<<<< HEAD
 /// Computes a value from the parameters passed to the agent.
 pub struct WithParameters<F> {
     f: Option<F>,
@@ -1715,12 +1714,8 @@
     }
 }
 
-/// Schedule the agent's `on_timeout` event to be called.
-pub struct ScheduleTimeout {
-=======
 /// Schedule the agent's `on_timer` event to be called.
 pub struct ScheduleTimerEvent {
->>>>>>> b84ce728
     at: Option<Instant>,
     id: u64,
 }
