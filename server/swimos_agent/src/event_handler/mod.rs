--- conflicted
+++ resolved
@@ -300,18 +300,17 @@
 
 assert_obj_safe!(EventHandler<()>);
 
-<<<<<<< HEAD
+/// A [`HandlerAction`] that is called by dynamic dispatch.
 pub type LocalBoxHandlerAction<'a, Context, T> =
     Box<dyn HandlerAction<Context, Completion = T> + 'a>;
+///  An [event handler](crate::event_handler::EventHandler) that is called by dynamic dispatch.
 pub type LocalBoxEventHandler<'a, Context> = LocalBoxHandlerAction<'a, Context, ()>;
+
+/// A [`HandlerAction`] that is called by dynamic dispatch and has a `Send` bound.
 pub type BoxHandlerAction<'a, Context, T> =
     Box<dyn HandlerAction<Context, Completion = T> + Send + 'a>;
-=======
-/// A [`HandlerAction`] that is called by dynamic dispatch.
-pub type BoxHandlerAction<'a, Context, T> = Box<dyn HandlerAction<Context, Completion = T> + 'a>;
-
-///  An [event handler](crate::event_handler::EventHandler) that is called by dynamic dispatch.
->>>>>>> c257f4de
+///  An [event handler](crate::event_handler::EventHandler) that is called by dynamic dispatch and
+/// has a `Send` bound.
 pub type BoxEventHandler<'a, Context> = BoxHandlerAction<'a, Context, ()>;
 
 impl<Context, H> EventHandler<Context> for H where H: HandlerAction<Context, Completion = ()> {}
