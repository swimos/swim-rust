--- conflicted
+++ resolved
@@ -105,11 +105,7 @@
 }
 
 /// The context type passed to every call to [`HandlerAction::step`] that provides access to the
-<<<<<<< HEAD
-/// underlying. Some of the methods on this type are not intended for use in use supplied handler
-=======
 /// underlying. Some of the methods on this type are not intended for use in user supplied handler
->>>>>>> 4fda08d3
 /// implementations and so can only be used from this crate.
 pub struct ActionContext<'a, Context> {
     spawner: &'a dyn Spawner<Context>,
@@ -351,17 +347,10 @@
     /// Handlers can only be used once. If a handler is stepped after it produces its value, this error will be raised.
     #[error("Event handler stepped after completion.")]
     SteppedAfterComplete,
-<<<<<<< HEAD
-    /// An incoming command messages was invalid for the lane it was targetting.
-    #[error("Invalid incoming message: {0}")]
-    BadCommand(AsyncParseError),
-    /// An incoming command messages was incomplete and could not be deserialized.
-=======
     /// An incoming command message was invalid for the lane it was targetting.
     #[error("Invalid incoming message: {0}")]
     BadCommand(AsyncParseError),
     /// An incoming command message was incomplete and could not be deserialized.
->>>>>>> 4fda08d3
     #[error("An incoming message was incomplete.")]
     IncompleteCommand,
     /// An error occurred in the agent runtime which prevented this handler from producing its result.
@@ -370,11 +359,7 @@
     /// A handler requested a join lane lifecycle with different type parameters than were used to register it.
     #[error("Invalid key or value type for a join lane lifecycle.")]
     BadJoinLifecycle(DowncastError),
-<<<<<<< HEAD
-    /// The `on_cue`` lifecycle handler is mandatory for demand lanes. If it is not defined this error will be raised.
-=======
     /// The `on_cue` lifecycle handler is mandatory for demand lanes. If it is not defined this error will be raised.
->>>>>>> 4fda08d3
     #[error("The cue operation for a demand lane was undefined.")]
     DemandCueUndefined,
     /// If a GET request is made to a HTTP lane but it does not handle it, this error is raised. (This will not
