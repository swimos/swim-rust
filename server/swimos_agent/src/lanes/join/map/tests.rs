--- conflicted
+++ resolved
@@ -33,11 +33,7 @@
 use crate::lanes::join::test_util::{TestDlContextInner, TestDownlinkContext};
 use crate::lanes::join_map::default_lifecycle::DefaultJoinMapLifecycle;
 use crate::lanes::join_map::{
-<<<<<<< HEAD
-    AddDownlinkAction, JoinMapAddDownlink, JoinMapLaneGet, JoinMapLaneGetMap, JoinMapLaneWithEntry,
-=======
-    AddDownlinkAction, JoinMapAddDownlink, JoinMapLaneGet, JoinMapLaneGetMap, JoinMapRemoveDownlink,
->>>>>>> ce1304ac
+    AddDownlinkAction, JoinMapAddDownlink, JoinMapLaneGet, JoinMapLaneGetMap, JoinMapLaneWithEntry, JoinMapRemoveDownlink,
 };
 use crate::test_context::{dummy_context, run_event_handlers, run_with_futures};
 use crate::{event_handler::StepResult, item::MapItem, meta::AgentMetadata};
@@ -331,19 +327,13 @@
     assert_eq!(count.load(Ordering::Relaxed), 1);
 }
 
-<<<<<<< HEAD
 #[test]
 fn join_map_lane_with_entry_event_handler() {
-=======
-#[tokio::test]
-async fn stop_downlink() {
->>>>>>> ce1304ac
-    let uri = make_uri();
-    let route_params = HashMap::new();
-    let meta = make_meta(&uri, &route_params);
-    let agent = TestAgent::with_init();
-
-<<<<<<< HEAD
+    let uri = make_uri();
+    let route_params = HashMap::new();
+    let meta = make_meta(&uri, &route_params);
+    let agent = TestAgent::with_init();
+
     let mut handler =
         JoinMapLaneWithEntry::new(TestAgent::LANE, K1, |v: Option<&str>| v.map(str::to_owned));
 
@@ -369,7 +359,30 @@
     });
 
     let result = handler.step(
-=======
+        &mut dummy_context(&mut HashMap::new(), &mut BytesMut::new()),
+        meta,
+        &agent,
+    );
+    check_result(result, false, false, Some(None));
+
+    let result = handler.step(
+        &mut dummy_context(&mut HashMap::new(), &mut BytesMut::new()),
+        meta,
+        &agent,
+    );
+    assert!(matches!(
+        result,
+        StepResult::Fail(EventHandlerError::SteppedAfterComplete)
+    ));
+}
+
+#[tokio::test]
+async fn stop_downlink() {
+    let uri = make_uri();
+    let route_params = HashMap::new();
+    let meta = make_meta(&uri, &route_params);
+    let agent = TestAgent::with_init();
+
     let address = Address::text(None, REMOTE_NODE, REMOTE_LANE);
 
     let handler = JoinMapAddDownlink::new(TestAgent::LANE, "link".to_string(), address.clone());
@@ -410,16 +423,10 @@
 
     let mut stop_handler = JoinMapRemoveDownlink::new(TestAgent::LANE, "link".to_string());
     let result = stop_handler.step(
->>>>>>> ce1304ac
-        &mut dummy_context(&mut HashMap::new(), &mut BytesMut::new()),
-        meta,
-        &agent,
-    );
-<<<<<<< HEAD
-    check_result(result, false, false, Some(None));
-
-    let result = handler.step(
-=======
+        &mut dummy_context(&mut HashMap::new(), &mut BytesMut::new()),
+        meta,
+        &agent,
+    );
     check_result(result, false, false, Some(()));
 
     let guard = agent.lane.link_tracker.borrow();
@@ -427,17 +434,9 @@
 
     let mut get_map_handler = JoinMapLaneGetMap::new(TestAgent::LANE);
     let result = get_map_handler.step(
->>>>>>> ce1304ac
-        &mut dummy_context(&mut HashMap::new(), &mut BytesMut::new()),
-        meta,
-        &agent,
-    );
-<<<<<<< HEAD
-    assert!(matches!(
-        result,
-        StepResult::Fail(EventHandlerError::SteppedAfterComplete)
-    ));
-=======
+        &mut dummy_context(&mut HashMap::new(), &mut BytesMut::new()),
+        meta,
+        &agent,
+    );
     check_result(result, false, false, Some(init()));
->>>>>>> ce1304ac
 }