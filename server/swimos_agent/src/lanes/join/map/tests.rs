// Copyright 2015-2024 Swim Inc.
//
// Licensed under the Apache License, Version 2.0 (the "License");
// you may not use this file except in compliance with the License.
// You may obtain a copy of the License at
//
//     http://www.apache.org/licenses/LICENSE-2.0
//
// Unless required by applicable law or agreed to in writing, software
// distributed under the License is distributed on an "AS IS" BASIS,
// WITHOUT WARRANTIES OR CONDITIONS OF ANY KIND, either express or implied.
// See the License for the specific language governing permissions and
// limitations under the License.

use std::collections::HashMap;
use std::fmt::Debug;
use std::sync::atomic::{AtomicUsize, Ordering};
use std::sync::Arc;

use bytes::BytesMut;
use swimos_agent_protocol::MapMessage;
use swimos_api::{
    address::Address,
    agent::{AgentConfig, DownlinkKind},
};
use swimos_utilities::routing::RouteUri;

use crate::event_handler::{
    ActionContext, BoxJoinLaneInit, EventHandlerError, HandlerAction, Modification,
};
use crate::item::AgentItem;
use crate::lanes::join_map::default_lifecycle::DefaultJoinMapLifecycle;
use crate::lanes::join_map::{
    AddDownlinkAction, JoinMapAddDownlink, JoinMapLaneGet, JoinMapLaneGetMap, JoinMapLaneWithEntry,
    JoinMapRemoveDownlink,
};
use crate::test_context::{dummy_context, run_event_handlers, run_with_futures, TestSpawner};
use crate::test_util::{TestDlContextInner, TestDownlinkContext};
use crate::{event_handler::StepResult, item::MapItem, meta::AgentMetadata};

use super::{JoinMapLane, LifecycleInitializer};

const ID: u64 = 857383;

const K1: i32 = 5;
const K2: i32 = 78;
const K3: i32 = -4;

const ABSENT: i32 = 93;

const V1: &str = "first";
const V2: &str = "second";
const V3: &str = "third";

fn init() -> HashMap<i32, String> {
    [(K1, V1), (K2, V2), (K3, V3)]
        .into_iter()
        .map(|(k, v)| (k, v.to_string()))
        .collect()
}

fn make_lane(
    contents: impl IntoIterator<Item = (i32, String)>,
) -> JoinMapLane<String, i32, String> {
    let lane = JoinMapLane::new(ID);
    lane.init(contents.into_iter().collect());
    lane
}

#[test]
fn get_from_join_map_lane() {
    let lane = make_lane(init());

    let value = lane.get(&K1, |v| v.cloned());
    assert_eq!(value, Some(V1.to_string()));

    let value = lane.get(&ABSENT, |v| v.cloned());
    assert!(value.is_none());
}

#[test]
fn get_join_map_lane() {
    let lane = make_lane(init());

    let value = lane.get_map(Clone::clone);
    assert_eq!(value, init());
}

const CONFIG: AgentConfig = AgentConfig::DEFAULT;
const NODE_URI: &str = "/node";

fn make_uri() -> RouteUri {
    RouteUri::try_from(NODE_URI).expect("Bad URI.")
}

fn make_meta<'a>(
    uri: &'a RouteUri,
    route_params: &'a HashMap<String, String>,
) -> AgentMetadata<'a> {
    AgentMetadata::new(uri, route_params, &CONFIG)
}
struct TestAgent {
    lane: JoinMapLane<String, i32, String>,
}

impl TestAgent {
    pub const LANE: fn(&TestAgent) -> &JoinMapLane<String, i32, String> = |agent| &agent.lane;

    fn with_init() -> Self {
        TestAgent {
            lane: make_lane(init()),
        }
    }
}

fn check_result<T: Eq + Debug>(
    result: StepResult<T>,
    written: bool,
    trigger_handler: bool,
    complete: Option<T>,
) {
    let expected_mod = if written {
        if trigger_handler {
            Some(Modification::of(ID))
        } else {
            Some(Modification::no_trigger(ID))
        }
    } else {
        None
    };
    match (result, complete) {
        (
            StepResult::Complete {
                modified_item,
                result,
            },
            Some(expected),
        ) => {
            assert_eq!(modified_item, expected_mod);
            assert_eq!(result, expected);
        }
        (StepResult::Continue { modified_item }, None) => {
            assert_eq!(modified_item, expected_mod);
        }
        ow => {
            panic!("Unexpected result: {:?}", ow);
        }
    }
}

#[test]
fn join_map_lane_get_event_handler() {
    let uri = make_uri();
    let route_params = HashMap::new();
    let meta = make_meta(&uri, &route_params);
    let agent = TestAgent::with_init();

    let mut handler = JoinMapLaneGet::new(TestAgent::LANE, K1);

    let result = handler.step(
        &mut dummy_context(&mut HashMap::new(), &mut BytesMut::new()),
        meta,
        &agent,
    );
    check_result(result, false, false, Some(Some(V1.to_string())));

    let mut handler = JoinMapLaneGet::new(TestAgent::LANE, ABSENT);

    let result = handler.step(
        &mut dummy_context(&mut HashMap::new(), &mut BytesMut::new()),
        meta,
        &agent,
    );
    check_result(result, false, false, Some(None));

    let result = handler.step(
        &mut dummy_context(&mut HashMap::new(), &mut BytesMut::new()),
        meta,
        &agent,
    );
    assert!(matches!(
        result,
        StepResult::Fail(EventHandlerError::SteppedAfterComplete)
    ));
}

#[test]
fn join_map_lane_get_map_event_handler() {
    let uri = make_uri();
    let route_params = HashMap::new();
    let meta = make_meta(&uri, &route_params);
    let agent = TestAgent::with_init();

    let mut handler = JoinMapLaneGetMap::new(TestAgent::LANE);

    let expected = init();

    let result = handler.step(
        &mut dummy_context(&mut HashMap::new(), &mut BytesMut::new()),
        meta,
        &agent,
    );
    check_result(result, false, false, Some(expected));

    let result = handler.step(
        &mut dummy_context(&mut HashMap::new(), &mut BytesMut::new()),
        meta,
        &agent,
    );
    assert!(matches!(
        result,
        StepResult::Fail(EventHandlerError::SteppedAfterComplete)
    ));
}

const REMOTE_NODE: &str = "/remote_node";
const REMOTE_LANE: &str = "remote_lane";

#[tokio::test]
async fn join_map_lane_add_downlinks_event_handler() {
    let uri = make_uri();
    let route_params = HashMap::new();
    let meta = make_meta(&uri, &route_params);
    let agent = TestAgent::with_init();

    let address = Address::text(None, REMOTE_NODE, REMOTE_LANE);

    let mut handler = AddDownlinkAction::new(
        TestAgent::LANE,
        "link".to_string(),
        address.clone(),
        DefaultJoinMapLifecycle,
    );

    let context = TestDownlinkContext::new(DownlinkKind::MapEvent);
    let spawner = TestSpawner::<TestAgent>::default();
    let mut inits = HashMap::new();
    let mut command_buffer = BytesMut::new();

    let mut action_context = ActionContext::new(
        &spawner,
        &context,
        &context,
        &mut inits,
        &mut command_buffer,
    );
    let result = handler.step(&mut action_context, meta, &agent);
    check_result(result, false, false, Some(()));

    let result = handler.step(&mut action_context, meta, &agent);
    assert!(matches!(
        result,
        StepResult::Fail(EventHandlerError::SteppedAfterComplete)
    ));

    run_event_handlers(
        &context,
        &agent,
        meta,
        &mut inits,
        &mut command_buffer,
        spawner,
    )
    .await;

    let guard = context.inner.lock();
    let TestDlContextInner {
        downlink_channels,
        downlinks,
        requests,
    } = &*guard;
    assert!(requests.is_empty());
    assert_eq!(downlink_channels.len(), 1);
    assert!(downlink_channels.contains_key(&address));
    match downlinks.as_slice() {
        [channel] => {
            assert_eq!(channel.kind(), DownlinkKind::MapEvent);
        }
        _ => panic!("Expected a single downlink."),
    }
}

fn register_lifecycle(
    action_context: &mut ActionContext<'_, TestAgent>,
    agent: &TestAgent,
    count: Arc<AtomicUsize>,
) {
    let lc = DefaultJoinMapLifecycle;
    let fac = move || {
        count.fetch_add(1, Ordering::Relaxed);
        lc
    };
    let init: BoxJoinLaneInit<'static, TestAgent> =
        Box::new(LifecycleInitializer::new(TestAgent::LANE, fac));
    let lane_id = agent.lane.id();
    action_context.register_join_lane_initializer(lane_id, init);
}

#[tokio::test]
async fn open_downlink_from_registered() {
    let uri = make_uri();
    let route_params = HashMap::new();
    let meta = make_meta(&uri, &route_params);
    let agent = TestAgent::with_init();

    let address = Address::text(None, REMOTE_NODE, REMOTE_LANE);

    let handler = JoinMapAddDownlink::new(TestAgent::LANE, "link".to_string(), address.clone());

    let context = TestDownlinkContext::new(DownlinkKind::MapEvent);
    let mut inits = HashMap::new();
    let mut command_buffer = BytesMut::new();

    let count = Arc::new(AtomicUsize::new(0));

<<<<<<< HEAD
    let spawner = FuturesUnordered::new();
    let mut action_context = ActionContext::new(
        &spawner,
        &context,
        &context,
        &mut inits,
        &mut command_buffer,
    );
=======
    let spawner = TestSpawner::<TestAgent>::default();
    let mut action_context =
        ActionContext::new(&spawner, &context, &context, &mut inits, &mut ad_hoc_buffer);
>>>>>>> a3ee2519
    register_lifecycle(&mut action_context, &agent, count.clone());
    assert!(spawner.is_empty());

    run_with_futures(
        &context,
        &agent,
        meta,
        &mut inits,
        &mut command_buffer,
        handler,
    )
    .await;

    assert_eq!(count.load(Ordering::Relaxed), 1);
}

#[test]
fn join_map_lane_with_entry_event_handler() {
    let uri = make_uri();
    let route_params = HashMap::new();
    let meta = make_meta(&uri, &route_params);
    let agent = TestAgent::with_init();

    let mut handler =
        JoinMapLaneWithEntry::new(TestAgent::LANE, K1, |v: Option<&str>| v.map(str::to_owned));

    let result = handler.step(
        &mut dummy_context(&mut HashMap::new(), &mut BytesMut::new()),
        meta,
        &agent,
    );
    check_result(result, false, false, Some(Some(V1.to_string())));

    let result = handler.step(
        &mut dummy_context(&mut HashMap::new(), &mut BytesMut::new()),
        meta,
        &agent,
    );
    assert!(matches!(
        result,
        StepResult::Fail(EventHandlerError::SteppedAfterComplete)
    ));

    let mut handler = JoinMapLaneWithEntry::new(TestAgent::LANE, ABSENT, |v: Option<&str>| {
        v.map(str::to_owned)
    });

    let result = handler.step(
        &mut dummy_context(&mut HashMap::new(), &mut BytesMut::new()),
        meta,
        &agent,
    );
    check_result(result, false, false, Some(None));

    let result = handler.step(
        &mut dummy_context(&mut HashMap::new(), &mut BytesMut::new()),
        meta,
        &agent,
    );
    assert!(matches!(
        result,
        StepResult::Fail(EventHandlerError::SteppedAfterComplete)
    ));
}

#[tokio::test]
async fn stop_downlink() {
    let uri = make_uri();
    let route_params = HashMap::new();
    let meta = make_meta(&uri, &route_params);
    let agent = TestAgent::with_init();

    let address = Address::text(None, REMOTE_NODE, REMOTE_LANE);

    let handler = JoinMapAddDownlink::new(TestAgent::LANE, "link".to_string(), address.clone());

    let context = TestDownlinkContext::new(DownlinkKind::MapEvent);
    let mut inits = HashMap::new();
    let mut command_buffer = BytesMut::new();

    let count = Arc::new(AtomicUsize::new(0));

<<<<<<< HEAD
    let spawner = FuturesUnordered::new();
    let mut action_context = ActionContext::new(
        &spawner,
        &context,
        &context,
        &mut inits,
        &mut command_buffer,
    );
=======
    let spawner = TestSpawner::<TestAgent>::default();
    let mut action_context =
        ActionContext::new(&spawner, &context, &context, &mut inits, &mut ad_hoc_buffer);
>>>>>>> a3ee2519
    register_lifecycle(&mut action_context, &agent, count.clone());
    assert!(spawner.is_empty());

    run_with_futures(
        &context,
        &agent,
        meta,
        &mut inits,
        &mut command_buffer,
        handler,
    )
    .await;

    assert_eq!(count.load(Ordering::Relaxed), 1);

    agent.lane.update(
        "link".to_string(),
        MapMessage::Update {
            key: 1,
            value: 2.to_string(),
        },
        true,
    );

    let mut stop_handler = JoinMapRemoveDownlink::new(TestAgent::LANE, "link".to_string());
    let result = stop_handler.step(
        &mut dummy_context(&mut HashMap::new(), &mut BytesMut::new()),
        meta,
        &agent,
    );
    check_result(result, false, false, Some(()));

    let guard = agent.lane.link_tracker.borrow();
    assert!(guard.links.is_empty());

    let mut get_map_handler = JoinMapLaneGetMap::new(TestAgent::LANE);
    let result = get_map_handler.step(
        &mut dummy_context(&mut HashMap::new(), &mut BytesMut::new()),
        meta,
        &agent,
    );
    check_result(result, false, false, Some(init()));
}<|MERGE_RESOLUTION|>--- conflicted
+++ resolved
@@ -313,8 +313,7 @@
 
     let count = Arc::new(AtomicUsize::new(0));
 
-<<<<<<< HEAD
-    let spawner = FuturesUnordered::new();
+    let spawner = TestSpawner::<TestAgent>::default();
     let mut action_context = ActionContext::new(
         &spawner,
         &context,
@@ -322,11 +321,6 @@
         &mut inits,
         &mut command_buffer,
     );
-=======
-    let spawner = TestSpawner::<TestAgent>::default();
-    let mut action_context =
-        ActionContext::new(&spawner, &context, &context, &mut inits, &mut ad_hoc_buffer);
->>>>>>> a3ee2519
     register_lifecycle(&mut action_context, &agent, count.clone());
     assert!(spawner.is_empty());
 
@@ -409,8 +403,7 @@
 
     let count = Arc::new(AtomicUsize::new(0));
 
-<<<<<<< HEAD
-    let spawner = FuturesUnordered::new();
+    let spawner = TestSpawner::<TestAgent>::default();
     let mut action_context = ActionContext::new(
         &spawner,
         &context,
@@ -418,11 +411,6 @@
         &mut inits,
         &mut command_buffer,
     );
-=======
-    let spawner = TestSpawner::<TestAgent>::default();
-    let mut action_context =
-        ActionContext::new(&spawner, &context, &context, &mut inits, &mut ad_hoc_buffer);
->>>>>>> a3ee2519
     register_lifecycle(&mut action_context, &agent, count.clone());
     assert!(spawner.is_empty());
 
