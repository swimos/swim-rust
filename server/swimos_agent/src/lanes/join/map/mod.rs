--- conflicted
+++ resolved
@@ -56,14 +56,7 @@
 #[cfg(test)]
 mod tests;
 
-<<<<<<< HEAD
-pub use downlink::{AfterClosed, JoinMapLaneUpdate};
-pub use init::LifecycleInitializer;
-
 /// Model of a join map lane. This is conceptually similar to a [map lane](`super::super::MapLane`) only, rather than
-=======
-/// Model of a join map lane. This is conceptually similar to a [`super::super::MapLane`] only, rather than
->>>>>>> 7c61b96a
 /// the state being modified directly, it is populated through a series of map downlinks Each map downlink is
 /// identified by a link key of type `L`.
 ///
