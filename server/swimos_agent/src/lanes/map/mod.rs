--- conflicted
+++ resolved
@@ -104,11 +104,7 @@
     }
 
     /// Transform the value associated with a key.
-<<<<<<< HEAD
     pub fn transform_entry<F>(&self, key: K, f: F) -> TransformEntryResult
-=======
-    pub(crate) fn with_entry<F>(&self, key: K, f: F) -> WithEntryResult
->>>>>>> ce1304ac
     where
         F: FnOnce(Option<&V>) -> Option<V>,
     {
@@ -398,9 +394,36 @@
     }
 }
 
-<<<<<<< HEAD
-/// A [`HandlerAction`] that will produce a value by applying a closure to a reference to
-/// and entry in the lane.
+impl<C, K, V, F, B, U> HandlerAction<C> for MapLaneWithEntry<C, K, V, F, B>
+where
+    K: Eq + Hash,
+    B: ?Sized,
+    V: Borrow<B>,
+    F: FnOnce(Option<&B>) -> U,
+{
+    type Completion = U;
+
+    fn step(
+        &mut self,
+        _action_context: &mut ActionContext<C>,
+        _meta: AgentMetadata,
+        context: &C,
+    ) -> StepResult<Self::Completion> {
+        let MapLaneWithEntry {
+            projection,
+            key_and_f,
+            ..
+        } = self;
+        if let Some((key, f)) = key_and_f.take() {
+            let lane = projection(context);
+            StepResult::done(lane.with_entry(&key, f))
+        } else {
+            StepResult::after_done()
+        }
+    }
+}
+
+///  An [event handler](crate::event_handler::EventHandler)`] that will alter an entry in the map.
 pub struct MapLaneWithEntry<C, K, V, F, B: ?Sized> {
     projection: for<'a> fn(&'a C) -> &'a MapLane<K, V>,
     key_and_f: Option<(K, F)>,
@@ -421,39 +444,7 @@
     }
 }
 
-impl<C, K, V, F, B, U> HandlerAction<C> for MapLaneWithEntry<C, K, V, F, B>
-where
-    K: Eq + Hash,
-    B: ?Sized,
-    V: Borrow<B>,
-    F: FnOnce(Option<&B>) -> U,
-{
-    type Completion = U;
-
-    fn step(
-        &mut self,
-        _action_context: &mut ActionContext<C>,
-        _meta: AgentMetadata,
-        context: &C,
-    ) -> StepResult<Self::Completion> {
-        let MapLaneWithEntry {
-            projection,
-            key_and_f,
-            ..
-        } = self;
-        if let Some((key, f)) = key_and_f.take() {
-            let lane = projection(context);
-            StepResult::done(lane.with_entry(&key, f))
-        } else {
-            StepResult::after_done()
-        }
-    }
-}
-
-/// An [`EventHandler`] that will request a sync from the lane.
-=======
 ///  An [event handler](crate::event_handler::EventHandler)`] that will request a sync from the lane.
->>>>>>> ce1304ac
 pub struct MapLaneSync<C, K, V> {
     projection: for<'a> fn(&'a C) -> &'a MapLane<K, V>,
     id: Option<Uuid>,
@@ -600,13 +591,8 @@
     decode.and_then(ProjTransform::new(projection))
 }
 
-<<<<<<< HEAD
 /// An [`EventHandler`] that will alter an entry in the map.
 pub struct MapLaneTransformEntry<C, K, V, F> {
-=======
-///  An [event handler](crate::event_handler::EventHandler)`] that will alter an entry in the map.
-pub struct MapLaneWithEntry<C, K, V, F> {
->>>>>>> ce1304ac
     projection: for<'a> fn(&'a C) -> &'a MapLane<K, V>,
     key_and_f: Option<(K, F)>,
 }
