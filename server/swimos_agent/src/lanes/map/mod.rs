--- conflicted
+++ resolved
@@ -16,18 +16,11 @@
 use frunk::Coprod;
 use static_assertions::assert_impl_all;
 use std::{
-<<<<<<< HEAD
+    any::type_name,
     borrow::Borrow,
     cell::RefCell,
     collections::{HashMap, VecDeque},
-    fmt::Debug,
-=======
-    any::type_name,
-    borrow::Borrow,
-    cell::RefCell,
-    collections::HashMap,
     fmt::{Debug, Formatter},
->>>>>>> d3612032
     hash::Hash,
     marker::PhantomData,
 };
@@ -713,12 +706,8 @@
     projection: fn(&C) -> &MapLane<K, V>,
 ) -> DecodeAndApply<C, K, V>
 where
-<<<<<<< HEAD
+    C: AgentDescription,
     K: Form + Clone + Eq + Hash,
-=======
-    C: AgentDescription,
-    K: Clone + Eq + Hash + RecognizerReadable,
->>>>>>> d3612032
     V: RecognizerReadable,
 {
     let decode: DecodeMapMessage<K, V> = DecodeMapMessage::new(message);
@@ -1153,12 +1142,8 @@
 
 impl<C, K, V, F> HandlerAction<C> for DecodeAndSelectApply<C, K, V, F>
 where
-<<<<<<< HEAD
+    C: AgentDescription,
     K: Form + Clone + Eq + Hash,
-=======
-    C: AgentDescription,
-    K: RecognizerReadable + Clone + Eq + Hash,
->>>>>>> d3612032
     V: RecognizerReadable,
     F: SelectorFn<C, Target = MapLane<K, V>>,
 {
@@ -1268,6 +1253,11 @@
                 .field("state", &"Clearing")
                 .field("selector", &Described::new(context, selector))
                 .finish(),
+            DecodeAndSelectApply::DroppingOrTaking(selector) => f
+                .debug_struct("DecodeAndSelectApply")
+                .field("state", &"DroppingOrTaking")
+                .field("selector", &Described::new(context, selector))
+                .finish(),
             DecodeAndSelectApply::Done => f
                 .debug_tuple("DecodeAndSelectSet")
                 .field(&"<<CONSUMED>>")
@@ -1341,7 +1331,20 @@
             StepResult::Fail(EventHandlerError::SteppedAfterComplete)
         }
     }
-<<<<<<< HEAD
+
+    fn describe(&self, _context: &C, f: &mut Formatter<'_>) -> Result<(), std::fmt::Error> {
+        let MapLaneSelectSync { projection_id, .. } = self;
+        if let Some((proj, id)) = projection_id {
+            f.debug_struct("MapLaneSelectSync")
+                .field("lane_name", &proj.name())
+                .field("sync_id", id)
+                .finish()
+        } else {
+            f.debug_tuple("MapLaneSelectSync")
+                .field(&"<<CONSUMED>>")
+                .finish()
+        }
+    }
 }
 
 struct MapLaneRemoveMultiple<C, K, V> {
@@ -1350,18 +1353,9 @@
     current: Option<MapLaneRemove<C, K, V>>,
 }
 
-impl<C, K, V> MapLaneRemoveMultiple<C, K, V> {
-    fn new(projection: for<'a> fn(&'a C) -> &'a MapLane<K, V>, keys: VecDeque<K>) -> Self {
-        MapLaneRemoveMultiple {
-            projection,
-            keys: Some(keys),
-            current: None,
-        }
-    }
-}
-
 impl<C, K, V> HandlerAction<C> for MapLaneRemoveMultiple<C, K, V>
 where
+    C: AgentDescription,
     K: Clone + Eq + Hash,
 {
     type Completion = ();
@@ -1420,21 +1414,6 @@
     state: DropOrTakeState<C, K, V>,
 }
 
-impl<C, K, V> MapLaneDropOrTake<C, K, V> {
-    fn new(
-        projection: for<'a> fn(&'a C) -> &'a MapLane<K, V>,
-        kind: DropOrTake,
-        number: u64,
-    ) -> Self {
-        MapLaneDropOrTake {
-            projection,
-            kind,
-            number,
-            state: DropOrTakeState::Init,
-        }
-    }
-}
-
 fn drop_or_take<K, V>(map: &HashMap<K, V>, kind: DropOrTake, number: usize) -> VecDeque<K>
 where
     K: StructuralWritable + Clone + Eq + Hash,
@@ -1465,6 +1444,7 @@
 
 impl<C, K, V> HandlerAction<C> for MapLaneDropOrTake<C, K, V>
 where
+    C: AgentDescription,
     K: StructuralWritable + Clone + Eq + Hash,
 {
     type Completion = ();
@@ -1630,20 +1610,31 @@
                 result
             }
             SelectDropOrTakeState::Done => StepResult::after_done(),
-=======
-
-    fn describe(&self, _context: &C, f: &mut Formatter<'_>) -> Result<(), std::fmt::Error> {
-        let MapLaneSelectSync { projection_id, .. } = self;
-        if let Some((proj, id)) = projection_id {
-            f.debug_struct("MapLaneSelectSync")
-                .field("lane_name", &proj.name())
-                .field("sync_id", id)
-                .finish()
-        } else {
-            f.debug_tuple("MapLaneSelectSync")
-                .field(&"<<CONSUMED>>")
-                .finish()
->>>>>>> d3612032
+        }
+    }
+}
+
+impl<C, K, V> MapLaneRemoveMultiple<C, K, V> {
+    fn new(projection: for<'a> fn(&'a C) -> &'a MapLane<K, V>, keys: VecDeque<K>) -> Self {
+        MapLaneRemoveMultiple {
+            projection,
+            keys: Some(keys),
+            current: None,
+        }
+    }
+}
+
+impl<C, K, V> MapLaneDropOrTake<C, K, V> {
+    fn new(
+        projection: for<'a> fn(&'a C) -> &'a MapLane<K, V>,
+        kind: DropOrTake,
+        number: u64,
+    ) -> Self {
+        MapLaneDropOrTake {
+            projection,
+            kind,
+            number,
+            state: DropOrTakeState::Init,
         }
     }
 }