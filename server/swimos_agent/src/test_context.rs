// Copyright 2015-2024 Swim Inc.
//
// Licensed under the Apache License, Version 2.0 (the "License");
// you may not use this file except in compliance with the License.
// You may obtain a copy of the License at
//
//     http://www.apache.org/licenses/LICENSE-2.0
//
// Unless required by applicable law or agreed to in writing, software
// distributed under the License is distributed on an "AS IS" BASIS,
// WITHOUT WARRANTIES OR CONDITIONS OF ANY KIND, either express or implied.
// See the License for the specific language governing permissions and
// limitations under the License.

use std::collections::HashMap;

use bytes::BytesMut;
use futures::{future::BoxFuture, stream::FuturesUnordered, StreamExt};
use swimos_api::{
    address::Address,
    agent::{
        AgentContext, DownlinkKind, HttpLaneRequestChannel, LaneConfig, StoreKind, WarpLaneKind,
    },
    error::{
        AgentRuntimeError, CommanderRegistrationError, DownlinkRuntimeError,
        DynamicRegistrationError, OpenStoreError,
    },
};
use swimos_model::Text;
use swimos_utilities::byte_channel::{ByteReader, ByteWriter};
use tokio::time::Instant;

use crate::{
    agent_model::downlink::BoxDownlinkChannelFactory,
    event_handler::{
<<<<<<< HEAD
        ActionContext, BoxJoinLaneInit, DownlinkSpawnOnDone, EventHandler, HandlerAction,
        HandlerFuture, LaneSpawnOnDone, LaneSpawner, LinkSpawner, Spawner, StepResult,
=======
        ActionContext, BoxJoinLaneInit, DownlinkSpawnOnDone, DownlinkSpawner, EventHandler,
        HandlerAction, HandlerFuture, LaneSpawnOnDone, LaneSpawner, LocalBoxEventHandler, Spawner,
        StepResult,
>>>>>>> a3ee2519
    },
    meta::AgentMetadata,
    test_util::TestDownlinkContext,
};

struct NoSpawn;
pub struct NoDownlinks;
pub struct DummyAgentContext;

const NO_SPAWN: NoSpawn = NoSpawn;
pub const NO_DYN_LANES: NoDynamicLanes = NoDynamicLanes;
pub const NO_DOWNLINKS: NoDownlinks = NoDownlinks;

impl<Context> LinkSpawner<Context> for NoDownlinks {
    fn spawn_downlink(
        &self,
        _path: Address<Text>,
        _make_channel: BoxDownlinkChannelFactory<Context>,
        _on_done: DownlinkSpawnOnDone<Context>,
    ) {
        panic!("Opening downlinks not supported.")
    }

    fn register_commander(&self, _path: Address<Text>) -> Result<u16, CommanderRegistrationError> {
        panic!("Registering commanders not supported.");
    }
}

pub struct NoDynamicLanes;

impl<Context> LaneSpawner<Context> for NoDynamicLanes {
    fn spawn_warp_lane(
        &self,
        _name: &str,
        _kind: WarpLaneKind,
        _on_done: LaneSpawnOnDone<Context>,
    ) -> Result<(), DynamicRegistrationError> {
        panic!("Spawning dynamic lanes not supported.");
    }
}

pub fn dummy_context<'a, Context>(
    join_lane_init: &'a mut HashMap<u64, BoxJoinLaneInit<'static, Context>>,
    command_buffer: &'a mut BytesMut,
) -> ActionContext<'a, Context> {
    ActionContext::new(
        &NO_SPAWN,
        &NO_DOWNLINKS,
        &NO_DYN_LANES,
        join_lane_init,
        command_buffer,
    )
}

impl<Context> Spawner<Context> for NoSpawn {
    fn spawn_suspend(&self, _: HandlerFuture<Context>) {
        panic!("No suspended futures expected.");
    }

    fn schedule_timer(&self, _at: tokio::time::Instant, _id: u64) {
        panic!("Unexpected timer.");
    }
}

impl AgentContext for DummyAgentContext {
    fn command_channel(&self) -> BoxFuture<'static, Result<ByteWriter, DownlinkRuntimeError>> {
        panic!("Dummy context used.");
    }

    fn add_lane(
        &self,
        _name: &str,
        _lane_kind: WarpLaneKind,
        _config: LaneConfig,
    ) -> BoxFuture<'static, Result<(ByteWriter, ByteReader), AgentRuntimeError>> {
        panic!("Dummy context used.");
    }

    fn open_downlink(
        &self,
        _host: Option<&str>,
        _node: &str,
        _lane: &str,
        _kind: DownlinkKind,
    ) -> BoxFuture<'static, Result<(ByteWriter, ByteReader), DownlinkRuntimeError>> {
        panic!("Dummy context used.");
    }

    fn add_store(
        &self,
        _name: &str,
        _kind: StoreKind,
    ) -> BoxFuture<'static, Result<(ByteWriter, ByteReader), OpenStoreError>> {
        panic!("Dummy context used.");
    }

    fn add_http_lane(
        &self,
        _name: &str,
    ) -> BoxFuture<'static, Result<HttpLaneRequestChannel, AgentRuntimeError>> {
        panic!("Dummy context used.");
    }
}

pub struct TestSpawner<Context>(FuturesUnordered<HandlerFuture<Context>>);

impl<Context> Default for TestSpawner<Context> {
    fn default() -> Self {
        Self(Default::default())
    }
}

impl<Context> Spawner<Context> for TestSpawner<Context> {
    fn spawn_suspend(&self, fut: HandlerFuture<Context>) {
        self.0.push(fut)
    }

    fn schedule_timer(&self, _at: Instant, _id: u64) {
        panic!("Unexpected timer.");
    }
}

impl<Context> TestSpawner<Context> {
    pub async fn next(&mut self) -> Option<LocalBoxEventHandler<'static, Context>> {
        self.0.next().await
    }

    pub fn is_empty(&self) -> bool {
        self.0.is_empty()
    }
}

pub async fn run_with_futures<H, Agent>(
    context: &TestDownlinkContext<Agent>,
    agent: &Agent,
    meta: AgentMetadata<'_>,
    inits: &mut HashMap<u64, BoxJoinLaneInit<'static, Agent>>,
    command_buffer: &mut BytesMut,
    mut handler: H,
) -> H::Completion
where
    H: HandlerAction<Agent>,
{
    let pending = TestSpawner::<Agent>::default();

    let result = loop {
        let mut action_context =
            ActionContext::new(&pending, context, context, inits, command_buffer);
        match handler.step(&mut action_context, meta, agent) {
            StepResult::Continue { .. } => {}
            StepResult::Fail(err) => panic!("Handler failed: {:?}", err),
            StepResult::Complete { result, .. } => {
                break result;
            }
        };
    };

    run_event_handlers(context, agent, meta, inits, command_buffer, pending).await;

    result
}

pub async fn run_event_handlers<'a, Agent>(
    context: &TestDownlinkContext<Agent>,
    agent: &Agent,
    meta: AgentMetadata<'_>,
    inits: &mut HashMap<u64, BoxJoinLaneInit<'static, Agent>>,
<<<<<<< HEAD
    command_buffer: &mut BytesMut,
    mut handlers: FuturesUnordered<HandlerFuture<Agent>>,
=======
    ad_hoc_buffer: &mut BytesMut,
    mut handlers: TestSpawner<Agent>,
>>>>>>> a3ee2519
) {
    let mut dl_handlers = context.handle_dl_requests(agent);
    while !dl_handlers.is_empty() || !handlers.is_empty() {
        for h in dl_handlers.drain(..) {
            run_event_handler(context, agent, meta, inits, command_buffer, &handlers, h);
        }
        if !handlers.is_empty() {
            while let Some(h) = handlers.next().await {
                run_event_handler(context, agent, meta, inits, command_buffer, &handlers, h);
            }
        }
        dl_handlers.extend(context.handle_dl_requests(agent));
    }
}

fn run_event_handler<Agent, H>(
    context: &TestDownlinkContext<Agent>,
    agent: &Agent,
    meta: AgentMetadata<'_>,
    inits: &mut HashMap<u64, BoxJoinLaneInit<'static, Agent>>,
<<<<<<< HEAD
    command_buffer: &mut BytesMut,
    handlers: &FuturesUnordered<HandlerFuture<Agent>>,
=======
    ad_hoc_buffer: &mut BytesMut,
    handlers: &TestSpawner<Agent>,
>>>>>>> a3ee2519
    mut handler: H,
) where
    H: EventHandler<Agent>,
{
    loop {
        let mut action_context =
            ActionContext::new(handlers, context, context, inits, command_buffer);
        match handler.step(&mut action_context, meta, agent) {
            StepResult::Continue { .. } => {}
            StepResult::Fail(err) => panic!("Handler failed: {:?}", err),
            StepResult::Complete { .. } => break,
        };
    }
}<|MERGE_RESOLUTION|>--- conflicted
+++ resolved
@@ -33,14 +33,9 @@
 use crate::{
     agent_model::downlink::BoxDownlinkChannelFactory,
     event_handler::{
-<<<<<<< HEAD
         ActionContext, BoxJoinLaneInit, DownlinkSpawnOnDone, EventHandler, HandlerAction,
-        HandlerFuture, LaneSpawnOnDone, LaneSpawner, LinkSpawner, Spawner, StepResult,
-=======
-        ActionContext, BoxJoinLaneInit, DownlinkSpawnOnDone, DownlinkSpawner, EventHandler,
-        HandlerAction, HandlerFuture, LaneSpawnOnDone, LaneSpawner, LocalBoxEventHandler, Spawner,
+        HandlerFuture, LaneSpawnOnDone, LaneSpawner, LinkSpawner, LocalBoxEventHandler, Spawner,
         StepResult,
->>>>>>> a3ee2519
     },
     meta::AgentMetadata,
     test_util::TestDownlinkContext,
@@ -208,13 +203,8 @@
     agent: &Agent,
     meta: AgentMetadata<'_>,
     inits: &mut HashMap<u64, BoxJoinLaneInit<'static, Agent>>,
-<<<<<<< HEAD
     command_buffer: &mut BytesMut,
-    mut handlers: FuturesUnordered<HandlerFuture<Agent>>,
-=======
-    ad_hoc_buffer: &mut BytesMut,
     mut handlers: TestSpawner<Agent>,
->>>>>>> a3ee2519
 ) {
     let mut dl_handlers = context.handle_dl_requests(agent);
     while !dl_handlers.is_empty() || !handlers.is_empty() {
@@ -235,13 +225,8 @@
     agent: &Agent,
     meta: AgentMetadata<'_>,
     inits: &mut HashMap<u64, BoxJoinLaneInit<'static, Agent>>,
-<<<<<<< HEAD
     command_buffer: &mut BytesMut,
-    handlers: &FuturesUnordered<HandlerFuture<Agent>>,
-=======
-    ad_hoc_buffer: &mut BytesMut,
     handlers: &TestSpawner<Agent>,
->>>>>>> a3ee2519
     mut handler: H,
 ) where
     H: EventHandler<Agent>,
