--- conflicted
+++ resolved
@@ -42,12 +42,8 @@
 use crate::downlink_lifecycle::{EventDownlinkLifecycle, MapDownlinkLifecycle};
 use crate::event_handler::{
     run_after, run_schedule, run_schedule_async, ConstHandler, EventHandler, Fail, GetParameter,
-<<<<<<< HEAD
-    HandlerActionExt, ScheduleTimeout, SendCommand, Sequentially, Stop, Suspend, UnitHandler,
+    HandlerActionExt, ScheduleTimerEvent, SendCommand, Sequentially, Stop, Suspend, UnitHandler,
     WithParameters,
-=======
-    HandlerActionExt, ScheduleTimerEvent, SendCommand, Sequentially, Stop, Suspend, UnitHandler,
->>>>>>> b84ce728
 };
 use crate::event_handler::{GetAgentUri, HandlerAction, SideEffect};
 use crate::item::{
