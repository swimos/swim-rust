--- conflicted
+++ resolved
@@ -354,11 +354,7 @@
         }
     }
 
-<<<<<<< HEAD
-    /// Specify a handler for the `on_linked` event.
-=======
     /// Specify a handler for the `on_unlinked` event.
->>>>>>> 4fda08d3
     ///
     /// # Arguments
     /// * `handler` - The event handler.
