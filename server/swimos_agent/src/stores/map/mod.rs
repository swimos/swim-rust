// Copyright 2015-2023 Swim Inc.
//
// Licensed under the Apache License, Version 2.0 (the "License");
// you may not use this file except in compliance with the License.
// You may obtain a copy of the License at
//
//     http://www.apache.org/licenses/LICENSE-2.0
//
// Unless required by applicable law or agreed to in writing, software
// distributed under the License is distributed on an "AS IS" BASIS,
// WITHOUT WARRANTIES OR CONDITIONS OF ANY KIND, either express or implied.
// See the License for the specific language governing permissions and
// limitations under the License.

use std::borrow::Borrow;
use std::hash::Hash;
use std::marker::PhantomData;
use std::{cell::RefCell, collections::HashMap};

use bytes::BytesMut;
use static_assertions::assert_impl_all;
use swimos_agent_protocol::encoding::store::MapStoreResponseEncoder;
use swimos_form::write::StructuralWritable;
use tokio_util::codec::Encoder;

use crate::agent_model::WriteResult;
use crate::event_handler::{ActionContext, HandlerAction, Modification, StepResult};
use crate::event_queue::EventQueue;
use crate::item::{AgentItem, InspectableMapLikeItem, MapItem, MapLikeItem, MutableMapLikeItem};
use crate::map_storage::{MapStoreInner, TransformEntryResult};
use crate::meta::AgentMetadata;

use super::StoreItem;

#[cfg(test)]
mod tests;

type Inner<K, V> = MapStoreInner<K, V, EventQueue<K, ()>>;

/// Adding a [`MapStore`] to an agent provides additional state that is not exposed as a lane.
/// If persistence is enabled (and the store is not marked as transient) the state of the store
/// will be persisted in the same way as the state of a lane.
#[derive(Debug)]
pub struct MapStore<K, V> {
    id: u64,
    inner: RefCell<Inner<K, V>>,
}

assert_impl_all!(MapStore<(), ()>: Send);

impl<K, V> MapStore<K, V> {
    /// # Arguments
    /// * `id` - The ID of the store. This should be unique within an agent.
    /// * `init` - The initial contents of the map.
    pub fn new(id: u64, init: HashMap<K, V>) -> Self {
        MapStore {
            id,
            inner: RefCell::new(Inner::new(init)),
        }
    }
}

impl<K, V> AgentItem for MapStore<K, V> {
    fn id(&self) -> u64 {
        self.id
    }
}

impl<K, V> MapItem<K, V> for MapStore<K, V>
where
    K: Eq + Hash + Clone,
{
    fn init(&self, map: HashMap<K, V>) {
        self.inner.borrow_mut().init(map)
    }

    fn read_with_prev<F, R>(&self, f: F) -> R
    where
        F: FnOnce(Option<crate::lanes::map::MapLaneEvent<K, V>>, &HashMap<K, V>) -> R,
    {
        self.inner.borrow_mut().read_with_prev(f)
    }
}

impl<K, V> MapStore<K, V>
where
    K: Clone + Eq + Hash,
{
    /// Update the value associated with a key.
    pub fn update(&self, key: K, value: V) {
        self.inner.borrow_mut().update(key, value)
    }

    /// Transform the value associated with a key.
    pub fn transform_entry<F>(&self, key: K, f: F) -> TransformEntryResult
    where
        F: FnOnce(Option<&V>) -> Option<V>,
    {
        self.inner.borrow_mut().transform_entry(key, f)
    }

    /// Remove an entry from the map.
    pub fn remove(&self, key: &K) {
        self.inner.borrow_mut().remove(key)
    }

    /// Clear the map.
    pub fn clear(&self) {
        self.inner.borrow_mut().clear()
    }

    /// Read a value from the map, if it exists.
    pub fn get<Q, F, R>(&self, key: &Q, f: F) -> R
    where
        K: Borrow<Q> + Eq + Hash,
        Q: Eq + Hash,
        F: FnOnce(Option<&V>) -> R,
    {
        self.inner.borrow().with_entry(key, f)
    }

    /// Read the complete state of the map.
    pub fn get_map<F, R>(&self, f: F) -> R
    where
        F: FnOnce(&HashMap<K, V>) -> R,
    {
        self.inner.borrow().get_map(f)
    }
}

impl<K, V> MapStore<K, V>
where
    K: Eq + Hash,
{
    pub fn with_entry<F, B1, B2, U>(&self, key: &B1, f: F) -> U
    where
        B1: ?Sized,
        B2: ?Sized,
        K: Borrow<B1>,
        B1: Eq + Hash,
        V: Borrow<B2>,
        F: FnOnce(Option<&B2>) -> U,
    {
        self.inner.borrow().with_entry(key, f)
    }
}

const INFALLIBLE_SER: &str = "Serializing store responses to recon should be infallible.";

impl<K, V> StoreItem for MapStore<K, V>
where
    K: Clone + Eq + Hash + StructuralWritable + 'static,
    V: StructuralWritable + 'static,
{
    fn write_to_buffer(&self, buffer: &mut BytesMut) -> WriteResult {
        let mut encoder = MapStoreResponseEncoder::default();
        let mut guard = self.inner.borrow_mut();
        if let Some(op) = guard.pop_operation() {
            encoder.encode(op, buffer).expect(INFALLIBLE_SER);
            if guard.queue().is_empty() {
                WriteResult::Done
            } else {
                WriteResult::DataStillAvailable
            }
        } else {
            WriteResult::NoData
        }
    }
}

///  An [event handler](crate::event_handler::EventHandler)`] that will update the value of an entry in the map.
pub struct MapStoreUpdate<C, K, V> {
    projection: for<'a> fn(&'a C) -> &'a MapStore<K, V>,
    key_value: Option<(K, V)>,
}

impl<C, K, V> MapStoreUpdate<C, K, V> {
    pub fn new(projection: for<'a> fn(&'a C) -> &'a MapStore<K, V>, key: K, value: V) -> Self {
        MapStoreUpdate {
            projection,
            key_value: Some((key, value)),
        }
    }
}

impl<C, K, V> HandlerAction<C> for MapStoreUpdate<C, K, V>
where
    K: Clone + Eq + Hash,
{
    type Completion = ();

    fn step(
        &mut self,
        _action_context: &mut ActionContext<C>,
        _meta: AgentMetadata,
        context: &C,
    ) -> StepResult<Self::Completion> {
        let MapStoreUpdate {
            projection,
            key_value,
        } = self;
        if let Some((key, value)) = key_value.take() {
            let store = projection(context);
            store.update(key, value);
            StepResult::Complete {
                modified_item: Some(Modification::of(store.id)),
                result: (),
            }
        } else {
            StepResult::after_done()
        }
    }
}

///  An [event handler](crate::event_handler::EventHandler)`] that will remove an entry from the map.
pub struct MapStoreRemove<C, K, V> {
    projection: for<'a> fn(&'a C) -> &'a MapStore<K, V>,
    key: Option<K>,
}

impl<C, K, V> MapStoreRemove<C, K, V> {
    pub fn new(projection: for<'a> fn(&'a C) -> &'a MapStore<K, V>, key: K) -> Self {
        MapStoreRemove {
            projection,
            key: Some(key),
        }
    }
}

impl<C, K, V> HandlerAction<C> for MapStoreRemove<C, K, V>
where
    K: Clone + Eq + Hash,
{
    type Completion = ();

    fn step(
        &mut self,
        _action_context: &mut ActionContext<C>,
        _meta: AgentMetadata,
        context: &C,
    ) -> StepResult<Self::Completion> {
        let MapStoreRemove { projection, key } = self;
        if let Some(key) = key.take() {
            let store = projection(context);
            store.remove(&key);
            StepResult::Complete {
                modified_item: Some(Modification::of(store.id)),
                result: (),
            }
        } else {
            StepResult::after_done()
        }
    }
}

///  An [event handler](crate::event_handler::EventHandler)`] that will clear the map.
pub struct MapStoreClear<C, K, V> {
    projection: for<'a> fn(&'a C) -> &'a MapStore<K, V>,
    done: bool,
}

impl<C, K, V> MapStoreClear<C, K, V> {
    pub fn new(projection: for<'a> fn(&'a C) -> &'a MapStore<K, V>) -> Self {
        MapStoreClear {
            projection,
            done: false,
        }
    }
}

impl<C, K, V> HandlerAction<C> for MapStoreClear<C, K, V>
where
    K: Clone + Eq + Hash,
{
    type Completion = ();

    fn step(
        &mut self,
        _action_context: &mut ActionContext<C>,
        _meta: AgentMetadata,
        context: &C,
    ) -> StepResult<Self::Completion> {
        let MapStoreClear { projection, done } = self;
        if !*done {
            *done = true;
            let store = projection(context);
            store.clear();
            StepResult::Complete {
                modified_item: Some(Modification::of(store.id)),
                result: (),
            }
        } else {
            StepResult::after_done()
        }
    }
}

///  An [event handler](crate::event_handler::EventHandler)`] that will get an entry from the map.
pub struct MapStoreGet<C, K, V> {
    projection: for<'a> fn(&'a C) -> &'a MapStore<K, V>,
    key: K,
    done: bool,
}

impl<C, K, V> MapStoreGet<C, K, V> {
    pub fn new(projection: for<'a> fn(&'a C) -> &'a MapStore<K, V>, key: K) -> Self {
        MapStoreGet {
            projection,
            key,
            done: false,
        }
    }
}

impl<C, K, V> HandlerAction<C> for MapStoreGet<C, K, V>
where
    K: Clone + Eq + Hash,
    V: Clone,
{
    type Completion = Option<V>;

    fn step(
        &mut self,
        _action_context: &mut ActionContext<C>,
        _meta: AgentMetadata,
        context: &C,
    ) -> StepResult<Self::Completion> {
        let MapStoreGet {
            projection,
            key,
            done,
        } = self;
        if !*done {
            *done = true;
            let store = projection(context);
            StepResult::done(store.get(key, |v| v.cloned()))
        } else {
            StepResult::after_done()
        }
    }
}

///  An [event handler](crate::event_handler::EventHandler)`] that will read the entire state of a map store.
pub struct MapStoreGetMap<C, K, V> {
    projection: for<'a> fn(&'a C) -> &'a MapStore<K, V>,
    done: bool,
}

impl<C, K, V> MapStoreGetMap<C, K, V> {
    pub fn new(projection: for<'a> fn(&'a C) -> &'a MapStore<K, V>) -> Self {
        MapStoreGetMap {
            projection,
            done: false,
        }
    }
}

impl<C, K, V> HandlerAction<C> for MapStoreGetMap<C, K, V>
where
    K: Clone + Eq + Hash,
    V: Clone,
{
    type Completion = HashMap<K, V>;

    fn step(
        &mut self,
        _action_context: &mut ActionContext<C>,
        _meta: AgentMetadata,
        context: &C,
    ) -> StepResult<Self::Completion> {
        let MapStoreGetMap { projection, done } = self;
        if !*done {
            *done = true;
            let store = projection(context);
            StepResult::done(store.get_map(Clone::clone))
        } else {
            StepResult::after_done()
        }
    }
}

<<<<<<< HEAD
/// An [`EventHandler`] that will alter an entry in the map.
pub struct MapStoreTransformEntry<C, K, V, F> {
=======
///  An [event handler](crate::event_handler::EventHandler)`] that may alter an entry in the map.
pub struct MapStoreWithEntry<C, K, V, F> {
>>>>>>> ce1304ac
    projection: for<'a> fn(&'a C) -> &'a MapStore<K, V>,
    key_and_f: Option<(K, F)>,
}

impl<C, K, V, F> MapStoreTransformEntry<C, K, V, F> {
    pub fn new(projection: for<'a> fn(&'a C) -> &'a MapStore<K, V>, key: K, f: F) -> Self {
        MapStoreTransformEntry {
            projection,
            key_and_f: Some((key, f)),
        }
    }
}

impl<C, K, V, F> HandlerAction<C> for MapStoreTransformEntry<C, K, V, F>
where
    K: Clone + Eq + Hash,
    F: FnOnce(Option<&V>) -> Option<V>,
{
    type Completion = ();

    fn step(
        &mut self,
        _action_context: &mut ActionContext<C>,
        _meta: AgentMetadata,
        context: &C,
    ) -> StepResult<Self::Completion> {
        let MapStoreTransformEntry {
            projection,
            key_and_f,
        } = self;
        if let Some((key, f)) = key_and_f.take() {
            let store = projection(context);
            if matches!(
                store.transform_entry(key, f),
                TransformEntryResult::NoChange
            ) {
                StepResult::done(())
            } else {
                StepResult::Complete {
                    modified_item: Some(Modification::of(store.id())),
                    result: (),
                }
            }
        } else {
            StepResult::after_done()
        }
    }
}

/// A [`HandlerAction`] that will produce a value by applying a closure to a reference to
/// and entry in the store.
pub struct MapStoreWithEntry<C, K, V, F, B: ?Sized> {
    projection: for<'a> fn(&'a C) -> &'a MapStore<K, V>,
    key_and_f: Option<(K, F)>,
    _type: PhantomData<fn(&B)>,
}

impl<C, K, V, F, B: ?Sized> MapStoreWithEntry<C, K, V, F, B> {
    /// #Arguments
    /// * `projection` - Projection from the agent context to the store.
    /// * `key` - Key of the entry.
    /// * `f` - The closure to apply to the entry.
    pub fn new(projection: for<'a> fn(&'a C) -> &'a MapStore<K, V>, key: K, f: F) -> Self {
        MapStoreWithEntry {
            projection,
            key_and_f: Some((key, f)),
            _type: PhantomData,
        }
    }
}

impl<C, K, V, F, B, U> HandlerAction<C> for MapStoreWithEntry<C, K, V, F, B>
where
    K: Eq + Hash,
    B: ?Sized,
    V: Borrow<B>,
    F: FnOnce(Option<&B>) -> U,
{
    type Completion = U;

    fn step(
        &mut self,
        _action_context: &mut ActionContext<C>,
        _meta: AgentMetadata,
        context: &C,
    ) -> StepResult<Self::Completion> {
        let MapStoreWithEntry {
            projection,
            key_and_f,
            ..
        } = self;
        if let Some((key, f)) = key_and_f.take() {
            let store = projection(context);
            StepResult::done(store.with_entry(&key, f))
        } else {
            StepResult::after_done()
        }
    }
}

impl<K, V> MapLikeItem<K, V> for MapStore<K, V>
where
    K: Clone + Eq + Hash + Send + 'static,
    V: Clone + 'static,
{
    type GetHandler<C> = MapStoreGet<C, K, V>
    where
        C: 'static;

    fn get_handler<C: 'static>(projection: fn(&C) -> &Self, key: K) -> Self::GetHandler<C> {
        MapStoreGet::new(projection, key)
    }

    type GetMapHandler<C> = MapStoreGetMap<C, K, V>
    where
        C: 'static;

    fn get_map_handler<C: 'static>(projection: fn(&C) -> &Self) -> Self::GetMapHandler<C> {
        MapStoreGetMap::new(projection)
    }
}

impl<K, V> InspectableMapLikeItem<K, V> for MapStore<K, V>
where
    K: Eq + Hash + Send + 'static,
    V: 'static,
{
    type WithEntryHandler<'a, C, F, B, U> = MapStoreWithEntry<C, K, V, F, B>
    where
        Self: 'static,
        C: 'a,
        B: ?Sized +'static,
        V: Borrow<B>,
        F: FnOnce(Option<&B>) -> U + Send + 'a;

    fn with_entry_handler<'a, C, F, B, U>(
        projection: fn(&C) -> &Self,
        key: K,
        f: F,
    ) -> Self::WithEntryHandler<'a, C, F, B, U>
    where
        Self: 'static,
        C: 'a,
        B: ?Sized + 'static,
        V: Borrow<B>,
        F: FnOnce(Option<&B>) -> U + Send + 'a,
    {
        MapStoreWithEntry::new(projection, key, f)
    }
}

impl<K, V> MutableMapLikeItem<K, V> for MapStore<K, V>
where
    K: Clone + Eq + Hash + Send + 'static,
    V: Send + 'static,
{
    type UpdateHandler<C> = MapStoreUpdate<C, K, V>
    where
        C: 'static;

    type RemoveHandler<C> = MapStoreRemove<C, K, V>
    where
        C: 'static;

    type ClearHandler<C> = MapStoreClear<C, K, V>
    where
        C: 'static;

    fn update_handler<C: 'static>(
        projection: fn(&C) -> &Self,
        key: K,
        value: V,
    ) -> Self::UpdateHandler<C> {
        MapStoreUpdate::new(projection, key, value)
    }

    fn remove_handler<C: 'static>(projection: fn(&C) -> &Self, key: K) -> Self::RemoveHandler<C> {
        MapStoreRemove::new(projection, key)
    }

    fn clear_handler<C: 'static>(projection: fn(&C) -> &Self) -> Self::ClearHandler<C> {
        MapStoreClear::new(projection)
    }

    type TransformEntryHandler<'a, C, F> = MapStoreTransformEntry<C, K, V, F>
    where
        Self: 'static,
        C: 'a,
        F: FnOnce(Option<&V>) -> Option<V> + Send + 'a;

    fn transform_entry_handler<'a, C, F>(
        projection: fn(&C) -> &Self,
        key: K,
        f: F,
    ) -> Self::TransformEntryHandler<'a, C, F>
    where
        Self: 'static,
        C: 'a,
        F: FnOnce(Option<&V>) -> Option<V> + Send + 'a,
    {
        MapStoreTransformEntry::new(projection, key, f)
    }
}<|MERGE_RESOLUTION|>--- conflicted
+++ resolved
@@ -379,13 +379,8 @@
     }
 }
 
-<<<<<<< HEAD
-/// An [`EventHandler`] that will alter an entry in the map.
+///  An [event handler](crate::event_handler::EventHandler)`] that may alter an entry in the map.
 pub struct MapStoreTransformEntry<C, K, V, F> {
-=======
-///  An [event handler](crate::event_handler::EventHandler)`] that may alter an entry in the map.
-pub struct MapStoreWithEntry<C, K, V, F> {
->>>>>>> ce1304ac
     projection: for<'a> fn(&'a C) -> &'a MapStore<K, V>,
     key_and_f: Option<(K, F)>,
 }
@@ -435,7 +430,7 @@
     }
 }
 
-/// A [`HandlerAction`] that will produce a value by applying a closure to a reference to
+/// A [handler action][`HandlerAction`] that will produce a value by applying a closure to a reference to
 /// and entry in the store.
 pub struct MapStoreWithEntry<C, K, V, F, B: ?Sized> {
     projection: for<'a> fn(&'a C) -> &'a MapStore<K, V>,
@@ -485,7 +480,6 @@
         }
     }
 }
-
 impl<K, V> MapLikeItem<K, V> for MapStore<K, V>
 where
     K: Clone + Eq + Hash + Send + 'static,
