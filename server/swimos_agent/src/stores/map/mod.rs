// Copyright 2015-2023 Swim Inc.
//
// Licensed under the Apache License, Version 2.0 (the "License");
// you may not use this file except in compliance with the License.
// You may obtain a copy of the License at
//
//     http://www.apache.org/licenses/LICENSE-2.0
//
// Unless required by applicable law or agreed to in writing, software
// distributed under the License is distributed on an "AS IS" BASIS,
// WITHOUT WARRANTIES OR CONDITIONS OF ANY KIND, either express or implied.
// See the License for the specific language governing permissions and
// limitations under the License.

use std::borrow::Borrow;
use std::hash::Hash;
use std::{cell::RefCell, collections::HashMap};

use bytes::BytesMut;
use static_assertions::assert_impl_all;
use swimos_agent_protocol::encoding::store::MapStoreResponseEncoder;
use swimos_form::write::StructuralWritable;
use tokio_util::codec::Encoder;

use crate::agent_model::WriteResult;
use crate::event_handler::{ActionContext, HandlerAction, Modification, StepResult};
use crate::event_queue::EventQueue;
use crate::item::{AgentItem, MapItem, MapLikeItem, MutableMapLikeItem, TransformableMapLikeItem};
use crate::map_storage::{MapStoreInner, WithEntryResult};
use crate::meta::AgentMetadata;

use super::StoreItem;

#[cfg(test)]
mod tests;

type Inner<K, V> = MapStoreInner<K, V, EventQueue<K, ()>>;

/// Adding a [`MapStore`] to an agent provides additional state that is not exposed as a lane.
/// If persistence is enabled (and the store is not marked as transient) the state of the store
/// will be persisted in the same way as the state of a lane.
#[derive(Debug)]
pub struct MapStore<K, V> {
    id: u64,
    inner: RefCell<Inner<K, V>>,
}

assert_impl_all!(MapStore<(), ()>: Send);

impl<K, V> MapStore<K, V> {
    /// # Arguments
    /// * `id` - The ID of the store. This should be unique within an agent.
    /// * `init` - The initial contents of the map.
    pub fn new(id: u64, init: HashMap<K, V>) -> Self {
        MapStore {
            id,
            inner: RefCell::new(Inner::new(init)),
        }
    }
}

impl<K, V> AgentItem for MapStore<K, V> {
    fn id(&self) -> u64 {
        self.id
    }
}

impl<K, V> MapItem<K, V> for MapStore<K, V>
where
    K: Eq + Hash + Clone,
{
    fn init(&self, map: HashMap<K, V>) {
        self.inner.borrow_mut().init(map)
    }

    fn read_with_prev<F, R>(&self, f: F) -> R
    where
        F: FnOnce(Option<crate::lanes::map::MapLaneEvent<K, V>>, &HashMap<K, V>) -> R,
    {
        self.inner.borrow_mut().read_with_prev(f)
    }
}

impl<K, V> MapStore<K, V>
where
    K: Clone + Eq + Hash,
{
    /// Update the value associated with a key.
    pub fn update(&self, key: K, value: V) {
        self.inner.borrow_mut().update(key, value)
    }

    /// Transform the value associated with a key.
    pub fn with_entry<F>(&self, key: K, f: F) -> WithEntryResult
    where
        V: Clone,
        F: FnOnce(Option<V>) -> Option<V>,
    {
        self.inner.borrow_mut().with_entry(key, f)
    }

    /// Remove an entry from the map.
    pub fn remove(&self, key: &K) {
        self.inner.borrow_mut().remove(key)
    }

    /// Clear the map.
    pub fn clear(&self) {
        self.inner.borrow_mut().clear()
    }

    /// Read a value from the map, if it exists.
    pub fn get<Q, F, R>(&self, key: &Q, f: F) -> R
    where
        K: Borrow<Q>,
        Q: Hash + Eq,
        F: FnOnce(Option<&V>) -> R,
    {
        self.inner.borrow().get(key, f)
    }

    /// Read the complete state of the map.
    pub fn get_map<F, R>(&self, f: F) -> R
    where
        F: FnOnce(&HashMap<K, V>) -> R,
    {
        self.inner.borrow().get_map(f)
    }
}

const INFALLIBLE_SER: &str = "Serializing store responses to recon should be infallible.";

impl<K, V> StoreItem for MapStore<K, V>
where
    K: Clone + Eq + Hash + StructuralWritable + 'static,
    V: StructuralWritable + 'static,
{
    fn write_to_buffer(&self, buffer: &mut BytesMut) -> WriteResult {
        let mut encoder = MapStoreResponseEncoder::default();
        let mut guard = self.inner.borrow_mut();
        if let Some(op) = guard.pop_operation() {
            encoder.encode(op, buffer).expect(INFALLIBLE_SER);
            if guard.queue().is_empty() {
                WriteResult::Done
            } else {
                WriteResult::DataStillAvailable
            }
        } else {
            WriteResult::NoData
        }
    }
}

///  An [event handler](crate::event_handler::EventHandler)`] that will update the value of an entry in the map.
pub struct MapStoreUpdate<C, K, V> {
    projection: for<'a> fn(&'a C) -> &'a MapStore<K, V>,
    key_value: Option<(K, V)>,
}

impl<C, K, V> MapStoreUpdate<C, K, V> {
    pub fn new(projection: for<'a> fn(&'a C) -> &'a MapStore<K, V>, key: K, value: V) -> Self {
        MapStoreUpdate {
            projection,
            key_value: Some((key, value)),
        }
    }
}

impl<C, K, V> HandlerAction<C> for MapStoreUpdate<C, K, V>
where
    K: Clone + Eq + Hash,
{
    type Completion = ();

    fn step(
        &mut self,
        _action_context: &mut ActionContext<C>,
        _meta: AgentMetadata,
        context: &C,
    ) -> StepResult<Self::Completion> {
        let MapStoreUpdate {
            projection,
            key_value,
        } = self;
        if let Some((key, value)) = key_value.take() {
            let store = projection(context);
            store.update(key, value);
            StepResult::Complete {
                modified_item: Some(Modification::of(store.id)),
                result: (),
            }
        } else {
            StepResult::after_done()
        }
    }
}

///  An [event handler](crate::event_handler::EventHandler)`] that will remove an entry from the map.
pub struct MapStoreRemove<C, K, V> {
    projection: for<'a> fn(&'a C) -> &'a MapStore<K, V>,
    key: Option<K>,
}

impl<C, K, V> MapStoreRemove<C, K, V> {
    pub fn new(projection: for<'a> fn(&'a C) -> &'a MapStore<K, V>, key: K) -> Self {
        MapStoreRemove {
            projection,
            key: Some(key),
        }
    }
}

impl<C, K, V> HandlerAction<C> for MapStoreRemove<C, K, V>
where
    K: Clone + Eq + Hash,
{
    type Completion = ();

    fn step(
        &mut self,
        _action_context: &mut ActionContext<C>,
        _meta: AgentMetadata,
        context: &C,
    ) -> StepResult<Self::Completion> {
        let MapStoreRemove { projection, key } = self;
        if let Some(key) = key.take() {
            let store = projection(context);
            store.remove(&key);
            StepResult::Complete {
                modified_item: Some(Modification::of(store.id)),
                result: (),
            }
        } else {
            StepResult::after_done()
        }
    }
}

///  An [event handler](crate::event_handler::EventHandler)`] that will clear the map.
pub struct MapStoreClear<C, K, V> {
    projection: for<'a> fn(&'a C) -> &'a MapStore<K, V>,
    done: bool,
}

impl<C, K, V> MapStoreClear<C, K, V> {
    pub fn new(projection: for<'a> fn(&'a C) -> &'a MapStore<K, V>) -> Self {
        MapStoreClear {
            projection,
            done: false,
        }
    }
}

impl<C, K, V> HandlerAction<C> for MapStoreClear<C, K, V>
where
    K: Clone + Eq + Hash,
{
    type Completion = ();

    fn step(
        &mut self,
        _action_context: &mut ActionContext<C>,
        _meta: AgentMetadata,
        context: &C,
    ) -> StepResult<Self::Completion> {
        let MapStoreClear { projection, done } = self;
        if !*done {
            *done = true;
            let store = projection(context);
            store.clear();
            StepResult::Complete {
                modified_item: Some(Modification::of(store.id)),
                result: (),
            }
        } else {
            StepResult::after_done()
        }
    }
}

///  An [event handler](crate::event_handler::EventHandler)`] that will get an entry from the map.
pub struct MapStoreGet<C, K, V> {
    projection: for<'a> fn(&'a C) -> &'a MapStore<K, V>,
    key: K,
    done: bool,
}

impl<C, K, V> MapStoreGet<C, K, V> {
    pub fn new(projection: for<'a> fn(&'a C) -> &'a MapStore<K, V>, key: K) -> Self {
        MapStoreGet {
            projection,
            key,
            done: false,
        }
    }
}

impl<C, K, V> HandlerAction<C> for MapStoreGet<C, K, V>
where
    K: Clone + Eq + Hash,
    V: Clone,
{
    type Completion = Option<V>;

    fn step(
        &mut self,
        _action_context: &mut ActionContext<C>,
        _meta: AgentMetadata,
        context: &C,
    ) -> StepResult<Self::Completion> {
        let MapStoreGet {
            projection,
            key,
            done,
        } = self;
        if !*done {
            *done = true;
            let store = projection(context);
            StepResult::done(store.get(key, |v| v.cloned()))
        } else {
            StepResult::after_done()
        }
    }
}

///  An [event handler](crate::event_handler::EventHandler)`] that will read the entire state of a map store.
pub struct MapStoreGetMap<C, K, V> {
    projection: for<'a> fn(&'a C) -> &'a MapStore<K, V>,
    done: bool,
}

impl<C, K, V> MapStoreGetMap<C, K, V> {
    pub fn new(projection: for<'a> fn(&'a C) -> &'a MapStore<K, V>) -> Self {
        MapStoreGetMap {
            projection,
            done: false,
        }
    }
}

impl<C, K, V> HandlerAction<C> for MapStoreGetMap<C, K, V>
where
    K: Clone + Eq + Hash,
    V: Clone,
{
    type Completion = HashMap<K, V>;

    fn step(
        &mut self,
        _action_context: &mut ActionContext<C>,
        _meta: AgentMetadata,
        context: &C,
    ) -> StepResult<Self::Completion> {
        let MapStoreGetMap { projection, done } = self;
        if !*done {
            *done = true;
            let store = projection(context);
            StepResult::done(store.get_map(Clone::clone))
        } else {
            StepResult::after_done()
        }
    }
}

<<<<<<< HEAD
///  An [event handler](crate::event_handler::EventHandler)`] that will alter an entry in the map.
=======
///  An [event handler](crate::event_handler::EventHandler)`] that may alter an entry in the map.
>>>>>>> 4fda08d3
pub struct MapStoreWithEntry<C, K, V, F> {
    projection: for<'a> fn(&'a C) -> &'a MapStore<K, V>,
    key_and_f: Option<(K, F)>,
}

impl<C, K, V, F> MapStoreWithEntry<C, K, V, F> {
    pub fn new(projection: for<'a> fn(&'a C) -> &'a MapStore<K, V>, key: K, f: F) -> Self {
        MapStoreWithEntry {
            projection,
            key_and_f: Some((key, f)),
        }
    }
}

impl<C, K, V, F> HandlerAction<C> for MapStoreWithEntry<C, K, V, F>
where
    K: Clone + Eq + Hash,
    V: Clone,
    F: FnOnce(Option<V>) -> Option<V>,
{
    type Completion = ();

    fn step(
        &mut self,
        _action_context: &mut ActionContext<C>,
        _meta: AgentMetadata,
        context: &C,
    ) -> StepResult<Self::Completion> {
        let MapStoreWithEntry {
            projection,
            key_and_f,
        } = self;
        if let Some((key, f)) = key_and_f.take() {
            let store = projection(context);
            if matches!(store.with_entry(key, f), WithEntryResult::NoChange) {
                StepResult::done(())
            } else {
                StepResult::Complete {
                    modified_item: Some(Modification::of(store.id())),
                    result: (),
                }
            }
        } else {
            StepResult::after_done()
        }
    }
}

impl<K, V> MapLikeItem<K, V> for MapStore<K, V>
where
    K: Clone + Eq + Hash + Send + 'static,
    V: Clone + 'static,
{
    type GetHandler<C> = MapStoreGet<C, K, V>
    where
        C: 'static;

    fn get_handler<C: 'static>(projection: fn(&C) -> &Self, key: K) -> Self::GetHandler<C> {
        MapStoreGet::new(projection, key)
    }

    type GetMapHandler<C> = MapStoreGetMap<C, K, V>
    where
        C: 'static;

    fn get_map_handler<C: 'static>(projection: fn(&C) -> &Self) -> Self::GetMapHandler<C> {
        MapStoreGetMap::new(projection)
    }
}

impl<K, V> MutableMapLikeItem<K, V> for MapStore<K, V>
where
    K: Clone + Eq + Hash + Send + 'static,
    V: Send + 'static,
{
    type UpdateHandler<C> = MapStoreUpdate<C, K, V>
    where
        C: 'static;

    type RemoveHandler<C> = MapStoreRemove<C, K, V>
    where
        C: 'static;

    type ClearHandler<C> = MapStoreClear<C, K, V>
    where
        C: 'static;

    fn update_handler<C: 'static>(
        projection: fn(&C) -> &Self,
        key: K,
        value: V,
    ) -> Self::UpdateHandler<C> {
        MapStoreUpdate::new(projection, key, value)
    }

    fn remove_handler<C: 'static>(projection: fn(&C) -> &Self, key: K) -> Self::RemoveHandler<C> {
        MapStoreRemove::new(projection, key)
    }

    fn clear_handler<C: 'static>(projection: fn(&C) -> &Self) -> Self::ClearHandler<C> {
        MapStoreClear::new(projection)
    }
}

impl<K, V> TransformableMapLikeItem<K, V> for MapStore<K, V>
where
    K: Clone + Eq + Hash + Send + 'static,
    V: Clone + Send + 'static,
{
    type WithEntryHandler<'a, C, F> = MapStoreWithEntry<C, K, V, F>
    where
        Self: 'static,
        C: 'a,
        F: FnOnce(Option<V>) -> Option<V> + Send + 'a;

    fn with_handler<'a, C, F>(
        projection: fn(&C) -> &Self,
        key: K,
        f: F,
    ) -> Self::WithEntryHandler<'a, C, F>
    where
        Self: 'static,
        C: 'a,
        F: FnOnce(Option<V>) -> Option<V> + Send + 'a,
    {
        MapStoreWithEntry::new(projection, key, f)
    }
}<|MERGE_RESOLUTION|>--- conflicted
+++ resolved
@@ -362,11 +362,7 @@
     }
 }
 
-<<<<<<< HEAD
-///  An [event handler](crate::event_handler::EventHandler)`] that will alter an entry in the map.
-=======
 ///  An [event handler](crate::event_handler::EventHandler)`] that may alter an entry in the map.
->>>>>>> 4fda08d3
 pub struct MapStoreWithEntry<C, K, V, F> {
     projection: for<'a> fn(&'a C) -> &'a MapStore<K, V>,
     key_and_f: Option<(K, F)>,
