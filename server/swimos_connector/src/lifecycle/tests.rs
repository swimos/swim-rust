--- conflicted
+++ resolved
@@ -41,13 +41,8 @@
 
 use crate::generic::GenericConnectorAgent;
 use crate::{
-<<<<<<< HEAD
-    test_support::{make_meta, make_uri, TestContext},
-    Connector, ConnectorInitError, ConnectorLifecycle, ConnectorStream,
-=======
     test_support::{make_meta, make_uri},
     Connector, ConnectorAgent, ConnectorInitError, ConnectorLifecycle, ConnectorStream,
->>>>>>> b84ce728
 };
 
 #[derive(Default)]
@@ -65,21 +60,13 @@
     }
 }
 
-<<<<<<< HEAD
-impl DownlinkSpawner<GenericConnectorAgent> for TestSpawner {
-    fn spawn_downlink(
-        &self,
-        _dl_channel: BoxDownlinkChannel<GenericConnectorAgent>,
-    ) -> Result<(), DownlinkRuntimeError> {
-=======
-impl LinkSpawner<ConnectorAgent> for TestSpawner {
+impl LinkSpawner<GenericConnectorAgent> for TestSpawner {
     fn spawn_downlink(
         &self,
         _path: Address<Text>,
-        _make_channel: BoxDownlinkChannelFactory<ConnectorAgent>,
-        _on_done: DownlinkSpawnOnDone<ConnectorAgent>,
+        _make_channel: BoxDownlinkChannelFactory<GenericConnectorAgent>,
+        _on_done: DownlinkSpawnOnDone<GenericConnectorAgent>,
     ) {
->>>>>>> b84ce728
         panic!("Spawning downlinks not supported.");
     }
 
