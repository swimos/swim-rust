--- conflicted
+++ resolved
@@ -23,20 +23,6 @@
 use crate::{Connector, ConnectorLifecycle};
 
 /// A convenience type to register a [connector](Connector) as an agent route.
-<<<<<<< HEAD
-pub struct ConnectorModel<C, F> {
-    connector: C,
-    fac: F,
-}
-
-impl<C, F> ConnectorModel<C, F> {
-    pub fn new(connector: C, fac: F) -> Self {
-        ConnectorModel { connector, fac }
-    }
-}
-
-impl<A, C, F> Agent for ConnectorModel<C, F>
-=======
 pub struct ConnectorModel<F> {
     connector_fac: F,
 }
@@ -75,11 +61,8 @@
 pub struct CloneFactory<C>(C);
 
 impl<C> ConnectorModel<CloneFactory<C>>
->>>>>>> b84ce728
 where
-    C: Connector<A> + Clone + Send + Sync + 'static,
-    F: Fn() -> A + Copy + Send + Sync + 'static,
-    A: AgentSpec + 'static,
+    C: Connector + Clone + Send + Sync + 'static,
 {
     /// Create a connector agent model for a connector that can be cloned and shared between threads.
     pub fn new(connector: C) -> Self {
@@ -89,9 +72,9 @@
     }
 }
 
-impl<F, C> ConnectorModel<F>
+impl<F, A,C> ConnectorModel<F>
 where
-    C: Connector + Send + 'static,
+    C: Connector<A> + Send + 'static,
     F: Fn() -> C + Send + Sync + 'static,
 {
     /// Create a connector agent model for a factory that will create the connector lifecycle. This
@@ -112,15 +95,10 @@
         config: AgentConfig,
         context: Box<dyn AgentContext + Send>,
     ) -> BoxFuture<'static, AgentInitResult> {
-<<<<<<< HEAD
-        let lifecycle = ConnectorLifecycle::new(self.connector.clone());
-        let agent_model = AgentModel::new(self.fac, lifecycle);
-=======
         let fac = self.connector_fac.clone();
         let agent_model = AgentModel::from_fn(ConnectorAgent::default, move || {
             ConnectorLifecycle::new(fac.make_connector())
         });
->>>>>>> b84ce728
         agent_model.run(route, route_params, config, context)
     }
 }