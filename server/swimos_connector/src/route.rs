// Copyright 2015-2024 Swim Inc.
//
// Licensed under the Apache License, Version 2.0 (the "License");
// you may not use this file except in compliance with the License.
// You may obtain a copy of the License at
//
//     http://www.apache.org/licenses/LICENSE-2.0
//
// Unless required by applicable law or agreed to in writing, software
// distributed under the License is distributed on an "AS IS" BASIS,
// WITHOUT WARRANTIES OR CONDITIONS OF ANY KIND, either express or implied.
// See the License for the specific language governing permissions and
// limitations under the License.

use std::collections::HashMap;

use futures::future::BoxFuture;
use swimos_agent::agent_model::AgentModel;
use swimos_api::agent::{Agent, AgentConfig, AgentContext, AgentInitResult};
use swimos_utilities::routing::RouteUri;

use crate::{Connector, ConnectorAgent, ConnectorLifecycle};

/// A convenience type to register a [connector](Connector) as an agent route.
pub struct ConnectorModel<F> {
    connector_fac: F,
}

<<<<<<< HEAD
=======
/// Trait for factory types that create a connector.
>>>>>>> 69f0d229
pub trait ConnectorFactory {
    type ConnectorType: Connector + Send + 'static;

    fn make_connector(&self) -> Self::ConnectorType;
}

impl<F, C> ConnectorFactory for F
where
    F: Fn() -> C,
    C: Connector + Send + 'static,
{
    type ConnectorType = C;

    fn make_connector(&self) -> Self::ConnectorType {
        (self)()
    }
}

impl<C> ConnectorFactory for CloneFactory<C>
where
    C: Connector + Clone + Send + Sync + 'static,
{
    type ConnectorType = C;

    fn make_connector(&self) -> Self::ConnectorType {
        self.0.clone()
    }
}

#[doc(hidden)]
pub struct CloneFactory<C>(C);

impl<C> ConnectorModel<CloneFactory<C>>
where
    C: Connector + Clone + Send + Sync + 'static,
{
<<<<<<< HEAD
=======
    /// Create a connector agent model for a connector that can be cloned and shared between threads.
>>>>>>> 69f0d229
    pub fn new(connector: C) -> Self {
        ConnectorModel {
            connector_fac: CloneFactory(connector),
        }
    }
}

impl<F, C> ConnectorModel<F>
where
    C: Connector + Send + 'static,
    F: Fn() -> C + Send + Sync + 'static,
{
<<<<<<< HEAD
=======
    /// Create a connector agent model for a factory that will create the connector lifecycle. This
    /// is required for the case where the connector itself is not [`Sync`].
>>>>>>> 69f0d229
    pub fn for_fn(connector_fac: F) -> Self {
        ConnectorModel { connector_fac }
    }
}

impl<F> Agent for ConnectorModel<F>
where
    F: ConnectorFactory + Clone + Send + Sync + 'static,
{
    fn run(
        &self,
        route: RouteUri,
        route_params: HashMap<String, String>,
        config: AgentConfig,
        context: Box<dyn AgentContext + Send>,
    ) -> BoxFuture<'static, AgentInitResult> {
        let fac = self.connector_fac.clone();
        let agent_model = AgentModel::from_fn(ConnectorAgent::default, move || {
            ConnectorLifecycle::new(fac.make_connector())
        });
        agent_model.run(route, route_params, config, context)
    }
}<|MERGE_RESOLUTION|>--- conflicted
+++ resolved
@@ -26,10 +26,7 @@
     connector_fac: F,
 }
 
-<<<<<<< HEAD
-=======
 /// Trait for factory types that create a connector.
->>>>>>> 69f0d229
 pub trait ConnectorFactory {
     type ConnectorType: Connector + Send + 'static;
 
@@ -66,10 +63,7 @@
 where
     C: Connector + Clone + Send + Sync + 'static,
 {
-<<<<<<< HEAD
-=======
     /// Create a connector agent model for a connector that can be cloned and shared between threads.
->>>>>>> 69f0d229
     pub fn new(connector: C) -> Self {
         ConnectorModel {
             connector_fac: CloneFactory(connector),
@@ -82,11 +76,8 @@
     C: Connector + Send + 'static,
     F: Fn() -> C + Send + Sync + 'static,
 {
-<<<<<<< HEAD
-=======
     /// Create a connector agent model for a factory that will create the connector lifecycle. This
     /// is required for the case where the connector itself is not [`Sync`].
->>>>>>> 69f0d229
     pub fn for_fn(connector_fac: F) -> Self {
         ConnectorModel { connector_fac }
     }
