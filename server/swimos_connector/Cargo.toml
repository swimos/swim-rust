--- conflicted
+++ resolved
@@ -44,9 +44,5 @@
 parking_lot = { workspace = true }
 serde = { workspace = true }
 serde_json = { workspace = true }
-<<<<<<< HEAD
 uuid = { workspace = true, features = ["v4"] }
-=======
-uuid = { workspace = true, features = ["v4"] }
-swimos_connector_util = { workspace = true }
->>>>>>> b56c0147
+swimos_connector_util = { workspace = true }