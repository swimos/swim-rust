--- conflicted
+++ resolved
@@ -21,7 +21,7 @@
 use swim_utilities::routing::uri::RelativeUri;
 
 use crate::{
-    event_handler::{ConstHandler, EventHandlerError, EventHandlerExt, GetAgentUri, SideEffects},
+    event_handler::{ConstHandler, EventHandlerError, GetAgentUri, HandlerActionExt, SideEffects},
     meta::AgentMetadata,
 };
 
@@ -169,16 +169,14 @@
 
     let mut output = None;
     let output_ref = &mut output;
-    let mut handler =
-<<<<<<< HEAD
-        HandlerAction::<DummyAgent>::and_then(GetAgentUri::default(), move |uri: RelativeUri| {
-=======
-        EventHandlerExt::<DummyAgent>::and_then(GetAgentUri::default(), move |uri: RelativeUri| {
->>>>>>> f5e90212
+    let mut handler = HandlerActionExt::<DummyAgent>::and_then(
+        GetAgentUri::default(),
+        move |uri: RelativeUri| {
             SideEffect::from(move || {
                 *output_ref = Some(uri.to_string());
             })
-        });
+        },
+    );
 
     let result = handler.step(meta, &DUMMY);
     assert!(matches!(
@@ -223,11 +221,7 @@
         *guard = Some(2);
     });
 
-<<<<<<< HEAD
-    let mut handler = HandlerAction::<DummyAgent>::followed_by(first, second);
-=======
-    let mut handler = EventHandlerExt::<DummyAgent>::followed_by(first, second);
->>>>>>> f5e90212
+    let mut handler = HandlerActionExt::<DummyAgent>::followed_by(first, second);
 
     let result = handler.step(meta, &DUMMY);
     assert!(matches!(
