// Copyright 2015-2021 Swim Inc.
//
// Licensed under the Apache License, Version 2.0 (the "License");
// you may not use this file except in compliance with the License.
// You may obtain a copy of the License at
//
//     http://www.apache.org/licenses/LICENSE-2.0
//
// Unless required by applicable law or agreed to in writing, software
// distributed under the License is distributed on an "AS IS" BASIS,
// WITHOUT WARRANTIES OR CONDITIONS OF ANY KIND, either express or implied.
// See the License for the specific language governing permissions and
// limitations under the License.

use std::cell::{Cell, RefCell};

use bytes::BytesMut;
use static_assertions::assert_impl_all;
use swim_api::protocol::agent::{ValueLaneResponse, ValueLaneResponseEncoder};
use swim_form::structural::{read::recognizer::RecognizerReadable, write::StructuralWritable};
use tokio_util::codec::Encoder;

use crate::{
    agent_model::WriteResult,
<<<<<<< HEAD
    event_handler::{AndThen, Decode, HandlerAction, HandlerTrans, Modification, StepResult},
=======
    event_handler::{
        AndThen, Decode, EventHandler, EventHandlerExt, HandlerTrans, Modification, StepResult,
    },
>>>>>>> f5e90212
    meta::AgentMetadata,
};

use super::{Lane, ProjTransform};

pub mod lifecycle;
#[cfg(test)]
mod tests;

/// Model of a command lane. An event if triggered when a command is received (either externally or
/// internally) but the lane does not maintain any record of its state.
#[derive(Debug)]
pub struct CommandLane<T> {
    id: u64,
    prev_command: RefCell<Option<T>>,
    dirty: Cell<bool>,
    //sync_queue: RefCell<VecDeque<Uuid>>, TODO Is syncing reasonable?
}

assert_impl_all!(CommandLane<()>: Send);

impl<T> CommandLane<T> {
    /// Create a command lane with the specified ID (this needs to be unique within an agent).
    pub fn new(id: u64) -> Self {
        CommandLane {
            id,
            prev_command: Default::default(),
            dirty: Cell::new(false),
        }
    }

    /// Exectute a command agaist the lane.
    pub fn command(&self, value: T) {
        let CommandLane {
            prev_command,
            dirty,
            ..
        } = self;
        let mut guard = prev_command.borrow_mut();
        *guard = Some(value);
        dirty.set(true);
    }

    /// Consume the previous command that was executed against the lane.
    pub(crate) fn with_prev<F, R>(&self, f: F) -> R
    where
        F: FnOnce(&Option<T>) -> R,
    {
        let CommandLane { prev_command, .. } = self;
        let guard = prev_command.borrow();
        f(&*guard)
    }
}

const INFALLIBLE_SER: &str = "Serializing a command to recon should be infallible.";

/// An [`EventHandler`] instance that feeds a command to the command lane.
pub struct DoCommand<Context, T> {
    projection: fn(&Context) -> &CommandLane<T>,
    command: Option<T>,
}

impl<Context, T> DoCommand<Context, T> {
    /// #Arguments
    /// * `projection` - Projection from the agent context to the lane.
    /// * `command` - The command to feed.
    pub fn new(projection: fn(&Context) -> &CommandLane<T>, command: T) -> Self {
        DoCommand {
            projection,
            command: Some(command),
        }
    }
}

impl<Context, T> HandlerAction<Context> for DoCommand<Context, T> {
    type Completion = ();

    fn step(&mut self, _meta: AgentMetadata, context: &Context) -> StepResult<Self::Completion> {
        let DoCommand {
            projection,
            command,
        } = self;
        if let Some(cmd) = command.take() {
            let lane = projection(context);
            lane.command(cmd);
            StepResult::Complete {
                modified_lane: Some(Modification::of(lane.id)),
                result: (),
            }
        } else {
            StepResult::after_done()
        }
    }
}

impl<C, T> HandlerTrans<T> for ProjTransform<C, CommandLane<T>> {
    type Out = DoCommand<C, T>;

    fn transform(self, input: T) -> Self::Out {
        let ProjTransform { projection } = self;
        DoCommand::new(projection, input)
    }
}

pub type DecodeAndCommand<C, T> =
    AndThen<Decode<T>, DoCommand<C, T>, ProjTransform<C, CommandLane<T>>>;

/// Create an event handler that will decode an incoming command and apply it to a command lane.
pub fn decode_and_command<C, T: RecognizerReadable>(
    buffer: BytesMut,
    projection: fn(&C) -> &CommandLane<T>,
) -> DecodeAndCommand<C, T> {
    let decode: Decode<T> = Decode::new(buffer);
    decode.and_then(ProjTransform::new(projection))
}

impl<T: StructuralWritable> Lane for CommandLane<T> {
    fn write_to_buffer(&self, buffer: &mut BytesMut) -> WriteResult {
        let CommandLane {
            prev_command,
            dirty,
            ..
        } = self;
        let mut encoder = ValueLaneResponseEncoder;
        if dirty.get() {
            let value_guard = prev_command.borrow();
            if let Some(value) = &*value_guard {
                let response = ValueLaneResponse::event(value);
                encoder.encode(response, buffer).expect(INFALLIBLE_SER);
                dirty.set(false);
                WriteResult::Done
            } else {
                WriteResult::NoData
            }
        } else {
            WriteResult::NoData
        }
    }
}<|MERGE_RESOLUTION|>--- conflicted
+++ resolved
@@ -22,13 +22,9 @@
 
 use crate::{
     agent_model::WriteResult,
-<<<<<<< HEAD
-    event_handler::{AndThen, Decode, HandlerAction, HandlerTrans, Modification, StepResult},
-=======
     event_handler::{
-        AndThen, Decode, EventHandler, EventHandlerExt, HandlerTrans, Modification, StepResult,
+        AndThen, Decode, HandlerAction, HandlerActionExt, HandlerTrans, Modification, StepResult,
     },
->>>>>>> f5e90212
     meta::AgentMetadata,
 };
 
