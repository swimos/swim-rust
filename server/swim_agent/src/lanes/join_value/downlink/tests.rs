--- conflicted
+++ resolved
@@ -446,22 +446,7 @@
 
     let on_failed = downlink_lifecycle.on_failed();
     let modifications = run_handler(on_failed, meta, &agent);
-<<<<<<< HEAD
-
-    if let [Modification {
-        item_id,
-        trigger_handler,
-    }] = modifications.as_slice()
-    {
-        assert_eq!(*item_id, ID);
-        assert!(*trigger_handler);
-    } else {
-        panic!("Modifications incorrect: {:?}", modifications);
-    }
-
-=======
     assert_eq!(modifications, vec![Modification::of(ID)]);
->>>>>>> 77240b4f
     let events = downlink_lifecycle.lifecycle.take();
     if let [Event::Failed { key, remote }] = events.as_slice() {
         assert_eq!(*key, 4);
