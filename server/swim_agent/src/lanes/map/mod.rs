// Copyright 2015-2021 Swim Inc.
//
// Licensed under the Apache License, Version 2.0 (the "License");
// you may not use this file except in compliance with the License.
// You may obtain a copy of the License at
//
//     http://www.apache.org/licenses/LICENSE-2.0
//
// Unless required by applicable law or agreed to in writing, software
// distributed under the License is distributed on an "AS IS" BASIS,
// WITHOUT WARRANTIES OR CONDITIONS OF ANY KIND, either express or implied.
// See the License for the specific language governing permissions and
// limitations under the License.

use bytes::BytesMut;
use frunk::{Coprod, Coproduct};
use static_assertions::assert_impl_all;
use std::{borrow::Borrow, cell::RefCell, collections::HashMap, hash::Hash, marker::PhantomData};
use swim_api::protocol::{
    agent::{LaneResponseKind, MapLaneResponse, MapLaneResponseEncoder},
    map::{MapMessage, MapOperation},
};
use swim_form::structural::{read::recognizer::RecognizerReadable, write::StructuralWritable};
use swim_recon::parser::RecognizerDecoder;
use tokio_util::codec::{Decoder, Encoder};
use uuid::Uuid;

mod event;
pub mod lifecycle;
mod queues;

#[cfg(test)]
mod tests;

use crate::{
    agent_model::WriteResult,
    event_handler::{
<<<<<<< HEAD
        AndThen, EventHandlerError, HandlerAction, HandlerTrans, Modification, StepResult,
=======
        AndThen, EventHandler, EventHandlerError, EventHandlerExt, HandlerTrans, Modification,
        StepResult,
>>>>>>> f5e90212
    },
    meta::AgentMetadata,
};

use self::queues::{Action, ToWrite, WriteQueues};

pub use event::MapLaneEvent;

use super::{Lane, ProjTransform};

/// Model of a value lane. This maintain a sate consisting of a hash-map from keys to values. It generates an
/// event whenever the map is updated (updating the value for a key, removing a key or clearing the map).
///
/// TODO: This could be parameterized over the type of the hash (and potentially over the kind of the map,
/// potentially allowing a choice between hash and ordered maps).
#[derive(Debug)]
pub struct MapLane<K, V> {
    id: u64,
    inner: RefCell<Inner<K, V>>,
}

assert_impl_all!(MapLane<(), ()>: Send);

impl<K, V> MapLane<K, V> {
    /// #Arguments
    /// * `id` - The ID of the lane. This should be unique within an agent.
    /// * `init` - The initial contents of the map.
    pub fn new(id: u64, init: HashMap<K, V>) -> Self {
        MapLane {
            id,
            inner: RefCell::new(Inner::new(init)),
        }
    }
}

impl<K, V> MapLane<K, V>
where
    K: Clone + Eq + Hash,
{
    /// Update the value associated with a key.
    pub fn update(&self, key: K, value: V) {
        self.inner.borrow_mut().update(key, value)
    }

    /// Remove and entry from the map.
    pub fn remove(&self, key: &K) {
        self.inner.borrow_mut().remove(key)
    }

    /// Clear the map.
    pub fn clear(&self) {
        self.inner.borrow_mut().clear()
    }

    /// Read a value from the map, if it exists.
    pub fn get<Q, F, R>(&self, key: &Q, f: F) -> R
    where
        K: Borrow<Q>,
        Q: Hash + Eq,
        F: FnOnce(Option<&V>) -> R,
    {
        self.inner.borrow().get(key, f)
    }

    /// Read the complete state of the map.
    pub fn get_map<F, R>(&self, f: F) -> R
    where
        F: FnOnce(&HashMap<K, V>) -> R,
    {
        self.inner.borrow().get_map(f)
    }

    /// Read the state of the map, consuming the previous event (used when triggering
    /// the event handlers for the lane).
    pub(crate) fn read_with_prev<F, R>(&self, f: F) -> R
    where
        F: FnOnce(Option<MapLaneEvent<K, V>>, &HashMap<K, V>) -> R,
    {
        self.inner.borrow_mut().read_with_prev(f)
    }

    /// Start a sync operation from the lane to the specified remote.
    pub fn sync(&self, id: Uuid) {
        self.inner.borrow_mut().sync(id);
    }
}

impl<K, V> Lane for MapLane<K, V>
where
    K: Clone + Eq + Hash + StructuralWritable,
    V: StructuralWritable,
{
    fn write_to_buffer(&self, buffer: &mut BytesMut) -> WriteResult {
        self.inner.borrow_mut().write_to_buffer(buffer)
    }
}

#[derive(Debug)]
struct Inner<K, V> {
    content: HashMap<K, V>,
    previous: Option<MapLaneEvent<K, V>>,
    write_queues: WriteQueues<K>,
}

impl<K, V> Inner<K, V> {
    fn new(init: HashMap<K, V>) -> Self {
        Inner {
            content: init,
            previous: None,
            write_queues: Default::default(),
        }
    }
}

impl<K, V> Inner<K, V>
where
    K: Clone + Eq + Hash,
{
    pub fn update(&mut self, key: K, value: V) {
        let Inner {
            content,
            previous,
            write_queues,
        } = self;
        let prev = content.insert(key.clone(), value);
        *previous = Some(MapLaneEvent::Update(key.clone(), prev));
        write_queues.push_update(key);
    }

    pub fn remove(&mut self, key: &K) {
        let Inner {
            content,
            previous,
            write_queues,
        } = self;
        let prev = content.remove(key);
        if let Some(prev) = prev {
            *previous = Some(MapLaneEvent::Remove(key.clone(), prev));
            write_queues.push_remove(key.clone());
        }
    }

    pub fn clear(&mut self) {
        let Inner {
            content,
            previous,
            write_queues,
        } = self;
        *previous = Some(MapLaneEvent::Clear(std::mem::take(content)));
        write_queues.push_clear();
    }

    pub fn get<Q, F, R>(&self, key: &Q, f: F) -> R
    where
        K: Borrow<Q>,
        Q: Hash + Eq,
        F: FnOnce(Option<&V>) -> R,
    {
        let Inner { content, .. } = self;
        f(content.get(key))
    }

    pub fn get_map<F, R>(&self, f: F) -> R
    where
        F: FnOnce(&HashMap<K, V>) -> R,
    {
        let Inner { content, .. } = self;
        f(content)
    }

    pub(crate) fn read_with_prev<F, R>(&mut self, f: F) -> R
    where
        F: FnOnce(Option<MapLaneEvent<K, V>>, &HashMap<K, V>) -> R,
    {
        let Inner {
            content, previous, ..
        } = self;
        f(previous.take(), content)
    }

    pub fn sync(&mut self, id: Uuid) {
        let Inner {
            content,
            write_queues,
            ..
        } = self;
        write_queues.sync(id, content.keys().cloned());
    }
}

const INFALLIBLE_SER: &str = "Serializing map operations to recon should be infallible.";

impl<K, V> Inner<K, V>
where
    K: Clone + Eq + Hash + StructuralWritable,
    V: StructuralWritable,
{
    pub fn write_to_buffer(&mut self, buffer: &mut BytesMut) -> WriteResult {
        let Inner {
            content,
            write_queues,
            ..
        } = self;
        loop {
            let maybe_response = match write_queues.pop() {
                Some(ToWrite::Event(event)) => {
                    to_operation(content, event).map(|operation| MapLaneResponse::Event {
                        kind: LaneResponseKind::StandardEvent,
                        operation,
                    })
                }
                Some(ToWrite::SyncEvent(id, key)) => to_operation(content, Action::Update(key))
                    .map(|operation| MapLaneResponse::Event {
                        kind: LaneResponseKind::SyncEvent(id),
                        operation,
                    }),
                Some(ToWrite::Synced(id)) => Some(MapLaneResponse::SyncComplete(id)),
                _ => break WriteResult::NoData,
            };
            if let Some(response) = maybe_response {
                let mut encoder = MapLaneResponseEncoder::default();
                encoder.encode(response, buffer).expect(INFALLIBLE_SER);
                break if write_queues.is_empty() {
                    WriteResult::Done
                } else {
                    WriteResult::DataStillAvailable
                };
            } else {
                continue;
            }
        }
    }
}

fn to_operation<K: Eq + Hash, V>(
    content: &HashMap<K, V>,
    action: Action<K>,
) -> Option<MapOperation<K, &V>> {
    match action {
        Action::Update(k) => content
            .get(&k)
            .map(|v| MapOperation::Update { key: k, value: v }),
        Action::Remove(k) => Some(MapOperation::Remove { key: k }),
        Action::Clear => Some(MapOperation::Clear),
    }
}

/// An [`EventHandler`] that will update the value of an entry in the map.
pub struct MapLaneUpdate<C, K, V> {
    projection: for<'a> fn(&'a C) -> &'a MapLane<K, V>,
    key_value: Option<(K, V)>,
}

impl<C, K, V> MapLaneUpdate<C, K, V> {
    pub fn new(projection: for<'a> fn(&'a C) -> &'a MapLane<K, V>, key: K, value: V) -> Self {
        MapLaneUpdate {
            projection,
            key_value: Some((key, value)),
        }
    }
}

impl<C, K, V> HandlerAction<C> for MapLaneUpdate<C, K, V>
where
    K: Clone + Eq + Hash,
{
    type Completion = ();

    fn step(&mut self, _meta: AgentMetadata, context: &C) -> StepResult<Self::Completion> {
        let MapLaneUpdate {
            projection,
            key_value,
        } = self;
        if let Some((key, value)) = key_value.take() {
            let lane = projection(context);
            lane.update(key, value);
            StepResult::Complete {
                modified_lane: Some(Modification::of(lane.id)),
                result: (),
            }
        } else {
            StepResult::after_done()
        }
    }
}

/// An [`EventHandler`] that will remove an entry from the map.

pub struct MapLaneRemove<C, K, V> {
    projection: for<'a> fn(&'a C) -> &'a MapLane<K, V>,
    key: Option<K>,
}

impl<C, K, V> MapLaneRemove<C, K, V> {
    pub fn new(projection: for<'a> fn(&'a C) -> &'a MapLane<K, V>, key: K) -> Self {
        MapLaneRemove {
            projection,
            key: Some(key),
        }
    }
}

impl<C, K, V> HandlerAction<C> for MapLaneRemove<C, K, V>
where
    K: Clone + Eq + Hash,
{
    type Completion = ();

    fn step(&mut self, _meta: AgentMetadata, context: &C) -> StepResult<Self::Completion> {
        let MapLaneRemove { projection, key } = self;
        if let Some(key) = key.take() {
            let lane = projection(context);
            lane.remove(&key);
            StepResult::Complete {
                modified_lane: Some(Modification::of(lane.id)),
                result: (),
            }
        } else {
            StepResult::after_done()
        }
    }
}

/// An [`EventHandler`] that will clear the map.

pub struct MapLaneClear<C, K, V> {
    projection: for<'a> fn(&'a C) -> &'a MapLane<K, V>,
    done: bool,
}

impl<C, K, V> MapLaneClear<C, K, V> {
    pub fn new(projection: for<'a> fn(&'a C) -> &'a MapLane<K, V>) -> Self {
        MapLaneClear {
            projection,
            done: false,
        }
    }
}

impl<C, K, V> HandlerAction<C> for MapLaneClear<C, K, V>
where
    K: Clone + Eq + Hash,
{
    type Completion = ();

    fn step(&mut self, _meta: AgentMetadata, context: &C) -> StepResult<Self::Completion> {
        let MapLaneClear { projection, done } = self;
        if !*done {
            *done = true;
            let lane = projection(context);
            lane.clear();
            StepResult::Complete {
                modified_lane: Some(Modification::of(lane.id)),
                result: (),
            }
        } else {
            StepResult::after_done()
        }
    }
}

/// An [`EventHandler`] that will get an entry from the map.
pub struct MapLaneGet<C, K, V> {
    projection: for<'a> fn(&'a C) -> &'a MapLane<K, V>,
    key: K,
    done: bool,
}

impl<C, K, V> MapLaneGet<C, K, V> {
    pub fn new(projection: for<'a> fn(&'a C) -> &'a MapLane<K, V>, key: K) -> Self {
        MapLaneGet {
            projection,
            key,
            done: false,
        }
    }
}

impl<C, K, V> HandlerAction<C> for MapLaneGet<C, K, V>
where
    K: Clone + Eq + Hash,
    V: Clone,
{
    type Completion = Option<V>;

    fn step(&mut self, _meta: AgentMetadata, context: &C) -> StepResult<Self::Completion> {
        let MapLaneGet {
            projection,
            key,
            done,
        } = self;
        if !*done {
            *done = true;
            let lane = projection(context);
            StepResult::done(lane.get(key, |v| v.cloned()))
        } else {
            StepResult::after_done()
        }
    }
}

/// An [`EventHandler`] that will read the entire state of a map lane.
pub struct MapLaneGetMap<C, K, V> {
    projection: for<'a> fn(&'a C) -> &'a MapLane<K, V>,
    done: bool,
}

impl<C, K, V> MapLaneGetMap<C, K, V> {
    pub fn new(projection: for<'a> fn(&'a C) -> &'a MapLane<K, V>) -> Self {
        MapLaneGetMap {
            projection,
            done: false,
        }
    }
}

impl<C, K, V> HandlerAction<C> for MapLaneGetMap<C, K, V>
where
    K: Clone + Eq + Hash,
    V: Clone,
{
    type Completion = HashMap<K, V>;

    fn step(&mut self, _meta: AgentMetadata, context: &C) -> StepResult<Self::Completion> {
        let MapLaneGetMap { projection, done } = self;
        if !*done {
            *done = true;
            let lane = projection(context);
            StepResult::done(lane.get_map(Clone::clone))
        } else {
            StepResult::after_done()
        }
    }
}

/// An [`EventHandler`] that will request a sync from the lane.
pub struct MapLaneSync<C, K, V> {
    projection: for<'a> fn(&'a C) -> &'a MapLane<K, V>,
    id: Option<Uuid>,
}

impl<C, K, V> MapLaneSync<C, K, V> {
    pub fn new(projection: for<'a> fn(&'a C) -> &'a MapLane<K, V>, id: Uuid) -> Self {
        MapLaneSync {
            projection,
            id: Some(id),
        }
    }
}

impl<C, K, V> HandlerAction<C> for MapLaneSync<C, K, V>
where
    K: Clone + Eq + Hash,
{
    type Completion = ();

    fn step(&mut self, _meta: AgentMetadata, context: &C) -> StepResult<Self::Completion> {
        let MapLaneSync { projection, id } = self;
        if let Some(id) = id.take() {
            let lane = projection(context);
            lane.sync(id);
            StepResult::Complete {
                modified_lane: Some(Modification::no_trigger(lane.id)),
                result: (),
            }
        } else {
            StepResult::after_done()
        }
    }
}

type MapLaneHandler<C, K, V> = Coprod!(
    MapLaneUpdate<C, K, V>,
    MapLaneRemove<C, K, V>,
    MapLaneClear<C, K, V>,
);

impl<C, K, V> HandlerTrans<MapMessage<K, V>> for ProjTransform<C, MapLane<K, V>> {
    type Out = MapLaneHandler<C, K, V>;

    fn transform(self, input: MapMessage<K, V>) -> Self::Out {
        let ProjTransform { projection } = self;
        match input {
            MapMessage::Update { key, value } => {
                Coproduct::Inl(MapLaneUpdate::new(projection, key, value))
            }
            MapMessage::Remove { key } => {
                Coproduct::Inr(Coproduct::Inl(MapLaneRemove::new(projection, key)))
            }
            MapMessage::Clear => Coproduct::Inr(Coproduct::Inr(Coproduct::Inl(MapLaneClear::new(
                projection,
            )))),
            _ => {
                todo!("Drop and take not yet implemented.")
            }
        }
    }
}

pub struct DecodeMapMessage<K, V> {
    _target_type: PhantomData<fn() -> MapMessage<K, V>>,
    message: Option<MapMessage<BytesMut, BytesMut>>,
}

impl<K, V> DecodeMapMessage<K, V> {
    pub fn new(message: MapMessage<BytesMut, BytesMut>) -> Self {
        DecodeMapMessage {
            _target_type: Default::default(),
            message: Some(message),
        }
    }
}

//TODO: The decoders should be shifted elsewhere so they don't need constantly recreating.
fn try_decode<T: RecognizerReadable>(mut buffer: BytesMut) -> Result<T, EventHandlerError> {
    let mut decoder = RecognizerDecoder::new(T::make_recognizer());
    match decoder.decode_eof(&mut buffer) {
        Ok(Some(value)) => Ok(value),
        Ok(_) => Err(EventHandlerError::IncompleteCommand),
        Err(e) => Err(EventHandlerError::BadCommand(e)),
    }
}

impl<K, V, Context> HandlerAction<Context> for DecodeMapMessage<K, V>
where
    K: RecognizerReadable,
    V: RecognizerReadable,
{
    type Completion = MapMessage<K, V>;

    fn step(&mut self, _meta: AgentMetadata, _context: &Context) -> StepResult<Self::Completion> {
        let DecodeMapMessage { message, .. } = self;
        if let Some(message) = message.take() {
            match message {
                MapMessage::Update { key, value } => {
                    match try_decode::<K>(key).and_then(|k| {
                        try_decode::<V>(value).map(|v| (MapMessage::Update { key: k, value: v }))
                    }) {
                        Ok(msg) => StepResult::done(msg),
                        Err(e) => StepResult::Fail(e),
                    }
                }
                MapMessage::Remove { key } => match try_decode::<K>(key) {
                    Ok(k) => StepResult::done(MapMessage::Remove { key: k }),
                    Err(e) => StepResult::Fail(e),
                },
                MapMessage::Clear => StepResult::done(MapMessage::Clear),
                MapMessage::Take(n) => StepResult::done(MapMessage::Take(n)),
                MapMessage::Drop(n) => StepResult::done(MapMessage::Drop(n)),
            }
        } else {
            StepResult::after_done()
        }
    }
}

pub type DecodeAndApply<C, K, V> =
    AndThen<DecodeMapMessage<K, V>, MapLaneHandler<C, K, V>, ProjTransform<C, MapLane<K, V>>>;

/// Create an event handler that will decode an incoming map message and apply the value into a map lane.
pub fn decode_and_apply<C, K, V>(
    message: MapMessage<BytesMut, BytesMut>,
    projection: fn(&C) -> &MapLane<K, V>,
) -> DecodeAndApply<C, K, V>
where
    K: Clone + Eq + Hash + RecognizerReadable,
    V: RecognizerReadable,
{
    let decode: DecodeMapMessage<K, V> = DecodeMapMessage::new(message);
    decode.and_then(ProjTransform::new(projection))
}<|MERGE_RESOLUTION|>--- conflicted
+++ resolved
@@ -35,12 +35,8 @@
 use crate::{
     agent_model::WriteResult,
     event_handler::{
-<<<<<<< HEAD
-        AndThen, EventHandlerError, HandlerAction, HandlerTrans, Modification, StepResult,
-=======
-        AndThen, EventHandler, EventHandlerError, EventHandlerExt, HandlerTrans, Modification,
+        AndThen, EventHandlerError, HandlerAction, HandlerActionExt, HandlerTrans, Modification,
         StepResult,
->>>>>>> f5e90212
     },
     meta::AgentMetadata,
 };
