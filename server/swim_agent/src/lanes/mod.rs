--- conflicted
+++ resolved
@@ -28,18 +28,14 @@
 use crate::{agent_model::WriteResult, item::AgentItem};
 
 pub use self::{
-<<<<<<< HEAD
-    command::CommandLane, demand::DemandLane, demand_map::DemandMapLane, join_value::JoinValueLane,
-    map::MapLane, supply::SupplyLane, value::ValueLane,
-=======
     command::CommandLane,
     demand::DemandLane,
     demand_map::DemandMapLane,
     http::{HttpLane, SimpleHttpLane},
     join_value::JoinValueLane,
     map::MapLane,
+    supply::SupplyLane,
     value::ValueLane,
->>>>>>> 4b7f89ab
 };
 
 /// Wrapper to allow projection function pointers to be exposed as event handler transforms
