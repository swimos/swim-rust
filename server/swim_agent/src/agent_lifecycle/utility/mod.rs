--- conflicted
+++ resolved
@@ -50,25 +50,8 @@
 use crate::lanes::demand_map::CueKey;
 use crate::lanes::join_map::JoinMapAddDownlink;
 use crate::lanes::join_value::{JoinValueAddDownlink, JoinValueLane};
-<<<<<<< HEAD
-use crate::lanes::map::{MapLaneGetMap, MapLaneWithEntry};
 use crate::lanes::supply::{Supply, SupplyLane};
-use crate::lanes::DemandMapLane;
-use crate::stores::map::{
-    MapStoreClear, MapStoreGet, MapStoreGetMap, MapStoreRemove, MapStoreUpdate, MapStoreWithEntry,
-};
-use crate::stores::value::{ValueStore, ValueStoreGet, ValueStoreSet};
-use crate::stores::MapStore;
-use crate::{
-    event_handler::{GetAgentUri, HandlerAction, SideEffect},
-    lanes::{
-        map::{MapLane, MapLaneClear, MapLaneGet, MapLaneRemove, MapLaneUpdate},
-        value::{ValueLane, ValueLaneGet, ValueLaneSet},
-    },
-};
-=======
 use crate::lanes::{DemandMapLane, JoinMapLane};
->>>>>>> 87172a56
 
 pub use self::downlink_builder::event::{
     StatefulEventDownlinkBuilder, StatelessEventDownlinkBuilder,
