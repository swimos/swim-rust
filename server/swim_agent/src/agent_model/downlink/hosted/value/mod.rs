--- conflicted
+++ resolved
@@ -27,18 +27,11 @@
 use swim_api::{
     downlink::DownlinkKind,
     error::{DownlinkFailureReason, DownlinkRuntimeError, FrameIoError},
-<<<<<<< HEAD
     protocol::downlink::{DownlinkNotification, ValueNotificationDecoder},
 };
 use swim_form::{
     structural::{read::recognizer::RecognizerReadable, write::StructuralWritable},
     Form,
-=======
-    protocol::{
-        downlink::{DownlinkNotification, RecNotificationDecoder},
-        WithLengthBytesCodec,
-    },
->>>>>>> 925ce12f
 };
 use swim_model::{address::Address, Text};
 use swim_utilities::{
@@ -95,12 +88,8 @@
     }
 }
 
-pub struct HostedValueDownlinkFactory<T, LC, State> {
+pub struct HostedValueDownlinkFactory<T: RecognizerReadable, LC, State> {
     address: Address<Text>,
-<<<<<<< HEAD
-=======
-    receiver: Option<FramedRead<ByteReader, RecNotificationDecoder<T>>>,
->>>>>>> 925ce12f
     state: State,
     lifecycle: LC,
     config: SimpleDownlinkConfig,
