// Copyright 2015-2023 Swim Inc.
//
// Licensed under the Apache License, Version 2.0 (the "License");
// you may not use this file except in compliance with the License.
// You may obtain a copy of the License at
//
//     http://www.apache.org/licenses/LICENSE-2.0
//
// Unless required by applicable law or agreed to in writing, software
// distributed under the License is distributed on an "AS IS" BASIS,
// WITHOUT WARRANTIES OR CONDITIONS OF ANY KIND, either express or implied.
// See the License for the specific language governing permissions and
// limitations under the License.

<<<<<<< HEAD
use std::{
    marker::PhantomData,
    sync::{atomic::AtomicU8, Arc},
};

use futures::{
    future::{ready, BoxFuture},
    FutureExt, StreamExt,
};
=======
use futures::{future::BoxFuture, FutureExt, StreamExt};
use swim_api::protocol::downlink::RecNotificationDecoder;
>>>>>>> 925ce12f
use swim_api::{
    downlink::DownlinkKind, error::FrameIoError, protocol::downlink::DownlinkNotification,
};
use swim_form::structural::read::{recognizer::RecognizerReadable, StructuralReadable};
use swim_model::{address::Address, Text};
use swim_utilities::{
    io::byte_channel::{ByteReader, ByteWriter},
    trigger,
};
use tokio_util::codec::FramedRead;
use tracing::{debug, error, info, trace};

use crate::{
    agent_model::downlink::handlers::{
        BoxDownlinkChannel, DownlinkChannel, DownlinkChannelError, DownlinkChannelEvent,
    },
    config::SimpleDownlinkConfig,
    downlink_lifecycle::event::EventDownlinkLifecycle,
    event_handler::{BoxEventHandler, HandlerActionExt},
};

use super::{DlState, DlStateObserver, DlStateTracker};

#[cfg(test)]
mod tests;

pub struct HostedEventDownlinkFactory<T, LC> {
    address: Address<Text>,
<<<<<<< HEAD
=======
    receiver: Option<FramedRead<ByteReader, RecNotificationDecoder<T>>>,
    next: Option<Result<DownlinkNotification<T>, FrameIoError>>,
>>>>>>> 925ce12f
    lifecycle: LC,
    config: SimpleDownlinkConfig,
    dl_state: Arc<AtomicU8>,
    stop_rx: trigger::Receiver,
    _type: PhantomData<fn() -> T>,
}

impl<T, LC> HostedEventDownlinkFactory<T, LC>
where
    T: StructuralReadable + Send + 'static,
    T::Rec: Send,
{
    pub fn new(
        address: Address<Text>,
        lifecycle: LC,
        config: SimpleDownlinkConfig,
        stop_rx: trigger::Receiver,
    ) -> Self {
        HostedEventDownlinkFactory {
            address,
            lifecycle,
            config,
            dl_state: Default::default(),
            stop_rx,
            _type: PhantomData,
        }
    }

    pub fn create<Context>(self, receiver: ByteReader) -> BoxDownlinkChannel<Context>
    where
        LC: EventDownlinkLifecycle<T, Context> + 'static,
    {
        let HostedEventDownlinkFactory {
            address,
            lifecycle,
            config,
            dl_state,
            stop_rx,
            ..
        } = self;

        let chan = HostedEventDownlink {
            address,
            receiver: Some(FramedRead::new(receiver, Default::default())),
            next: None,
            lifecycle,
            config,
            dl_state: DlStateTracker::new(dl_state),
            stop_rx: Some(stop_rx),
            write_terminated: false,
        };
        Box::new(chan)
    }

    pub fn dl_state(&self) -> &Arc<AtomicU8> {
        &self.dl_state
    }
}

/// An implementation of [`DownlinkChannel`] to allow an event downlink to be driven by an agent
/// task.
pub struct HostedEventDownlink<T: RecognizerReadable, LC> {
    address: Address<Text>,
    receiver: Option<FramedRead<ByteReader, ValueNotificationDecoder<T>>>,
    next: Option<Result<DownlinkNotification<T>, FrameIoError>>,
    lifecycle: LC,
    config: SimpleDownlinkConfig,
    dl_state: DlStateTracker,
    stop_rx: Option<trigger::Receiver>,
    write_terminated: bool,
}

impl<T, LC> HostedEventDownlink<T, LC>
where
    T: RecognizerReadable + Send + 'static,
    T::Rec: Send,
{
    async fn select_next(&mut self) -> Option<Result<DownlinkChannelEvent, DownlinkChannelError>> {
        let HostedEventDownlink {
            address,
            receiver,
            next,
            stop_rx,
            write_terminated,
            dl_state,
            ..
        } = self;
        // Most downlinks can send values to their remote lanes. Event downlink are an exception to this.
        // As the interface for downlinks includes and write half by default we indicate that we will never
        // send any values but flagging the output as terminated immediately.
        if !*write_terminated {
            *write_terminated = true;
            return Some(Ok(DownlinkChannelEvent::WriteStreamTerminated));
        }
        if let Some(rx) = receiver {
            if let Some(stop_signal) = stop_rx.as_mut() {
                tokio::select! {
                    biased;
                    triggered_result = stop_signal => {
                        *stop_rx = None;
                        if triggered_result.is_ok() {
                            *receiver = None;
                            if dl_state.get().is_linked() {
                                *next = Some(Ok(DownlinkNotification::Unlinked));
                                Some(Ok(DownlinkChannelEvent::HandlerReady))
                            } else {
                                None
                            }
                        } else {
                            handle_read(rx.next().await, address, next, receiver, dl_state)
                        }
                    }
                    result = rx.next() => handle_read(result, address, next, receiver, dl_state),
                }
            } else {
                handle_read(rx.next().await, address, next, receiver, dl_state)
            }
        } else {
            info!(address = %address, "Downlink terminated normally.");
            None
        }
    }
}

fn handle_read<T: RecognizerReadable>(
    maybe_result: Option<Result<DownlinkNotification<T>, FrameIoError>>,
    address: &Address<Text>,
    next: &mut Option<Result<DownlinkNotification<T>, FrameIoError>>,
    receiver: &mut Option<FramedRead<ByteReader, ValueNotificationDecoder<T>>>,
    dl_state: &DlStateTracker,
) -> Option<Result<DownlinkChannelEvent, DownlinkChannelError>> {
    match maybe_result {
        r @ Some(Ok(_)) => {
            *next = r;
            Some(Ok(DownlinkChannelEvent::HandlerReady))
        }
        r @ Some(Err(_)) => {
            *next = r;
            *receiver = None;
            error!(address = %address, "Downlink input channel failed.");
            Some(Err(DownlinkChannelError::ReadFailed))
        }
        _ => {
            *receiver = None;
            if dl_state.get().is_linked() {
                *next = Some(Ok(DownlinkNotification::Unlinked));
                Some(Ok(DownlinkChannelEvent::HandlerReady))
            } else {
                None
            }
        }
    }
}

impl<T, LC, Context> DownlinkChannel<Context> for HostedEventDownlink<T, LC>
where
    T: RecognizerReadable + Send + 'static,
    T::Rec: Send,
    LC: EventDownlinkLifecycle<T, Context> + 'static,
{
    fn kind(&self) -> DownlinkKind {
        DownlinkKind::Event
    }

    fn await_ready(
        &mut self,
    ) -> BoxFuture<'_, Option<Result<DownlinkChannelEvent, DownlinkChannelError>>> {
        self.select_next().boxed()
    }

    fn next_event(&mut self, _context: &Context) -> Option<BoxEventHandler<'_, Context>> {
        let HostedEventDownlink {
            address,
            receiver,
            next,
            lifecycle,
            dl_state,
            config:
                SimpleDownlinkConfig {
                    events_when_not_synced,
                    terminate_on_unlinked,
                },
            ..
        } = self;
        if let Some(notification) = next.take() {
            match notification {
                Ok(DownlinkNotification::Linked) => {
                    debug!(address = %address, "Downlink linked.");
                    if dl_state.get() == DlState::Unlinked {
                        dl_state.set(DlState::Linked);
                    }
                    Some(lifecycle.on_linked().boxed())
                }
                Ok(DownlinkNotification::Synced) => {
                    debug!(address = %address, "Downlink synced.");
                    dl_state.set(DlState::Synced);
                    Some(lifecycle.on_synced(&()).boxed())
                }
                Ok(DownlinkNotification::Event { body }) => {
                    trace!(address = %address, "Event received for downlink.");
                    let handler = if dl_state.get() == DlState::Synced || *events_when_not_synced {
                        let handler = lifecycle.on_event(body).boxed();
                        Some(handler)
                    } else {
                        None
                    };
                    handler
                }
                Ok(DownlinkNotification::Unlinked) => {
                    debug!(address = %address, "Downlink unlinked.");
                    if *terminate_on_unlinked {
                        *receiver = None;
                        dl_state.set(DlState::Stopped);
                    } else {
                        dl_state.set(DlState::Unlinked);
                    }
                    Some(lifecycle.on_unlinked().boxed())
                }
                Err(_) => {
                    debug!(address = %address, "Downlink failed.");
                    if *terminate_on_unlinked {
                        *receiver = None;
                        dl_state.set(DlState::Stopped);
                    } else {
                        dl_state.set(DlState::Unlinked);
                    }
                    Some(lifecycle.on_failed().boxed())
                }
            }
        } else {
            None
        }
    }

    fn connect(&mut self, _context: &Context, _output: ByteWriter, input: ByteReader) {
        let HostedEventDownlink {
            receiver,
            next,
            dl_state,
            write_terminated,
            ..
        } = self;
        *next = None;
        dl_state.set(DlState::Unlinked);
        *write_terminated = false;
        *receiver = Some(FramedRead::new(input, Default::default()));
    }

    fn can_restart(&self) -> bool {
        !self.config.terminate_on_unlinked && self.stop_rx.is_some()
    }

    fn address(&self) -> &Address<Text> {
        &self.address
    }

    fn flush(&mut self) -> BoxFuture<'_, Result<(), std::io::Error>> {
        ready(Ok(())).boxed()
    }
}

/// A handle which can be used to stop an event downlink.
#[derive(Debug)]
pub struct EventDownlinkHandle {
    address: Address<Text>,
    stop_tx: Option<trigger::Sender>,
    observer: DlStateObserver,
}

impl EventDownlinkHandle {
    pub fn new(address: Address<Text>, stop_tx: trigger::Sender, state: &Arc<AtomicU8>) -> Self {
        EventDownlinkHandle {
            address,
            stop_tx: Some(stop_tx),
            observer: DlStateObserver::new(state),
        }
    }

    /// Instruct the downlink to stop.
    pub fn stop(&mut self) {
        trace!(address = %self.address, "Stopping an event downlink.");
        if let Some(tx) = self.stop_tx.take() {
            tx.trigger();
        }
    }

    /// True if the downlink has stopped (regardless of whether it stopped cleanly or failed.)
    pub fn is_stopped(&self) -> bool {
        self.observer.get() == DlState::Stopped
    }

    /// True if the downlink is running and linked.
    pub fn is_linked(&self) -> bool {
        matches!(self.observer.get(), DlState::Linked | DlState::Synced)
    }
}<|MERGE_RESOLUTION|>--- conflicted
+++ resolved
@@ -12,7 +12,6 @@
 // See the License for the specific language governing permissions and
 // limitations under the License.
 
-<<<<<<< HEAD
 use std::{
     marker::PhantomData,
     sync::{atomic::AtomicU8, Arc},
@@ -22,10 +21,7 @@
     future::{ready, BoxFuture},
     FutureExt, StreamExt,
 };
-=======
-use futures::{future::BoxFuture, FutureExt, StreamExt};
-use swim_api::protocol::downlink::RecNotificationDecoder;
->>>>>>> 925ce12f
+use swim_api::protocol::downlink::ValueNotificationDecoder;
 use swim_api::{
     downlink::DownlinkKind, error::FrameIoError, protocol::downlink::DownlinkNotification,
 };
@@ -52,13 +48,8 @@
 #[cfg(test)]
 mod tests;
 
-pub struct HostedEventDownlinkFactory<T, LC> {
+pub struct HostedEventDownlinkFactory<T: RecognizerReadable, LC> {
     address: Address<Text>,
-<<<<<<< HEAD
-=======
-    receiver: Option<FramedRead<ByteReader, RecNotificationDecoder<T>>>,
-    next: Option<Result<DownlinkNotification<T>, FrameIoError>>,
->>>>>>> 925ce12f
     lifecycle: LC,
     config: SimpleDownlinkConfig,
     dl_state: Arc<AtomicU8>,
