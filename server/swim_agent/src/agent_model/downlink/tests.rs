// Copyright 2015-2021 Swim Inc.
//
// Licensed under the Apache License, Version 2.0 (the "License");
// you may not use this file except in compliance with the License.
// You may obtain a copy of the License at
//
//     http://www.apache.org/licenses/LICENSE-2.0
//
// Unless required by applicable law or agreed to in writing, software
// distributed under the License is distributed on an "AS IS" BASIS,
// WITHOUT WARRANTIES OR CONDITIONS OF ANY KIND, either express or implied.
// See the License for the specific language governing permissions and
// limitations under the License.

use std::{num::NonZeroUsize, sync::Arc};

use futures::{
    future::{ready, BoxFuture},
    stream::FuturesUnordered,
    FutureExt, StreamExt,
};
use parking_lot::Mutex;
use swim_api::{
    agent::{AgentConfig, AgentContext, LaneConfig},
    downlink::DownlinkKind,
    error::{AgentRuntimeError, DownlinkRuntimeError, OpenStoreError},
    meta::lane::LaneKind,
    store::StoreKind,
};
use swim_model::{address::Address, Text};
use swim_utilities::{
    io::byte_channel::{byte_channel, ByteReader, ByteWriter},
<<<<<<< HEAD
=======
    non_zero_usize,
>>>>>>> 95d5732e
    routing::route_uri::RouteUri,
};

use crate::{
    config::{MapDownlinkConfig, ValueDownlinkConfig},
    downlink_lifecycle::{
        map::StatefulMapDownlinkLifecycle, value::StatefulValueDownlinkLifecycle,
    },
    event_handler::{
        ActionContext, DownlinkSpawner, HandlerAction, HandlerFuture, Spawner, StepResult,
        WriteStream,
    },
    meta::AgentMetadata,
};

use super::{handlers::BoxDownlinkChannel, OpenMapDownlinkAction, OpenValueDownlinkAction};

struct TestAgent;

#[derive(Default)]
struct SpawnerInner {
    downlink: Option<(BoxDownlinkChannel<TestAgent>, WriteStream)>,
}

#[derive(Default)]
struct TestSpawner {
    futures: FuturesUnordered<HandlerFuture<TestAgent>>,
    inner: Arc<Mutex<SpawnerInner>>,
}

struct ContextInner {
    io: Option<(ByteWriter, ByteReader)>,
}

struct TestContext {
    expected_kind: DownlinkKind,
    inner: Arc<Mutex<ContextInner>>,
}

impl TestContext {
    fn new(expected_kind: DownlinkKind, io: (ByteWriter, ByteReader)) -> Self {
        TestContext {
            expected_kind,
            inner: Arc::new(Mutex::new(ContextInner { io: Some(io) })),
        }
    }
}

impl Spawner<TestAgent> for TestSpawner {
    fn spawn_suspend(&self, fut: HandlerFuture<TestAgent>) {
        self.futures.push(fut);
    }
}

impl DownlinkSpawner<TestAgent> for TestSpawner {
    fn spawn_downlink(
        &self,
        dl_channel: BoxDownlinkChannel<TestAgent>,
        dl_writer: WriteStream,
    ) -> Result<(), DownlinkRuntimeError> {
        let mut guard = self.inner.lock();
        assert!(guard.downlink.is_none());
        guard.downlink = Some((dl_channel, dl_writer));
        Ok(())
    }
}

const HOST: &str = "localhost";
const NODE: &str = "/node";
const LANE: &str = "lane";

impl AgentContext for TestContext {
    fn add_lane(
        &self,
        _name: &str,
        _lane_kind: LaneKind,
        _config: LaneConfig,
    ) -> BoxFuture<'static, Result<(ByteWriter, ByteReader), AgentRuntimeError>> {
        panic!("Unexpected request to open a lane.")
    }

    fn open_downlink(
        &self,
        host: Option<&str>,
        node: &str,
        lane: &str,
        kind: DownlinkKind,
    ) -> BoxFuture<'static, Result<(ByteWriter, ByteReader), DownlinkRuntimeError>> {
        assert_eq!(host, Some(HOST));
        assert_eq!(node, NODE);
        assert_eq!(lane, LANE);
        assert_eq!(kind, self.expected_kind);
        let io = self.inner.lock().io.take().expect("IO taken twice.");
        ready(Ok(io)).boxed()
    }

    fn add_store(
        &self,
        _name: &str,
        _kind: StoreKind,
    ) -> BoxFuture<'static, Result<(ByteWriter, ByteReader), OpenStoreError>> {
        ready(Err(OpenStoreError::StoresNotSupported)).boxed()
    }
}

const BUFFER_SIZE: NonZeroUsize = non_zero_usize!(4096);

const CONFIG: AgentConfig = AgentConfig::DEFAULT;
const NODE_URI: &str = "/node";

fn make_uri() -> RouteUri {
    RouteUri::try_from(NODE_URI).expect("Bad URI.")
}

fn make_meta(uri: &RouteUri) -> AgentMetadata<'_> {
    AgentMetadata::new(uri, &CONFIG)
}

async fn run_all_and_check(
    mut spawner: TestSpawner,
    context: TestContext,
    meta: AgentMetadata<'_>,
    agent: &TestAgent,
) {
    while let Some(handler) = spawner.futures.next().await {
        let action_context = ActionContext::new(&spawner, &context, &spawner);
        run_handler(handler, action_context, agent, meta);
    }
    spawner
        .inner
        .lock()
        .downlink
        .take()
        .expect("Downlink was not registered.");
}

fn run_handler<H>(
    mut handler: H,
    action_context: ActionContext<'_, TestAgent>,
    agent: &TestAgent,
    meta: AgentMetadata<'_>,
) -> H::Completion
where
    H: HandlerAction<TestAgent>,
{
    loop {
        match handler.step(action_context, meta, agent) {
            StepResult::Continue { modified_lane } => {
                assert!(modified_lane.is_none());
            }
            StepResult::Fail(err) => panic!("{}", err),
            StepResult::Complete {
                modified_lane,
                result,
            } => {
                assert!(modified_lane.is_none());
                break result;
            }
        }
    }
}

#[tokio::test]
async fn open_value_downlink() {
    let uri = make_uri();
    let meta = make_meta(&uri);
    let lifecycle = StatefulValueDownlinkLifecycle::<TestAgent, _, i32>::new(());

    let handler = OpenValueDownlinkAction::<i32, _>::new(
        Address::text(Some(HOST), NODE, LANE),
        lifecycle,
        ValueDownlinkConfig::default(),
    );

    let spawner = TestSpawner::default();
    let (in_tx, _in_rx) = byte_channel(BUFFER_SIZE);
    let (_out_tx, out_rx) = byte_channel(BUFFER_SIZE);
    let context = TestContext::new(DownlinkKind::Value, (in_tx, out_rx));

    let agent = TestAgent;
    let action_context = ActionContext::new(&spawner, &context, &spawner);
    let _handle = run_handler(handler, action_context, &agent, meta);

    run_all_and_check(spawner, context, meta, &agent).await;
}

#[tokio::test]
async fn open_map_downlink() {
    let uri = make_uri();
    let meta = make_meta(&uri);
    let lifecycle = StatefulMapDownlinkLifecycle::<TestAgent, _, i32, Text>::new(());

    let handler = OpenMapDownlinkAction::<i32, Text, _>::new(
        Address::text(Some(HOST), NODE, LANE),
        lifecycle,
        MapDownlinkConfig::default(),
    );

    let spawner = TestSpawner::default();
    let (in_tx, _in_rx) = byte_channel(BUFFER_SIZE);
    let (_out_tx, out_rx) = byte_channel(BUFFER_SIZE);
    let context = TestContext::new(DownlinkKind::Map, (in_tx, out_rx));

    let agent = TestAgent;
    let action_context = ActionContext::new(&spawner, &context, &spawner);
    let _handle = run_handler(handler, action_context, &agent, meta);

    run_all_and_check(spawner, context, meta, &agent).await;
}<|MERGE_RESOLUTION|>--- conflicted
+++ resolved
@@ -30,10 +30,7 @@
 use swim_model::{address::Address, Text};
 use swim_utilities::{
     io::byte_channel::{byte_channel, ByteReader, ByteWriter},
-<<<<<<< HEAD
-=======
     non_zero_usize,
->>>>>>> 95d5732e
     routing::route_uri::RouteUri,
 };
 
