// Copyright 2015-2023 Swim Inc.
//
// Licensed under the Apache License, Version 2.0 (the "License");
// you may not use this file except in compliance with the License.
// You may obtain a copy of the License at
//
//     http://www.apache.org/licenses/LICENSE-2.0
//
// Unless required by applicable law or agreed to in writing, software
// distributed under the License is distributed on an "AS IS" BASIS,
// WITHOUT WARRANTIES OR CONDITIONS OF ANY KIND, either express or implied.
// See the License for the specific language governing permissions and
// limitations under the License.

use std::cell::RefCell;
use std::collections::{HashMap, HashSet};
use std::hash::Hash;
use std::sync::Arc;

use bytes::BytesMut;
use futures::stream::BoxStream;
use futures::FutureExt;
use futures::{
    future::{BoxFuture, Either},
    stream::{FuturesUnordered, SelectAll},
    StreamExt,
};
use swim_api::error::{AgentRuntimeError, DownlinkRuntimeError, OpenStoreError};
use swim_api::protocol::map::{MapMessageDecoder, RawMapOperationDecoder};
use swim_api::protocol::WithLengthBytesCodec;
pub use swim_api::store::StoreKind;
use swim_api::{
    agent::{Agent, AgentConfig, AgentContext, AgentInitResult},
    error::{AgentInitError, AgentTaskError, FrameIoError},
    protocol::{agent::LaneRequest, map::MapMessage},
};
use swim_model::Text;
use swim_utilities::io::byte_channel::{ByteReader, ByteWriter};
use swim_utilities::routing::route_uri::RouteUri;
use tracing::{error, info};
use uuid::Uuid;

use crate::agent_lifecycle::item_event::ItemEvent;
use crate::event_handler::{
    ActionContext, BoxEventHandler, BoxJoinValueInit, HandlerFuture, WriteStream,
};
use crate::{
    agent_lifecycle::AgentLifecycle,
    event_handler::{EventHandler, EventHandlerError, HandlerAction, StepResult},
    meta::AgentMetadata,
};

pub mod downlink;
mod init;
mod io;
#[cfg(test)]
mod tests;

use io::{ItemWriter, LaneReader};

use bitflags::bitflags;

use self::downlink::handlers::BoxDownlinkChannel;
use self::init::{run_item_initializer, InitializedItem};
pub use init::{
    ItemInitializer, JoinValueInitializer, MapLaneInitializer, MapStoreInitializer,
    ValueLaneInitializer, ValueStoreInitializer,
};
use swim_api::agent::LaneConfig;
pub use swim_api::meta::lane::LaneKind;

/// Response from a lane after it has written bytes to its outgoing buffer.
#[derive(Debug, Clone, Copy, PartialEq, Eq)]
pub enum WriteResult {
    // The lane has no data to write (the buffer is still empty).
    NoData,
    // The lane has written data to the buffer but has no more data to write.
    Done,
    // The lane has written data to the buffer and will have more to write on a subsequent call.
    DataStillAvailable,
}

pub type InitFn<Agent> = Box<dyn FnOnce(&Agent) + Send + 'static>;

#[derive(Clone, Copy, PartialEq, Eq, Debug, Hash)]
pub enum ItemKind {
    Lane(LaneKind),
    Store(StoreKind),
}

impl ItemKind {
    pub fn map_like(&self) -> bool {
        match self {
            ItemKind::Lane(ty) => ty.map_like(),
            ItemKind::Store(StoreKind::Map) => true,
            ItemKind::Store(StoreKind::Value) => false,
        }
    }

    pub fn is_lane(&self) -> bool {
        matches!(self, ItemKind::Lane(_))
    }
}

impl ItemKind {
    pub const VALUE_LANE: ItemKind = ItemKind::Lane(LaneKind::Value);
    pub const MAP_LANE: ItemKind = ItemKind::Lane(LaneKind::Map);
    pub const VALUE_STORE: ItemKind = ItemKind::Store(StoreKind::Value);
    pub const MAP_STORE: ItemKind = ItemKind::Store(StoreKind::Map);
}

bitflags! {
    #[derive(Default)]
    pub struct ItemFlags: u8 {
        /// The state of the item should not be persisted.
        const TRANSIENT = 0b01;
    }
}

#[derive(Debug, Clone, Copy, PartialEq, Eq, Hash)]
pub struct ItemSpec {
    pub kind: ItemKind,
    pub flags: ItemFlags,
}

impl ItemSpec {
    pub fn new(kind: ItemKind, flags: ItemFlags) -> Self {
        ItemSpec { kind, flags }
    }
}

pub type MapLikeInitializer<T> =
    Box<dyn ItemInitializer<T, MapMessage<BytesMut, BytesMut>> + Send + 'static>;
pub type ValueLikeInitializer<T> = Box<dyn ItemInitializer<T, BytesMut> + Send + 'static>;

/// A trait which describes the lanes of an agent which can be run as a task attached to an
/// [`AgentContext`]. A type implementing this trait is sufficient to produce a functional agent
/// although it will not provided any lifecycle events for the agent or its lanes.
pub trait AgentSpec: Sized + Send {
    /// The type of handler to run when a command is received for a value lane.
    type ValCommandHandler: HandlerAction<Self, Completion = ()> + Send + 'static;

    /// The type of handler to run when a command is received for a map lane.
    type MapCommandHandler: HandlerAction<Self, Completion = ()> + Send + 'static;

    /// The type of handler to run when a request is received to sync with a lane.
    type OnSyncHandler: HandlerAction<Self, Completion = ()> + Send + 'static;

    /// The names and flags of all items (lanes and stores) in the agent.
    fn item_specs() -> HashMap<&'static str, ItemSpec>;

    /// Mapping from item identifiers to lane names for all items in the agent.
    fn item_ids() -> HashMap<u64, Text>;

    /// Create a handler that will update the state of the agent when a command is received
    /// for a value lane. There will be no handler if the lane does not exist or does not
    /// accept commands.
    ///
    /// #Arguments
    /// * `lane` - The name of the lane.
    /// * `body` - The content of the command.
    fn on_value_command(&self, lane: &str, body: BytesMut) -> Option<Self::ValCommandHandler>;

    /// Create an initializer that will consume the state of a value-like item, as reported by the runtime.
    ///
    /// #Arguments
    /// * `lane` - The name of the item.
    fn init_value_like_item(&self, item: &str) -> Option<ValueLikeInitializer<Self>>
    where
        Self: 'static;

    /// Create an initializer that will consume the state of a map-like item, as reported by the runtime.
    ///
    /// #Arguments
    /// * `item` - The name of the item.
    fn init_map_like_item(&self, item: &str) -> Option<MapLikeInitializer<Self>>
    where
        Self: 'static;

    /// Create a handler that will update the state of the agent when a command is received
    /// for a map lane. There will be no handler if the lane does not exist or does not
    /// accept commands.
    /// #Arguments
    /// * `lane` - The name of the lane.
    /// * `body` - The content of the command.
    fn on_map_command(
        &self,
        lane: &str,
        body: MapMessage<BytesMut, BytesMut>,
    ) -> Option<Self::MapCommandHandler>;

    /// Create a handler that will update the state of an agent when a request is made to
    /// sync with a lane. There will be no handler if the lane does not exist.
    ///
    /// #Arguments
    /// * `lane` - The name of the lane.
    /// * `id` - The ID of the remote that requested the sync.
    fn on_sync(&self, lane: &str, id: Uuid) -> Option<Self::OnSyncHandler>;

    /// Attempt to write pending data from a lane into the outgoing buffer. The result will
    /// indicate if data was written and if the lane has more data to write. There will be
    /// no result if the lane does not exist.
    fn write_event(&self, lane: &str, buffer: &mut BytesMut) -> Option<WriteResult>;
}

/// A factory to create agent lane model instances.
pub trait ItemModelFactory: Send + Sync {
    type ItemModel: AgentSpec;

    fn create(&self) -> Self::ItemModel;
}

impl<F, ItemModel: AgentSpec> ItemModelFactory for F
where
    F: Fn() -> ItemModel + Send + Sync,
{
    type ItemModel = ItemModel;

    fn create(&self) -> Self::ItemModel {
        self()
    }
}

/// The complete model for an agent consisting of an implementation of [`AgentLaneModel`] to describe the lanes
/// of the agent and an implementation of [`AgentLifecycle`] to describe the lifecycle events that will trigger,
/// for  example, when the agent starts or stops or when the state of a lane changes.
pub struct AgentModel<ItemModel, Lifecycle> {
    item_model_fac: Arc<dyn ItemModelFactory<ItemModel = ItemModel>>,
    lifecycle: Lifecycle,
}

impl<ItemModel, Lifecycle: Clone> Clone for AgentModel<ItemModel, Lifecycle> {
    fn clone(&self) -> Self {
        Self {
            item_model_fac: self.item_model_fac.clone(),
            lifecycle: self.lifecycle.clone(),
        }
    }
}

impl<ItemModel, Lifecycle> AgentModel<ItemModel, Lifecycle> {
    pub fn new<F>(item_model_fac: F, lifecycle: Lifecycle) -> Self
    where
        F: ItemModelFactory<ItemModel = ItemModel> + Sized + 'static,
    {
        AgentModel {
            item_model_fac: Arc::new(item_model_fac),
            lifecycle,
        }
    }

    pub fn from_arc(
        item_model_fac: Arc<dyn ItemModelFactory<ItemModel = ItemModel>>,
        lifecycle: Lifecycle,
    ) -> Self {
        AgentModel {
            item_model_fac,
            lifecycle,
        }
    }
}

impl<ItemModel, Lifecycle> Agent for AgentModel<ItemModel, Lifecycle>
where
    ItemModel: AgentSpec + Send + 'static,
    Lifecycle: AgentLifecycle<ItemModel> + Clone + Send + 'static,
{
    fn run(
        &self,
        route: RouteUri,
        route_params: HashMap<String, String>,
        config: AgentConfig,
        context: Box<dyn AgentContext + Send>,
    ) -> BoxFuture<'static, AgentInitResult> {
        self.clone()
            .initialize_agent(route, route_params, config, context)
            .boxed()
    }
}

enum TaskEvent<ItemModel> {
    WriteComplete {
        writer: ItemWriter,
        result: Result<(), std::io::Error>,
    },
    SuspendedComplete {
        handler: BoxEventHandler<'static, ItemModel>,
    },
    DownlinkReady {
        downlink_event: Option<(HostedDownlink<ItemModel>, HostedDownlinkEvent)>,
    },
    ValueRequest {
        id: u64,
        request: LaneRequest<BytesMut>,
    },
    MapRequest {
        id: u64,
        request: LaneRequest<MapMessage<BytesMut, BytesMut>>,
    },
    RequestError {
        id: u64,
        error: FrameIoError,
    },
}

struct HostedDownlink<Context> {
    channel: BoxDownlinkChannel<Context>,
    write_stream: Option<BoxStream<'static, Result<(), std::io::Error>>>,
}

impl<Context> HostedDownlink<Context> {
    fn new(
        channel: BoxDownlinkChannel<Context>,
        write_stream: BoxStream<'static, Result<(), std::io::Error>>,
    ) -> Self {
        HostedDownlink {
            channel,
            write_stream: Some(write_stream),
        }
    }
}

#[derive(Debug)]
enum HostedDownlinkEvent {
    WriterFailed(std::io::Error),
    Written,
    WriterTerminated,
    HandlerReady { failed: bool },
}

impl<Context> HostedDownlink<Context> {
    async fn wait_on_downlink(mut self) -> Option<(Self, HostedDownlinkEvent)> {
        let HostedDownlink {
            channel,
            write_stream,
        } = &mut self;

        let next = if let Some(out) = write_stream.as_mut() {
            tokio::select! {
                handler_ready = channel.await_ready() => Either::Left(handler_ready),
                maybe_result = out.next() => Either::Right(maybe_result),
            }
        } else {
            Either::Left(channel.await_ready().await)
        };

        match next {
            Either::Left(Some(Ok(_))) => {
                Some((self, HostedDownlinkEvent::HandlerReady { failed: false }))
            }
            Either::Left(Some(Err(_))) => {
                Some((self, HostedDownlinkEvent::HandlerReady { failed: true }))
            }
            Either::Right(Some(Ok(_))) => Some((self, HostedDownlinkEvent::Written)),
            Either::Right(Some(Err(e))) => {
                *write_stream = None;
                Some((self, HostedDownlinkEvent::WriterFailed(e)))
            }
            Either::Right(_) => {
                *write_stream = None;
                Some((self, HostedDownlinkEvent::WriterTerminated))
            }
            _ => None,
        }
    }
}

impl<ItemModel, Lifecycle> AgentModel<ItemModel, Lifecycle>
where
    ItemModel: AgentSpec + 'static,
    Lifecycle: AgentLifecycle<ItemModel> + 'static,
{
    /// Initialize the agent, performing the initial setup for all of the lanes (including triggering the
    /// `on_start` event).
    ///
    /// #Arguments
    /// * `route` - The node URI for the agent instance.
    /// * `route_params` - Parameters extracted from the route URI.
    /// * `config` - Agent specific configuration parameters.
    /// * `context` - Context through which to communicate with the runtime.
    async fn initialize_agent(
        self,
        route: RouteUri,
        route_params: HashMap<String, String>,
        config: AgentConfig,
        context: Box<dyn AgentContext + Send>,
    ) -> AgentInitResult
    where
        ItemModel: AgentSpec,
        Lifecycle: AgentLifecycle<ItemModel>,
    {
        let AgentModel {
            item_model_fac,
            lifecycle,
        } = self;

        let meta = AgentMetadata::new(&route, &route_params, &config);

        let mut lane_io = HashMap::new();
        let mut store_io = HashMap::new();

        let item_specs = ItemModel::item_specs();
        let item_ids = <ItemModel as AgentSpec>::item_ids();

        let suspended = FuturesUnordered::new();
        let downlink_channels = RefCell::new(vec![]);
        let mut join_value_init = HashMap::new();

        let item_model = item_model_fac.create();

        {
            let mut lane_init_tasks = FuturesUnordered::new();
            let default_lane_config = config.default_lane_config.unwrap_or_default();
            macro_rules! with_init {
                ($init:ident => $body:block) => {{
                    let mut $init = InitContext::new(&mut lane_io, &item_model, &lane_init_tasks);

                    $body
                }};
            }
<<<<<<< HEAD

            for (name, spec) in item_specs {
                let ItemSpec { kind, flags } = spec;
                match kind {
                    ItemKind::Lane(kind) => {
                        if kind.map_like() {
                            let key = (Text::new(name), kind);
                            if lane_io.contains_key(&key) {
                                return Err(AgentInitError::DuplicateLane(key.0));
                            }
                            let mut lane_conf = default_lane_config;
                            if flags.contains(ItemFlags::TRANSIENT) {
                                lane_conf.transient = true;
                            }
                            let io = context.add_lane(name, LaneKind::Map, lane_conf).await?;
                            with_init!(init => {
                                init.init_map_lane(name, kind,lane_conf, io);
                            })
                        } else {
                            let mut lane_conf = default_lane_config;
                            if flags.contains(ItemFlags::TRANSIENT) {
                                lane_conf.transient = true;
                            }
                            let io = context.add_lane(name, LaneKind::Value, lane_conf).await?;
                            with_init!(init => {
                                init.init_value_lane(name, kind, lane_conf, io);
                            })
                        }
                    }
                    ItemKind::Store(StoreKind::Map) => {
                        if let Some(io) =
                            handle_store_error(context.add_store(name, StoreKind::Map).await, name)?
                        {
                            with_init!(init => {
                                init.init_map_store(name, io);
                            })
=======
            // Set up the lanes of the agent.
            for (name, spec) in val_lane_specs {
                match spec.kind {
                    ItemKind::Lane => {
                        let mut lane_conf = default_lane_config;
                        if spec.flags.contains(ItemFlags::TRANSIENT) {
                            lane_conf.transient = true;
                        }
                        let io = context.add_lane(name, LaneKind::Value, lane_conf).await?;
                        with_init!(init => {
                            init.init_value_lane(name, lane_conf, io);
                        })
                    }
                    ItemKind::Store => {
                        if !spec.flags.contains(ItemFlags::TRANSIENT) {
                            if let Some(io) = handle_store_error(
                                context.add_store(name, StoreKind::Value).await,
                                name,
                            )? {
                                with_init!(init => {
                                    init.init_value_store(name, io);
                                })
                            }
                        }
                    }
                }
            }
            for (name, spec) in map_lane_specs {
                match spec.kind {
                    ItemKind::Lane => {
                        if value_like_lane_io.contains_key(name) {
                            return Err(AgentInitError::DuplicateLane(Text::new(name)));
                        }
                        let mut lane_conf = default_lane_config;
                        if spec.flags.contains(ItemFlags::TRANSIENT) {
                            lane_conf.transient = true;
                        }
                        let io = context.add_lane(name, LaneKind::Map, lane_conf).await?;
                        with_init!(init => {
                            init.init_map_lane(name, lane_conf, io);
                        })
                    }
                    ItemKind::Store => {
                        if !spec.flags.contains(ItemFlags::TRANSIENT) {
                            if let Some(io) = handle_store_error(
                                context.add_store(name, StoreKind::Map).await,
                                name,
                            )? {
                                with_init!(init => {
                                    init.init_map_store(name, io);
                                })
                            }
>>>>>>> 217ec4b4
                        }
                    }
                    ItemKind::Store(StoreKind::Value) => {
                        if let Some(io) = handle_store_error(
                            context.add_store(name, StoreKind::Value).await,
                            name,
                        )? {
                            with_init!(init => {
                                init.init_value_store(name, io);
                            })
                        }
                    }
                }
            }

            while let Some(result) = lane_init_tasks.next().await {
                let InitializedItem {
                    item_kind,
                    name,
                    init_fn,
                    io,
                } = result.map_err(AgentInitError::LaneInitializationFailure)?;
                init_fn(&item_model);
                match item_kind {
                    ItemKind::Lane(kind) => {
                        lane_io.insert((Text::new(name), kind), io);
                    }
                    //The receivers for stores are no longer needed as the runtime never sends messages after initialization.
                    ItemKind::Store(_) => {
                        let (tx, _) = io;
                        store_io.insert(Text::new(name), tx);
                    }
                };
            }
        }

        lifecycle.initialize(
            &mut ActionContext::new(
                &suspended,
                &*context,
                &downlink_channels,
                &mut join_value_init,
            ),
            meta,
            &item_model,
        );

        // Run the agent's `on_start` event handler.
        let on_start_handler = lifecycle.on_start();

        match run_handler(
            &mut ActionContext::new(
                &suspended,
                &*context,
                &downlink_channels,
                &mut join_value_init,
            ),
            meta,
            &item_model,
            &lifecycle,
            on_start_handler,
            &item_ids,
            &mut Discard,
        ) {
            Err(EventHandlerError::StopInstructed) => return Err(AgentInitError::FailedToStart),
            Err(e) => return Err(AgentInitError::UserCodeError(Box::new(e))),
            Ok(_) => {}
        }
        let agent_task = AgentTask {
            item_model,
            lifecycle,
            route,
            route_params,
            config,
            item_ids,
            lane_io,
            store_io,
            suspended,
            downlink_channels: downlink_channels.into_inner(),
            join_value_init,
        };
        Ok(agent_task.run_agent(context).boxed())
    }
}

type InitFut<'a, ItemModel> = BoxFuture<'a, Result<InitializedItem<'a, ItemModel>, FrameIoError>>;

struct InitContext<'a, 'b, ItemModel> {
    lane_io: &'a mut HashMap<(Text, LaneKind), (ByteWriter, ByteReader)>,
    item_model: &'a ItemModel,
    item_init_tasks: &'a FuturesUnordered<InitFut<'b, ItemModel>>,
}

fn handle_store_error<T>(
    result: Result<T, OpenStoreError>,
    name: &str,
) -> Result<Option<T>, AgentInitError> {
    match result {
        Ok(t) => Ok(Some(t)),
        Err(OpenStoreError::StoresNotSupported) => {
            info!(
                name,
                "Store running as transient as persistence not supported."
            );
            Ok(None)
        }
        Err(OpenStoreError::RuntimeError(err)) => Err(err.into()),
        Err(OpenStoreError::IncorrectStoreKind { requested, actual }) => {
            Err(AgentInitError::IncorrectStoreKind {
                name: Text::new(name),
                requested,
                actual,
            })
        }
    }
}

impl<'a, 'b, ItemModel> InitContext<'a, 'b, ItemModel>
where
    ItemModel: AgentSpec + 'static,
{
    fn new(
        lane_io: &'a mut HashMap<(Text, LaneKind), (ByteWriter, ByteReader)>,
        item_model: &'a ItemModel,
        item_init_tasks: &'a FuturesUnordered<InitFut<'b, ItemModel>>,
    ) -> Self {
        InitContext {
            lane_io,
            item_model,
            item_init_tasks,
        }
    }

    fn init_value_lane(
        &mut self,
        name: &'b str,
        kind: LaneKind,
        lane_conf: LaneConfig,
        io: (ByteWriter, ByteReader),
    ) {
        let InitContext {
            lane_io,
            item_model,
            item_init_tasks,
            ..
        } = self;
        if lane_conf.transient {
            lane_io.insert((Text::new(name), kind), io);
        } else if let Some(init) = item_model.init_value_like_item(name) {
            let init_task = run_item_initializer(
                ItemKind::Lane(kind),
                name,
                io,
                WithLengthBytesCodec::default(),
                init,
            );
            item_init_tasks.push(init_task.boxed());
        } else {
            lane_io.insert((Text::new(name), kind), io);
        }
    }

    fn init_value_store(&mut self, name: &'b str, io: (ByteWriter, ByteReader)) {
        let InitContext {
            item_model,
            item_init_tasks,
            ..
        } = self;
        if let Some(init) = item_model.init_value_like_item(name) {
            let init_task = run_item_initializer(
                ItemKind::Store(StoreKind::Value),
                name,
                io,
                WithLengthBytesCodec::default(),
                init,
            );
            item_init_tasks.push(init_task.boxed());
        }
    }

    fn init_map_lane(
        &mut self,
        name: &'b str,
        kind: LaneKind,
        lane_conf: LaneConfig,
        io: (ByteWriter, ByteReader),
    ) {
        let InitContext {
            lane_io,
            item_model,
            item_init_tasks,
            ..
        } = self;
        if lane_conf.transient {
            lane_io.insert((Text::new(name), kind), io);
        } else if let Some(init) = item_model.init_map_like_item(name) {
            let init_task = run_item_initializer(
                ItemKind::Lane(kind),
                name,
                io,
                MapMessageDecoder::new(RawMapOperationDecoder::default()),
                init,
            );
            item_init_tasks.push(init_task.boxed());
        } else {
            lane_io.insert((Text::new(name), kind), io);
        }
    }

    fn init_map_store(&mut self, name: &'b str, io: (ByteWriter, ByteReader)) {
        let InitContext {
            item_model,
            item_init_tasks,
            ..
        } = self;
        if let Some(init) = item_model.init_map_like_item(name) {
            let init_task = run_item_initializer(
                ItemKind::Store(StoreKind::Map),
                name,
                io,
                MapMessageDecoder::new(RawMapOperationDecoder::default()),
                init,
            );
            item_init_tasks.push(init_task.boxed());
        }
    }
}

struct AgentTask<ItemModel, Lifecycle> {
    item_model: ItemModel,
    lifecycle: Lifecycle,
    route: RouteUri,
    route_params: HashMap<String, String>,
    config: AgentConfig,
    item_ids: HashMap<u64, Text>,
    lane_io: HashMap<(Text, LaneKind), (ByteWriter, ByteReader)>,
    store_io: HashMap<Text, ByteWriter>,
    suspended: FuturesUnordered<HandlerFuture<ItemModel>>,
    join_value_init: HashMap<u64, BoxJoinValueInit<'static, ItemModel>>,
    downlink_channels: Vec<(BoxDownlinkChannel<ItemModel>, WriteStream)>,
}

impl<ItemModel, Lifecycle> AgentTask<ItemModel, Lifecycle>
where
    ItemModel: AgentSpec + Send + 'static,
    Lifecycle: AgentLifecycle<ItemModel> + 'static,
{
    /// Core event loop for the agent that routes incoming data from the runtime to the lanes and
    /// state changes from the lanes to the runtime.
    ///
    /// #Arguments
    /// * `_context` - Context through which to communicate with the runtime.
    async fn run_agent(
        self,
        context: Box<dyn AgentContext + Send>, //Will be needed when downlinks are supported.
    ) -> Result<(), AgentTaskError> {
        let AgentTask {
            item_model,
            lifecycle,
            route,
            route_params,
            config,
            item_ids,
            lane_io,
            store_io,
            mut suspended,
            mut join_value_init,
            downlink_channels,
        } = self;
        let meta = AgentMetadata::new(&route, &route_params, &config);

        let mut item_ids_rev = HashMap::new();
        for (id, name) in &item_ids {
            item_ids_rev.insert(name.clone(), *id);
        }

        let mut lane_readers = SelectAll::new();
        let mut item_writers = HashMap::new();
        let mut pending_writes = FuturesUnordered::new();
        let mut downlinks = FuturesUnordered::new();

        // Start waiting on downlinks from the init phase.
        for (channel, write_stream) in downlink_channels {
            let dl = HostedDownlink::new(channel, write_stream);
            downlinks.push(dl.wait_on_downlink());
        }

        for ((name, kind), (tx, rx)) in lane_io {
            if kind.map_like() {
                let id = item_ids_rev[&name];
                lane_readers.push(LaneReader::map(id, rx));
                item_writers.insert(id, ItemWriter::new(id, tx));
            } else {
                let id = item_ids_rev[&name];
                lane_readers.push(LaneReader::value(id, rx));
                item_writers.insert(id, ItemWriter::new(id, tx));
            }
        }

        for (name, tx) in store_io {
            let id = item_ids_rev[&name];
            item_writers.insert(id, ItemWriter::new(id, tx));
        }

        // This set keeps track of which items have data to be written (according to executed event handlers).
        let mut dirty_items: HashSet<u64> = HashSet::new();

        loop {
            let select_event = async {
                tokio::select! {
                    maybe_suspended = suspended.next(), if !suspended.is_empty() => {
                        maybe_suspended.map(|handler| TaskEvent::SuspendedComplete { handler })
                    }
                    maybe_downlink = downlinks.next(), if !downlinks.is_empty() => {
                        maybe_downlink.map(|downlink_event| TaskEvent::DownlinkReady { downlink_event })
                    }
                    maybe_req = lane_readers.next() => {
                        maybe_req.map(|req| {
                            match req {
                                (id, Ok(Either::Left(request))) => TaskEvent::ValueRequest{
                                    id, request
                                },
                                (id, Ok(Either::Right(request))) => TaskEvent::MapRequest{
                                    id, request
                                },
                                (id, Err(error)) => TaskEvent::RequestError {
                                    id, error
                                },
                            }
                        })
                    }
                }
            };
            let task_event: TaskEvent<ItemModel> = tokio::select! {
                biased;
                write_done = pending_writes.next(), if !pending_writes.is_empty() => {
                    if let Some((writer, result)) = write_done {
                        TaskEvent::WriteComplete {
                            writer, result
                        }
                    } else {
                        continue;
                    }
                }
                maybe_event = select_event => {
                    if let Some(event) = maybe_event {
                        event
                    } else {
                        break Ok(());
                    }
                }
            };
            let add_downlink = |channel, write_stream| {
                let dl = HostedDownlink::new(channel, write_stream);
                downlinks.push(dl.wait_on_downlink());
                Ok(())
            };
            match task_event {
                TaskEvent::WriteComplete { writer, result } => {
                    if result.is_err() {
                        break Ok(()); //Failing to write indicates that the runtime has stopped so we can exit without an error.
                    }
                    item_writers.insert(writer.lane_id(), writer);
                }
                TaskEvent::SuspendedComplete { handler } => {
                    match run_handler(
                        &mut ActionContext::new(
                            &suspended,
                            &*context,
                            &add_downlink,
                            &mut join_value_init,
                        ),
                        meta,
                        &item_model,
                        &lifecycle,
                        handler,
                        &item_ids,
                        &mut dirty_items,
                    ) {
                        Err(EventHandlerError::StopInstructed) => break Ok(()),
                        Err(e) => break Err(AgentTaskError::UserCodeError(Box::new(e))),
                        Ok(_) => {}
                    }
                }
                TaskEvent::DownlinkReady { downlink_event } => {
                    if let Some((mut downlink, event)) = downlink_event {
                        match event {
                            HostedDownlinkEvent::WriterFailed(err) => {
                                error!(error = %err, "A downlink hosted by the agent failed.");
                                downlinks.push(downlink.wait_on_downlink());
                            }
                            HostedDownlinkEvent::WriterTerminated => {
                                info!("A downlink hosted by the agent stopped writing output.");
                                downlinks.push(downlink.wait_on_downlink());
                            }
                            HostedDownlinkEvent::HandlerReady { failed } => {
                                if let Some(handler) = downlink.channel.next_event(&item_model) {
                                    match run_handler(
                                        &mut ActionContext::new(
                                            &suspended,
                                            &*context,
                                            &add_downlink,
                                            &mut join_value_init,
                                        ),
                                        meta,
                                        &item_model,
                                        &lifecycle,
                                        handler,
                                        &item_ids,
                                        &mut dirty_items,
                                    ) {
                                        Err(EventHandlerError::StopInstructed) => break Ok(()),
                                        Err(e) => {
                                            break Err(AgentTaskError::UserCodeError(Box::new(e)))
                                        }
                                        Ok(_) => {}
                                    }
                                }
                                if !failed {
                                    downlinks.push(downlink.wait_on_downlink());
                                }
                            }
                            _ => {}
                        }
                    }
                }
                TaskEvent::ValueRequest { id, request } => {
                    let name = &item_ids[&id];
                    match request {
                        LaneRequest::Command(body) => {
                            if let Some(handler) = item_model.on_value_command(name.as_str(), body)
                            {
                                let result = run_handler(
                                    &mut ActionContext::new(
                                        &suspended,
                                        &*context,
                                        &add_downlink,
                                        &mut join_value_init,
                                    ),
                                    meta,
                                    &item_model,
                                    &lifecycle,
                                    handler,
                                    &item_ids,
                                    &mut dirty_items,
                                );
                                match result {
                                    Err(EventHandlerError::StopInstructed) => break Ok(()),
                                    Err(
                                        e @ (EventHandlerError::RuntimeError(_)
                                        | EventHandlerError::SteppedAfterComplete),
                                    ) => {
                                        break Err(AgentTaskError::UserCodeError(Box::new(e)));
                                    }
                                    Err(error) => {
                                        info!(
                                            error = %error,
                                            "Incoming frame was rejected by the item."
                                        );
                                    }
                                    _ => {}
                                }
                            }
                        }
                        LaneRequest::Sync(remote_id) => {
                            if let Some(handler) = item_model.on_sync(name.as_str(), remote_id) {
                                match run_handler(
                                    &mut ActionContext::new(
                                        &suspended,
                                        &*context,
                                        &add_downlink,
                                        &mut join_value_init,
                                    ),
                                    meta,
                                    &item_model,
                                    &lifecycle,
                                    handler,
                                    &item_ids,
                                    &mut dirty_items,
                                ) {
                                    Err(EventHandlerError::StopInstructed) => break Ok(()),
                                    Err(e) => {
                                        break Err(AgentTaskError::UserCodeError(Box::new(e)))
                                    }
                                    Ok(_) => {}
                                }
                            }
                        }
                        LaneRequest::InitComplete => {}
                    }
                }
                TaskEvent::MapRequest { id, request } => {
                    let name = &item_ids[&id];
                    match request {
                        LaneRequest::Command(body) => {
                            if let Some(handler) = item_model.on_map_command(name.as_str(), body) {
                                let result = run_handler(
                                    &mut ActionContext::new(
                                        &suspended,
                                        &*context,
                                        &add_downlink,
                                        &mut join_value_init,
                                    ),
                                    meta,
                                    &item_model,
                                    &lifecycle,
                                    handler,
                                    &item_ids,
                                    &mut dirty_items,
                                );
                                match result {
                                    Err(EventHandlerError::StopInstructed) => break Ok(()),
                                    Err(
                                        e @ (EventHandlerError::RuntimeError(_)
                                        | EventHandlerError::SteppedAfterComplete),
                                    ) => {
                                        break Err(AgentTaskError::UserCodeError(Box::new(e)));
                                    }
                                    Err(error) => {
                                        info!(
                                            error = %error,
                                            "Incoming frame was rejected by the item."
                                        );
                                    }
                                    _ => {}
                                }
                            }
                        }
                        LaneRequest::Sync(remote_id) => {
                            if let Some(handler) = item_model.on_sync(name.as_str(), remote_id) {
                                match run_handler(
                                    &mut ActionContext::new(
                                        &suspended,
                                        &*context,
                                        &add_downlink,
                                        &mut join_value_init,
                                    ),
                                    meta,
                                    &item_model,
                                    &lifecycle,
                                    handler,
                                    &item_ids,
                                    &mut dirty_items,
                                ) {
                                    Err(EventHandlerError::StopInstructed) => break Ok(()),
                                    Err(e) => {
                                        break Err(AgentTaskError::UserCodeError(Box::new(e)))
                                    }
                                    Ok(_) => {}
                                }
                            }
                        }
                        LaneRequest::InitComplete => {}
                    }
                }
                TaskEvent::RequestError { id, error } => {
                    let lane = item_ids[&id].clone();
                    break Err(AgentTaskError::BadFrame { lane, error });
                }
            }
            // Attempt to write to the outgoing buffers for any items with data.
            dirty_items.retain(|id| {
                if let Some(mut tx) = item_writers.remove(id) {
                    let name = &item_ids[id];
                    match item_model.write_event(name.as_str(), &mut tx.buffer) {
                        Some(WriteResult::Done) => {
                            pending_writes.push(tx.write());
                            false
                        }
                        Some(WriteResult::DataStillAvailable) => {
                            pending_writes.push(tx.write());
                            true
                        }
                        _ => false,
                    }
                } else {
                    true
                }
            });
        }?;
        // Try to run the `on_stop` handler before we stop.
        let on_stop_handler = lifecycle.on_stop();
        let discard = |_, _| {
            Err(DownlinkRuntimeError::RuntimeError(
                AgentRuntimeError::Stopping,
            ))
        };
        match run_handler(
            &mut ActionContext::new(&suspended, &*context, &discard, &mut join_value_init),
            meta,
            &item_model,
            &lifecycle,
            on_stop_handler,
            &item_ids,
            &mut Discard,
        ) {
            Ok(_) | Err(EventHandlerError::StopInstructed) => Ok(()),
            Err(e) => Err(AgentTaskError::UserCodeError(Box::new(e))),
        }
    }
}

/// As an event handler runs it indicates which lanes now have state updates that need
/// to be written out via the runtime. An implementation of this trait collects these
/// IDs to track which lanes to attempt to write data for later.
trait IdCollector {
    fn add_id(&mut self, id: u64);
}

/// When the agent is initializing, no IO is taking place so we simply discard the IDs.
struct Discard;

impl IdCollector for Discard {
    fn add_id(&mut self, _id: u64) {}
}

impl IdCollector for HashSet<u64> {
    fn add_id(&mut self, id: u64) {
        self.insert(id);
    }
}

/// Run an event handler within the context of the lifecycle of an agent. If the event handler causes another
/// event to trigger, it is suspended while that other event handler is executed. When an event handler changes
/// the state of a lane, that is recorded by the collector so that the change can be written out after the chain
/// of handlers completes.
///
/// This function does not check for invalid identifiers/lanes. If a lane is referred to that does not exist,
/// there will be no error and no side effects will occur.
///
/// TODO: This method is recursive and has no checks to detect cycles. It would be very easy to create a set of
/// event handles which cause this to go into an infinite loop (this is also the case in Java). We could add some
/// heuristics to prevent this (for example terminating with an error if the same event handler gets executed
/// some number of times in a single chain) but this will likely add a bit of overhead.
///
/// #Arguments
///
/// * `meta` - Agent instance metadata (which can be requested by the event handler).
/// * `context` - The context within which the event handler is running. This provides access to the lanes of the
/// agent (typically it will be an instance of a struct where the fields are lane instances).
/// * `lifecycle` - The agent lifecycle which provides event handlers for state changes for each lane.
/// * `handler` - The initial event handler that starts the chain. This could be a lifecycle event or triggered
/// by an incoming message from the runtime.
/// * `items` - Mapping between item IDs (returned by the handler to indicate that it has changed the state of
/// an item) an the item names (which are used by the lifecycle to identify the items).
/// * `collector` - Collects the IDs of lanes with state changes.
fn run_handler<Context, Lifecycle, Handler, Collector>(
    action_context: &mut ActionContext<Context>,
    meta: AgentMetadata,
    context: &Context,
    lifecycle: &Lifecycle,
    mut handler: Handler,
    items: &HashMap<u64, Text>,
    collector: &mut Collector,
) -> Result<(), EventHandlerError>
where
    Lifecycle: ItemEvent<Context>,
    Handler: EventHandler<Context>,
    Collector: IdCollector,
{
    loop {
        match handler.step(action_context, meta, context) {
            StepResult::Continue { modified_item } => {
                if let Some((modification, lane)) = modified_item.and_then(|modification| {
                    items
                        .get(&modification.item_id)
                        .map(|name| (modification, name))
                }) {
                    collector.add_id(modification.item_id);
                    if modification.trigger_handler {
                        if let Some(consequence) = lifecycle.item_event(context, lane.as_str()) {
                            run_handler(
                                action_context,
                                meta,
                                context,
                                lifecycle,
                                consequence,
                                items,
                                collector,
                            )?;
                        }
                    }
                }
            }
            StepResult::Fail(err) => {
                break Err(err);
            }
            StepResult::Complete { modified_item, .. } => {
                if let Some((modification, lane)) = modified_item.and_then(|modification| {
                    items
                        .get(&modification.item_id)
                        .map(|name| (modification, name))
                }) {
                    collector.add_id(modification.item_id);
                    if modification.trigger_handler {
                        if let Some(consequence) = lifecycle.item_event(context, lane.as_str()) {
                            run_handler(
                                action_context,
                                meta,
                                context,
                                lifecycle,
                                consequence,
                                items,
                                collector,
                            )?;
                        }
                    }
                }
                break Ok(());
            }
        }
    }
}<|MERGE_RESOLUTION|>--- conflicted
+++ resolved
@@ -418,7 +418,6 @@
                     $body
                 }};
             }
-<<<<<<< HEAD
 
             for (name, spec) in item_specs {
                 let ItemSpec { kind, flags } = spec;
@@ -449,27 +448,18 @@
                         }
                     }
                     ItemKind::Store(StoreKind::Map) => {
-                        if let Some(io) =
-                            handle_store_error(context.add_store(name, StoreKind::Map).await, name)?
-                        {
-                            with_init!(init => {
-                                init.init_map_store(name, io);
-                            })
-=======
-            // Set up the lanes of the agent.
-            for (name, spec) in val_lane_specs {
-                match spec.kind {
-                    ItemKind::Lane => {
-                        let mut lane_conf = default_lane_config;
-                        if spec.flags.contains(ItemFlags::TRANSIENT) {
-                            lane_conf.transient = true;
-                        }
-                        let io = context.add_lane(name, LaneKind::Value, lane_conf).await?;
-                        with_init!(init => {
-                            init.init_value_lane(name, lane_conf, io);
-                        })
-                    }
-                    ItemKind::Store => {
+                        if !spec.flags.contains(ItemFlags::TRANSIENT) {
+                            if let Some(io) = handle_store_error(
+                                context.add_store(name, StoreKind::Map).await,
+                                name,
+                            )? {
+                                with_init!(init => {
+                                    init.init_map_store(name, io);
+                                })
+                            }
+                        }
+                    }
+                    ItemKind::Store(StoreKind::Value) => {
                         if !spec.flags.contains(ItemFlags::TRANSIENT) {
                             if let Some(io) = handle_store_error(
                                 context.add_store(name, StoreKind::Value).await,
@@ -479,46 +469,6 @@
                                     init.init_value_store(name, io);
                                 })
                             }
-                        }
-                    }
-                }
-            }
-            for (name, spec) in map_lane_specs {
-                match spec.kind {
-                    ItemKind::Lane => {
-                        if value_like_lane_io.contains_key(name) {
-                            return Err(AgentInitError::DuplicateLane(Text::new(name)));
-                        }
-                        let mut lane_conf = default_lane_config;
-                        if spec.flags.contains(ItemFlags::TRANSIENT) {
-                            lane_conf.transient = true;
-                        }
-                        let io = context.add_lane(name, LaneKind::Map, lane_conf).await?;
-                        with_init!(init => {
-                            init.init_map_lane(name, lane_conf, io);
-                        })
-                    }
-                    ItemKind::Store => {
-                        if !spec.flags.contains(ItemFlags::TRANSIENT) {
-                            if let Some(io) = handle_store_error(
-                                context.add_store(name, StoreKind::Map).await,
-                                name,
-                            )? {
-                                with_init!(init => {
-                                    init.init_map_store(name, io);
-                                })
-                            }
->>>>>>> 217ec4b4
-                        }
-                    }
-                    ItemKind::Store(StoreKind::Value) => {
-                        if let Some(io) = handle_store_error(
-                            context.add_store(name, StoreKind::Value).await,
-                            name,
-                        )? {
-                            with_init!(init => {
-                                init.init_value_store(name, io);
-                            })
                         }
                     }
                 }
