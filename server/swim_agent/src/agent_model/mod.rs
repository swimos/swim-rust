// Copyright 2015-2023 Swim Inc.
//
// Licensed under the Apache License, Version 2.0 (the "License");
// you may not use this file except in compliance with the License.
// You may obtain a copy of the License at
//
//     http://www.apache.org/licenses/LICENSE-2.0
//
// Unless required by applicable law or agreed to in writing, software
// distributed under the License is distributed on an "AS IS" BASIS,
// WITHOUT WARRANTIES OR CONDITIONS OF ANY KIND, either express or implied.
// See the License for the specific language governing permissions and
// limitations under the License.

use std::cell::RefCell;
use std::collections::{HashMap, HashSet};
use std::hash::Hash;
use std::pin::{pin, Pin};
use std::sync::Arc;

use bytes::BytesMut;
use futures::future::{Fuse, OptionFuture};
use futures::stream::BoxStream;
use futures::{
    future::{BoxFuture, Either, FusedFuture},
    stream::{FuturesUnordered, SelectAll},
    StreamExt,
};
<<<<<<< HEAD
use futures::{Future, FutureExt};
use swim_api::agent::LaneConfig;
=======
>>>>>>> 77240b4f
use swim_api::error::{AgentRuntimeError, DownlinkRuntimeError, OpenStoreError};
use swim_api::protocol::map::{MapMessageDecoder, RawMapOperationDecoder};
use swim_api::protocol::WithLengthBytesCodec;
pub use swim_api::store::StoreKind;
use swim_api::{
    agent::{Agent, AgentConfig, AgentContext, AgentInitResult},
    error::{AgentInitError, AgentTaskError, FrameIoError},
    protocol::{agent::LaneRequest, map::MapMessage},
};
use swim_model::Text;
use swim_utilities::io::byte_channel::{ByteReader, ByteWriter};
use swim_utilities::routing::route_uri::RouteUri;
use tokio::io::AsyncWriteExt;
use tracing::{error, info};
use uuid::Uuid;

use crate::agent_lifecycle::item_event::ItemEvent;
use crate::event_handler::{
    ActionContext, BoxEventHandler, BoxJoinValueInit, HandlerFuture, WriteStream,
};
use crate::{
    agent_lifecycle::AgentLifecycle,
    event_handler::{EventHandler, EventHandlerError, HandlerAction, StepResult},
    meta::AgentMetadata,
};

pub mod downlink;
mod init;
mod io;
#[cfg(test)]
mod tests;

use io::{ItemWriter, LaneReader};

use bitflags::bitflags;

use self::downlink::handlers::BoxDownlinkChannel;
use self::init::{run_item_initializer, InitializedItem};
pub use init::{
    ItemInitializer, JoinValueInitializer, MapLaneInitializer, MapStoreInitializer,
    ValueLaneInitializer, ValueStoreInitializer,
};
use swim_api::agent::LaneConfig;
pub use swim_api::meta::lane::LaneKind;

/// Response from a lane after it has written bytes to its outgoing buffer.
#[derive(Debug, Clone, Copy, PartialEq, Eq)]
pub enum WriteResult {
    // The lane has no data to write (the buffer is still empty).
    NoData,
    // The lane has written data to the buffer but has no more data to write.
    Done,
    // The lane has written data to the buffer and will have more to write on a subsequent call.
    DataStillAvailable,
}

pub type InitFn<Agent> = Box<dyn FnOnce(&Agent) + Send + 'static>;

#[derive(Clone, Copy, PartialEq, Eq, Debug, Hash)]
pub enum ItemKind {
    Lane(LaneKind),
    Store(StoreKind),
}

impl ItemKind {
    pub fn map_like(&self) -> bool {
        match self {
            ItemKind::Lane(ty) => ty.map_like(),
            ItemKind::Store(StoreKind::Map) => true,
            ItemKind::Store(StoreKind::Value) => false,
        }
    }

    pub fn is_lane(&self) -> bool {
        matches!(self, ItemKind::Lane(_))
    }
}

impl ItemKind {
    pub const VALUE_LANE: ItemKind = ItemKind::Lane(LaneKind::Value);
    pub const MAP_LANE: ItemKind = ItemKind::Lane(LaneKind::Map);
    pub const VALUE_STORE: ItemKind = ItemKind::Store(StoreKind::Value);
    pub const MAP_STORE: ItemKind = ItemKind::Store(StoreKind::Map);
}

bitflags! {
    #[derive(Default)]
    pub struct ItemFlags: u8 {
        /// The state of the item should not be persisted.
        const TRANSIENT = 0b01;
    }
}

#[derive(Debug, Clone, Copy, PartialEq, Eq, Hash)]
pub struct ItemSpec {
    pub kind: ItemKind,
    pub flags: ItemFlags,
}

impl ItemSpec {
    pub fn new(kind: ItemKind, flags: ItemFlags) -> Self {
        ItemSpec { kind, flags }
    }
}

pub type MapLikeInitializer<T> =
    Box<dyn ItemInitializer<T, MapMessage<BytesMut, BytesMut>> + Send + 'static>;
pub type ValueLikeInitializer<T> = Box<dyn ItemInitializer<T, BytesMut> + Send + 'static>;

/// A trait which describes the lanes of an agent which can be run as a task attached to an
/// [`AgentContext`]. A type implementing this trait is sufficient to produce a functional agent
/// although it will not provided any lifecycle events for the agent or its lanes.
pub trait AgentSpec: Sized + Send {
    /// The type of handler to run when a command is received for a value lane.
    type ValCommandHandler: HandlerAction<Self, Completion = ()> + Send + 'static;

    /// The type of handler to run when a command is received for a map lane.
    type MapCommandHandler: HandlerAction<Self, Completion = ()> + Send + 'static;

    /// The type of handler to run when a request is received to sync with a lane.
    type OnSyncHandler: HandlerAction<Self, Completion = ()> + Send + 'static;

    /// The names and flags of all items (lanes and stores) in the agent.
    fn item_specs() -> HashMap<&'static str, ItemSpec>;

    /// Mapping from item identifiers to lane names for all items in the agent.
    fn item_ids() -> HashMap<u64, Text>;

    /// Create a handler that will update the state of the agent when a command is received
    /// for a value lane. There will be no handler if the lane does not exist or does not
    /// accept commands.
    ///
    /// #Arguments
    /// * `lane` - The name of the lane.
    /// * `body` - The content of the command.
    fn on_value_command(&self, lane: &str, body: BytesMut) -> Option<Self::ValCommandHandler>;

    /// Create an initializer that will consume the state of a value-like item, as reported by the runtime.
    ///
    /// #Arguments
    /// * `lane` - The name of the item.
    fn init_value_like_item(&self, item: &str) -> Option<ValueLikeInitializer<Self>>
    where
        Self: 'static;

    /// Create an initializer that will consume the state of a map-like item, as reported by the runtime.
    ///
    /// #Arguments
    /// * `item` - The name of the item.
    fn init_map_like_item(&self, item: &str) -> Option<MapLikeInitializer<Self>>
    where
        Self: 'static;

    /// Create a handler that will update the state of the agent when a command is received
    /// for a map lane. There will be no handler if the lane does not exist or does not
    /// accept commands.
    /// #Arguments
    /// * `lane` - The name of the lane.
    /// * `body` - The content of the command.
    fn on_map_command(
        &self,
        lane: &str,
        body: MapMessage<BytesMut, BytesMut>,
    ) -> Option<Self::MapCommandHandler>;

    /// Create a handler that will update the state of an agent when a request is made to
    /// sync with a lane. There will be no handler if the lane does not exist.
    ///
    /// #Arguments
    /// * `lane` - The name of the lane.
    /// * `id` - The ID of the remote that requested the sync.
    fn on_sync(&self, lane: &str, id: Uuid) -> Option<Self::OnSyncHandler>;

    /// Attempt to write pending data from a lane into the outgoing buffer. The result will
    /// indicate if data was written and if the lane has more data to write. There will be
    /// no result if the lane does not exist.
    fn write_event(&self, lane: &str, buffer: &mut BytesMut) -> Option<WriteResult>;
}

/// A factory to create agent lane model instances.
pub trait ItemModelFactory: Send + Sync {
    type ItemModel: AgentSpec;

    fn create(&self) -> Self::ItemModel;
}

impl<F, ItemModel: AgentSpec> ItemModelFactory for F
where
    F: Fn() -> ItemModel + Send + Sync,
{
    type ItemModel = ItemModel;

    fn create(&self) -> Self::ItemModel {
        self()
    }
}

pub trait LifecycleFac<ItemModel>: Send + Sync {
    type LifecycleType: AgentLifecycle<ItemModel> + Send;

    fn create(&self) -> Self::LifecycleType;
}

struct CloneableLifecycle<LC>(LC);

impl<ItemModel, LC> LifecycleFac<ItemModel> for CloneableLifecycle<LC>
where
    LC: Send + Sync + Clone + AgentLifecycle<ItemModel>,
{
    type LifecycleType = LC;

    fn create(&self) -> Self::LifecycleType {
        self.0.clone()
    }
}

struct FnLifecycleFac<F>(F);

impl<ItemModel, F, LC> LifecycleFac<ItemModel> for FnLifecycleFac<F>
where
    F: Fn() -> LC + Send + Sync,
    LC: Send + AgentLifecycle<ItemModel>,
{
    type LifecycleType = LC;

    fn create(&self) -> Self::LifecycleType {
        self.0()
    }
}

/// The complete model for an agent consisting of an implementation of [`AgentLaneModel`] to describe the lanes
/// of the agent and an implementation of [`AgentLifecycle`] to describe the lifecycle events that will trigger,
/// for  example, when the agent starts or stops or when the state of a lane changes.
pub struct AgentModel<ItemModel, Lifecycle> {
    item_model_fac: Arc<dyn ItemModelFactory<ItemModel = ItemModel>>,
    lifecycle_fac: Arc<dyn LifecycleFac<ItemModel, LifecycleType = Lifecycle>>,
}

impl<ItemModel, Lifecycle> Clone for AgentModel<ItemModel, Lifecycle> {
    fn clone(&self) -> Self {
        Self {
            item_model_fac: self.item_model_fac.clone(),
            lifecycle_fac: self.lifecycle_fac.clone(),
        }
    }
}

impl<ItemModel, Lifecycle> AgentModel<ItemModel, Lifecycle>
where
    Lifecycle: Send + Sync + Clone + AgentLifecycle<ItemModel> + 'static,
{
    pub fn new<F>(item_model_fac: F, lifecycle: Lifecycle) -> Self
    where
        F: ItemModelFactory<ItemModel = ItemModel> + Sized + 'static,
    {
        AgentModel {
            item_model_fac: Arc::new(item_model_fac),
            lifecycle_fac: Arc::new(CloneableLifecycle(lifecycle)),
        }
    }

    pub fn from_arc(
        item_model_fac: Arc<dyn ItemModelFactory<ItemModel = ItemModel>>,
        lifecycle: Lifecycle,
    ) -> Self {
        AgentModel {
            item_model_fac,
            lifecycle_fac: Arc::new(CloneableLifecycle(lifecycle)),
        }
    }
}

impl<ItemModel, Lifecycle> AgentModel<ItemModel, Lifecycle>
where
    Lifecycle: Send + AgentLifecycle<ItemModel> + 'static,
{
    pub fn from_fn<F, G>(item_model_fac: F, lifecycle_fn: G) -> Self
    where
        F: ItemModelFactory<ItemModel = ItemModel> + Sized + 'static,
        G: Fn() -> Lifecycle + Send + Sync + 'static,
    {
        AgentModel {
            item_model_fac: Arc::new(item_model_fac),
            lifecycle_fac: Arc::new(FnLifecycleFac(lifecycle_fn)),
        }
    }
}

impl<ItemModel, Lifecycle> Agent for AgentModel<ItemModel, Lifecycle>
where
    ItemModel: AgentSpec + Send + 'static,
    Lifecycle: AgentLifecycle<ItemModel> + Send + 'static,
{
    fn run(
        &self,
        route: RouteUri,
        route_params: HashMap<String, String>,
        config: AgentConfig,
        context: Box<dyn AgentContext + Send>,
    ) -> BoxFuture<'static, AgentInitResult> {
        self.clone()
            .initialize_agent(route, route_params, config, context)
            .boxed()
    }
}

enum TaskEvent<ItemModel> {
    WriteComplete {
        writer: ItemWriter,
        result: Result<(), std::io::Error>,
    },
    SuspendedComplete {
        handler: BoxEventHandler<'static, ItemModel>,
    },
    DownlinkReady {
        downlink_event: Option<(HostedDownlink<ItemModel>, HostedDownlinkEvent)>,
    },
    ValueRequest {
        id: u64,
        request: LaneRequest<BytesMut>,
    },
    MapRequest {
        id: u64,
        request: LaneRequest<MapMessage<BytesMut, BytesMut>>,
    },
    RequestError {
        id: u64,
        error: FrameIoError,
    },
    CommandSendComplete {
        result: Result<CommandWriter, std::io::Error>,
    },
}

struct HostedDownlink<Context> {
    failed: bool,
    channel: BoxDownlinkChannel<Context>,
    failed: bool,
    write_stream: Option<BoxStream<'static, Result<(), std::io::Error>>>,
}

impl<Context> HostedDownlink<Context> {
    fn new(
        channel: BoxDownlinkChannel<Context>,
        write_stream: BoxStream<'static, Result<(), std::io::Error>>,
    ) -> Self {
        HostedDownlink {
            failed: false,
            channel,
            failed: false,
            write_stream: Some(write_stream),
        }
    }
}

#[derive(Debug)]
enum HostedDownlinkEvent {
    WriterFailed(std::io::Error),
    Written,
    WriterTerminated,
    HandlerReady { failed: bool },
}

impl<Context> HostedDownlink<Context> {
    async fn wait_on_downlink(mut self) -> Option<(Self, HostedDownlinkEvent)> {
        let HostedDownlink {
            failed,
            channel,
            write_stream,
            failed,
        } = &mut self;

        if *failed {
            return None;
        }

        let next = if let Some(out) = write_stream.as_mut() {
            tokio::select! {
                handler_ready = channel.await_ready() => Either::Left(handler_ready),
                maybe_result = out.next() => Either::Right(maybe_result),
            }
        } else {
            Either::Left(channel.await_ready().await)
        };

        match next {
            Either::Left(Some(Ok(_))) => {
                Some((self, HostedDownlinkEvent::HandlerReady { failed: false }))
            }
            Either::Left(Some(Err(_))) => {
                *failed = true;
                Some((self, HostedDownlinkEvent::HandlerReady { failed: true }))
            }
            Either::Right(Some(Ok(_))) => Some((self, HostedDownlinkEvent::Written)),
            Either::Right(Some(Err(e))) => {
                *write_stream = None;
                Some((self, HostedDownlinkEvent::WriterFailed(e)))
            }
            Either::Right(_) => {
                *write_stream = None;
                Some((self, HostedDownlinkEvent::WriterTerminated))
            }
            _ => None,
        }
    }

    fn next_event(&mut self, context: &Context) -> Option<BoxEventHandler<'_, Context>> {
        self.channel.next_event(context)
    }
}

impl<ItemModel, Lifecycle> AgentModel<ItemModel, Lifecycle>
where
    ItemModel: AgentSpec + 'static,
    Lifecycle: AgentLifecycle<ItemModel> + 'static,
{
    /// Initialize the agent, performing the initial setup for all of the lanes (including triggering the
    /// `on_start` event).
    ///
    /// #Arguments
    /// * `route` - The node URI for the agent instance.
    /// * `route_params` - Parameters extracted from the route URI.
    /// * `config` - Agent specific configuration parameters.
    /// * `context` - Context through which to communicate with the runtime.
    async fn initialize_agent(
        self,
        route: RouteUri,
        route_params: HashMap<String, String>,
        config: AgentConfig,
        context: Box<dyn AgentContext + Send>,
    ) -> AgentInitResult
    where
        ItemModel: AgentSpec,
        Lifecycle: AgentLifecycle<ItemModel>,
    {
        let AgentModel {
            item_model_fac,
            lifecycle_fac,
        } = self;

        let lifecycle = lifecycle_fac.create();

        let meta = AgentMetadata::new(&route, &route_params, &config);

        let mut lane_io = HashMap::new();
        let mut store_io = HashMap::new();

        let item_specs = ItemModel::item_specs();
        let item_ids = <ItemModel as AgentSpec>::item_ids();

        let suspended = FuturesUnordered::new();
        let downlink_channels = RefCell::new(vec![]);
        let mut join_value_init = HashMap::new();
        let mut ad_hoc_buffer = BytesMut::new();

        let item_model = item_model_fac.create();

        {
            let mut lane_init_tasks = FuturesUnordered::new();
            let default_lane_config = config.default_lane_config.unwrap_or_default();
            macro_rules! with_init {
                ($init:ident => $body:block) => {{
                    let mut $init = InitContext::new(&mut lane_io, &item_model, &lane_init_tasks);

                    $body
                }};
            }

            for (name, spec) in item_specs {
                let ItemSpec { kind, flags } = spec;
                match kind {
                    ItemKind::Lane(kind) => {
                        if kind.map_like() {
                            let key = (Text::new(name), kind);
                            if lane_io.contains_key(&key) {
                                return Err(AgentInitError::DuplicateLane(key.0));
                            }
                            let mut lane_conf = default_lane_config;
                            if flags.contains(ItemFlags::TRANSIENT) {
                                lane_conf.transient = true;
                            }
                            let io = context.add_lane(name, LaneKind::Map, lane_conf).await?;
                            with_init!(init => {
                                init.init_map_lane(name, kind,lane_conf, io);
                            })
                        } else {
                            let mut lane_conf = default_lane_config;
                            if flags.contains(ItemFlags::TRANSIENT) {
                                lane_conf.transient = true;
                            }
                            let io = context.add_lane(name, LaneKind::Value, lane_conf).await?;
                            with_init!(init => {
                                init.init_value_lane(name, kind, lane_conf, io);
                            })
                        }
                    }
                    ItemKind::Store(StoreKind::Map) => {
                        if !spec.flags.contains(ItemFlags::TRANSIENT) {
                            if let Some(io) = handle_store_error(
                                context.add_store(name, StoreKind::Map).await,
                                name,
                            )? {
                                with_init!(init => {
                                    init.init_map_store(name, io);
                                })
                            }
                        }
                    }
                    ItemKind::Store(StoreKind::Value) => {
                        if !spec.flags.contains(ItemFlags::TRANSIENT) {
                            if let Some(io) = handle_store_error(
                                context.add_store(name, StoreKind::Value).await,
                                name,
                            )? {
                                with_init!(init => {
                                    init.init_value_store(name, io);
                                })
                            }
                        }
                    }
                }
            }

            while let Some(result) = lane_init_tasks.next().await {
                let InitializedItem {
                    item_kind,
                    name,
                    init_fn,
                    io,
                } = result.map_err(AgentInitError::LaneInitializationFailure)?;
                init_fn(&item_model);
                match item_kind {
                    ItemKind::Lane(kind) => {
                        lane_io.insert((Text::new(name), kind), io);
                    }
                    //The receivers for stores are no longer needed as the runtime never sends messages after initialization.
                    ItemKind::Store(_) => {
                        let (tx, _) = io;
                        store_io.insert(Text::new(name), tx);
                    }
                };
            }
        }

        lifecycle.initialize(
            &mut ActionContext::new(
                &suspended,
                &*context,
                &downlink_channels,
                &mut join_value_init,
                &mut ad_hoc_buffer,
            ),
            meta,
            &item_model,
        );

        // Run the agent's `on_start` event handler.
        let on_start_handler = lifecycle.on_start();

        match run_handler(
            &mut ActionContext::new(
                &suspended,
                &*context,
                &downlink_channels,
                &mut join_value_init,
                &mut ad_hoc_buffer,
            ),
            meta,
            &item_model,
            &lifecycle,
            on_start_handler,
            &item_ids,
            &mut Discard,
        ) {
            Err(EventHandlerError::StopInstructed) => return Err(AgentInitError::FailedToStart),
            Err(e) => return Err(AgentInitError::UserCodeError(Box::new(e))),
            Ok(_) => {}
        }
        let agent_task = AgentTask {
            item_model,
            lifecycle,
            route,
            route_params,
            config,
            item_ids,
            lane_io,
            store_io,
            suspended,
            downlink_channels: downlink_channels.into_inner(),
            ad_hoc_buffer,
            join_value_init,
        };
        Ok(agent_task.run_agent(context).boxed())
    }
}

type InitFut<'a, ItemModel> = BoxFuture<'a, Result<InitializedItem<'a, ItemModel>, FrameIoError>>;

struct InitContext<'a, 'b, ItemModel> {
    lane_io: &'a mut HashMap<(Text, LaneKind), (ByteWriter, ByteReader)>,
    item_model: &'a ItemModel,
    item_init_tasks: &'a FuturesUnordered<InitFut<'b, ItemModel>>,
}

fn handle_store_error<T>(
    result: Result<T, OpenStoreError>,
    name: &str,
) -> Result<Option<T>, AgentInitError> {
    match result {
        Ok(t) => Ok(Some(t)),
        Err(OpenStoreError::StoresNotSupported) => {
            info!(
                name,
                "Store running as transient as persistence not supported."
            );
            Ok(None)
        }
        Err(OpenStoreError::RuntimeError(err)) => Err(err.into()),
        Err(OpenStoreError::IncorrectStoreKind { requested, actual }) => {
            Err(AgentInitError::IncorrectStoreKind {
                name: Text::new(name),
                requested,
                actual,
            })
        }
    }
}

impl<'a, 'b, ItemModel> InitContext<'a, 'b, ItemModel>
where
    ItemModel: AgentSpec + 'static,
{
    fn new(
        lane_io: &'a mut HashMap<(Text, LaneKind), (ByteWriter, ByteReader)>,
        item_model: &'a ItemModel,
        item_init_tasks: &'a FuturesUnordered<InitFut<'b, ItemModel>>,
    ) -> Self {
        InitContext {
            lane_io,
            item_model,
            item_init_tasks,
        }
    }

    fn init_value_lane(
        &mut self,
        name: &'b str,
        kind: LaneKind,
        lane_conf: LaneConfig,
        io: (ByteWriter, ByteReader),
    ) {
        let InitContext {
            lane_io,
            item_model,
            item_init_tasks,
            ..
        } = self;
        if lane_conf.transient {
            lane_io.insert((Text::new(name), kind), io);
        } else if let Some(init) = item_model.init_value_like_item(name) {
            let init_task = run_item_initializer(
                ItemKind::Lane(kind),
                name,
                io,
                WithLengthBytesCodec::default(),
                init,
            );
            item_init_tasks.push(init_task.boxed());
        } else {
            lane_io.insert((Text::new(name), kind), io);
        }
    }

    fn init_value_store(&mut self, name: &'b str, io: (ByteWriter, ByteReader)) {
        let InitContext {
            item_model,
            item_init_tasks,
            ..
        } = self;
        if let Some(init) = item_model.init_value_like_item(name) {
            let init_task = run_item_initializer(
                ItemKind::Store(StoreKind::Value),
                name,
                io,
                WithLengthBytesCodec::default(),
                init,
            );
            item_init_tasks.push(init_task.boxed());
        }
    }

    fn init_map_lane(
        &mut self,
        name: &'b str,
        kind: LaneKind,
        lane_conf: LaneConfig,
        io: (ByteWriter, ByteReader),
    ) {
        let InitContext {
            lane_io,
            item_model,
            item_init_tasks,
            ..
        } = self;
        if lane_conf.transient {
            lane_io.insert((Text::new(name), kind), io);
        } else if let Some(init) = item_model.init_map_like_item(name) {
            let init_task = run_item_initializer(
                ItemKind::Lane(kind),
                name,
                io,
                MapMessageDecoder::new(RawMapOperationDecoder::default()),
                init,
            );
            item_init_tasks.push(init_task.boxed());
        } else {
            lane_io.insert((Text::new(name), kind), io);
        }
    }

    fn init_map_store(&mut self, name: &'b str, io: (ByteWriter, ByteReader)) {
        let InitContext {
            item_model,
            item_init_tasks,
            ..
        } = self;
        if let Some(init) = item_model.init_map_like_item(name) {
            let init_task = run_item_initializer(
                ItemKind::Store(StoreKind::Map),
                name,
                io,
                MapMessageDecoder::new(RawMapOperationDecoder::default()),
                init,
            );
            item_init_tasks.push(init_task.boxed());
        }
    }
}

struct AgentTask<ItemModel, Lifecycle> {
    item_model: ItemModel,
    lifecycle: Lifecycle,
    route: RouteUri,
    route_params: HashMap<String, String>,
    config: AgentConfig,
    item_ids: HashMap<u64, Text>,
    lane_io: HashMap<(Text, LaneKind), (ByteWriter, ByteReader)>,
    store_io: HashMap<Text, ByteWriter>,
    suspended: FuturesUnordered<HandlerFuture<ItemModel>>,
    join_value_init: HashMap<u64, BoxJoinValueInit<'static, ItemModel>>,
    ad_hoc_buffer: BytesMut,
    downlink_channels: Vec<(BoxDownlinkChannel<ItemModel>, WriteStream)>,
}

impl<ItemModel, Lifecycle> AgentTask<ItemModel, Lifecycle>
where
    ItemModel: AgentSpec + Send + 'static,
    Lifecycle: AgentLifecycle<ItemModel> + 'static,
{
    /// Core event loop for the agent that routes incoming data from the runtime to the lanes and
    /// state changes from the lanes to the runtime.
    ///
    /// #Arguments
    /// * `_context` - Context through which to communicate with the runtime.
    async fn run_agent(
        self,
        context: Box<dyn AgentContext + Send>, //Will be needed when downlinks are supported.
    ) -> Result<(), AgentTaskError> {
        let AgentTask {
            item_model,
            lifecycle,
            route,
            route_params,
            config,
            item_ids,
            lane_io,
            store_io,
            mut suspended,
            mut join_value_init,
            mut ad_hoc_buffer,
            downlink_channels,
        } = self;
        let meta = AgentMetadata::new(&route, &route_params, &config);

        let mut item_ids_rev = HashMap::new();
        for (id, name) in &item_ids {
            item_ids_rev.insert(name.clone(), *id);
        }

        let mut lane_readers = SelectAll::new();
        let mut item_writers = HashMap::new();
        let mut pending_writes = FuturesUnordered::new();
        let mut downlinks = FuturesUnordered::new();

        let mut cmd_writer = if let Ok(cmd_tx) = context.ad_hoc_commands().await {
            Some(CommandWriter::new(cmd_tx))
        } else {
            return Err(AgentTaskError::OutputFailed(std::io::Error::from(
                std::io::ErrorKind::BrokenPipe,
            )));
        };

        let mut cmd_send_fut = pin!(OptionFuture::from(None));

        // Start waiting on downlinks from the init phase.
        for (channel, write_stream) in downlink_channels {
            let dl = HostedDownlink::new(channel, write_stream);
            downlinks.push(dl.wait_on_downlink());
        }

        for ((name, kind), (tx, rx)) in lane_io {
            if kind.map_like() {
                let id = item_ids_rev[&name];
                lane_readers.push(LaneReader::map(id, rx));
                item_writers.insert(id, ItemWriter::new(id, tx));
            } else {
                let id = item_ids_rev[&name];
                lane_readers.push(LaneReader::value(id, rx));
                item_writers.insert(id, ItemWriter::new(id, tx));
            }
        }

        for (name, tx) in store_io {
            let id = item_ids_rev[&name];
            item_writers.insert(id, ItemWriter::new(id, tx));
        }

        // This set keeps track of which items have data to be written (according to executed event handlers).
        let mut dirty_items: HashSet<u64> = HashSet::new();

        loop {
            let select_event = async {
                tokio::select! {
                    maybe_suspended = suspended.next(), if !suspended.is_empty() => {
                        maybe_suspended.map(|handler| TaskEvent::SuspendedComplete { handler })
                    }
                    maybe_downlink = downlinks.next(), if !downlinks.is_empty() => {
                        maybe_downlink.map(|downlink_event| TaskEvent::DownlinkReady { downlink_event })
                    }
                    maybe_req = lane_readers.next() => {
                        maybe_req.map(|req| {
                            match req {
                                (id, Ok(Either::Left(request))) => TaskEvent::ValueRequest{
                                    id, request
                                },
                                (id, Ok(Either::Right(request))) => TaskEvent::MapRequest{
                                    id, request
                                },
                                (id, Err(error)) => TaskEvent::RequestError {
                                    id, error
                                },
                            }
                        })
                    }
                }
            };
            let task_event: TaskEvent<ItemModel> = tokio::select! {
                biased;
                maybe_cmd_result = &mut cmd_send_fut, if !cmd_send_fut.is_terminated() => {
                    if let Some(result) = maybe_cmd_result {
                        TaskEvent::CommandSendComplete { result }
                    } else {
                        continue;
                    }
                },
                write_done = pending_writes.next(), if !pending_writes.is_empty() => {
                    if let Some((writer, result)) = write_done {
                        TaskEvent::WriteComplete {
                            writer, result
                        }
                    } else {
                        continue;
                    }
                }
                maybe_event = select_event => {
                    if let Some(event) = maybe_event {
                        event
                    } else {
                        break Ok(());
                    }
                }
            };
            let add_downlink = |channel, write_stream| {
                let dl = HostedDownlink::new(channel, write_stream);
                downlinks.push(dl.wait_on_downlink());
                Ok(())
            };
            match task_event {
                TaskEvent::WriteComplete { writer, result } => {
                    if result.is_err() {
                        break Ok(()); //Failing to write indicates that the runtime has stopped so we can exit without an error.
                    }
                    item_writers.insert(writer.lane_id(), writer);
                }
                TaskEvent::SuspendedComplete { handler } => {
                    match run_handler(
                        &mut ActionContext::new(
                            &suspended,
                            &*context,
                            &add_downlink,
                            &mut join_value_init,
                            &mut ad_hoc_buffer,
                        ),
                        meta,
                        &item_model,
                        &lifecycle,
                        handler,
                        &item_ids,
                        &mut dirty_items,
                    ) {
                        Err(EventHandlerError::StopInstructed) => break Ok(()),
                        Err(e) => break Err(AgentTaskError::UserCodeError(Box::new(e))),
                        Ok(_) => check_cmds(
                            &mut ad_hoc_buffer,
                            &mut cmd_writer,
                            &mut cmd_send_fut,
                            CommandWriter::write,
                        ),
                    }
                }
                TaskEvent::DownlinkReady { downlink_event } => {
                    if let Some((mut downlink, event)) = downlink_event {
                        match event {
                            HostedDownlinkEvent::Written => {
                                downlinks.push(downlink.wait_on_downlink())
                            }
                            HostedDownlinkEvent::WriterFailed(err) => {
                                error!(error = %err, "A downlink hosted by the agent failed.");
                                downlinks.push(downlink.wait_on_downlink());
                            }
                            HostedDownlinkEvent::WriterTerminated => {
                                info!("A downlink hosted by the agent stopped writing output.");
                                downlinks.push(downlink.wait_on_downlink());
                            }
                            HostedDownlinkEvent::HandlerReady { failed } => {
                                if let Some(handler) = downlink.next_event(&item_model) {
                                    match run_handler(
                                        &mut ActionContext::new(
                                            &suspended,
                                            &*context,
                                            &add_downlink,
                                            &mut join_value_init,
                                            &mut ad_hoc_buffer,
                                        ),
                                        meta,
                                        &item_model,
                                        &lifecycle,
                                        handler,
                                        &item_ids,
                                        &mut dirty_items,
                                    ) {
                                        Err(EventHandlerError::StopInstructed) => break Ok(()),
                                        Err(e) => {
                                            break Err(AgentTaskError::UserCodeError(Box::new(e)))
                                        }
                                        Ok(_) => check_cmds(
                                            &mut ad_hoc_buffer,
                                            &mut cmd_writer,
                                            &mut cmd_send_fut,
                                            CommandWriter::write,
                                        ),
                                    }
                                }
                                if !failed {
                                    downlinks.push(downlink.wait_on_downlink());
                                }
                            }
                        }
                    }
                }
                TaskEvent::ValueRequest { id, request } => {
                    let name = &item_ids[&id];
                    match request {
                        LaneRequest::Command(body) => {
                            if let Some(handler) = item_model.on_value_command(name.as_str(), body)
                            {
                                let result = run_handler(
                                    &mut ActionContext::new(
                                        &suspended,
                                        &*context,
                                        &add_downlink,
                                        &mut join_value_init,
                                        &mut ad_hoc_buffer,
                                    ),
                                    meta,
                                    &item_model,
                                    &lifecycle,
                                    handler,
                                    &item_ids,
                                    &mut dirty_items,
                                );
                                match result {
                                    Err(EventHandlerError::StopInstructed) => break Ok(()),
                                    Err(
                                        e @ (EventHandlerError::RuntimeError(_)
                                        | EventHandlerError::SteppedAfterComplete),
                                    ) => {
                                        break Err(AgentTaskError::UserCodeError(Box::new(e)));
                                    }
                                    Err(error) => {
                                        info!(
                                            error = %error,
                                            "Incoming frame was rejected by the item."
                                        );
                                    }
                                    _ => check_cmds(
                                        &mut ad_hoc_buffer,
                                        &mut cmd_writer,
                                        &mut cmd_send_fut,
                                        CommandWriter::write,
                                    ),
                                }
                            }
                        }
                        LaneRequest::Sync(remote_id) => {
                            if let Some(handler) = item_model.on_sync(name.as_str(), remote_id) {
                                match run_handler(
                                    &mut ActionContext::new(
                                        &suspended,
                                        &*context,
                                        &add_downlink,
                                        &mut join_value_init,
                                        &mut ad_hoc_buffer,
                                    ),
                                    meta,
                                    &item_model,
                                    &lifecycle,
                                    handler,
                                    &item_ids,
                                    &mut dirty_items,
                                ) {
                                    Err(EventHandlerError::StopInstructed) => break Ok(()),
                                    Err(e) => {
                                        break Err(AgentTaskError::UserCodeError(Box::new(e)))
                                    }
                                    Ok(_) => check_cmds(
                                        &mut ad_hoc_buffer,
                                        &mut cmd_writer,
                                        &mut cmd_send_fut,
                                        CommandWriter::write,
                                    ),
                                }
                            }
                        }
                        LaneRequest::InitComplete => {}
                    }
                }
                TaskEvent::MapRequest { id, request } => {
                    let name = &item_ids[&id];
                    match request {
                        LaneRequest::Command(body) => {
                            if let Some(handler) = item_model.on_map_command(name.as_str(), body) {
                                let result = run_handler(
                                    &mut ActionContext::new(
                                        &suspended,
                                        &*context,
                                        &add_downlink,
                                        &mut join_value_init,
                                        &mut ad_hoc_buffer,
                                    ),
                                    meta,
                                    &item_model,
                                    &lifecycle,
                                    handler,
                                    &item_ids,
                                    &mut dirty_items,
                                );
                                match result {
                                    Err(EventHandlerError::StopInstructed) => break Ok(()),
                                    Err(
                                        e @ (EventHandlerError::RuntimeError(_)
                                        | EventHandlerError::SteppedAfterComplete),
                                    ) => {
                                        break Err(AgentTaskError::UserCodeError(Box::new(e)));
                                    }
                                    Err(error) => {
                                        info!(
                                            error = %error,
                                            "Incoming frame was rejected by the item."
                                        );
                                    }
                                    _ => check_cmds(
                                        &mut ad_hoc_buffer,
                                        &mut cmd_writer,
                                        &mut cmd_send_fut,
                                        CommandWriter::write,
                                    ),
                                }
                            }
                        }
                        LaneRequest::Sync(remote_id) => {
                            if let Some(handler) = item_model.on_sync(name.as_str(), remote_id) {
                                match run_handler(
                                    &mut ActionContext::new(
                                        &suspended,
                                        &*context,
                                        &add_downlink,
                                        &mut join_value_init,
                                        &mut ad_hoc_buffer,
                                    ),
                                    meta,
                                    &item_model,
                                    &lifecycle,
                                    handler,
                                    &item_ids,
                                    &mut dirty_items,
                                ) {
                                    Err(EventHandlerError::StopInstructed) => break Ok(()),
                                    Err(e) => {
                                        break Err(AgentTaskError::UserCodeError(Box::new(e)))
                                    }
                                    Ok(_) => check_cmds(
                                        &mut ad_hoc_buffer,
                                        &mut cmd_writer,
                                        &mut cmd_send_fut,
                                        CommandWriter::write,
                                    ),
                                }
                            }
                        }
                        LaneRequest::InitComplete => {}
                    }
                }
                TaskEvent::RequestError { id, error } => {
                    let lane = item_ids[&id].clone();
                    break Err(AgentTaskError::BadFrame { lane, error });
                }
                TaskEvent::CommandSendComplete { result: Ok(writer) } => {
                    cmd_send_fut.set(None.into());
                    if !ad_hoc_buffer.is_empty() {
                        let fut = writer.write(&mut ad_hoc_buffer);
                        cmd_send_fut.set(Some(fut.fuse()).into());
                    } else {
                        cmd_writer = Some(writer);
                    }
                }
                TaskEvent::CommandSendComplete { result: Err(err) } => {
                    break Err(AgentTaskError::OutputFailed(err));
                }
            }
            // Attempt to write to the outgoing buffers for any items with data.
            dirty_items.retain(|id| {
                if let Some(mut tx) = item_writers.remove(id) {
                    let name = &item_ids[id];
                    match item_model.write_event(name.as_str(), &mut tx.buffer) {
                        Some(WriteResult::Done) => {
                            pending_writes.push(tx.write());
                            false
                        }
                        Some(WriteResult::DataStillAvailable) => {
                            pending_writes.push(tx.write());
                            true
                        }
                        _ => false,
                    }
                } else {
                    true
                }
            });
        }?;
        // Try to run the `on_stop` handler before we stop.
        let on_stop_handler = lifecycle.on_stop();
        let discard = |_, _| {
            Err(DownlinkRuntimeError::RuntimeError(
                AgentRuntimeError::Stopping,
            ))
        };
        match run_handler(
            &mut ActionContext::new(
                &suspended,
                &*context,
                &discard,
                &mut join_value_init,
                &mut ad_hoc_buffer,
            ),
            meta,
            &item_model,
            &lifecycle,
            on_stop_handler,
            &item_ids,
            &mut Discard,
        ) {
            Ok(_) | Err(EventHandlerError::StopInstructed) => Ok(()),
            Err(e) => Err(AgentTaskError::UserCodeError(Box::new(e))),
        }
    }
}

/// As an event handler runs it indicates which lanes now have state updates that need
/// to be written out via the runtime. An implementation of this trait collects these
/// IDs to track which lanes to attempt to write data for later.
trait IdCollector {
    fn add_id(&mut self, id: u64);
}

/// When the agent is initializing, no IO is taking place so we simply discard the IDs.
struct Discard;

impl IdCollector for Discard {
    fn add_id(&mut self, _id: u64) {}
}

impl IdCollector for HashSet<u64> {
    fn add_id(&mut self, id: u64) {
        self.insert(id);
    }
}

/// Run an event handler within the context of the lifecycle of an agent. If the event handler causes another
/// event to trigger, it is suspended while that other event handler is executed. When an event handler changes
/// the state of a lane, that is recorded by the collector so that the change can be written out after the chain
/// of handlers completes.
///
/// This function does not check for invalid identifiers/lanes. If a lane is referred to that does not exist,
/// there will be no error and no side effects will occur.
///
/// TODO: This method is recursive and has no checks to detect cycles. It would be very easy to create a set of
/// event handles which cause this to go into an infinite loop (this is also the case in Java). We could add some
/// heuristics to prevent this (for example terminating with an error if the same event handler gets executed
/// some number of times in a single chain) but this will likely add a bit of overhead.
///
/// #Arguments
///
/// * `meta` - Agent instance metadata (which can be requested by the event handler).
/// * `context` - The context within which the event handler is running. This provides access to the lanes of the
/// agent (typically it will be an instance of a struct where the fields are lane instances).
/// * `lifecycle` - The agent lifecycle which provides event handlers for state changes for each lane.
/// * `handler` - The initial event handler that starts the chain. This could be a lifecycle event or triggered
/// by an incoming message from the runtime.
/// * `items` - Mapping between item IDs (returned by the handler to indicate that it has changed the state of
/// an item) an the item names (which are used by the lifecycle to identify the items).
/// * `collector` - Collects the IDs of lanes with state changes.
fn run_handler<Context, Lifecycle, Handler, Collector>(
    action_context: &mut ActionContext<Context>,
    meta: AgentMetadata,
    context: &Context,
    lifecycle: &Lifecycle,
    mut handler: Handler,
    items: &HashMap<u64, Text>,
    collector: &mut Collector,
) -> Result<(), EventHandlerError>
where
    Lifecycle: ItemEvent<Context>,
    Handler: EventHandler<Context>,
    Collector: IdCollector,
{
    loop {
        match handler.step(action_context, meta, context) {
            StepResult::Continue { modified_item } => {
                if let Some((modification, lane)) = modified_item.and_then(|modification| {
                    items
                        .get(&modification.item_id)
                        .map(|name| (modification, name))
                }) {
                    collector.add_id(modification.item_id);
                    if modification.trigger_handler {
                        if let Some(consequence) = lifecycle.item_event(context, lane.as_str()) {
                            run_handler(
                                action_context,
                                meta,
                                context,
                                lifecycle,
                                consequence,
                                items,
                                collector,
                            )?;
                        }
                    }
                }
            }
            StepResult::Fail(err) => {
                break Err(err);
            }
            StepResult::Complete { modified_item, .. } => {
                if let Some((modification, lane)) = modified_item.and_then(|modification| {
                    items
                        .get(&modification.item_id)
                        .map(|name| (modification, name))
                }) {
                    collector.add_id(modification.item_id);
                    if modification.trigger_handler {
                        if let Some(consequence) = lifecycle.item_event(context, lane.as_str()) {
                            run_handler(
                                action_context,
                                meta,
                                context,
                                lifecycle,
                                consequence,
                                items,
                                collector,
                            )?;
                        }
                    }
                }
                break Ok(());
            }
        }
    }
}

struct CommandWriter {
    tx: ByteWriter,
    buffer: BytesMut,
}

impl CommandWriter {
    fn new(tx: ByteWriter) -> Self {
        CommandWriter {
            tx,
            buffer: BytesMut::new(),
        }
    }

    fn write(
        mut self,
        content: &mut BytesMut,
    ) -> impl Future<Output = Result<Self, std::io::Error>> + 'static {
        self.buffer.clear();
        std::mem::swap(&mut self.buffer, content);
        async move {
            let CommandWriter { tx, buffer } = &mut self;
            tx.write_all(buffer).await?;
            Ok(self)
        }
    }
}

/// Check of an event handler wrote into the ad-hoc commands buffer and schedule a
/// write to the command channel.
#[inline]
fn check_cmds<Fut>(
    ad_hoc_buffer: &mut BytesMut,
    cmd_writer: &mut Option<CommandWriter>,
    cmd_send_fut: &mut Pin<&mut OptionFuture<Fuse<Fut>>>,
    write: fn(CommandWriter, &mut BytesMut) -> Fut,
) where
    Fut: Future,
{
    if !ad_hoc_buffer.is_empty() {
        if let Some(writer) = cmd_writer.take() {
            let fut = write(writer, ad_hoc_buffer);
            cmd_send_fut.set(Some(fut.fuse()).into());
        }
    }
}<|MERGE_RESOLUTION|>--- conflicted
+++ resolved
@@ -26,11 +26,7 @@
     stream::{FuturesUnordered, SelectAll},
     StreamExt,
 };
-<<<<<<< HEAD
 use futures::{Future, FutureExt};
-use swim_api::agent::LaneConfig;
-=======
->>>>>>> 77240b4f
 use swim_api::error::{AgentRuntimeError, DownlinkRuntimeError, OpenStoreError};
 use swim_api::protocol::map::{MapMessageDecoder, RawMapOperationDecoder};
 use swim_api::protocol::WithLengthBytesCodec;
@@ -366,7 +362,6 @@
 }
 
 struct HostedDownlink<Context> {
-    failed: bool,
     channel: BoxDownlinkChannel<Context>,
     failed: bool,
     write_stream: Option<BoxStream<'static, Result<(), std::io::Error>>>,
@@ -378,7 +373,6 @@
         write_stream: BoxStream<'static, Result<(), std::io::Error>>,
     ) -> Self {
         HostedDownlink {
-            failed: false,
             channel,
             failed: false,
             write_stream: Some(write_stream),
@@ -397,7 +391,6 @@
 impl<Context> HostedDownlink<Context> {
     async fn wait_on_downlink(mut self) -> Option<(Self, HostedDownlinkEvent)> {
         let HostedDownlink {
-            failed,
             channel,
             write_stream,
             failed,
