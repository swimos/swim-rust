--- conflicted
+++ resolved
@@ -104,27 +104,15 @@
         let mut lanes = HashMap::new();
         lanes.insert(
             VAL_LANE,
-<<<<<<< HEAD
-            ItemSpec::new(ItemKind::Lane(LaneKind::Value), LaneFlags::TRANSIENT),
+            ItemSpec::new(ItemKind::Lane(LaneKind::Value), ItemFlags::TRANSIENT),
         );
         lanes.insert(
             CMD_LANE,
-            ItemSpec::new(ItemKind::Lane(LaneKind::Command), LaneFlags::TRANSIENT),
-=======
-            ItemSpec::new(ItemKind::Lane, ItemFlags::TRANSIENT),
-        );
-        lanes.insert(
-            CMD_LANE,
-            ItemSpec::new(ItemKind::Lane, ItemFlags::TRANSIENT),
->>>>>>> 3c052efc
+            ItemSpec::new(ItemKind::Lane(LaneKind::Command), ItemFlags::TRANSIENT),
         );
         lanes.insert(
             MAP_LANE,
-<<<<<<< HEAD
-            ItemSpec::new(ItemKind::Lane(LaneKind::Map), LaneFlags::TRANSIENT),
-=======
-            ItemSpec::new(ItemKind::Lane, ItemFlags::TRANSIENT),
->>>>>>> 3c052efc
+            ItemSpec::new(ItemKind::Lane(LaneKind::Map), ItemFlags::TRANSIENT),
         );
         lanes
     }
