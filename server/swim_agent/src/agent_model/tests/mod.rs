--- conflicted
+++ resolved
@@ -16,16 +16,10 @@
 
 use bytes::BytesMut;
 use futures::{
-<<<<<<< HEAD
     future::{join, ready, BoxFuture},
-    FutureExt, SinkExt, StreamExt,
-=======
-    future::{join, BoxFuture},
     Future, FutureExt, SinkExt, StreamExt,
->>>>>>> 11e2a5f2
 };
 use parking_lot::Mutex;
-use std::time::Duration;
 use swim_api::{
     agent::{AgentConfig, AgentContext, AgentTask},
     downlink::DownlinkKind,
@@ -654,12 +648,8 @@
 }
 
 struct TestDownlinkChannel {
-<<<<<<< HEAD
     address: Address<Text>,
     rx: mpsc::UnboundedReceiver<Result<DownlinkChannelEvent, DownlinkChannelError>>,
-=======
-    rx: Option<mpsc::UnboundedReceiver<Result<(), DownlinkFailed>>>,
->>>>>>> 11e2a5f2
     ready: bool,
     writes: Option<WriteStream>,
 }
@@ -682,7 +672,6 @@
             rx, ready, writes, ..
         } = self;
         async move {
-<<<<<<< HEAD
             if let Some(w) = writes.as_mut() {
                 tokio::select! {
                     biased;
@@ -705,17 +694,6 @@
                 let result = rx.recv().await;
                 *ready = true;
                 result
-=======
-            if let Some(rx) = self.rx.as_mut() {
-                let result = rx.recv().await;
-                self.ready = true;
-                if !matches!(&result, Some(Ok(_))) {
-                    self.rx = None;
-                }
-                result
-            } else {
-                panic!("Used after finished.");
->>>>>>> 11e2a5f2
             }
         }
         .boxed()
@@ -753,12 +731,8 @@
 ) -> HostedDownlink<TestDlAgent> {
     let address = Address::text(Some(REMOTE_HOST), REMOTE_NODE, REMOTE_LANE);
     let channel = TestDownlinkChannel {
-<<<<<<< HEAD
         address,
         rx: in_rx,
-=======
-        rx: Some(in_rx),
->>>>>>> 11e2a5f2
         ready: false,
         writes: Some(make_dl_out(out_rx)),
     };
@@ -775,71 +749,42 @@
         let (_out_tx, out_rx) = mpsc::unbounded_channel();
         let hosted = make_test_hosted_downlink(in_rx, out_rx);
 
-<<<<<<< HEAD
-    assert!(in_tx.send(Ok(DownlinkChannelEvent::HandlerReady)).is_ok());
-    let (mut hosted, event) = hosted.wait_on_downlink().await;
-    assert!(matches!(
-        event,
-        HostedDownlinkEvent::HandlerReady { failed: false }
-    ));
-    assert!(hosted.channel.next_event(&agent).is_some());
-=======
-        assert!(in_tx.send(Ok(())).is_ok());
-        let (mut hosted, event) = hosted
-            .wait_on_downlink()
-            .await
-            .expect("Closed prematurely.");
+        assert!(in_tx.send(Ok(DownlinkChannelEvent::HandlerReady)).is_ok());
+        let (mut hosted, event) = hosted.wait_on_downlink().await;
         assert!(matches!(
             event,
             HostedDownlinkEvent::HandlerReady { failed: false }
         ));
         assert!(hosted.next_event(&agent).is_some());
     })
-    .await
->>>>>>> 11e2a5f2
+    .await;
 }
 
 #[tokio::test]
 async fn hosted_downlink_incoming_error() {
-<<<<<<< HEAD
-    let agent = TestDlAgent;
-
-    let (in_tx, in_rx) = mpsc::unbounded_channel();
-    let (_out_tx, out_rx) = mpsc::unbounded_channel();
-    let hosted = make_test_hosted_downlink(in_rx, out_rx);
-
-    assert!(in_tx.send(Err(DownlinkChannelError::ReadFailed)).is_ok());
-    let (mut hosted, event) = hosted.wait_on_downlink().await;
-=======
     with_timeout(async {
         let agent = TestDlAgent;
->>>>>>> 11e2a5f2
 
         let (in_tx, in_rx) = mpsc::unbounded_channel();
         let (_out_tx, out_rx) = mpsc::unbounded_channel();
         let hosted = make_test_hosted_downlink(in_rx, out_rx);
 
-        assert!(in_tx.send(Err(DownlinkFailed)).is_ok());
-        let (mut hosted, event) = hosted
-            .wait_on_downlink()
-            .await
-            .expect("Closed prematurely.");
-
-<<<<<<< HEAD
-    assert!(matches!(
-        hosted.wait_on_downlink().await,
-        (_, HostedDownlinkEvent::Stopped)
-    ));
-=======
+        assert!(in_tx.send(Err(DownlinkChannelError::ReadFailed)).is_ok());
+        let (mut hosted, event) = hosted.wait_on_downlink().await;
+
         assert!(matches!(
             event,
             HostedDownlinkEvent::HandlerReady { failed: true }
         ));
+
         assert!(hosted.next_event(&agent).is_some());
-        assert!(hosted.wait_on_downlink().await.is_none());
+
+        assert!(matches!(
+            hosted.wait_on_downlink().await,
+            (_, HostedDownlinkEvent::Stopped)
+        ));
     })
-    .await
->>>>>>> 11e2a5f2
+    .await;
 }
 
 #[tokio::test]
@@ -851,22 +796,12 @@
         let (out_tx, out_rx) = mpsc::unbounded_channel();
         let hosted = make_test_hosted_downlink(in_rx, out_rx);
 
-<<<<<<< HEAD
-    assert!(out_tx.send(Ok(())).is_ok());
-    let (mut hosted, event) = hosted.wait_on_downlink().await;
-    assert!(matches!(event, HostedDownlinkEvent::Written));
-    assert!(hosted.channel.next_event(&agent).is_none());
-=======
         assert!(out_tx.send(Ok(())).is_ok());
-        let (mut hosted, event) = hosted
-            .wait_on_downlink()
-            .await
-            .expect("Closed prematurely.");
+        let (mut hosted, event) = hosted.wait_on_downlink().await;
         assert!(matches!(event, HostedDownlinkEvent::Written));
         assert!(hosted.next_event(&agent).is_none());
     })
-    .await
->>>>>>> 11e2a5f2
+    .await;
 }
 
 #[tokio::test]
@@ -878,41 +813,20 @@
         let (out_tx, out_rx) = mpsc::unbounded_channel();
         let hosted = make_test_hosted_downlink(in_rx, out_rx);
 
-<<<<<<< HEAD
-    drop(out_tx);
-    let (mut hosted, event) = hosted.wait_on_downlink().await;
-    assert!(matches!(event, HostedDownlinkEvent::WriterTerminated));
-    assert!(hosted.channel.next_event(&agent).is_none());
-
-    assert!(in_tx.send(Ok(DownlinkChannelEvent::HandlerReady)).is_ok());
-    let (mut hosted, event) = hosted.wait_on_downlink().await;
-    assert!(matches!(
-        event,
-        HostedDownlinkEvent::HandlerReady { failed: false }
-    ));
-    assert!(hosted.channel.next_event(&agent).is_some());
-=======
         drop(out_tx);
-        let (mut hosted, event) = hosted
-            .wait_on_downlink()
-            .await
-            .expect("Closed prematurely.");
+        let (mut hosted, event) = hosted.wait_on_downlink().await;
         assert!(matches!(event, HostedDownlinkEvent::WriterTerminated));
         assert!(hosted.next_event(&agent).is_none());
 
-        assert!(in_tx.send(Ok(())).is_ok());
-        let (mut hosted, event) = hosted
-            .wait_on_downlink()
-            .await
-            .expect("Closed prematurely.");
+        assert!(in_tx.send(Ok(DownlinkChannelEvent::HandlerReady)).is_ok());
+        let (mut hosted, event) = hosted.wait_on_downlink().await;
         assert!(matches!(
             event,
             HostedDownlinkEvent::HandlerReady { failed: false }
         ));
         assert!(hosted.next_event(&agent).is_some());
     })
-    .await
->>>>>>> 11e2a5f2
+    .await;
 }
 
 #[tokio::test]
@@ -926,21 +840,8 @@
 
         let err = std::io::Error::from(ErrorKind::BrokenPipe);
 
-<<<<<<< HEAD
-    assert!(out_tx.send(Err(err)).is_ok());
-    let (mut hosted, event) = hosted.wait_on_downlink().await;
-    match event {
-        HostedDownlinkEvent::WriterFailed(err) => {
-            assert_eq!(err.kind(), ErrorKind::BrokenPipe);
-        }
-        ow => {
-            panic!("Unexpected event: {:?}", ow);
-=======
         assert!(out_tx.send(Err(err)).is_ok());
-        let (mut hosted, event) = hosted
-            .wait_on_downlink()
-            .await
-            .expect("Closed prematurely.");
+        let (mut hosted, event) = hosted.wait_on_downlink().await;
         match event {
             HostedDownlinkEvent::WriterFailed(err) => {
                 assert_eq!(err.kind(), ErrorKind::BrokenPipe);
@@ -948,66 +849,56 @@
             ow => {
                 panic!("Unexpected event: {:?}", ow);
             }
->>>>>>> 11e2a5f2
         }
         assert!(hosted.next_event(&agent).is_none());
 
-<<<<<<< HEAD
+        assert!(in_tx.send(Ok(DownlinkChannelEvent::HandlerReady)).is_ok());
+        let (mut hosted, event) = hosted.wait_on_downlink().await;
+        assert!(matches!(
+            event,
+            HostedDownlinkEvent::HandlerReady { failed: false }
+        ));
+        assert!(hosted.next_event(&agent).is_some());
+    })
+    .await;
+}
+
+#[tokio::test]
+async fn hosted_downlink_incoming_terminated() {
+    with_timeout(async {
+        let (in_tx, in_rx) = mpsc::unbounded_channel();
+        let (_out_tx, out_rx) = mpsc::unbounded_channel();
+        let hosted = make_test_hosted_downlink(in_rx, out_rx);
+
+        drop(in_tx);
+        assert!(matches!(
+            hosted.wait_on_downlink().await,
+            (_, HostedDownlinkEvent::Stopped)
+        ));
+    })
+    .await;
+}
+
+#[tokio::test]
+async fn hosted_downlink_in_out_interleaved() {
+    let agent = TestDlAgent;
+
+    let (in_tx, in_rx) = mpsc::unbounded_channel();
+    let (out_tx, out_rx) = mpsc::unbounded_channel();
+    let hosted = make_test_hosted_downlink(in_rx, out_rx);
+
     assert!(in_tx.send(Ok(DownlinkChannelEvent::HandlerReady)).is_ok());
     let (mut hosted, event) = hosted.wait_on_downlink().await;
     assert!(matches!(
         event,
         HostedDownlinkEvent::HandlerReady { failed: false }
     ));
-    assert!(hosted.channel.next_event(&agent).is_some());
-=======
-        assert!(in_tx.send(Ok(())).is_ok());
-        let (mut hosted, event) = hosted
-            .wait_on_downlink()
-            .await
-            .expect("Closed prematurely.");
-        assert!(matches!(
-            event,
-            HostedDownlinkEvent::HandlerReady { failed: false }
-        ));
-        assert!(hosted.next_event(&agent).is_some());
-    })
-    .await
->>>>>>> 11e2a5f2
-}
-
-#[tokio::test]
-async fn hosted_downlink_incoming_terminated() {
-<<<<<<< HEAD
-    let (in_tx, in_rx) = mpsc::unbounded_channel();
-    let (_out_tx, out_rx) = mpsc::unbounded_channel();
-    let hosted = make_test_hosted_downlink(in_rx, out_rx);
-
-    drop(in_tx);
-    assert!(matches!(
-        hosted.wait_on_downlink().await,
-        (_, HostedDownlinkEvent::Stopped)
-    ));
-=======
-    with_timeout(async {
-        let (in_tx, in_rx) = mpsc::unbounded_channel();
-        let (_out_tx, out_rx) = mpsc::unbounded_channel();
-        let hosted = make_test_hosted_downlink(in_rx, out_rx);
-
-        drop(in_tx);
-        assert!(hosted.wait_on_downlink().await.is_none());
-    })
-    .await
->>>>>>> 11e2a5f2
-}
-
-#[tokio::test]
-async fn hosted_downlink_in_out_interleaved() {
-    let agent = TestDlAgent;
-
-    let (in_tx, in_rx) = mpsc::unbounded_channel();
-    let (out_tx, out_rx) = mpsc::unbounded_channel();
-    let hosted = make_test_hosted_downlink(in_rx, out_rx);
+    assert!(hosted.next_event(&agent).is_some());
+
+    assert!(out_tx.send(Ok(())).is_ok());
+    let (mut hosted, event) = hosted.wait_on_downlink().await;
+    assert!(matches!(event, HostedDownlinkEvent::Written));
+    assert!(hosted.next_event(&agent).is_none());
 
     assert!(in_tx.send(Ok(DownlinkChannelEvent::HandlerReady)).is_ok());
     let (mut hosted, event) = hosted.wait_on_downlink().await;
@@ -1015,20 +906,7 @@
         event,
         HostedDownlinkEvent::HandlerReady { failed: false }
     ));
-    assert!(hosted.channel.next_event(&agent).is_some());
-
-    assert!(out_tx.send(Ok(())).is_ok());
-    let (mut hosted, event) = hosted.wait_on_downlink().await;
-    assert!(matches!(event, HostedDownlinkEvent::Written));
-    assert!(hosted.channel.next_event(&agent).is_none());
-
-    assert!(in_tx.send(Ok(DownlinkChannelEvent::HandlerReady)).is_ok());
-    let (mut hosted, event) = hosted.wait_on_downlink().await;
-    assert!(matches!(
-        event,
-        HostedDownlinkEvent::HandlerReady { failed: false }
-    ));
-    assert!(hosted.channel.next_event(&agent).is_some());
+    assert!(hosted.next_event(&agent).is_some());
 }
 
 #[derive(Debug, PartialEq, Eq, Default)]
@@ -1370,7 +1248,7 @@
         HostedDownlinkEvent::HandlerReady { failed: false }
     ));
     {
-        let maybe_handler = dl.channel.next_event(&FakeAgent);
+        let maybe_handler = dl.next_event(&FakeAgent);
         if expect_handler {
             let handler = maybe_handler.expect("Expected handler.");
             run_handler(handler);
