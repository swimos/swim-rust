--- conflicted
+++ resolved
@@ -1,10 +1,3 @@
-<<<<<<< HEAD
-use std::time::Duration;
-use std::{collections::HashMap, io::ErrorKind, sync::Arc};
-=======
-use std::{collections::HashMap, io::ErrorKind, sync::Arc, time::Duration};
->>>>>>> 627d0fe3
-
 // Copyright 2015-2023 Swim Inc.
 //
 // Licensed under the Apache License, Version 2.0 (the "License");
@@ -24,6 +17,7 @@
     Future, FutureExt, StreamExt,
 };
 use parking_lot::Mutex;
+use std::{collections::HashMap, io::ErrorKind, sync::Arc, time::Duration};
 use swim_api::{
     agent::{AgentConfig, AgentTask},
     downlink::DownlinkKind,
@@ -32,7 +26,6 @@
 use swim_model::Text;
 use swim_utilities::routing::route_uri::RouteUri;
 use tokio::sync::mpsc;
-use tokio::time::timeout;
 use tokio_stream::wrappers::UnboundedReceiverStream;
 use uuid::Uuid;
 
@@ -168,17 +161,6 @@
 
 #[tokio::test]
 async fn run_agent_init_task() {
-<<<<<<< HEAD
-    let context = Box::<TestAgentContext>::default();
-    let (
-        _,
-        TestContext {
-            test_event_rx,
-            lc_event_rx,
-            ..
-        },
-    ) = init_agent(context).await;
-=======
     with_timeout(async {
         let context = Box::<TestAgentContext>::default();
         let (
@@ -189,23 +171,15 @@
                 ..
             },
         ) = init_agent(context).await;
->>>>>>> 627d0fe3
 
         //We expect the `on_start` event to have fired and the two lanes to have been attached.
 
         let events = lc_event_rx.collect::<Vec<_>>().await;
 
-<<<<<<< HEAD
-    assert!(matches!(
-        events.as_slice(),
-        [LifecycleEvent::Init, LifecycleEvent::Start]
-    ));
-=======
         assert!(matches!(
             events.as_slice(),
             [LifecycleEvent::Init, LifecycleEvent::Start]
         ));
->>>>>>> 627d0fe3
 
         let lane_events = test_event_rx.collect::<Vec<_>>().await;
         assert!(lane_events.is_empty());
@@ -215,52 +189,6 @@
 
 #[tokio::test]
 async fn stops_if_all_lanes_stop() {
-<<<<<<< HEAD
-    let context = Box::<TestAgentContext>::default();
-    let (
-        task,
-        TestContext {
-            test_event_rx,
-            mut lc_event_rx,
-            val_lane_io,
-            map_lane_io,
-            cmd_lane_io,
-        },
-    ) = init_agent(context).await;
-
-    let test_case = async move {
-        assert_eq!(
-            lc_event_rx.next().await.expect("Expected init event."),
-            LifecycleEvent::Init
-        );
-        assert_eq!(
-            lc_event_rx.next().await.expect("Expected start event."),
-            LifecycleEvent::Start
-        );
-
-        let (vtx, vrx) = val_lane_io;
-        let (mtx, mrx) = map_lane_io;
-        let (ctx, crx) = cmd_lane_io;
-
-        //Dropping both lane senders should cause the agent to stop.
-        drop(vtx);
-        drop(mtx);
-        drop(ctx);
-
-        (lc_event_rx, vrx, mrx, crx)
-    };
-
-    let (result, (lc_event_rx, _vrx, _mrx, _crx)) = join(task, test_case).await;
-    assert!(result.is_ok());
-
-    let events = lc_event_rx.collect::<Vec<_>>().await;
-
-    //Check that the `on_stop` event fired.
-    assert!(matches!(events.as_slice(), [LifecycleEvent::Stop]));
-
-    let lane_events = test_event_rx.collect::<Vec<_>>().await;
-    assert!(lane_events.is_empty());
-=======
     with_timeout(async {
         let context = Box::<TestAgentContext>::default();
         let (
@@ -308,69 +236,10 @@
         assert!(lane_events.is_empty());
     })
     .await
->>>>>>> 627d0fe3
 }
 
 #[tokio::test]
 async fn command_to_value_lane() {
-<<<<<<< HEAD
-    let context = Box::<TestAgentContext>::default();
-    let (
-        task,
-        TestContext {
-            mut test_event_rx,
-            mut lc_event_rx,
-            val_lane_io,
-            map_lane_io,
-            cmd_lane_io,
-        },
-    ) = init_agent(context).await;
-
-    let test_case = async move {
-        assert_eq!(
-            lc_event_rx.next().await.expect("Expected init event."),
-            LifecycleEvent::Init
-        );
-        assert_eq!(
-            lc_event_rx.next().await.expect("Expected start event."),
-            LifecycleEvent::Start
-        );
-        let (mut sender, mut receiver) = val_lane_io;
-
-        sender.command(56).await;
-
-        // The agent should receive the command...
-        assert!(matches!(
-            test_event_rx.next().await.expect("Expected command event."),
-            TestEvent::Value { body: 56 }
-        ));
-
-        //... ,trigger the `on_command` event...
-        assert_eq!(
-            lc_event_rx.next().await.expect("Expected command event."),
-            LifecycleEvent::Lane(Text::new(VAL_LANE))
-        );
-
-        //... and then generate an outgoing event.
-        receiver.expect_event(56).await;
-
-        drop(sender);
-        drop(map_lane_io);
-        drop(cmd_lane_io);
-        (test_event_rx, lc_event_rx)
-    };
-
-    let (result, (test_event_rx, lc_event_rx)) = join(task, test_case).await;
-    assert!(result.is_ok());
-
-    let events = lc_event_rx.collect::<Vec<_>>().await;
-
-    //Check that the `on_stop` event fired.
-    assert!(matches!(events.as_slice(), [LifecycleEvent::Stop]));
-
-    let lane_events = test_event_rx.collect::<Vec<_>>().await;
-    assert!(lane_events.is_empty());
-=======
     with_timeout(async {
         let context = Box::<TestAgentContext>::default();
         let (
@@ -430,65 +299,12 @@
         assert!(lane_events.is_empty());
     })
     .await
->>>>>>> 627d0fe3
 }
 
 const SYNC_ID: Uuid = Uuid::from_u128(393883);
 
 #[tokio::test]
 async fn sync_with_lane() {
-<<<<<<< HEAD
-    let context = Box::<TestAgentContext>::default();
-    let (
-        task,
-        TestContext {
-            mut test_event_rx,
-            mut lc_event_rx,
-            val_lane_io,
-            map_lane_io,
-            cmd_lane_io,
-        },
-    ) = init_agent(context).await;
-
-    let test_case = async move {
-        assert_eq!(
-            lc_event_rx.next().await.expect("Expected init event."),
-            LifecycleEvent::Init
-        );
-        assert_eq!(
-            lc_event_rx.next().await.expect("Expected start event."),
-            LifecycleEvent::Start
-        );
-        let (mut sender, mut receiver) = val_lane_io;
-
-        sender.sync(SYNC_ID).await;
-
-        // The agent should receive the sync request..
-        assert!(matches!(
-            test_event_rx.next().await.expect("Expected sync event."),
-            TestEvent::Sync { id: SYNC_ID }
-        ));
-
-        // ... and send out the response.
-        receiver.expect_sync_event(SYNC_ID, SYNC_VALUE).await;
-
-        drop(sender);
-        drop(map_lane_io);
-        drop(cmd_lane_io);
-        (test_event_rx, lc_event_rx)
-    };
-
-    let (result, (test_event_rx, lc_event_rx)) = join(task, test_case).await;
-    assert!(result.is_ok());
-
-    let events = lc_event_rx.collect::<Vec<_>>().await;
-
-    //Check that the `on_stop` event fired.
-    assert!(matches!(events.as_slice(), [LifecycleEvent::Stop]));
-
-    let lane_events = test_event_rx.collect::<Vec<_>>().await;
-    assert!(lane_events.is_empty());
-=======
     with_timeout(async {
         let context = Box::<TestAgentContext>::default();
         let (
@@ -542,35 +358,10 @@
         assert!(lane_events.is_empty());
     })
     .await
->>>>>>> 627d0fe3
 }
 
 #[tokio::test]
 async fn command_to_map_lane() {
-<<<<<<< HEAD
-    let context = Box::<TestAgentContext>::default();
-    let (
-        task,
-        TestContext {
-            mut test_event_rx,
-            mut lc_event_rx,
-            val_lane_io,
-            map_lane_io,
-            cmd_lane_io,
-        },
-    ) = init_agent(context).await;
-
-    let test_case = async move {
-        assert_eq!(
-            lc_event_rx.next().await.expect("Expected init event."),
-            LifecycleEvent::Init
-        );
-        assert_eq!(
-            lc_event_rx.next().await.expect("Expected start event."),
-            LifecycleEvent::Start
-        );
-        let (mut sender, mut receiver) = map_lane_io;
-=======
     with_timeout(async {
         let context = Box::<TestAgentContext>::default();
         let (
@@ -607,7 +398,6 @@
                     }
                 }
             ));
->>>>>>> 627d0fe3
 
             //... ,trigger the `on_command` event...
             assert_eq!(
@@ -623,33 +413,11 @@
                 })
                 .await;
 
-<<<<<<< HEAD
-        //... ,trigger the `on_command` event...
-        assert_eq!(
-            lc_event_rx.next().await.expect("Expected command event."),
-            LifecycleEvent::Lane(Text::new(MAP_LANE))
-        );
-
-        //... and then generate an outgoing event.
-        receiver
-            .expect_event(MapOperation::Update {
-                key: 83,
-                value: 9282,
-            })
-            .await;
-
-        drop(sender);
-        drop(val_lane_io);
-        drop(cmd_lane_io);
-        (test_event_rx, lc_event_rx)
-    };
-=======
             drop(sender);
             drop(val_lane_io);
             drop(cmd_lane_io);
             (test_event_rx, lc_event_rx)
         };
->>>>>>> 627d0fe3
 
         let (result, (test_event_rx, lc_event_rx)) = join(task, test_case).await;
         assert!(result.is_ok());
@@ -667,86 +435,6 @@
 
 #[tokio::test]
 async fn suspend_future() {
-<<<<<<< HEAD
-    let context = Box::<TestAgentContext>::default();
-    let (
-        task,
-        TestContext {
-            mut test_event_rx,
-            mut lc_event_rx,
-            val_lane_io,
-            map_lane_io,
-            cmd_lane_io,
-        },
-    ) = init_agent(context).await;
-
-    let test_case = async move {
-        assert_eq!(
-            lc_event_rx.next().await.expect("Expected init event."),
-            LifecycleEvent::Init
-        );
-        assert_eq!(
-            lc_event_rx.next().await.expect("Expected start event."),
-            LifecycleEvent::Start
-        );
-        let (mut sender, receiver) = cmd_lane_io;
-
-        let n = 456;
-
-        sender.command(n).await;
-
-        // The agent should receive the command...
-        assert!(matches!(
-            test_event_rx.next().await.expect("Expected command event."),
-            TestEvent::Cmd { body } if body == n
-        ));
-
-        //... ,trigger the `on_command` event...
-        assert_eq!(
-            lc_event_rx.next().await.expect("Expected command event."),
-            LifecycleEvent::Lane(Text::new(CMD_LANE))
-        );
-
-        //... and then run the suspended future.
-        assert_eq!(
-            lc_event_rx
-                .next()
-                .await
-                .expect("Expected suspended future."),
-            LifecycleEvent::RanSuspended(n)
-        );
-
-        //... and then run the consequence.
-        assert_eq!(
-            lc_event_rx
-                .next()
-                .await
-                .expect("Expected suspended future consequence."),
-            LifecycleEvent::RanSuspendedConsequence
-        );
-
-        drop(sender);
-        drop(receiver);
-        drop(val_lane_io);
-        drop(map_lane_io);
-        (test_event_rx, lc_event_rx)
-    };
-
-    let (result, (test_event_rx, lc_event_rx)) = join(task, test_case).await;
-    assert!(result.is_ok());
-
-    let events = lc_event_rx.collect::<Vec<_>>().await;
-
-    //Check that the `on_stop` event fired.
-    assert!(matches!(events.as_slice(), [LifecycleEvent::Stop]));
-
-    let lane_events = test_event_rx.collect::<Vec<_>>().await;
-    assert!(lane_events.is_empty());
-}
-
-struct TestDownlinkChannel {
-    rx: mpsc::UnboundedReceiver<Result<(), DownlinkFailed>>,
-=======
     with_timeout(async {
         let context = Box::<TestAgentContext>::default();
         let (
@@ -828,7 +516,6 @@
 
 struct TestDownlinkChannel {
     rx: Option<mpsc::UnboundedReceiver<Result<(), DownlinkFailed>>>,
->>>>>>> 627d0fe3
     ready: bool,
 }
 
@@ -899,7 +586,7 @@
             event,
             HostedDownlinkEvent::HandlerReady { failed: false }
         ));
-        assert!(hosted.channel.next_event(&agent).is_some());
+        assert!(hosted.next_event(&agent).is_some());
     })
     .await
 }
@@ -909,18 +596,6 @@
     with_timeout(async {
         let agent = TestDlAgent;
 
-<<<<<<< HEAD
-    assert!(in_tx.send(Ok(())).is_ok());
-    let (mut hosted, event) = hosted
-        .wait_on_downlink()
-        .await
-        .expect("Closed prematurely.");
-    assert!(matches!(
-        event,
-        HostedDownlinkEvent::HandlerReady { failed: false }
-    ));
-    assert!(hosted.channel.next_event(&agent).is_some());
-=======
         let (in_tx, in_rx) = mpsc::unbounded_channel();
         let (_out_tx, out_rx) = mpsc::unbounded_channel();
         let hosted = make_test_hosted_downlink(in_rx, out_rx);
@@ -935,37 +610,10 @@
             event,
             HostedDownlinkEvent::HandlerReady { failed: true }
         ));
-        assert!(hosted.channel.next_event(&agent).is_some());
+        assert!(hosted.next_event(&agent).is_some());
         assert!(hosted.wait_on_downlink().await.is_none());
     })
     .await
->>>>>>> 627d0fe3
-}
-
-#[tokio::test]
-async fn hosted_downlink_incoming_error() {
-    let result = timeout(Duration::from_secs(10), async {
-        let agent = TestDlAgent;
-
-        let (in_tx, in_rx) = mpsc::unbounded_channel();
-        let (_out_tx, out_rx) = mpsc::unbounded_channel();
-        let hosted = make_test_hosted_downlink(in_rx, out_rx);
-
-        assert!(in_tx.send(Err(DownlinkFailed)).is_ok());
-        let (mut hosted, event) = hosted
-            .wait_on_downlink()
-            .await
-            .expect("Closed prematurely.");
-        assert!(matches!(
-            event,
-            HostedDownlinkEvent::HandlerReady { failed: true }
-        ));
-        assert!(hosted.channel.next_event(&agent).is_some());
-
-        assert!(hosted.wait_on_downlink().await.is_none());
-    })
-    .await;
-    result.expect("Test timed out")
 }
 
 #[tokio::test]
@@ -983,39 +631,13 @@
             .await
             .expect("Closed prematurely.");
         assert!(matches!(event, HostedDownlinkEvent::Written));
-        assert!(hosted.channel.next_event(&agent).is_none());
+        assert!(hosted.next_event(&agent).is_none());
     })
     .await
 }
 
 #[tokio::test]
 async fn hosted_downlink_write_terminated() {
-<<<<<<< HEAD
-    let agent = TestDlAgent;
-
-    let (in_tx, in_rx) = mpsc::unbounded_channel();
-    let (out_tx, out_rx) = mpsc::unbounded_channel();
-    let hosted = make_test_hosted_downlink(in_rx, out_rx);
-
-    drop(out_tx);
-    let (mut hosted, event) = hosted
-        .wait_on_downlink()
-        .await
-        .expect("Closed prematurely.");
-    assert!(matches!(event, HostedDownlinkEvent::WriterTerminated));
-    assert!(hosted.channel.next_event(&agent).is_none());
-
-    assert!(in_tx.send(Ok(())).is_ok());
-    let (mut hosted, event) = hosted
-        .wait_on_downlink()
-        .await
-        .expect("Closed prematurely.");
-    assert!(matches!(
-        event,
-        HostedDownlinkEvent::HandlerReady { failed: false }
-    ));
-    assert!(hosted.channel.next_event(&agent).is_some());
-=======
     with_timeout(async {
         let agent = TestDlAgent;
 
@@ -1029,7 +651,7 @@
             .await
             .expect("Closed prematurely.");
         assert!(matches!(event, HostedDownlinkEvent::WriterTerminated));
-        assert!(hosted.channel.next_event(&agent).is_none());
+        assert!(hosted.next_event(&agent).is_none());
 
         assert!(in_tx.send(Ok(())).is_ok());
         let (mut hosted, event) = hosted
@@ -1040,10 +662,9 @@
             event,
             HostedDownlinkEvent::HandlerReady { failed: false }
         ));
-        assert!(hosted.channel.next_event(&agent).is_some());
-    })
-    .await
->>>>>>> 627d0fe3
+        assert!(hosted.next_event(&agent).is_some());
+    })
+    .await
 }
 
 #[tokio::test]
@@ -1070,20 +691,8 @@
                 panic!("Unexpected event: {:?}", ow);
             }
         }
-        assert!(hosted.channel.next_event(&agent).is_none());
-
-<<<<<<< HEAD
-    assert!(in_tx.send(Ok(())).is_ok());
-    let (mut hosted, event) = hosted
-        .wait_on_downlink()
-        .await
-        .expect("Closed prematurely.");
-    assert!(matches!(
-        event,
-        HostedDownlinkEvent::HandlerReady { failed: false }
-    ));
-    assert!(hosted.channel.next_event(&agent).is_some());
-=======
+        assert!(hosted.next_event(&agent).is_none());
+
         assert!(in_tx.send(Ok(())).is_ok());
         let (mut hosted, event) = hosted
             .wait_on_downlink()
@@ -1093,10 +702,9 @@
             event,
             HostedDownlinkEvent::HandlerReady { failed: false }
         ));
-        assert!(hosted.channel.next_event(&agent).is_some());
-    })
-    .await
->>>>>>> 627d0fe3
+        assert!(hosted.next_event(&agent).is_some());
+    })
+    .await
 }
 
 #[tokio::test]
