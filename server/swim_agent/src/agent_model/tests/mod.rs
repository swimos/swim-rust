use std::{collections::HashMap, io::ErrorKind, sync::Arc, time::Duration};

// Copyright 2015-2023 Swim Inc.
//
// Licensed under the Apache License, Version 2.0 (the "License");
// you may not use this file except in compliance with the License.
// You may obtain a copy of the License at
//
//     http://www.apache.org/licenses/LICENSE-2.0
//
// Unless required by applicable law or agreed to in writing, software
// distributed under the License is distributed on an "AS IS" BASIS,
// WITHOUT WARRANTIES OR CONDITIONS OF ANY KIND, either express or implied.
// See the License for the specific language governing permissions and
// limitations under the License.

use futures::{
    future::{join, BoxFuture},
    Future, FutureExt, StreamExt,
};
use parking_lot::Mutex;
use swim_api::{
    agent::{AgentConfig, AgentTask},
    downlink::DownlinkKind,
    protocol::map::{MapMessage, MapOperation},
};
use swim_model::Text;
use swim_utilities::routing::route_uri::RouteUri;
use tokio::sync::mpsc;
use tokio_stream::wrappers::UnboundedReceiverStream;
use uuid::Uuid;

use crate::{
    agent_model::HostedDownlinkEvent,
    event_handler::{BoxEventHandler, HandlerActionExt, UnitHandler, WriteStream},
};

use self::{
    fake_agent::TestAgent,
    fake_context::TestAgentContext,
    fake_lifecycle::{LifecycleEvent, TestLifecycle},
    lane_io::{MapLaneReceiver, MapLaneSender, ValueLaneReceiver, ValueLaneSender},
};

use super::{
    downlink::handlers::{DownlinkChannel, DownlinkChannelExt, DownlinkFailed},
    AgentModel, HostedDownlink, ItemModelFactory,
};

mod fake_agent;
mod fake_context;
mod fake_lifecycle;
mod lane_io;
mod run_handler;

const TIMEOUT: Duration = Duration::from_secs(5);

async fn with_timeout<F>(f: F) -> F::Output
where
    F: Future,
{
    tokio::time::timeout(TIMEOUT, f)
        .await
        .expect("Test timed out.")
}

#[derive(Debug, Clone)]
pub enum TestEvent {
    Value { body: i32 },
    Cmd { body: i32 },
    Map { body: MapMessage<i32, i32> },
    Sync { id: Uuid },
}

const VAL_ID: u64 = 0;
const MAP_ID: u64 = 1;
const CMD_ID: u64 = 2;

const VAL_LANE: &str = "first";
const MAP_LANE: &str = "second";
const CMD_LANE: &str = "third";

const CONFIG: AgentConfig = AgentConfig::DEFAULT;
const NODE_URI: &str = "/node";

const SYNC_VALUE: i32 = -1;

fn make_uri() -> RouteUri {
    RouteUri::try_from(NODE_URI).expect("Bad URI.")
}

struct TestContext {
    test_event_rx: UnboundedReceiverStream<TestEvent>,
    lc_event_rx: UnboundedReceiverStream<LifecycleEvent>,
    val_lane_io: (ValueLaneSender, ValueLaneReceiver),
    map_lane_io: (MapLaneSender, MapLaneReceiver),
    cmd_lane_io: (ValueLaneSender, ValueLaneReceiver),
}

#[derive(Clone)]
pub struct Fac {
    rx: Arc<Mutex<Option<TestAgent>>>,
}

impl ItemModelFactory for Fac {
    type ItemModel = TestAgent;

    fn create(&self) -> Self::ItemModel {
        let mut guard = self.rx.lock();
        guard.take().expect("Agent created twice.")
    }
}

impl Fac {
    fn new(agent: TestAgent) -> Self {
        Fac {
            rx: Arc::new(Mutex::new(Some(agent))),
        }
    }
}

async fn init_agent(context: Box<TestAgentContext>) -> (AgentTask, TestContext) {
    let mut agent = TestAgent::default();
    let test_event_rx = agent.take_receiver();
    let lane_model_fac = Fac::new(agent);

    let (lc_event_tx, lc_event_rx) = mpsc::unbounded_channel();
    let lifecycle = TestLifecycle::new(lc_event_tx);

    let model = AgentModel::<TestAgent, TestLifecycle>::new(lane_model_fac, lifecycle);

    let task = model
        .initialize_agent(make_uri(), HashMap::new(), CONFIG, context.clone())
        .await
        .expect("Initialization failed.");

    let (val_lane_io, map_lane_io, cmd_lane_io) = context.take_lane_io();

    let (val_tx, val_rx) = val_lane_io.expect("Value lane not registered.");
    let val_sender = ValueLaneSender::new(val_tx);
    let val_receiver = ValueLaneReceiver::new(val_rx);

    let (map_tx, map_rx) = map_lane_io.expect("Map lane not registered.");

    let map_sender = MapLaneSender::new(map_tx);
    let map_receiver = MapLaneReceiver::new(map_rx);

    let (cmd_tx, cmd_rx) = cmd_lane_io.expect("Command lane not registered.");
    let cmd_sender = ValueLaneSender::new(cmd_tx);
    let cmd_receiver = ValueLaneReceiver::new(cmd_rx);
    (
        task,
        TestContext {
            test_event_rx: UnboundedReceiverStream::new(test_event_rx),
            lc_event_rx: UnboundedReceiverStream::new(lc_event_rx),
            val_lane_io: (val_sender, val_receiver),
            map_lane_io: (map_sender, map_receiver),
            cmd_lane_io: (cmd_sender, cmd_receiver),
        },
    )
}

#[tokio::test]
async fn run_agent_init_task() {
<<<<<<< HEAD
    let context = Box::<TestAgentContext>::default();
    let (
        _,
        TestContext {
            test_event_rx,
            lc_event_rx,
            ..
        },
    ) = init_agent(context).await;
=======
    with_timeout(async {
        let context = Box::new(TestAgentContext::default());
        let (
            _,
            TestContext {
                test_event_rx,
                lc_event_rx,
                ..
            },
        ) = init_agent(context).await;
>>>>>>> 7e5888bf

        //We expect the `on_start` event to have fired and the two lanes to have been attached.

        let events = lc_event_rx.collect::<Vec<_>>().await;

        assert!(matches!(
            events.as_slice(),
            [LifecycleEvent::Init, LifecycleEvent::Start]
        ));

        let lane_events = test_event_rx.collect::<Vec<_>>().await;
        assert!(lane_events.is_empty());
    })
    .await
}

#[tokio::test]
async fn stops_if_all_lanes_stop() {
<<<<<<< HEAD
    let context = Box::<TestAgentContext>::default();
    let (
        task,
        TestContext {
            test_event_rx,
            mut lc_event_rx,
            val_lane_io,
            map_lane_io,
            cmd_lane_io,
        },
    ) = init_agent(context).await;

    let test_case = async move {
        assert_eq!(
            lc_event_rx.next().await.expect("Expected init event."),
            LifecycleEvent::Init
        );
        assert_eq!(
            lc_event_rx.next().await.expect("Expected start event."),
            LifecycleEvent::Start
        );

        let (vtx, vrx) = val_lane_io;
        let (mtx, mrx) = map_lane_io;
        let (ctx, crx) = cmd_lane_io;

        //Dropping both lane senders should cause the agent to stop.
        drop(vtx);
        drop(mtx);
        drop(ctx);

        (lc_event_rx, vrx, mrx, crx)
    };

    let (result, (lc_event_rx, _vrx, _mrx, _crx)) = join(task, test_case).await;
    assert!(result.is_ok());

    let events = lc_event_rx.collect::<Vec<_>>().await;

    //Check that the `on_stop` event fired.
    assert!(matches!(events.as_slice(), [LifecycleEvent::Stop]));

    let lane_events = test_event_rx.collect::<Vec<_>>().await;
    assert!(lane_events.is_empty());
=======
    with_timeout(async {
        let context = Box::new(TestAgentContext::default());
        let (
            task,
            TestContext {
                test_event_rx,
                mut lc_event_rx,
                val_lane_io,
                map_lane_io,
                cmd_lane_io,
            },
        ) = init_agent(context).await;

        let test_case = async move {
            assert_eq!(
                lc_event_rx.next().await.expect("Expected init event."),
                LifecycleEvent::Init
            );
            assert_eq!(
                lc_event_rx.next().await.expect("Expected start event."),
                LifecycleEvent::Start
            );

            let (vtx, vrx) = val_lane_io;
            let (mtx, mrx) = map_lane_io;
            let (ctx, crx) = cmd_lane_io;

            //Dropping both lane senders should cause the agent to stop.
            drop(vtx);
            drop(mtx);
            drop(ctx);

            (lc_event_rx, vrx, mrx, crx)
        };

        let (result, (lc_event_rx, _vrx, _mrx, _crx)) = join(task, test_case).await;
        assert!(result.is_ok());

        let events = lc_event_rx.collect::<Vec<_>>().await;

        //Check that the `on_stop` event fired.
        assert!(matches!(events.as_slice(), [LifecycleEvent::Stop]));

        let lane_events = test_event_rx.collect::<Vec<_>>().await;
        assert!(lane_events.is_empty());
    })
    .await
>>>>>>> 7e5888bf
}

#[tokio::test]
async fn command_to_value_lane() {
<<<<<<< HEAD
    let context = Box::<TestAgentContext>::default();
    let (
        task,
        TestContext {
            mut test_event_rx,
            mut lc_event_rx,
            val_lane_io,
            map_lane_io,
            cmd_lane_io,
        },
    ) = init_agent(context).await;

    let test_case = async move {
        assert_eq!(
            lc_event_rx.next().await.expect("Expected init event."),
            LifecycleEvent::Init
        );
        assert_eq!(
            lc_event_rx.next().await.expect("Expected start event."),
            LifecycleEvent::Start
        );
        let (mut sender, mut receiver) = val_lane_io;

        sender.command(56).await;

        // The agent should receive the command...
        assert!(matches!(
            test_event_rx.next().await.expect("Expected command event."),
            TestEvent::Value { body: 56 }
        ));

        //... ,trigger the `on_command` event...
        assert_eq!(
            lc_event_rx.next().await.expect("Expected command event."),
            LifecycleEvent::Lane(Text::new(VAL_LANE))
        );

        //... and then generate an outgoing event.
        receiver.expect_event(56).await;

        drop(sender);
        drop(map_lane_io);
        drop(cmd_lane_io);
        (test_event_rx, lc_event_rx)
    };

    let (result, (test_event_rx, lc_event_rx)) = join(task, test_case).await;
    assert!(result.is_ok());

    let events = lc_event_rx.collect::<Vec<_>>().await;

    //Check that the `on_stop` event fired.
    assert!(matches!(events.as_slice(), [LifecycleEvent::Stop]));

    let lane_events = test_event_rx.collect::<Vec<_>>().await;
    assert!(lane_events.is_empty());
=======
    with_timeout(async {
        let context = Box::new(TestAgentContext::default());
        let (
            task,
            TestContext {
                mut test_event_rx,
                mut lc_event_rx,
                val_lane_io,
                map_lane_io,
                cmd_lane_io,
            },
        ) = init_agent(context).await;

        let test_case = async move {
            assert_eq!(
                lc_event_rx.next().await.expect("Expected init event."),
                LifecycleEvent::Init
            );
            assert_eq!(
                lc_event_rx.next().await.expect("Expected start event."),
                LifecycleEvent::Start
            );
            let (mut sender, mut receiver) = val_lane_io;

            sender.command(56).await;

            // The agent should receive the command...
            assert!(matches!(
                test_event_rx.next().await.expect("Expected command event."),
                TestEvent::Value { body: 56 }
            ));

            //... ,trigger the `on_command` event...
            assert_eq!(
                lc_event_rx.next().await.expect("Expected command event."),
                LifecycleEvent::Lane(Text::new(VAL_LANE))
            );

            //... and then generate an outgoing event.
            receiver.expect_event(56).await;

            drop(sender);
            drop(map_lane_io);
            drop(cmd_lane_io);
            (test_event_rx, lc_event_rx)
        };

        let (result, (test_event_rx, lc_event_rx)) = join(task, test_case).await;
        assert!(result.is_ok());

        let events = lc_event_rx.collect::<Vec<_>>().await;

        //Check that the `on_stop` event fired.
        assert!(matches!(events.as_slice(), [LifecycleEvent::Stop]));

        let lane_events = test_event_rx.collect::<Vec<_>>().await;
        assert!(lane_events.is_empty());
    })
    .await
>>>>>>> 7e5888bf
}

const SYNC_ID: Uuid = Uuid::from_u128(393883);

#[tokio::test]
async fn sync_with_lane() {
<<<<<<< HEAD
    let context = Box::<TestAgentContext>::default();
    let (
        task,
        TestContext {
            mut test_event_rx,
            mut lc_event_rx,
            val_lane_io,
            map_lane_io,
            cmd_lane_io,
        },
    ) = init_agent(context).await;

    let test_case = async move {
        assert_eq!(
            lc_event_rx.next().await.expect("Expected init event."),
            LifecycleEvent::Init
        );
        assert_eq!(
            lc_event_rx.next().await.expect("Expected start event."),
            LifecycleEvent::Start
        );
        let (mut sender, mut receiver) = val_lane_io;

        sender.sync(SYNC_ID).await;

        // The agent should receive the sync request..
        assert!(matches!(
            test_event_rx.next().await.expect("Expected sync event."),
            TestEvent::Sync { id: SYNC_ID }
        ));

        // ... and send out the response.
        receiver.expect_sync_event(SYNC_ID, SYNC_VALUE).await;

        drop(sender);
        drop(map_lane_io);
        drop(cmd_lane_io);
        (test_event_rx, lc_event_rx)
    };

    let (result, (test_event_rx, lc_event_rx)) = join(task, test_case).await;
    assert!(result.is_ok());

    let events = lc_event_rx.collect::<Vec<_>>().await;

    //Check that the `on_stop` event fired.
    assert!(matches!(events.as_slice(), [LifecycleEvent::Stop]));

    let lane_events = test_event_rx.collect::<Vec<_>>().await;
    assert!(lane_events.is_empty());
=======
    with_timeout(async {
        let context = Box::new(TestAgentContext::default());
        let (
            task,
            TestContext {
                mut test_event_rx,
                mut lc_event_rx,
                val_lane_io,
                map_lane_io,
                cmd_lane_io,
            },
        ) = init_agent(context).await;

        let test_case = async move {
            assert_eq!(
                lc_event_rx.next().await.expect("Expected init event."),
                LifecycleEvent::Init
            );
            assert_eq!(
                lc_event_rx.next().await.expect("Expected start event."),
                LifecycleEvent::Start
            );
            let (mut sender, mut receiver) = val_lane_io;

            sender.sync(SYNC_ID).await;

            // The agent should receive the sync request..
            assert!(matches!(
                test_event_rx.next().await.expect("Expected sync event."),
                TestEvent::Sync { id: SYNC_ID }
            ));

            // ... and send out the response.
            receiver.expect_sync_event(SYNC_ID, SYNC_VALUE).await;

            drop(sender);
            drop(map_lane_io);
            drop(cmd_lane_io);
            (test_event_rx, lc_event_rx)
        };

        let (result, (test_event_rx, lc_event_rx)) = join(task, test_case).await;
        assert!(result.is_ok());

        let events = lc_event_rx.collect::<Vec<_>>().await;

        //Check that the `on_stop` event fired.
        assert!(matches!(events.as_slice(), [LifecycleEvent::Stop]));

        let lane_events = test_event_rx.collect::<Vec<_>>().await;
        assert!(lane_events.is_empty());
    })
    .await
>>>>>>> 7e5888bf
}

#[tokio::test]
async fn command_to_map_lane() {
<<<<<<< HEAD
    let context = Box::<TestAgentContext>::default();
    let (
        task,
        TestContext {
            mut test_event_rx,
            mut lc_event_rx,
            val_lane_io,
            map_lane_io,
            cmd_lane_io,
        },
    ) = init_agent(context).await;

    let test_case = async move {
        assert_eq!(
            lc_event_rx.next().await.expect("Expected init event."),
            LifecycleEvent::Init
        );
        assert_eq!(
            lc_event_rx.next().await.expect("Expected start event."),
            LifecycleEvent::Start
        );
        let (mut sender, mut receiver) = map_lane_io;

        sender.command(83, 9282).await;

        // The agent should receive the command...
        assert!(matches!(
            test_event_rx.next().await.expect("Expected command event."),
            TestEvent::Map {
                body: MapMessage::Update {
                    key: 83,
                    value: 9282
=======
    with_timeout(async {
        let context = Box::new(TestAgentContext::default());
        let (
            task,
            TestContext {
                mut test_event_rx,
                mut lc_event_rx,
                val_lane_io,
                map_lane_io,
                cmd_lane_io,
            },
        ) = init_agent(context).await;

        let test_case = async move {
            assert_eq!(
                lc_event_rx.next().await.expect("Expected init event."),
                LifecycleEvent::Init
            );
            assert_eq!(
                lc_event_rx.next().await.expect("Expected start event."),
                LifecycleEvent::Start
            );
            let (mut sender, mut receiver) = map_lane_io;

            sender.command(83, 9282).await;

            // The agent should receive the command...
            assert!(matches!(
                test_event_rx.next().await.expect("Expected command event."),
                TestEvent::Map {
                    body: MapMessage::Update {
                        key: 83,
                        value: 9282
                    }
>>>>>>> 7e5888bf
                }
            ));

            //... ,trigger the `on_command` event...
            assert_eq!(
                lc_event_rx.next().await.expect("Expected command event."),
                LifecycleEvent::Lane(Text::new(MAP_LANE))
            );

            //... and then generate an outgoing event.
            receiver
                .expect_event(MapOperation::Update {
                    key: 83,
                    value: 9282,
                })
                .await;

            drop(sender);
            drop(val_lane_io);
            drop(cmd_lane_io);
            (test_event_rx, lc_event_rx)
        };

        let (result, (test_event_rx, lc_event_rx)) = join(task, test_case).await;
        assert!(result.is_ok());

        let events = lc_event_rx.collect::<Vec<_>>().await;

        //Check that the `on_stop` event fired.
        assert!(matches!(events.as_slice(), [LifecycleEvent::Stop]));

        let lane_events = test_event_rx.collect::<Vec<_>>().await;
        assert!(lane_events.is_empty());
    })
    .await
}

#[tokio::test]
async fn suspend_future() {
<<<<<<< HEAD
    let context = Box::<TestAgentContext>::default();
    let (
        task,
        TestContext {
            mut test_event_rx,
            mut lc_event_rx,
            val_lane_io,
            map_lane_io,
            cmd_lane_io,
        },
    ) = init_agent(context).await;

    let test_case = async move {
        assert_eq!(
            lc_event_rx.next().await.expect("Expected init event."),
            LifecycleEvent::Init
        );
        assert_eq!(
            lc_event_rx.next().await.expect("Expected start event."),
            LifecycleEvent::Start
        );
        let (mut sender, receiver) = cmd_lane_io;

        let n = 456;

        sender.command(n).await;

        // The agent should receive the command...
        assert!(matches!(
            test_event_rx.next().await.expect("Expected command event."),
            TestEvent::Cmd { body } if body == n
        ));

        //... ,trigger the `on_command` event...
        assert_eq!(
            lc_event_rx.next().await.expect("Expected command event."),
            LifecycleEvent::Lane(Text::new(CMD_LANE))
        );

        //... and then run the suspended future.
        assert_eq!(
            lc_event_rx
                .next()
                .await
                .expect("Expected suspended future."),
            LifecycleEvent::RanSuspended(n)
        );

        //... and then run the consequence.
        assert_eq!(
            lc_event_rx
                .next()
                .await
                .expect("Expected suspended future consequence."),
            LifecycleEvent::RanSuspendedConsequence
        );

        drop(sender);
        drop(receiver);
        drop(val_lane_io);
        drop(map_lane_io);
        (test_event_rx, lc_event_rx)
    };

    let (result, (test_event_rx, lc_event_rx)) = join(task, test_case).await;
    assert!(result.is_ok());

    let events = lc_event_rx.collect::<Vec<_>>().await;

    //Check that the `on_stop` event fired.
    assert!(matches!(events.as_slice(), [LifecycleEvent::Stop]));

    let lane_events = test_event_rx.collect::<Vec<_>>().await;
    assert!(lane_events.is_empty());
=======
    with_timeout(async {
        let context = Box::new(TestAgentContext::default());
        let (
            task,
            TestContext {
                mut test_event_rx,
                mut lc_event_rx,
                val_lane_io,
                map_lane_io,
                cmd_lane_io,
            },
        ) = init_agent(context).await;

        let test_case = async move {
            assert_eq!(
                lc_event_rx.next().await.expect("Expected init event."),
                LifecycleEvent::Init
            );
            assert_eq!(
                lc_event_rx.next().await.expect("Expected start event."),
                LifecycleEvent::Start
            );
            let (mut sender, receiver) = cmd_lane_io;

            let n = 456;

            sender.command(n).await;

            // The agent should receive the command...
            assert!(matches!(
                test_event_rx.next().await.expect("Expected command event."),
                TestEvent::Cmd { body } if body == n
            ));

            //... ,trigger the `on_command` event...
            assert_eq!(
                lc_event_rx.next().await.expect("Expected command event."),
                LifecycleEvent::Lane(Text::new(CMD_LANE))
            );

            //... and then run the suspended future.
            assert_eq!(
                lc_event_rx
                    .next()
                    .await
                    .expect("Expected suspended future."),
                LifecycleEvent::RanSuspended(n)
            );

            //... and then run the consequence.
            assert_eq!(
                lc_event_rx
                    .next()
                    .await
                    .expect("Expected suspended future consequence."),
                LifecycleEvent::RanSuspendedConsequence
            );

            drop(sender);
            drop(receiver);
            drop(val_lane_io);
            drop(map_lane_io);
            (test_event_rx, lc_event_rx)
        };

        let (result, (test_event_rx, lc_event_rx)) = join(task, test_case).await;
        assert!(result.is_ok());

        let events = lc_event_rx.collect::<Vec<_>>().await;

        //Check that the `on_stop` event fired.
        assert!(matches!(events.as_slice(), [LifecycleEvent::Stop]));

        let lane_events = test_event_rx.collect::<Vec<_>>().await;
        assert!(lane_events.is_empty());
    })
    .await
>>>>>>> 7e5888bf
}

struct TestDownlinkChannel {
    rx: Option<mpsc::UnboundedReceiver<Result<(), DownlinkFailed>>>,
    ready: bool,
}

struct TestDlAgent;

impl DownlinkChannel<TestDlAgent> for TestDownlinkChannel {
    fn await_ready(&mut self) -> BoxFuture<'_, Option<Result<(), DownlinkFailed>>> {
        async move {
            if let Some(rx) = self.rx.as_mut() {
                let result = rx.recv().await;
                self.ready = true;
                if !matches!(&result, Some(Ok(_))) {
                    self.rx = None;
                }
                result
            } else {
                panic!("Used after finished.");
            }
        }
        .boxed()
    }

    fn next_event(&mut self, _context: &TestDlAgent) -> Option<BoxEventHandler<'_, TestDlAgent>> {
        if self.ready {
            self.ready = false;
            Some(UnitHandler::default().boxed())
        } else {
            None
        }
    }

    fn kind(&self) -> DownlinkKind {
        DownlinkKind::Event
    }
}

fn make_dl_out(rx: mpsc::UnboundedReceiver<Result<(), std::io::Error>>) -> WriteStream {
    UnboundedReceiverStream::new(rx).boxed()
}

fn make_test_hosted_downlink(
    in_rx: mpsc::UnboundedReceiver<Result<(), DownlinkFailed>>,
    out_rx: mpsc::UnboundedReceiver<Result<(), std::io::Error>>,
) -> HostedDownlink<TestDlAgent> {
    let channel = TestDownlinkChannel {
        rx: Some(in_rx),
        ready: false,
    };

    HostedDownlink::new(channel.boxed(), make_dl_out(out_rx))
}

#[tokio::test]
async fn hosted_downlink_incoming() {
    with_timeout(async {
        let agent = TestDlAgent;

        let (in_tx, in_rx) = mpsc::unbounded_channel();
        let (_out_tx, out_rx) = mpsc::unbounded_channel();
        let hosted = make_test_hosted_downlink(in_rx, out_rx);

        assert!(in_tx.send(Ok(())).is_ok());
        let (mut hosted, event) = hosted
            .wait_on_downlink()
            .await
            .expect("Closed prematurely.");
        assert!(matches!(
            event,
            HostedDownlinkEvent::HandlerReady { failed: false }
        ));
        assert!(hosted.channel.next_event(&agent).is_some());
    })
    .await
}

#[tokio::test]
async fn hosted_downlink_incoming_error() {
    with_timeout(async {
        let agent = TestDlAgent;

        let (in_tx, in_rx) = mpsc::unbounded_channel();
        let (_out_tx, out_rx) = mpsc::unbounded_channel();
        let hosted = make_test_hosted_downlink(in_rx, out_rx);

        assert!(in_tx.send(Err(DownlinkFailed)).is_ok());
        let (mut hosted, event) = hosted
            .wait_on_downlink()
            .await
            .expect("Closed prematurely.");

        assert!(matches!(
            event,
            HostedDownlinkEvent::HandlerReady { failed: true }
        ));
        assert!(hosted.channel.next_event(&agent).is_some());
        assert!(hosted.wait_on_downlink().await.is_none());
    })
    .await
}

#[tokio::test]
async fn hosted_downlink_outgoing() {
    with_timeout(async {
        let agent = TestDlAgent;

        let (_in_tx, in_rx) = mpsc::unbounded_channel();
        let (out_tx, out_rx) = mpsc::unbounded_channel();
        let hosted = make_test_hosted_downlink(in_rx, out_rx);

        assert!(out_tx.send(Ok(())).is_ok());
        let (mut hosted, event) = hosted
            .wait_on_downlink()
            .await
            .expect("Closed prematurely.");
        assert!(matches!(event, HostedDownlinkEvent::Written));
        assert!(hosted.channel.next_event(&agent).is_none());
    })
    .await
}

#[tokio::test]
async fn hosted_downlink_write_terminated() {
    with_timeout(async {
        let agent = TestDlAgent;

        let (in_tx, in_rx) = mpsc::unbounded_channel();
        let (out_tx, out_rx) = mpsc::unbounded_channel();
        let hosted = make_test_hosted_downlink(in_rx, out_rx);

        drop(out_tx);
        let (mut hosted, event) = hosted
            .wait_on_downlink()
            .await
            .expect("Closed prematurely.");
        assert!(matches!(event, HostedDownlinkEvent::WriterTerminated));
        assert!(hosted.channel.next_event(&agent).is_none());

        assert!(in_tx.send(Ok(())).is_ok());
        let (mut hosted, event) = hosted
            .wait_on_downlink()
            .await
            .expect("Closed prematurely.");
        assert!(matches!(
            event,
            HostedDownlinkEvent::HandlerReady { failed: false }
        ));
        assert!(hosted.channel.next_event(&agent).is_some());
    })
    .await
}

#[tokio::test]
async fn hosted_downlink_write_failed() {
    with_timeout(async {
        let agent = TestDlAgent;

        let (in_tx, in_rx) = mpsc::unbounded_channel();
        let (out_tx, out_rx) = mpsc::unbounded_channel();
        let hosted = make_test_hosted_downlink(in_rx, out_rx);

        let err = std::io::Error::from(ErrorKind::BrokenPipe);

        assert!(out_tx.send(Err(err)).is_ok());
        let (mut hosted, event) = hosted
            .wait_on_downlink()
            .await
            .expect("Closed prematurely.");
        match event {
            HostedDownlinkEvent::WriterFailed(err) => {
                assert_eq!(err.kind(), ErrorKind::BrokenPipe);
            }
            ow => {
                panic!("Unexpected event: {:?}", ow);
            }
        }
        assert!(hosted.channel.next_event(&agent).is_none());

        assert!(in_tx.send(Ok(())).is_ok());
        let (mut hosted, event) = hosted
            .wait_on_downlink()
            .await
            .expect("Closed prematurely.");
        assert!(matches!(
            event,
            HostedDownlinkEvent::HandlerReady { failed: false }
        ));
        assert!(hosted.channel.next_event(&agent).is_some());
    })
    .await
}

#[tokio::test]
async fn hosted_downlink_incoming_terminated() {
    with_timeout(async {
        let (in_tx, in_rx) = mpsc::unbounded_channel();
        let (_out_tx, out_rx) = mpsc::unbounded_channel();
        let hosted = make_test_hosted_downlink(in_rx, out_rx);

        drop(in_tx);
        assert!(hosted.wait_on_downlink().await.is_none());
    })
    .await
}<|MERGE_RESOLUTION|>--- conflicted
+++ resolved
@@ -162,17 +162,6 @@
 
 #[tokio::test]
 async fn run_agent_init_task() {
-<<<<<<< HEAD
-    let context = Box::<TestAgentContext>::default();
-    let (
-        _,
-        TestContext {
-            test_event_rx,
-            lc_event_rx,
-            ..
-        },
-    ) = init_agent(context).await;
-=======
     with_timeout(async {
         let context = Box::new(TestAgentContext::default());
         let (
@@ -183,7 +172,6 @@
                 ..
             },
         ) = init_agent(context).await;
->>>>>>> 7e5888bf
 
         //We expect the `on_start` event to have fired and the two lanes to have been attached.
 
@@ -202,52 +190,6 @@
 
 #[tokio::test]
 async fn stops_if_all_lanes_stop() {
-<<<<<<< HEAD
-    let context = Box::<TestAgentContext>::default();
-    let (
-        task,
-        TestContext {
-            test_event_rx,
-            mut lc_event_rx,
-            val_lane_io,
-            map_lane_io,
-            cmd_lane_io,
-        },
-    ) = init_agent(context).await;
-
-    let test_case = async move {
-        assert_eq!(
-            lc_event_rx.next().await.expect("Expected init event."),
-            LifecycleEvent::Init
-        );
-        assert_eq!(
-            lc_event_rx.next().await.expect("Expected start event."),
-            LifecycleEvent::Start
-        );
-
-        let (vtx, vrx) = val_lane_io;
-        let (mtx, mrx) = map_lane_io;
-        let (ctx, crx) = cmd_lane_io;
-
-        //Dropping both lane senders should cause the agent to stop.
-        drop(vtx);
-        drop(mtx);
-        drop(ctx);
-
-        (lc_event_rx, vrx, mrx, crx)
-    };
-
-    let (result, (lc_event_rx, _vrx, _mrx, _crx)) = join(task, test_case).await;
-    assert!(result.is_ok());
-
-    let events = lc_event_rx.collect::<Vec<_>>().await;
-
-    //Check that the `on_stop` event fired.
-    assert!(matches!(events.as_slice(), [LifecycleEvent::Stop]));
-
-    let lane_events = test_event_rx.collect::<Vec<_>>().await;
-    assert!(lane_events.is_empty());
-=======
     with_timeout(async {
         let context = Box::new(TestAgentContext::default());
         let (
@@ -295,69 +237,10 @@
         assert!(lane_events.is_empty());
     })
     .await
->>>>>>> 7e5888bf
 }
 
 #[tokio::test]
 async fn command_to_value_lane() {
-<<<<<<< HEAD
-    let context = Box::<TestAgentContext>::default();
-    let (
-        task,
-        TestContext {
-            mut test_event_rx,
-            mut lc_event_rx,
-            val_lane_io,
-            map_lane_io,
-            cmd_lane_io,
-        },
-    ) = init_agent(context).await;
-
-    let test_case = async move {
-        assert_eq!(
-            lc_event_rx.next().await.expect("Expected init event."),
-            LifecycleEvent::Init
-        );
-        assert_eq!(
-            lc_event_rx.next().await.expect("Expected start event."),
-            LifecycleEvent::Start
-        );
-        let (mut sender, mut receiver) = val_lane_io;
-
-        sender.command(56).await;
-
-        // The agent should receive the command...
-        assert!(matches!(
-            test_event_rx.next().await.expect("Expected command event."),
-            TestEvent::Value { body: 56 }
-        ));
-
-        //... ,trigger the `on_command` event...
-        assert_eq!(
-            lc_event_rx.next().await.expect("Expected command event."),
-            LifecycleEvent::Lane(Text::new(VAL_LANE))
-        );
-
-        //... and then generate an outgoing event.
-        receiver.expect_event(56).await;
-
-        drop(sender);
-        drop(map_lane_io);
-        drop(cmd_lane_io);
-        (test_event_rx, lc_event_rx)
-    };
-
-    let (result, (test_event_rx, lc_event_rx)) = join(task, test_case).await;
-    assert!(result.is_ok());
-
-    let events = lc_event_rx.collect::<Vec<_>>().await;
-
-    //Check that the `on_stop` event fired.
-    assert!(matches!(events.as_slice(), [LifecycleEvent::Stop]));
-
-    let lane_events = test_event_rx.collect::<Vec<_>>().await;
-    assert!(lane_events.is_empty());
-=======
     with_timeout(async {
         let context = Box::new(TestAgentContext::default());
         let (
@@ -417,65 +300,12 @@
         assert!(lane_events.is_empty());
     })
     .await
->>>>>>> 7e5888bf
 }
 
 const SYNC_ID: Uuid = Uuid::from_u128(393883);
 
 #[tokio::test]
 async fn sync_with_lane() {
-<<<<<<< HEAD
-    let context = Box::<TestAgentContext>::default();
-    let (
-        task,
-        TestContext {
-            mut test_event_rx,
-            mut lc_event_rx,
-            val_lane_io,
-            map_lane_io,
-            cmd_lane_io,
-        },
-    ) = init_agent(context).await;
-
-    let test_case = async move {
-        assert_eq!(
-            lc_event_rx.next().await.expect("Expected init event."),
-            LifecycleEvent::Init
-        );
-        assert_eq!(
-            lc_event_rx.next().await.expect("Expected start event."),
-            LifecycleEvent::Start
-        );
-        let (mut sender, mut receiver) = val_lane_io;
-
-        sender.sync(SYNC_ID).await;
-
-        // The agent should receive the sync request..
-        assert!(matches!(
-            test_event_rx.next().await.expect("Expected sync event."),
-            TestEvent::Sync { id: SYNC_ID }
-        ));
-
-        // ... and send out the response.
-        receiver.expect_sync_event(SYNC_ID, SYNC_VALUE).await;
-
-        drop(sender);
-        drop(map_lane_io);
-        drop(cmd_lane_io);
-        (test_event_rx, lc_event_rx)
-    };
-
-    let (result, (test_event_rx, lc_event_rx)) = join(task, test_case).await;
-    assert!(result.is_ok());
-
-    let events = lc_event_rx.collect::<Vec<_>>().await;
-
-    //Check that the `on_stop` event fired.
-    assert!(matches!(events.as_slice(), [LifecycleEvent::Stop]));
-
-    let lane_events = test_event_rx.collect::<Vec<_>>().await;
-    assert!(lane_events.is_empty());
-=======
     with_timeout(async {
         let context = Box::new(TestAgentContext::default());
         let (
@@ -529,45 +359,10 @@
         assert!(lane_events.is_empty());
     })
     .await
->>>>>>> 7e5888bf
 }
 
 #[tokio::test]
 async fn command_to_map_lane() {
-<<<<<<< HEAD
-    let context = Box::<TestAgentContext>::default();
-    let (
-        task,
-        TestContext {
-            mut test_event_rx,
-            mut lc_event_rx,
-            val_lane_io,
-            map_lane_io,
-            cmd_lane_io,
-        },
-    ) = init_agent(context).await;
-
-    let test_case = async move {
-        assert_eq!(
-            lc_event_rx.next().await.expect("Expected init event."),
-            LifecycleEvent::Init
-        );
-        assert_eq!(
-            lc_event_rx.next().await.expect("Expected start event."),
-            LifecycleEvent::Start
-        );
-        let (mut sender, mut receiver) = map_lane_io;
-
-        sender.command(83, 9282).await;
-
-        // The agent should receive the command...
-        assert!(matches!(
-            test_event_rx.next().await.expect("Expected command event."),
-            TestEvent::Map {
-                body: MapMessage::Update {
-                    key: 83,
-                    value: 9282
-=======
     with_timeout(async {
         let context = Box::new(TestAgentContext::default());
         let (
@@ -602,7 +397,6 @@
                         key: 83,
                         value: 9282
                     }
->>>>>>> 7e5888bf
                 }
             ));
 
@@ -642,82 +436,6 @@
 
 #[tokio::test]
 async fn suspend_future() {
-<<<<<<< HEAD
-    let context = Box::<TestAgentContext>::default();
-    let (
-        task,
-        TestContext {
-            mut test_event_rx,
-            mut lc_event_rx,
-            val_lane_io,
-            map_lane_io,
-            cmd_lane_io,
-        },
-    ) = init_agent(context).await;
-
-    let test_case = async move {
-        assert_eq!(
-            lc_event_rx.next().await.expect("Expected init event."),
-            LifecycleEvent::Init
-        );
-        assert_eq!(
-            lc_event_rx.next().await.expect("Expected start event."),
-            LifecycleEvent::Start
-        );
-        let (mut sender, receiver) = cmd_lane_io;
-
-        let n = 456;
-
-        sender.command(n).await;
-
-        // The agent should receive the command...
-        assert!(matches!(
-            test_event_rx.next().await.expect("Expected command event."),
-            TestEvent::Cmd { body } if body == n
-        ));
-
-        //... ,trigger the `on_command` event...
-        assert_eq!(
-            lc_event_rx.next().await.expect("Expected command event."),
-            LifecycleEvent::Lane(Text::new(CMD_LANE))
-        );
-
-        //... and then run the suspended future.
-        assert_eq!(
-            lc_event_rx
-                .next()
-                .await
-                .expect("Expected suspended future."),
-            LifecycleEvent::RanSuspended(n)
-        );
-
-        //... and then run the consequence.
-        assert_eq!(
-            lc_event_rx
-                .next()
-                .await
-                .expect("Expected suspended future consequence."),
-            LifecycleEvent::RanSuspendedConsequence
-        );
-
-        drop(sender);
-        drop(receiver);
-        drop(val_lane_io);
-        drop(map_lane_io);
-        (test_event_rx, lc_event_rx)
-    };
-
-    let (result, (test_event_rx, lc_event_rx)) = join(task, test_case).await;
-    assert!(result.is_ok());
-
-    let events = lc_event_rx.collect::<Vec<_>>().await;
-
-    //Check that the `on_stop` event fired.
-    assert!(matches!(events.as_slice(), [LifecycleEvent::Stop]));
-
-    let lane_events = test_event_rx.collect::<Vec<_>>().await;
-    assert!(lane_events.is_empty());
-=======
     with_timeout(async {
         let context = Box::new(TestAgentContext::default());
         let (
@@ -795,7 +513,6 @@
         assert!(lane_events.is_empty());
     })
     .await
->>>>>>> 7e5888bf
 }
 
 struct TestDownlinkChannel {
