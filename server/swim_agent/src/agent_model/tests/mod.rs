--- conflicted
+++ resolved
@@ -1,8 +1,5 @@
-<<<<<<< HEAD
 use std::{cell::RefCell, collections::HashMap, io::ErrorKind, sync::Arc};
 
-=======
->>>>>>> e2899478
 // Copyright 2015-2023 Swim Inc.
 //
 // Licensed under the Apache License, Version 2.0 (the "License");
@@ -19,14 +16,10 @@
 
 use futures::{
     future::{join, BoxFuture},
-<<<<<<< HEAD
-    FutureExt, SinkExt, StreamExt,
-=======
-    Future, FutureExt, StreamExt,
->>>>>>> e2899478
+    Future, FutureExt, SinkExt, StreamExt,
 };
 use parking_lot::Mutex;
-use std::{collections::HashMap, io::ErrorKind, sync::Arc, time::Duration};
+use std::time::Duration;
 use swim_api::{
     agent::{AgentConfig, AgentTask},
     downlink::DownlinkKind,
@@ -741,13 +734,15 @@
 
 #[tokio::test]
 async fn hosted_downlink_incoming_terminated() {
-<<<<<<< HEAD
-    let (in_tx, in_rx) = mpsc::unbounded_channel();
-    let (_out_tx, out_rx) = mpsc::unbounded_channel();
-    let hosted = make_test_hosted_downlink(in_rx, out_rx);
-
-    drop(in_tx);
-    assert!(hosted.wait_on_downlink().await.is_none());
+    with_timeout(async {
+        let (in_tx, in_rx) = mpsc::unbounded_channel();
+        let (_out_tx, out_rx) = mpsc::unbounded_channel();
+        let hosted = make_test_hosted_downlink(in_rx, out_rx);
+
+        drop(in_tx);
+        assert!(hosted.wait_on_downlink().await.is_none());
+    })
+    .await
 }
 
 #[tokio::test]
@@ -1015,15 +1010,4 @@
             }
         }
     }
-=======
-    with_timeout(async {
-        let (in_tx, in_rx) = mpsc::unbounded_channel();
-        let (_out_tx, out_rx) = mpsc::unbounded_channel();
-        let hosted = make_test_hosted_downlink(in_rx, out_rx);
-
-        drop(in_tx);
-        assert!(hosted.wait_on_downlink().await.is_none());
-    })
-    .await
->>>>>>> e2899478
 }