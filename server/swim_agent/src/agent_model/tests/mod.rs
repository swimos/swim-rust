use std::{cell::RefCell, collections::HashMap, io::ErrorKind, sync::Arc, time::Duration};

// Copyright 2015-2023 Swim Inc.
//
// Licensed under the Apache License, Version 2.0 (the "License");
// you may not use this file except in compliance with the License.
// You may obtain a copy of the License at
//
//     http://www.apache.org/licenses/LICENSE-2.0
//
// Unless required by applicable law or agreed to in writing, software
// distributed under the License is distributed on an "AS IS" BASIS,
// WITHOUT WARRANTIES OR CONDITIONS OF ANY KIND, either express or implied.
// See the License for the specific language governing permissions and
// limitations under the License.

use bytes::{Bytes, BytesMut};
use futures::{
    future::{join, ready, BoxFuture},
    Future, FutureExt, SinkExt, StreamExt,
};
use parking_lot::Mutex;
use swim_api::{
    agent::{AgentConfig, AgentContext, AgentTask, HttpLaneRequest},
    downlink::DownlinkKind,
    error::{AgentRuntimeError, DownlinkRuntimeError, OpenStoreError},
    meta::lane::LaneKind,
    protocol::{
        agent::{AdHocCommand, AdHocCommandDecoder},
        downlink::{DownlinkNotification, DownlinkNotificationEncoder},
        map::{MapMessage, MapOperation},
        WithLenRecognizerDecoder, WithLengthBytesCodec,
    },
};
use swim_form::structural::read::recognizer::{primitive::TextRecognizer, RecognizerReadable};
use swim_model::{
    address::Address,
    http::{HttpRequest, Method, StatusCode, Version},
    BytesStr, Text,
};
use swim_utilities::{
    future::retryable::RetryStrategy,
    io::byte_channel::{byte_channel, ByteReader, ByteWriter},
    non_zero_usize,
    routing::route_uri::RouteUri,
    sync::circular_buffer,
    trigger::trigger,
};
use tokio::sync::{mpsc, oneshot};
use tokio_stream::wrappers::UnboundedReceiverStream;
use tokio_util::codec::{FramedRead, FramedWrite};
use uuid::Uuid;

use crate::{
    agent_model::{downlink::hosted::HostedValueDownlinkFactory, HostedDownlinkEvent},
    config::SimpleDownlinkConfig,
    downlink_lifecycle::{
        on_failed::OnFailed,
        on_linked::OnLinked,
        on_synced::OnSynced,
        on_unlinked::OnUnlinked,
        value::{on_event::OnDownlinkEvent, on_set::OnDownlinkSet},
    },
    event_handler::{
        BoxEventHandler, HandlerActionExt, SideEffect, StepResult, UnitHandler, WriteStream,
    },
    meta::AgentMetadata,
    test_context::dummy_context,
};

use self::{
    fake_agent::TestAgent,
    fake_context::TestAgentContext,
    fake_lifecycle::{LifecycleEvent, TestLifecycle},
    lane_io::{MapLaneReceiver, MapLaneSender, ValueLaneReceiver, ValueLaneSender},
};

use super::{
    downlink::handlers::{DownlinkChannel, DownlinkChannelError, DownlinkChannelEvent},
    AgentModel, HostedDownlink, ItemModelFactory,
};

mod fake_agent;
mod fake_context;
mod fake_lifecycle;
mod lane_io;
mod run_handler;

const TIMEOUT: Duration = Duration::from_secs(5);

async fn with_timeout<F>(f: F) -> F::Output
where
    F: Future,
{
    tokio::time::timeout(TIMEOUT, f)
        .await
        .expect("Test timed out.")
}

#[derive(Debug, Clone)]
pub enum TestEvent {
    Value { body: i32 },
    Cmd { body: i32 },
    Map { body: MapMessage<i32, i32> },
    Sync { id: Uuid },
}

const VAL_ID: u64 = 0;
const MAP_ID: u64 = 1;
const CMD_ID: u64 = 2;
const HTTP_ID: u64 = 3;

const VAL_LANE: &str = "first";
const MAP_LANE: &str = "second";
const CMD_LANE: &str = "third";
const HTTP_LANE: &str = "fourth";
const HTTP_LANE_URI: &str = "http://example/node?lane=fourth";

const CONFIG: AgentConfig = AgentConfig::DEFAULT;
const NODE_URI: &str = "/node";

const SYNC_VALUE: i32 = -1;

const AD_HOC_HOST: &str = "localhost:8080";
const AD_HOC_NODE: &str = "/node";
const AD_HOC_LANE: &str = "lane";

const REMOTE_HOST: &str = "remote:8080";
const REMOTE_NODE: &str = "/node";
const REMOTE_LANE: &str = "lane";

//Event values cause the mock command lane to suspend a future.
const SUSPEND_VALUE: i32 = 456;
//Odd values cause the mock command lane to send an ad ho command.
const AD_HOC_CMD_VALUE: i32 = 891;

fn make_uri() -> RouteUri {
    RouteUri::try_from(NODE_URI).expect("Bad URI.")
}

type CommandReceiver =
    FramedRead<ByteReader, AdHocCommandDecoder<BytesStr, WithLenRecognizerDecoder<TextRecognizer>>>;

struct TestContext {
    test_event_rx: UnboundedReceiverStream<TestEvent>,
    http_request_rx: UnboundedReceiverStream<HttpRequest<Bytes>>,
    lc_event_rx: UnboundedReceiverStream<LifecycleEvent>,
    val_lane_io: (ValueLaneSender, ValueLaneReceiver),
    map_lane_io: (MapLaneSender, MapLaneReceiver),
    cmd_lane_io: (ValueLaneSender, ValueLaneReceiver),
    http_lane_tx: mpsc::Sender<HttpLaneRequest>,
}

#[derive(Clone)]
pub struct Fac {
    rx: Arc<Mutex<Option<TestAgent>>>,
}

impl ItemModelFactory for Fac {
    type ItemModel = TestAgent;

    fn create(&self) -> Self::ItemModel {
        let mut guard = self.rx.lock();
        guard.take().expect("Agent created twice.")
    }
}

impl Fac {
    fn new(agent: TestAgent) -> Self {
        Fac {
            rx: Arc::new(Mutex::new(Some(agent))),
        }
    }
}

async fn init_agent(context: Box<TestAgentContext>) -> (AgentTask, TestContext) {
    let mut agent = TestAgent::default();
    let test_event_rx = agent.take_receiver();
    let http_req_rx = agent.take_http_receiver();
    let lane_model_fac = Fac::new(agent);

    let (lc_event_tx, lc_event_rx) = mpsc::unbounded_channel();
    let lifecycle = TestLifecycle::new(lc_event_tx);

    let model = AgentModel::<TestAgent, TestLifecycle>::new(lane_model_fac, lifecycle);

    let task = model
        .initialize_agent(make_uri(), HashMap::new(), CONFIG, context.clone())
        .await
        .expect("Initialization failed.");

    let (val_lane_io, map_lane_io, cmd_lane_io) = context.take_lane_io();
    let http_tx = context.take_http_io();

    let (val_tx, val_rx) = val_lane_io.expect("Value lane not registered.");
    let val_sender = ValueLaneSender::new(val_tx);
    let val_receiver = ValueLaneReceiver::new(val_rx);

    let (map_tx, map_rx) = map_lane_io.expect("Map lane not registered.");

    let map_sender = MapLaneSender::new(map_tx);
    let map_receiver = MapLaneReceiver::new(map_rx);

    let (cmd_tx, cmd_rx) = cmd_lane_io.expect("Command lane not registered.");
    let cmd_sender = ValueLaneSender::new(cmd_tx);
    let cmd_receiver = ValueLaneReceiver::new(cmd_rx);

    let http_tx = http_tx.expect("HTTP lane not registered.");
    (
        task,
        TestContext {
            test_event_rx: UnboundedReceiverStream::new(test_event_rx),
            http_request_rx: UnboundedReceiverStream::new(http_req_rx),
            lc_event_rx: UnboundedReceiverStream::new(lc_event_rx),
            val_lane_io: (val_sender, val_receiver),
            map_lane_io: (map_sender, map_receiver),
            cmd_lane_io: (cmd_sender, cmd_receiver),
            http_lane_tx: http_tx,
        },
    )
}

#[tokio::test]
async fn run_agent_init_task() {
    with_timeout(async {
        let context = Box::<TestAgentContext>::default();
        let (
            _,
            TestContext {
                test_event_rx,
                lc_event_rx,
                ..
            },
        ) = init_agent(context).await;

        //We expect the `on_start` event to have fired and the two lanes to have been attached.

        let events = lc_event_rx.collect::<Vec<_>>().await;

        assert!(matches!(
            events.as_slice(),
            [LifecycleEvent::Init, LifecycleEvent::Start]
        ));

        let lane_events = test_event_rx.collect::<Vec<_>>().await;
        assert!(lane_events.is_empty());
    })
    .await
}

#[tokio::test]
async fn stops_if_all_lanes_stop() {
<<<<<<< HEAD
    let context = Box::<TestAgentContext>::default();
    let (
        task,
        TestContext {
            test_event_rx,
            http_request_rx: _http_request_rx,
            mut lc_event_rx,
            val_lane_io,
            map_lane_io,
            cmd_lane_io,
            http_lane_tx,
        },
    ) = init_agent(context).await;

    let test_case = async move {
        assert_eq!(
            lc_event_rx.next().await.expect("Expected init event."),
            LifecycleEvent::Init
        );
        assert_eq!(
            lc_event_rx.next().await.expect("Expected start event."),
            LifecycleEvent::Start
        );

        let (vtx, vrx) = val_lane_io;
        let (mtx, mrx) = map_lane_io;
        let (ctx, crx) = cmd_lane_io;

        //Dropping both lane senders should cause the agent to stop.
        drop(vtx);
        drop(mtx);
        drop(ctx);
        drop(http_lane_tx);

        (lc_event_rx, vrx, mrx, crx)
    };
=======
    with_timeout(async {
        let context = Box::<TestAgentContext>::default();
        let (
            task,
            TestContext {
                test_event_rx,
                mut lc_event_rx,
                val_lane_io,
                map_lane_io,
                cmd_lane_io,
            },
        ) = init_agent(context).await;

        let test_case = async move {
            assert_eq!(
                lc_event_rx.next().await.expect("Expected init event."),
                LifecycleEvent::Init
            );
            assert_eq!(
                lc_event_rx.next().await.expect("Expected start event."),
                LifecycleEvent::Start
            );

            let (vtx, vrx) = val_lane_io;
            let (mtx, mrx) = map_lane_io;
            let (ctx, crx) = cmd_lane_io;

            //Dropping both lane senders should cause the agent to stop.
            drop(vtx);
            drop(mtx);
            drop(ctx);

            (lc_event_rx, vrx, mrx, crx)
        };
>>>>>>> 72349f57

        let (result, (lc_event_rx, _vrx, _mrx, _crx)) = join(task, test_case).await;
        assert!(result.is_ok());

        let events = lc_event_rx.collect::<Vec<_>>().await;

        //Check that the `on_stop` event fired.
        assert!(matches!(events.as_slice(), [LifecycleEvent::Stop]));

        let lane_events = test_event_rx.collect::<Vec<_>>().await;
        assert!(lane_events.is_empty());
    })
    .await
}

#[tokio::test]
async fn command_to_value_lane() {
    with_timeout(async {
        let context = Box::<TestAgentContext>::default();
        let (
            task,
            TestContext {
                mut test_event_rx,
<<<<<<< HEAD
                http_request_rx: _http_request_rx,
=======
>>>>>>> 72349f57
                mut lc_event_rx,
                val_lane_io,
                map_lane_io,
                cmd_lane_io,
<<<<<<< HEAD
                http_lane_tx,
=======
>>>>>>> 72349f57
            },
        ) = init_agent(context).await;

        let test_case = async move {
            assert_eq!(
                lc_event_rx.next().await.expect("Expected init event."),
                LifecycleEvent::Init
            );
            assert_eq!(
                lc_event_rx.next().await.expect("Expected start event."),
                LifecycleEvent::Start
            );
            let (mut sender, mut receiver) = val_lane_io;

            sender.command(56).await;

            // The agent should receive the command...
            assert!(matches!(
                test_event_rx.next().await.expect("Expected command event."),
                TestEvent::Value { body: 56 }
            ));

            //... ,trigger the `on_command` event...
            assert_eq!(
                lc_event_rx.next().await.expect("Expected command event."),
                LifecycleEvent::Lane(Text::new(VAL_LANE))
            );

            //... and then generate an outgoing event.
            receiver.expect_event(56).await;

            drop(sender);
            drop(map_lane_io);
            drop(cmd_lane_io);
<<<<<<< HEAD
            drop(http_lane_tx);
            (test_event_rx, lc_event_rx)
        };

        let (result, (test_event_rx, lc_event_rx)) = join(task, test_case).await;
        assert!(result.is_ok());

        let events = lc_event_rx.collect::<Vec<_>>().await;

        //Check that the `on_stop` event fired.
        assert!(matches!(events.as_slice(), [LifecycleEvent::Stop]));

        let lane_events = test_event_rx.collect::<Vec<_>>().await;
        assert!(lane_events.is_empty());
    })
    .await
}

#[tokio::test]
async fn request_to_http_lane() {
    let context = Box::<TestAgentContext>::default();
    let (
        task,
        TestContext {
            test_event_rx,
            mut http_request_rx,
            mut lc_event_rx,
            val_lane_io,
            map_lane_io,
            cmd_lane_io,
            http_lane_tx,
        },
    ) = init_agent(context).await;

    let test_case = async move {
        assert_eq!(
            lc_event_rx.next().await.expect("Expected init event."),
            LifecycleEvent::Init
        );
        assert_eq!(
            lc_event_rx.next().await.expect("Expected start event."),
            LifecycleEvent::Start
        );

        let req = HttpRequest {
            method: Method::GET,
            version: Version::HTTP_1_1,
            uri: HTTP_LANE_URI.parse().unwrap(),
            headers: vec![],
            payload: Bytes::new(),
        };
        let (lane_request, response_rx) = HttpLaneRequest::new(req.clone());

        http_lane_tx
            .send(lane_request)
            .await
            .expect("HTTP lane stopped.");

        // The agent should receive the request...
        assert_eq!(
            http_request_rx
                .next()
                .await
                .expect("Expected HTTP request."),
            req
        );

        //... ,trigger the lane event...
        assert_eq!(
            lc_event_rx.next().await.expect("Expected HTTP lane event."),
            LifecycleEvent::Lane(Text::new(HTTP_LANE))
        );

        //... and then satisfy the request.
        let response = response_rx.await.expect("Request not satisfied.");
        assert_eq!(response.status_code, StatusCode::OK);

        drop(val_lane_io);
        drop(map_lane_io);
        drop(cmd_lane_io);
        drop(http_lane_tx);
        (test_event_rx, lc_event_rx)
    };

    let (result, (test_event_rx, lc_event_rx)) =
        tokio::time::timeout(TEST_TIMEOUT, join(task, test_case))
            .await
            .expect("Timed out");
    assert!(result.is_ok());
=======
            (test_event_rx, lc_event_rx)
        };

        let (result, (test_event_rx, lc_event_rx)) = join(task, test_case).await;
        assert!(result.is_ok());

        let events = lc_event_rx.collect::<Vec<_>>().await;
>>>>>>> 72349f57

        //Check that the `on_stop` event fired.
        assert!(matches!(events.as_slice(), [LifecycleEvent::Stop]));

        let lane_events = test_event_rx.collect::<Vec<_>>().await;
        assert!(lane_events.is_empty());
    })
    .await
}

const SYNC_ID: Uuid = Uuid::from_u128(393883);

#[tokio::test]
async fn sync_with_lane() {
    with_timeout(async {
        let context = Box::<TestAgentContext>::default();
        let (
            task,
            TestContext {
                mut test_event_rx,
<<<<<<< HEAD
                http_request_rx: _http_request_rx,
=======
>>>>>>> 72349f57
                mut lc_event_rx,
                val_lane_io,
                map_lane_io,
                cmd_lane_io,
<<<<<<< HEAD
                http_lane_tx,
=======
>>>>>>> 72349f57
            },
        ) = init_agent(context).await;

        let test_case = async move {
            assert_eq!(
                lc_event_rx.next().await.expect("Expected init event."),
                LifecycleEvent::Init
            );
            assert_eq!(
                lc_event_rx.next().await.expect("Expected start event."),
                LifecycleEvent::Start
            );
            let (mut sender, mut receiver) = val_lane_io;

            sender.sync(SYNC_ID).await;

            // The agent should receive the sync request..
            assert!(matches!(
                test_event_rx.next().await.expect("Expected sync event."),
                TestEvent::Sync { id: SYNC_ID }
            ));

            // ... and send out the response.
            receiver.expect_sync_event(SYNC_ID, SYNC_VALUE).await;

            drop(sender);
            drop(map_lane_io);
            drop(cmd_lane_io);
<<<<<<< HEAD
            drop(http_lane_tx);
            (test_event_rx, lc_event_rx)
        };

        let (result, (test_event_rx, lc_event_rx)) = join(task, test_case).await;
        assert!(result.is_ok());

        let events = lc_event_rx.collect::<Vec<_>>().await;

        //Check that the `on_stop` event fired.
        assert!(matches!(events.as_slice(), [LifecycleEvent::Stop]));

=======
            (test_event_rx, lc_event_rx)
        };

        let (result, (test_event_rx, lc_event_rx)) = join(task, test_case).await;
        assert!(result.is_ok());

        let events = lc_event_rx.collect::<Vec<_>>().await;

        //Check that the `on_stop` event fired.
        assert!(matches!(events.as_slice(), [LifecycleEvent::Stop]));

>>>>>>> 72349f57
        let lane_events = test_event_rx.collect::<Vec<_>>().await;
        assert!(lane_events.is_empty());
    })
    .await
}

#[tokio::test]
async fn command_to_map_lane() {
    with_timeout(async {
        let context = Box::<TestAgentContext>::default();
        let (
            task,
            TestContext {
                mut test_event_rx,
<<<<<<< HEAD
                http_request_rx: _http_request_rx,
=======
>>>>>>> 72349f57
                mut lc_event_rx,
                val_lane_io,
                map_lane_io,
                cmd_lane_io,
<<<<<<< HEAD
                http_lane_tx,
=======
>>>>>>> 72349f57
            },
        ) = init_agent(context).await;

        let test_case = async move {
            assert_eq!(
                lc_event_rx.next().await.expect("Expected init event."),
                LifecycleEvent::Init
            );
            assert_eq!(
                lc_event_rx.next().await.expect("Expected start event."),
                LifecycleEvent::Start
            );
            let (mut sender, mut receiver) = map_lane_io;

            sender.command(83, 9282).await;

            // The agent should receive the command...
            assert!(matches!(
                test_event_rx.next().await.expect("Expected command event."),
                TestEvent::Map {
                    body: MapMessage::Update {
                        key: 83,
                        value: 9282
                    }
                }
            ));

            //... ,trigger the `on_command` event...
            assert_eq!(
                lc_event_rx.next().await.expect("Expected command event."),
                LifecycleEvent::Lane(Text::new(MAP_LANE))
            );

            //... and then generate an outgoing event.
            receiver
                .expect_event(MapOperation::Update {
                    key: 83,
                    value: 9282,
                })
                .await;

            drop(sender);
            drop(val_lane_io);
            drop(cmd_lane_io);
<<<<<<< HEAD
            drop(http_lane_tx);
=======
>>>>>>> 72349f57
            (test_event_rx, lc_event_rx)
        };

        let (result, (test_event_rx, lc_event_rx)) = join(task, test_case).await;
        assert!(result.is_ok());

        let events = lc_event_rx.collect::<Vec<_>>().await;

        //Check that the `on_stop` event fired.
        assert!(matches!(events.as_slice(), [LifecycleEvent::Stop]));

        let lane_events = test_event_rx.collect::<Vec<_>>().await;
        assert!(lane_events.is_empty());
    })
    .await
}

#[tokio::test]
async fn suspend_future() {
    with_timeout(async {
        let context = Box::<TestAgentContext>::default();
        let (
            task,
            TestContext {
                mut test_event_rx,
<<<<<<< HEAD
                http_request_rx: _http_request_rx,
=======
>>>>>>> 72349f57
                mut lc_event_rx,
                val_lane_io,
                map_lane_io,
                cmd_lane_io,
<<<<<<< HEAD
                http_lane_tx,
=======
>>>>>>> 72349f57
            },
        ) = init_agent(context).await;

        let test_case = async move {
            assert_eq!(
                lc_event_rx.next().await.expect("Expected init event."),
                LifecycleEvent::Init
            );
            assert_eq!(
                lc_event_rx.next().await.expect("Expected start event."),
                LifecycleEvent::Start
            );
            let (mut sender, receiver) = cmd_lane_io;

            let n = SUSPEND_VALUE;

            sender.command(n).await;

            // The agent should receive the command...
            assert!(matches!(
                test_event_rx.next().await.expect("Expected command event."),
                TestEvent::Cmd { body } if body == n
            ));

            //... ,trigger the `on_command` event...
            assert_eq!(
                lc_event_rx.next().await.expect("Expected command event."),
                LifecycleEvent::Lane(Text::new(CMD_LANE))
            );

            //... and then run the suspended future.
            assert_eq!(
                lc_event_rx
                    .next()
                    .await
                    .expect("Expected suspended future."),
                LifecycleEvent::RanSuspended(n)
            );

            //... and then run the consequence.
            assert_eq!(
                lc_event_rx
                    .next()
                    .await
                    .expect("Expected suspended future consequence."),
                LifecycleEvent::RanSuspendedConsequence
            );

            drop(sender);
            drop(receiver);
            drop(val_lane_io);
            drop(map_lane_io);
<<<<<<< HEAD
            drop(http_lane_tx);
=======
>>>>>>> 72349f57
            (test_event_rx, lc_event_rx)
        };

        let (result, (test_event_rx, lc_event_rx)) = join(task, test_case).await;
        assert!(result.is_ok());
<<<<<<< HEAD

        let events = lc_event_rx.collect::<Vec<_>>().await;

        //Check that the `on_stop` event fired.
        assert!(matches!(events.as_slice(), [LifecycleEvent::Stop]));

=======

        let events = lc_event_rx.collect::<Vec<_>>().await;

        //Check that the `on_stop` event fired.
        assert!(matches!(events.as_slice(), [LifecycleEvent::Stop]));

>>>>>>> 72349f57
        let lane_events = test_event_rx.collect::<Vec<_>>().await;
        assert!(lane_events.is_empty());
    })
    .await
}

#[tokio::test]
async fn trigger_ad_hoc_command() {
    let (ad_hoc_tx, ad_hoc_rx) = oneshot::channel();
    let context = Box::new(TestAgentContext::new(ad_hoc_tx));
    let (
        task,
        TestContext {
            mut test_event_rx,
            http_request_rx: _http_request_rx,
            mut lc_event_rx,
            val_lane_io,
            map_lane_io,
            cmd_lane_io,
            http_lane_tx,
        },
    ) = init_agent(context).await;

    let test_case = async move {
        assert_eq!(
            lc_event_rx.next().await.expect("Expected init event."),
            LifecycleEvent::Init
        );
        assert_eq!(
            lc_event_rx.next().await.expect("Expected start event."),
            LifecycleEvent::Start
        );
        let (mut sender, receiver) = cmd_lane_io;

        let mut cmd_receiver = CommandReceiver::new(
            ad_hoc_rx
                .await
                .expect("Ad hoc command channel not registered."),
            AdHocCommandDecoder::new(WithLenRecognizerDecoder::new(Text::make_recognizer())),
        );

        let n = AD_HOC_CMD_VALUE;

        sender.command(n).await;

        // The agent should receive the command...
        assert!(matches!(
            test_event_rx.next().await.expect("Expected command event."),
            TestEvent::Cmd { body } if body == n
        ));

        //... ,trigger the `on_command` event...
        assert_eq!(
            lc_event_rx.next().await.expect("Expected command event."),
            LifecycleEvent::Lane(Text::new(CMD_LANE))
        );

        //... and then issue an outgoing command.

        let expected = AdHocCommand::new(
            Address::new(
                Some(BytesStr::from_static_str(AD_HOC_HOST)),
                BytesStr::from_static_str(AD_HOC_NODE),
                BytesStr::from_static_str(AD_HOC_LANE),
            ),
            Text::new("content"),
            true,
        );

        let received = cmd_receiver
            .next()
            .await
            .expect("Command sender dropped.")
            .expect("Command channel failed");
        assert_eq!(received, expected);

        drop(sender);
        drop(receiver);
        drop(val_lane_io);
        drop(map_lane_io);
        drop(http_lane_tx);
        (test_event_rx, lc_event_rx)
    };

    let (result, (test_event_rx, lc_event_rx)) = join(task, test_case).await;
    assert!(result.is_ok());

    let events = lc_event_rx.collect::<Vec<_>>().await;

    //Check that the `on_stop` event fired.
    assert!(matches!(events.as_slice(), [LifecycleEvent::Stop]));

    let lane_events = test_event_rx.collect::<Vec<_>>().await;
    assert!(lane_events.is_empty());
}

struct TestDownlinkChannel {
    address: Address<Text>,
    rx: mpsc::UnboundedReceiver<Result<DownlinkChannelEvent, DownlinkChannelError>>,
    ready: bool,
    writes: Option<WriteStream>,
}

struct TestDlAgent;

impl DownlinkChannel<TestDlAgent> for TestDownlinkChannel {
    fn kind(&self) -> DownlinkKind {
        DownlinkKind::Event
    }

    fn address(&self) -> &Address<Text> {
        &self.address
    }

    fn await_ready(
        &mut self,
    ) -> BoxFuture<'_, Option<Result<DownlinkChannelEvent, DownlinkChannelError>>> {
        let TestDownlinkChannel {
            rx, ready, writes, ..
        } = self;
        async move {
            if let Some(w) = writes.as_mut() {
                tokio::select! {
                    biased;
                    result = rx.recv() => {
                        *ready = true;
                        result
                    },
                    write_result = w.next() => {
                        match write_result {
                            Some(Ok(_)) => Some(Ok(DownlinkChannelEvent::WriteCompleted)),
                            Some(Err(err)) => Some(Err(DownlinkChannelError::WriteFailed(err))),
                            _ => {
                                *writes = None;
                                Some(Ok(DownlinkChannelEvent::WriteStreamTerminated))
                            }
                        }
                    }
                }
            } else {
                let result = rx.recv().await;
                *ready = true;
                result
            }
        }
        .boxed()
    }

    fn next_event(&mut self, _context: &TestDlAgent) -> Option<BoxEventHandler<'_, TestDlAgent>> {
        if self.ready {
            self.ready = false;
            Some(UnitHandler::default().boxed())
        } else {
            None
        }
    }

    fn connect(&mut self, _context: &TestDlAgent, _output: ByteWriter, _input: ByteReader) {
        panic!("Unexpected reconnection.");
    }

    fn can_restart(&self) -> bool {
        false
    }

    fn flush(&mut self) -> BoxFuture<'_, Result<(), std::io::Error>> {
        ready(Ok(())).boxed()
    }
}

fn make_dl_out(rx: mpsc::UnboundedReceiver<Result<(), std::io::Error>>) -> WriteStream {
    UnboundedReceiverStream::new(rx).boxed()
}

fn make_test_hosted_downlink(
    in_rx: mpsc::UnboundedReceiver<Result<DownlinkChannelEvent, DownlinkChannelError>>,
    out_rx: mpsc::UnboundedReceiver<Result<(), std::io::Error>>,
) -> HostedDownlink<TestDlAgent> {
    let address = Address::text(Some(REMOTE_HOST), REMOTE_NODE, REMOTE_LANE);
    let channel = TestDownlinkChannel {
        address,
        rx: in_rx,
        ready: false,
        writes: Some(make_dl_out(out_rx)),
    };

    HostedDownlink::new(Box::new(channel))
}

#[tokio::test]
async fn hosted_downlink_incoming() {
    with_timeout(async {
        let agent = TestDlAgent;

        let (in_tx, in_rx) = mpsc::unbounded_channel();
        let (_out_tx, out_rx) = mpsc::unbounded_channel();
        let hosted = make_test_hosted_downlink(in_rx, out_rx);

        assert!(in_tx.send(Ok(DownlinkChannelEvent::HandlerReady)).is_ok());
        let (mut hosted, event) = hosted.wait_on_downlink().await;
        assert!(matches!(
            event,
            HostedDownlinkEvent::HandlerReady { failed: false }
        ));
        assert!(hosted.next_event(&agent).is_some());
    })
    .await;
}

#[tokio::test]
async fn hosted_downlink_incoming_error() {
    with_timeout(async {
        let agent = TestDlAgent;

        let (in_tx, in_rx) = mpsc::unbounded_channel();
        let (_out_tx, out_rx) = mpsc::unbounded_channel();
        let hosted = make_test_hosted_downlink(in_rx, out_rx);

        assert!(in_tx.send(Err(DownlinkChannelError::ReadFailed)).is_ok());
        let (mut hosted, event) = hosted.wait_on_downlink().await;

        assert!(matches!(
            event,
            HostedDownlinkEvent::HandlerReady { failed: true }
        ));

        assert!(hosted.next_event(&agent).is_some());

        assert!(matches!(
            hosted.wait_on_downlink().await,
            (_, HostedDownlinkEvent::Stopped)
        ));
    })
    .await;
}

#[tokio::test]
async fn hosted_downlink_outgoing() {
    with_timeout(async {
        let agent = TestDlAgent;

        let (_in_tx, in_rx) = mpsc::unbounded_channel();
        let (out_tx, out_rx) = mpsc::unbounded_channel();
        let hosted = make_test_hosted_downlink(in_rx, out_rx);

        assert!(out_tx.send(Ok(())).is_ok());
        let (mut hosted, event) = hosted.wait_on_downlink().await;
        assert!(matches!(event, HostedDownlinkEvent::Written));
        assert!(hosted.next_event(&agent).is_none());
    })
    .await;
}

#[tokio::test]
async fn hosted_downlink_write_terminated() {
    with_timeout(async {
        let agent = TestDlAgent;

        let (in_tx, in_rx) = mpsc::unbounded_channel();
        let (out_tx, out_rx) = mpsc::unbounded_channel();
        let hosted = make_test_hosted_downlink(in_rx, out_rx);

        drop(out_tx);
        let (mut hosted, event) = hosted.wait_on_downlink().await;
        assert!(matches!(event, HostedDownlinkEvent::WriterTerminated));
        assert!(hosted.next_event(&agent).is_none());

        assert!(in_tx.send(Ok(DownlinkChannelEvent::HandlerReady)).is_ok());
        let (mut hosted, event) = hosted.wait_on_downlink().await;
        assert!(matches!(
            event,
            HostedDownlinkEvent::HandlerReady { failed: false }
        ));
        assert!(hosted.next_event(&agent).is_some());
    })
    .await;
}

#[tokio::test]
async fn hosted_downlink_write_failed() {
    with_timeout(async {
        let agent = TestDlAgent;

        let (in_tx, in_rx) = mpsc::unbounded_channel();
        let (out_tx, out_rx) = mpsc::unbounded_channel();
        let hosted = make_test_hosted_downlink(in_rx, out_rx);

        let err = std::io::Error::from(ErrorKind::BrokenPipe);

        assert!(out_tx.send(Err(err)).is_ok());
        let (mut hosted, event) = hosted.wait_on_downlink().await;
        match event {
            HostedDownlinkEvent::WriterFailed(err) => {
                assert_eq!(err.kind(), ErrorKind::BrokenPipe);
            }
            ow => {
                panic!("Unexpected event: {:?}", ow);
            }
        }
        assert!(hosted.next_event(&agent).is_none());

        assert!(in_tx.send(Ok(DownlinkChannelEvent::HandlerReady)).is_ok());
        let (mut hosted, event) = hosted.wait_on_downlink().await;
        assert!(matches!(
            event,
            HostedDownlinkEvent::HandlerReady { failed: false }
        ));
        assert!(hosted.next_event(&agent).is_some());
    })
    .await;
}

#[tokio::test]
async fn hosted_downlink_incoming_terminated() {
    with_timeout(async {
        let (in_tx, in_rx) = mpsc::unbounded_channel();
        let (_out_tx, out_rx) = mpsc::unbounded_channel();
        let hosted = make_test_hosted_downlink(in_rx, out_rx);

        drop(in_tx);
        assert!(matches!(
            hosted.wait_on_downlink().await,
            (_, HostedDownlinkEvent::Stopped)
        ));
    })
    .await;
}

#[tokio::test]
async fn hosted_downlink_in_out_interleaved() {
    let agent = TestDlAgent;

    let (in_tx, in_rx) = mpsc::unbounded_channel();
    let (out_tx, out_rx) = mpsc::unbounded_channel();
    let hosted = make_test_hosted_downlink(in_rx, out_rx);

    assert!(in_tx.send(Ok(DownlinkChannelEvent::HandlerReady)).is_ok());
    let (mut hosted, event) = hosted.wait_on_downlink().await;
    assert!(matches!(
        event,
        HostedDownlinkEvent::HandlerReady { failed: false }
    ));
    assert!(hosted.next_event(&agent).is_some());

    assert!(out_tx.send(Ok(())).is_ok());
    let (mut hosted, event) = hosted.wait_on_downlink().await;
    assert!(matches!(event, HostedDownlinkEvent::Written));
    assert!(hosted.next_event(&agent).is_none());

    assert!(in_tx.send(Ok(DownlinkChannelEvent::HandlerReady)).is_ok());
    let (mut hosted, event) = hosted.wait_on_downlink().await;
    assert!(matches!(
        event,
        HostedDownlinkEvent::HandlerReady { failed: false }
    ));
    assert!(hosted.next_event(&agent).is_some());
}

#[derive(Debug, PartialEq, Eq, Default)]
enum DlState {
    Linked,
    Synced,
    #[default]
    Unlinked,
}

#[derive(PartialEq, Eq, Default)]
struct Inner {
    dl_state: DlState,
    value: Option<i32>,
}

#[derive(Default, Clone)]
struct TestState(Arc<Mutex<Inner>>);

impl TestState {
    fn check(&self, state: DlState, v: Option<i32>) {
        let guard = self.0.lock();
        assert_eq!(guard.dl_state, state);
        assert_eq!(guard.value, v);
    }
}

struct FakeAgent;

impl OnLinked<FakeAgent> for TestState {
    type OnLinkedHandler<'a> = BoxEventHandler<'a, FakeAgent>
    where
        Self: 'a;

    fn on_linked(&self) -> Self::OnLinkedHandler<'_> {
        SideEffect::from(move || {
            let mut guard = self.0.lock();
            guard.dl_state = DlState::Linked;
        })
        .boxed()
    }
}

impl OnUnlinked<FakeAgent> for TestState {
    type OnUnlinkedHandler<'a> = BoxEventHandler<'a, FakeAgent>
    where
        Self: 'a;

    fn on_unlinked(&self) -> Self::OnUnlinkedHandler<'_> {
        SideEffect::from(move || {
            let mut guard = self.0.lock();
            guard.dl_state = DlState::Unlinked;
        })
        .boxed()
    }
}

impl OnFailed<FakeAgent> for TestState {
    type OnFailedHandler<'a> = BoxEventHandler<'a, FakeAgent>
    where
        Self: 'a;

    fn on_failed(&self) -> Self::OnFailedHandler<'_> {
        panic!("Downlink failed.");
    }
}

impl OnSynced<i32, FakeAgent> for TestState {
    type OnSyncedHandler<'a> = BoxEventHandler<'a, FakeAgent>
    where
        Self: 'a;

    fn on_synced<'a>(&'a self, value: &i32) -> Self::OnSyncedHandler<'a> {
        let n = *value;
        SideEffect::from(move || {
            let mut guard = self.0.lock();
            guard.value = Some(n);
            guard.dl_state = DlState::Synced;
        })
        .boxed()
    }
}

impl OnDownlinkEvent<i32, FakeAgent> for TestState {
    type OnEventHandler<'a> = BoxEventHandler<'a, FakeAgent>
    where
        Self: 'a;

    fn on_event(&self, value: &i32) -> Self::OnEventHandler<'_> {
        let n = *value;
        SideEffect::from(move || {
            let mut guard = self.0.lock();
            guard.value = Some(n);
        })
        .boxed()
    }
}

impl OnDownlinkSet<i32, FakeAgent> for TestState {
    type OnSetHandler<'a> = UnitHandler
    where
        Self: 'a;

    fn on_set<'a>(&'a self, _previous: Option<i32>, _new_value: &i32) -> Self::OnSetHandler<'a> {
        UnitHandler::default()
    }
}

const TEST_TIMEOUT: Duration = Duration::from_secs(5);

#[tokio::test]
async fn run_value_downlink() {
    let test_case = async {
        let (in_tx, in_rx) = byte_channel(non_zero_usize!(1024));
        let (out_tx, out_rx) = byte_channel(non_zero_usize!(1024));
        let (_stop_tx, stop_rx) = trigger();

        let (mut write_tx, write_rx) = circular_buffer::channel::<i32>(non_zero_usize!(8));

        let config = SimpleDownlinkConfig {
            events_when_not_synced: false,
            terminate_on_unlinked: true,
        };
        let state: RefCell<Option<i32>> = Default::default();

        let lc = TestState::default();
        let fac = HostedValueDownlinkFactory::<i32, _, _>::new(
            Address::text(None, "/node", "lane"),
            lc.clone(),
            state,
            config,
            stop_rx,
            write_rx,
        );
        let agent = FakeAgent;
        let dl: HostedDownlink<FakeAgent> = HostedDownlink::new(fac.create(&agent, out_tx, in_rx));

        let mut in_writer = FramedWrite::new(in_tx, DownlinkNotificationEncoder);
        let mut out_reader = FramedRead::new(out_rx, WithLengthBytesCodec);

        in_writer
            .send(DownlinkNotification::<&[u8]>::Linked)
            .await
            .unwrap();
        in_writer
            .send(DownlinkNotification::Event { body: b"1" })
            .await
            .unwrap();
        in_writer
            .send(DownlinkNotification::<&[u8]>::Synced)
            .await
            .unwrap();
        in_writer
            .send(DownlinkNotification::Event { body: b"2" })
            .await
            .unwrap();

        let dl = expect_event(dl, true).await;
        lc.check(DlState::Linked, None);
        let dl = expect_event(dl, false).await;
        let dl = expect_event(dl, true).await;
        lc.check(DlState::Synced, Some(1));
        let dl = expect_event(dl, true).await;
        lc.check(DlState::Synced, Some(2));

        write_tx.try_send(3).unwrap();
        let (mut dl, event) = dl.wait_on_downlink().await;
        assert!(matches!(event, HostedDownlinkEvent::Written));
        dl.flush().await.expect("Flushing output failed.");
        let value = out_reader.next().await.unwrap().unwrap();
        assert_eq!(value.as_ref(), b"3");

        in_writer
            .send(DownlinkNotification::Event { body: b"3" })
            .await
            .unwrap();
        expect_event(dl, true).await;
        lc.check(DlState::Synced, Some(3));
    };
    tokio::time::timeout(TEST_TIMEOUT, test_case)
        .await
        .expect("Test timed out;")
}

struct DlTestContext {
    expected_address: Address<Text>,
    expected_kind: DownlinkKind,
    io: Mutex<Option<(ByteWriter, ByteReader)>>,
}

impl DlTestContext {
    fn new(
        expected_address: Address<Text>,
        expected_kind: DownlinkKind,
        io: (ByteWriter, ByteReader),
    ) -> Self {
        DlTestContext {
            expected_address,
            expected_kind,
            io: Mutex::new(Some(io)),
        }
    }
}

impl AgentContext for DlTestContext {
    fn ad_hoc_commands(&self) -> BoxFuture<'static, Result<ByteWriter, DownlinkRuntimeError>> {
        panic!("Unexpected call.");
    }

    fn add_lane(
        &self,
        _name: &str,
        _lane_kind: LaneKind,
        _config: swim_api::agent::LaneConfig,
    ) -> BoxFuture<'static, Result<(ByteWriter, ByteReader), AgentRuntimeError>> {
        panic!("Unexpected call.");
    }

    fn open_downlink(
        &self,
        host: Option<&str>,
        node: &str,
        lane: &str,
        kind: DownlinkKind,
    ) -> BoxFuture<'static, Result<(ByteWriter, ByteReader), DownlinkRuntimeError>> {
        let DlTestContext {
            expected_address,
            expected_kind,
            io,
        } = self;
        let addr = Address::new(host, node, lane);
        assert_eq!(addr, expected_address.borrow_parts());
        assert_eq!(kind, *expected_kind);
        let io = io.lock().take().expect("Called twice.");
        ready(Ok(io)).boxed()
    }

    fn add_store(
        &self,
        _name: &str,
        _kind: swim_api::store::StoreKind,
    ) -> BoxFuture<'static, Result<(ByteWriter, ByteReader), OpenStoreError>> {
        panic!("Unexpected call.");
    }

    fn add_http_lane(
        &self,
        _name: &str,
    ) -> BoxFuture<'static, Result<swim_api::agent::HttpLaneRequestChannel, AgentRuntimeError>>
    {
        panic!("Unexpected call.");
    }
}

#[tokio::test]
async fn reconnect_value_downlink() {
    let test_case = async {
        let (in_tx, in_rx) = byte_channel(non_zero_usize!(1024));
        let (out_tx, out_rx) = byte_channel(non_zero_usize!(1024));
        let (_stop_tx, stop_rx) = trigger();

        let (mut write_tx, write_rx) = circular_buffer::channel::<i32>(non_zero_usize!(8));

        let config = SimpleDownlinkConfig {
            events_when_not_synced: false,
            terminate_on_unlinked: false,
        };
        let state: RefCell<Option<i32>> = Default::default();

        let lc = TestState::default();
        let addr = Address::text(None, "/node", "lane");
        let fac = HostedValueDownlinkFactory::<i32, _, _>::new(
            addr.clone(),
            lc.clone(),
            state,
            config,
            stop_rx,
            write_rx,
        );
        let agent = FakeAgent;
        let dl: HostedDownlink<FakeAgent> = HostedDownlink::new(fac.create(&agent, out_tx, in_rx));

        let mut in_writer = FramedWrite::new(in_tx, DownlinkNotificationEncoder);

        in_writer
            .send(DownlinkNotification::<&[u8]>::Linked)
            .await
            .unwrap();

        let dl = expect_event(dl, true).await;
        lc.check(DlState::Linked, None);

        //Cause the downlink to stop.
        drop(in_writer);

        let dl = expect_event(dl, true).await;
        lc.check(DlState::Unlinked, None);
        let (dl, event) = dl.wait_on_downlink().await;
        assert!(matches!(event, HostedDownlinkEvent::Stopped));

        drop(out_rx);

        let (in_tx2, in_rx2) = byte_channel(non_zero_usize!(1024));
        let (out_tx2, out_rx2) = byte_channel(non_zero_usize!(1024));

        let con = DlTestContext::new(addr.clone(), DownlinkKind::Value, (out_tx2, in_rx2));

        let (mut dl, event) = dl.reconnect(&con, RetryStrategy::none(), true).await;

        match event {
            HostedDownlinkEvent::ReconnectSucceeded(rec) => {
                rec.connect(&mut dl, &FakeAgent);
            }
            ow => panic!("Unexpected event: {:?}", ow),
        }

        let mut in_writer = FramedWrite::new(in_tx2, DownlinkNotificationEncoder);
        let mut out_reader = FramedRead::new(out_rx2, WithLengthBytesCodec);

        in_writer
            .send(DownlinkNotification::<&[u8]>::Linked)
            .await
            .unwrap();

        let dl = expect_event(dl, true).await;
        lc.check(DlState::Linked, None);

        write_tx.try_send(3).unwrap();
        let (mut dl, event) = dl.wait_on_downlink().await;
        assert!(matches!(event, HostedDownlinkEvent::Written));
        dl.flush().await.expect("Flushing output failed.");
        let value = out_reader.next().await.unwrap().unwrap();
        assert_eq!(value.as_ref(), b"3");
    };
    tokio::time::timeout(TEST_TIMEOUT, test_case)
        .await
        .expect("Test timed out;")
}

async fn expect_event(
    dl: HostedDownlink<FakeAgent>,
    expect_handler: bool,
) -> HostedDownlink<FakeAgent> {
    let (mut dl, event) = dl.wait_on_downlink().await;
    assert!(matches!(
        event,
        HostedDownlinkEvent::HandlerReady { failed: false }
    ));
    {
        let maybe_handler = dl.next_event(&FakeAgent);
        if expect_handler {
            let handler = maybe_handler.expect("Expected handler.");
            run_handler(handler);
        } else {
            assert!(maybe_handler.is_none());
        }
    }
    dl
}

fn make_meta<'a>(
    uri: &'a RouteUri,
    route_params: &'a HashMap<String, String>,
) -> AgentMetadata<'a> {
    AgentMetadata::new(uri, route_params, &CONFIG)
}

fn run_handler(mut event_handler: BoxEventHandler<'_, FakeAgent>) {
    let uri = make_uri();
    let params = HashMap::new();
    let meta = make_meta(&uri, &params);
    let agent = FakeAgent;
    let mut join_value_init = HashMap::new();
    let mut ad_hoc_buffer = BytesMut::new();
    loop {
        match event_handler.step(
            &mut dummy_context(&mut join_value_init, &mut ad_hoc_buffer),
            meta,
            &agent,
        ) {
            StepResult::Continue { modified_item } => {
                assert!(modified_item.is_none());
            }
            StepResult::Fail(err) => {
                panic!("Event handler failed: {}", err);
            }
            StepResult::Complete { modified_item, .. } => {
                assert!(modified_item.is_none());
                break;
            }
        }
    }
}<|MERGE_RESOLUTION|>--- conflicted
+++ resolved
@@ -250,54 +250,18 @@
 
 #[tokio::test]
 async fn stops_if_all_lanes_stop() {
-<<<<<<< HEAD
-    let context = Box::<TestAgentContext>::default();
-    let (
-        task,
-        TestContext {
-            test_event_rx,
-            http_request_rx: _http_request_rx,
-            mut lc_event_rx,
-            val_lane_io,
-            map_lane_io,
-            cmd_lane_io,
-            http_lane_tx,
-        },
-    ) = init_agent(context).await;
-
-    let test_case = async move {
-        assert_eq!(
-            lc_event_rx.next().await.expect("Expected init event."),
-            LifecycleEvent::Init
-        );
-        assert_eq!(
-            lc_event_rx.next().await.expect("Expected start event."),
-            LifecycleEvent::Start
-        );
-
-        let (vtx, vrx) = val_lane_io;
-        let (mtx, mrx) = map_lane_io;
-        let (ctx, crx) = cmd_lane_io;
-
-        //Dropping both lane senders should cause the agent to stop.
-        drop(vtx);
-        drop(mtx);
-        drop(ctx);
-        drop(http_lane_tx);
-
-        (lc_event_rx, vrx, mrx, crx)
-    };
-=======
-    with_timeout(async {
+    with_timeout(async move {
         let context = Box::<TestAgentContext>::default();
         let (
             task,
             TestContext {
                 test_event_rx,
+                http_request_rx: _http_request_rx,
                 mut lc_event_rx,
                 val_lane_io,
                 map_lane_io,
                 cmd_lane_io,
+                http_lane_tx,
             },
         ) = init_agent(context).await;
 
@@ -319,10 +283,10 @@
             drop(vtx);
             drop(mtx);
             drop(ctx);
+            drop(http_lane_tx);
 
             (lc_event_rx, vrx, mrx, crx)
         };
->>>>>>> 72349f57
 
         let (result, (lc_event_rx, _vrx, _mrx, _crx)) = join(task, test_case).await;
         assert!(result.is_ok());
@@ -346,18 +310,12 @@
             task,
             TestContext {
                 mut test_event_rx,
-<<<<<<< HEAD
                 http_request_rx: _http_request_rx,
-=======
->>>>>>> 72349f57
                 mut lc_event_rx,
                 val_lane_io,
                 map_lane_io,
                 cmd_lane_io,
-<<<<<<< HEAD
                 http_lane_tx,
-=======
->>>>>>> 72349f57
             },
         ) = init_agent(context).await;
 
@@ -392,7 +350,6 @@
             drop(sender);
             drop(map_lane_io);
             drop(cmd_lane_io);
-<<<<<<< HEAD
             drop(http_lane_tx);
             (test_event_rx, lc_event_rx)
         };
@@ -413,84 +370,78 @@
 
 #[tokio::test]
 async fn request_to_http_lane() {
-    let context = Box::<TestAgentContext>::default();
-    let (
-        task,
-        TestContext {
-            test_event_rx,
-            mut http_request_rx,
-            mut lc_event_rx,
-            val_lane_io,
-            map_lane_io,
-            cmd_lane_io,
-            http_lane_tx,
-        },
-    ) = init_agent(context).await;
-
-    let test_case = async move {
-        assert_eq!(
-            lc_event_rx.next().await.expect("Expected init event."),
-            LifecycleEvent::Init
-        );
-        assert_eq!(
-            lc_event_rx.next().await.expect("Expected start event."),
-            LifecycleEvent::Start
-        );
-
-        let req = HttpRequest {
-            method: Method::GET,
-            version: Version::HTTP_1_1,
-            uri: HTTP_LANE_URI.parse().unwrap(),
-            headers: vec![],
-            payload: Bytes::new(),
-        };
-        let (lane_request, response_rx) = HttpLaneRequest::new(req.clone());
-
-        http_lane_tx
-            .send(lane_request)
-            .await
-            .expect("HTTP lane stopped.");
-
-        // The agent should receive the request...
-        assert_eq!(
-            http_request_rx
-                .next()
+    with_timeout(async move {
+        let context = Box::<TestAgentContext>::default();
+        let (
+            task,
+            TestContext {
+                test_event_rx,
+                mut http_request_rx,
+                mut lc_event_rx,
+                val_lane_io,
+                map_lane_io,
+                cmd_lane_io,
+                http_lane_tx,
+            },
+        ) = init_agent(context).await;
+
+        let test_case = async move {
+            assert_eq!(
+                lc_event_rx.next().await.expect("Expected init event."),
+                LifecycleEvent::Init
+            );
+            assert_eq!(
+                lc_event_rx.next().await.expect("Expected start event."),
+                LifecycleEvent::Start
+            );
+
+            let req = HttpRequest {
+                method: Method::GET,
+                version: Version::HTTP_1_1,
+                uri: HTTP_LANE_URI.parse().unwrap(),
+                headers: vec![],
+                payload: Bytes::new(),
+            };
+            let (lane_request, response_rx) = HttpLaneRequest::new(req.clone());
+
+            http_lane_tx
+                .send(lane_request)
                 .await
-                .expect("Expected HTTP request."),
-            req
-        );
-
-        //... ,trigger the lane event...
-        assert_eq!(
-            lc_event_rx.next().await.expect("Expected HTTP lane event."),
-            LifecycleEvent::Lane(Text::new(HTTP_LANE))
-        );
-
-        //... and then satisfy the request.
-        let response = response_rx.await.expect("Request not satisfied.");
-        assert_eq!(response.status_code, StatusCode::OK);
-
-        drop(val_lane_io);
-        drop(map_lane_io);
-        drop(cmd_lane_io);
-        drop(http_lane_tx);
-        (test_event_rx, lc_event_rx)
-    };
-
-    let (result, (test_event_rx, lc_event_rx)) =
-        tokio::time::timeout(TEST_TIMEOUT, join(task, test_case))
-            .await
-            .expect("Timed out");
-    assert!(result.is_ok());
-=======
+                .expect("HTTP lane stopped.");
+
+            // The agent should receive the request...
+            assert_eq!(
+                http_request_rx
+                    .next()
+                    .await
+                    .expect("Expected HTTP request."),
+                req
+            );
+
+            //... ,trigger the lane event...
+            assert_eq!(
+                lc_event_rx.next().await.expect("Expected HTTP lane event."),
+                LifecycleEvent::Lane(Text::new(HTTP_LANE))
+            );
+
+            //... and then satisfy the request.
+            let response = response_rx.await.expect("Request not satisfied.");
+            assert_eq!(response.status_code, StatusCode::OK);
+
+            drop(val_lane_io);
+            drop(map_lane_io);
+            drop(cmd_lane_io);
+            drop(http_lane_tx);
             (test_event_rx, lc_event_rx)
         };
 
-        let (result, (test_event_rx, lc_event_rx)) = join(task, test_case).await;
+        let (result, (test_event_rx, lc_event_rx)) =
+            tokio::time::timeout(TEST_TIMEOUT, join(task, test_case))
+                .await
+                .expect("Timed out");
         assert!(result.is_ok());
 
         let events = lc_event_rx.collect::<Vec<_>>().await;
->>>>>>> 72349f57
 
         //Check that the `on_stop` event fired.
         assert!(matches!(events.as_slice(), [LifecycleEvent::Stop]));
@@ -511,18 +462,12 @@
             task,
             TestContext {
                 mut test_event_rx,
-<<<<<<< HEAD
                 http_request_rx: _http_request_rx,
-=======
->>>>>>> 72349f57
                 mut lc_event_rx,
                 val_lane_io,
                 map_lane_io,
                 cmd_lane_io,
-<<<<<<< HEAD
                 http_lane_tx,
-=======
->>>>>>> 72349f57
             },
         ) = init_agent(context).await;
 
@@ -551,7 +496,6 @@
             drop(sender);
             drop(map_lane_io);
             drop(cmd_lane_io);
-<<<<<<< HEAD
             drop(http_lane_tx);
             (test_event_rx, lc_event_rx)
         };
@@ -564,19 +508,6 @@
         //Check that the `on_stop` event fired.
         assert!(matches!(events.as_slice(), [LifecycleEvent::Stop]));
 
-=======
-            (test_event_rx, lc_event_rx)
-        };
-
-        let (result, (test_event_rx, lc_event_rx)) = join(task, test_case).await;
-        assert!(result.is_ok());
-
-        let events = lc_event_rx.collect::<Vec<_>>().await;
-
-        //Check that the `on_stop` event fired.
-        assert!(matches!(events.as_slice(), [LifecycleEvent::Stop]));
-
->>>>>>> 72349f57
         let lane_events = test_event_rx.collect::<Vec<_>>().await;
         assert!(lane_events.is_empty());
     })
@@ -591,18 +522,12 @@
             task,
             TestContext {
                 mut test_event_rx,
-<<<<<<< HEAD
                 http_request_rx: _http_request_rx,
-=======
->>>>>>> 72349f57
                 mut lc_event_rx,
                 val_lane_io,
                 map_lane_io,
                 cmd_lane_io,
-<<<<<<< HEAD
                 http_lane_tx,
-=======
->>>>>>> 72349f57
             },
         ) = init_agent(context).await;
 
@@ -647,10 +572,7 @@
             drop(sender);
             drop(val_lane_io);
             drop(cmd_lane_io);
-<<<<<<< HEAD
             drop(http_lane_tx);
-=======
->>>>>>> 72349f57
             (test_event_rx, lc_event_rx)
         };
 
@@ -676,18 +598,12 @@
             task,
             TestContext {
                 mut test_event_rx,
-<<<<<<< HEAD
                 http_request_rx: _http_request_rx,
-=======
->>>>>>> 72349f57
                 mut lc_event_rx,
                 val_lane_io,
                 map_lane_io,
                 cmd_lane_io,
-<<<<<<< HEAD
                 http_lane_tx,
-=======
->>>>>>> 72349f57
             },
         ) = init_agent(context).await;
 
@@ -740,30 +656,18 @@
             drop(receiver);
             drop(val_lane_io);
             drop(map_lane_io);
-<<<<<<< HEAD
             drop(http_lane_tx);
-=======
->>>>>>> 72349f57
             (test_event_rx, lc_event_rx)
         };
 
         let (result, (test_event_rx, lc_event_rx)) = join(task, test_case).await;
         assert!(result.is_ok());
-<<<<<<< HEAD
 
         let events = lc_event_rx.collect::<Vec<_>>().await;
 
         //Check that the `on_stop` event fired.
         assert!(matches!(events.as_slice(), [LifecycleEvent::Stop]));
 
-=======
-
-        let events = lc_event_rx.collect::<Vec<_>>().await;
-
-        //Check that the `on_stop` event fired.
-        assert!(matches!(events.as_slice(), [LifecycleEvent::Stop]));
-
->>>>>>> 72349f57
         let lane_events = test_event_rx.collect::<Vec<_>>().await;
         assert!(lane_events.is_empty());
     })
