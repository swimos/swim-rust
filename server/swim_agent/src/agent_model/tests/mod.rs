--- conflicted
+++ resolved
@@ -478,82 +478,6 @@
 
 #[tokio::test]
 async fn suspend_future() {
-<<<<<<< HEAD
-    let context = Box::<TestAgentContext>::default();
-    let (
-        task,
-        TestContext {
-            mut test_event_rx,
-            mut lc_event_rx,
-            val_lane_io,
-            map_lane_io,
-            cmd_lane_io,
-        },
-    ) = init_agent(context).await;
-
-    let test_case = async move {
-        assert_eq!(
-            lc_event_rx.next().await.expect("Expected init event."),
-            LifecycleEvent::Init
-        );
-        assert_eq!(
-            lc_event_rx.next().await.expect("Expected start event."),
-            LifecycleEvent::Start
-        );
-        let (mut sender, receiver) = cmd_lane_io;
-
-        let n = SUSPEND_VALUE;
-
-        sender.command(n).await;
-
-        // The agent should receive the command...
-        assert!(matches!(
-            test_event_rx.next().await.expect("Expected command event."),
-            TestEvent::Cmd { body } if body == n
-        ));
-
-        //... ,trigger the `on_command` event...
-        assert_eq!(
-            lc_event_rx.next().await.expect("Expected command event."),
-            LifecycleEvent::Lane(Text::new(CMD_LANE))
-        );
-
-        //... and then run the suspended future.
-        assert_eq!(
-            lc_event_rx
-                .next()
-                .await
-                .expect("Expected suspended future."),
-            LifecycleEvent::RanSuspended(n)
-        );
-
-        //... and then run the consequence.
-        assert_eq!(
-            lc_event_rx
-                .next()
-                .await
-                .expect("Expected suspended future consequence."),
-            LifecycleEvent::RanSuspendedConsequence
-        );
-
-        drop(sender);
-        drop(receiver);
-        drop(val_lane_io);
-        drop(map_lane_io);
-        (test_event_rx, lc_event_rx)
-    };
-
-    let (result, (test_event_rx, lc_event_rx)) = join(task, test_case).await;
-    assert!(result.is_ok());
-
-    let events = lc_event_rx.collect::<Vec<_>>().await;
-
-    //Check that the `on_stop` event fired.
-    assert!(matches!(events.as_slice(), [LifecycleEvent::Stop]));
-
-    let lane_events = test_event_rx.collect::<Vec<_>>().await;
-    assert!(lane_events.is_empty());
-=======
     with_timeout(async {
         let context = Box::<TestAgentContext>::default();
         let (
@@ -578,7 +502,7 @@
             );
             let (mut sender, receiver) = cmd_lane_io;
 
-            let n = 456;
+            let n = SUSPEND_VALUE;
 
             sender.command(n).await;
 
@@ -631,7 +555,6 @@
         assert!(lane_events.is_empty());
     })
     .await
->>>>>>> 77240b4f
 }
 
 #[tokio::test]
@@ -807,26 +730,11 @@
         let (_out_tx, out_rx) = mpsc::unbounded_channel();
         let hosted = make_test_hosted_downlink(in_rx, out_rx);
 
-<<<<<<< HEAD
-    assert!(in_tx.send(Err(DownlinkFailed)).is_ok());
-    let (mut hosted, event) = hosted
-        .wait_on_downlink()
-        .await
-        .expect("Closed prematurely.");
-
-    assert!(matches!(
-        event,
-        HostedDownlinkEvent::HandlerReady { failed: true }
-    ));
-
-    assert!(hosted.channel.next_event(&agent).is_some());
-=======
         assert!(in_tx.send(Err(DownlinkFailed)).is_ok());
         let (mut hosted, event) = hosted
             .wait_on_downlink()
             .await
             .expect("Closed prematurely.");
->>>>>>> 77240b4f
 
         assert!(matches!(
             event,
