--- conflicted
+++ resolved
@@ -892,16 +892,12 @@
 
 impl<'a> LaneLifecycle<'a> {
     fn lane_name(&self) -> &str {
-        match self {
+        let name = match self {
             LaneLifecycle::Value(ValueLifecycleDescriptor { name, .. }) => name,
             LaneLifecycle::Command(CommandLifecycleDescriptor { name, .. }) => name,
             LaneLifecycle::Map(MapLifecycleDescriptor { name, .. }) => name,
-<<<<<<< HEAD
-        }
-=======
         };
         name.as_str()
->>>>>>> 10d5da1e
     }
 
     pub fn lane_ident(&self) -> Ident {
