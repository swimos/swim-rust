// Copyright 2015-2021 Swim Inc.
//
// Licensed under the Apache License, Version 2.0 (the "License");
// you may not use this file except in compliance with the License.
// You may obtain a copy of the License at
//
//     http://www.apache.org/licenses/LICENSE-2.0
//
// Unless required by applicable law or agreed to in writing, software
// distributed under the License is distributed on an "AS IS" BASIS,
// WITHOUT WARRANTIES OR CONDITIONS OF ANY KIND, either express or implied.
// See the License for the specific language governing permissions and
// limitations under the License.

use agent_lifecycle::ImplAgentLifecycle;
use lane_model_derive::DeriveAgentLaneModel;
use lane_projections::ProjectionsImpl;
use proc_macro::TokenStream;
use quote::{quote, ToTokens};

<<<<<<< HEAD
use swim_utilities::errors::{validation::Validation, Errors};
use syn::{
    parse_macro_input, parse_quote, punctuated::Pair, AttributeArgs, DeriveInput, Item, Meta,
    NestedMeta,
};
=======
use macro_utilities::to_compile_errors;
use swim_utilities::errors::validation::Validation;
use syn::{parse_macro_input, AttributeArgs, DeriveInput, Item};
>>>>>>> 10d5da1e

mod agent_lifecycle;
mod lane_model_derive;
mod lane_projections;

fn default_root() -> syn::Path {
    parse_quote!(::swim::agent)
}

#[proc_macro_derive(AgentLaneModel, attributes(agent_root))]
pub fn derive_agent_lane_model(input: TokenStream) -> TokenStream {
    let mut input = parse_macro_input!(input as DeriveInput);
    let root = extract_replace_root(&mut input.attrs).unwrap_or_else(default_root);
    lane_model_derive::validate_input(&input)
        .map(|model| DeriveAgentLaneModel::new(&root, model))
        .map(ToTokens::into_token_stream)
        .into_result()
        .unwrap_or_else(|errs| to_compile_errors(errs.into_vec()))
        .into()
}

#[proc_macro_attribute]
pub fn projections(attr: TokenStream, item: TokenStream) -> TokenStream {
    let attr_params = if attr.is_empty() {
        None
    } else {
        Some(parse_macro_input!(attr as proc_macro2::TokenStream))
    };
    let item = parse_macro_input!(item as Item);
    lane_projections::validate_input(attr_params.as_ref(), &item)
        .map(ProjectionsImpl::new)
        .map(|proj| {
            quote! {
                #item
                #proj
            }
        })
        .into_result()
        .unwrap_or_else(|errs| to_compile_errors(errs.into_vec()))
        .into()
}

#[proc_macro_attribute]
pub fn lifecycle(attr: TokenStream, item: TokenStream) -> TokenStream {
    let meta = parse_macro_input!(attr as AttributeArgs);
    let mut item = parse_macro_input!(item as Item);
    let path = agent_lifecycle::validate_attr_args(&item, meta);
    let stripped_attrs = agent_lifecycle::strip_handler_attrs(&mut item);
    Validation::join(path, stripped_attrs)
        .and_then(|(path, stripped_attrs)| {
            agent_lifecycle::validate_with_attrs(path, &item, stripped_attrs, default_root())
        })
        .map(ImplAgentLifecycle::new)
        .map(|agent_lc| {
            quote! {
                #item
                #agent_lc
            }
        })
        .into_result()
        .unwrap_or_else(|errs| to_compile_errors(errs.into_vec()))
        .into()
<<<<<<< HEAD
}

fn errs_to_compile_errors(errors: Errors<syn::Error>) -> proc_macro2::TokenStream {
    let compile_errors = errors
        .into_vec()
        .into_iter()
        .map(|e| syn::Error::to_compile_error(&e));
    quote!(#(#compile_errors)*)
}

fn extract_replace_root(attrs: &mut Vec<syn::Attribute>) -> Option<syn::Path> {
    if let Some((i, p)) = attrs.iter_mut().enumerate().find_map(|(i, attr)| {
        if attr.path.is_ident("agent_root") {
            match attr.parse_meta() {
                Ok(Meta::List(lst)) => {
                    let mut nested = lst.nested;
                    match nested.pop().map(Pair::into_value) {
                        Some(NestedMeta::Meta(Meta::Path(p))) if nested.is_empty() => Some((i, p)),
                        _ => None,
                    }
                }
                _ => None,
            }
        } else {
            None
        }
    }) {
        attrs.remove(i);
        Some(p)
    } else {
        None
    }
=======
>>>>>>> 10d5da1e
}<|MERGE_RESOLUTION|>--- conflicted
+++ resolved
@@ -18,17 +18,12 @@
 use proc_macro::TokenStream;
 use quote::{quote, ToTokens};
 
-<<<<<<< HEAD
-use swim_utilities::errors::{validation::Validation, Errors};
+use macro_utilities::to_compile_errors;
+use swim_utilities::errors::validation::Validation;
 use syn::{
     parse_macro_input, parse_quote, punctuated::Pair, AttributeArgs, DeriveInput, Item, Meta,
     NestedMeta,
 };
-=======
-use macro_utilities::to_compile_errors;
-use swim_utilities::errors::validation::Validation;
-use syn::{parse_macro_input, AttributeArgs, DeriveInput, Item};
->>>>>>> 10d5da1e
 
 mod agent_lifecycle;
 mod lane_model_derive;
@@ -91,15 +86,6 @@
         .into_result()
         .unwrap_or_else(|errs| to_compile_errors(errs.into_vec()))
         .into()
-<<<<<<< HEAD
-}
-
-fn errs_to_compile_errors(errors: Errors<syn::Error>) -> proc_macro2::TokenStream {
-    let compile_errors = errors
-        .into_vec()
-        .into_iter()
-        .map(|e| syn::Error::to_compile_error(&e));
-    quote!(#(#compile_errors)*)
 }
 
 fn extract_replace_root(attrs: &mut Vec<syn::Attribute>) -> Option<syn::Path> {
@@ -124,6 +110,4 @@
     } else {
         None
     }
-=======
->>>>>>> 10d5da1e
 }