--- conflicted
+++ resolved
@@ -13,20 +13,13 @@
 // limitations under the License.
 
 use lane_model_derive::DeriveAgentLaneModel;
-<<<<<<< HEAD
 use lane_projections::ProjectionsImpl;
-=======
+use proc_macro::TokenStream;
+use quote::{quote, ToTokens};
+
 use macro_utilities::to_compile_errors;
->>>>>>> 70818040
-use proc_macro::TokenStream;
-use quote::ToTokens;
 
-<<<<<<< HEAD
-use swim_utilities::errors::Errors;
 use syn::{parse_macro_input, DeriveInput, Item};
-=======
-use syn::{parse_macro_input, DeriveInput};
->>>>>>> 70818040
 
 mod lane_model_derive;
 mod lane_projections;
@@ -40,7 +33,6 @@
         .into_result()
         .unwrap_or_else(|errs| to_compile_errors(errs.into_vec()))
         .into()
-<<<<<<< HEAD
 }
 
 #[proc_macro_attribute]
@@ -60,16 +52,6 @@
             }
         })
         .into_result()
-        .unwrap_or_else(errs_to_compile_errors)
+        .unwrap_or_else(|errs| to_compile_errors(errs.into_vec()))
         .into()
-}
-
-fn errs_to_compile_errors(errors: Errors<syn::Error>) -> proc_macro2::TokenStream {
-    let compile_errors = errors
-        .into_vec()
-        .into_iter()
-        .map(|e| syn::Error::to_compile_error(&e));
-    quote!(#(#compile_errors)*)
-=======
->>>>>>> 70818040
 }