--- conflicted
+++ resolved
@@ -462,11 +462,8 @@
             WarpLaneSpec::Demand(_)
             | WarpLaneSpec::DemandMap(_, _)
             | WarpLaneSpec::JoinValue(_, _)
-<<<<<<< HEAD
+            | WarpLaneSpec::JoinMap(_, _, _)
             | WarpLaneSpec::Supply(_) => {
-=======
-            | WarpLaneSpec::JoinMap(_, _, _) => {
->>>>>>> 87172a56
                 quote!(#root::event_handler::UnitHandler)
             }
         }
@@ -498,13 +495,11 @@
             WarpLaneSpec::JoinValue(k, v) => {
                 quote!(#root::lanes::join_value::JoinValueLaneSync<#agent_name, #k, #v>)
             }
-<<<<<<< HEAD
+            WarpLaneSpec::JoinMap(l, k, v) => {
+                quote!(#root::lanes::join_map::JoinMapLaneSync<#agent_name, #l, #k, #v>)
+            }
             WarpLaneSpec::Supply(t) => {
                 quote!(#root::lanes::supply::SupplyLaneSync<#agent_name, #t>)
-=======
-            WarpLaneSpec::JoinMap(l, k, v) => {
-                quote!(#root::lanes::join_map::JoinMapLaneSync<#agent_name, #l, #k, #v>)
->>>>>>> 87172a56
             }
         }
     }
@@ -565,11 +560,8 @@
             WarpLaneSpec::Demand(_)
             | WarpLaneSpec::DemandMap(_, _)
             | WarpLaneSpec::JoinValue(_, _)
-<<<<<<< HEAD
+            | WarpLaneSpec::JoinMap(_, _, _)
             | WarpLaneSpec::Supply(_) => {
-=======
-            | WarpLaneSpec::JoinMap(_, _, _) => {
->>>>>>> 87172a56
                 quote!(#root::event_handler::UnitHandler::default())
             }
         };
@@ -672,13 +664,11 @@
             WarpLaneSpec::JoinValue(k, v) => {
                 quote!(#root::lanes::join_value::JoinValueLaneSync::<#agent_name, #k, #v>::new(|agent: &#agent_name| &agent.#name, id))
             }
-<<<<<<< HEAD
+            WarpLaneSpec::JoinMap(l, k, v) => {
+                quote!(#root::lanes::join_map::JoinMapLaneSync::<#agent_name, #l, #k, #v>::new(|agent: &#agent_name| &agent.#name, id))
+            }
             WarpLaneSpec::Supply(ty) => {
                 quote!(#root::lanes::supply::SupplyLaneSync::<#agent_name, #ty>::new(|agent: &#agent_name| &agent.#name, id))
-=======
-            WarpLaneSpec::JoinMap(l, k, v) => {
-                quote!(#root::lanes::join_map::JoinMapLaneSync::<#agent_name, #l, #k, #v>::new(|agent: &#agent_name| &agent.#name, id))
->>>>>>> 87172a56
             }
         };
         quote! {
