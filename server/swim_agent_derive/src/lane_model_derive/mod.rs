--- conflicted
+++ resolved
@@ -452,16 +452,10 @@
             WarpLaneSpec::Map(k, v) => {
                 quote!(#root::lanes::map::DecodeAndApply<#agent_name, #k, #v>)
             }
-<<<<<<< HEAD
-            LaneSpec::Demand(_)
-            | LaneSpec::DemandMap(_, _)
-            | LaneSpec::JoinValue(_, _)
-            | LaneSpec::Supply(_) => {
-=======
             WarpLaneSpec::Demand(_)
             | WarpLaneSpec::DemandMap(_, _)
-            | WarpLaneSpec::JoinValue(_, _) => {
->>>>>>> 4b7f89ab
+            | WarpLaneSpec::JoinValue(_, _)
+            | LaneSpec::Supply(_) => {
                 quote!(#root::event_handler::UnitHandler)
             }
         }
@@ -552,16 +546,10 @@
             WarpLaneSpec::Map(k, v) => {
                 quote!(#root::lanes::map::decode_and_apply::<#agent_name, #k, #v>(body, |agent: &#agent_name| &agent.#name))
             }
-<<<<<<< HEAD
-            LaneSpec::Demand(_)
-            | LaneSpec::DemandMap(_, _)
-            | LaneSpec::JoinValue(_, _)
-            | LaneSpec::Supply(_) => {
-=======
             WarpLaneSpec::Demand(_)
             | WarpLaneSpec::DemandMap(_, _)
-            | WarpLaneSpec::JoinValue(_, _) => {
->>>>>>> 4b7f89ab
+            | WarpLaneSpec::JoinValue(_, _)
+            | LaneSpec::Supply(_) => {
                 quote!(#root::event_handler::UnitHandler::default())
             }
         };
@@ -819,13 +807,10 @@
             ItemSpec::JoinValue(_, _) => {
                 quote!(#root::agent_model::ItemDescriptor::WarpLane { kind: #root::agent_model::WarpLaneKind::JoinValue, flags: #flags })
             }
-<<<<<<< HEAD
+            ItemSpec::Http(_) => quote!(#root::agent_model::ItemDescriptor::Http),
             ItemSpec::Supply(_) => {
                 quote!(#root::agent_model::ItemKind::Lane(#root::agent_model::LaneKind::Supply))
             }
-=======
-            ItemSpec::Http(_) => quote!(#root::agent_model::ItemDescriptor::Http),
->>>>>>> 4b7f89ab
         };
         let external_lane_name = model.external_literal();
         let lifecycle_lane_name = model.lifecycle_literal();
