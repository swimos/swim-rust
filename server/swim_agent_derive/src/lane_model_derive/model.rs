// Copyright 2015-2023 Swim Inc.
//
// Licensed under the Apache License, Version 2.0 (the "License");
// you may not use this file except in compliance with the License.
// You may obtain a copy of the License at
//
//     http://www.apache.org/licenses/LICENSE-2.0
//
// Unless required by applicable law or agreed to in writing, software
// distributed under the License is distributed on an "AS IS" BASIS,
// WITHOUT WARRANTIES OR CONDITIONS OF ANY KIND, either express or implied.
// See the License for the specific language governing permissions and
// limitations under the License.

use bitflags::bitflags;
use macro_utilities::{attributes::consume_attributes, NameTransform, TypeLevelNameTransform};
use proc_macro2::Literal;
use std::{collections::HashSet, hash::Hash};
use swim_utilities::{
    errors::{
        validation::{Validation, ValidationItExt},
        Errors,
    },
    format::comma_sep,
};
use syn::{
    AngleBracketedGenericArguments, Data, DataStruct, DeriveInput, Field, GenericArgument, Ident,
    PathArguments, PathSegment, Type, TypePath,
};

use super::attributes::{combine_item_attrs, make_item_attr_consumer, ItemModifiers};

/// Model of a struct type for the AgentLaneModel derivation macro.
pub struct LanesModel<'a> {
    pub agent_type: &'a Ident,
    pub lanes: Vec<ItemModel<'a>>,
}

impl<'a> LanesModel<'a> {
    /// #Arguments
    /// * `agent_type` - The name of the target of the derive macro.
    /// * `lanes` - Description of each lane in the agent (the name of the corresponding field
    /// and the lane kind with types).
    fn new(agent_type: &'a Ident, lanes: Vec<ItemModel<'a>>) -> Self {
        LanesModel { agent_type, lanes }
    }

    /// Apply global transformations to all lanes.
    pub fn apply_modifiers(
        &mut self,
        set_transient_flag: bool,
        type_transform: TypeLevelNameTransform,
    ) {
        let add_flags = if set_transient_flag {
            ItemFlags::TRANSIENT
        } else {
            ItemFlags::empty()
        };
        for ItemModel {
            transform, flags, ..
        } in &mut self.lanes
        {
            *transform = type_transform.resolve(std::mem::take(transform));
            flags.insert(add_flags);
        }
    }

    pub fn check_names(&self, src: &DeriveInput) -> Result<(), syn::Error> {
        let LanesModel { lanes, .. } = self;
        let mut names = HashSet::new();
        let mut duplicates = HashSet::new();
        for lane in lanes.iter() {
            let name = lane.transform.transform_cow(lane.name.to_string());
            if names.contains(&name) {
                duplicates.insert(name);
            } else {
                names.insert(name);
            }
        }
        if duplicates.is_empty() {
            Ok(())
        } else {
            let message = format!(
                "Agent item names must be unique. Duplicated names: [{}]",
                comma_sep(&duplicates)
            );
            Err(syn::Error::new_spanned(src, message))
        }
    }
}

#[derive(Clone, Copy, PartialEq, Eq, Debug)]
pub enum ItemKind {
    Lane,
    Store,
}

/// The kinds of item that can be inferred from the type of a field.
#[derive(Clone, Copy, Debug)]
pub enum ItemSpec<'a> {
    Command(&'a Type),
    Demand(&'a Type),
    DemandMap(&'a Type, &'a Type),
    Value(ItemKind, &'a Type),
    Map(ItemKind, &'a Type, &'a Type),
    Supply(&'a Type),
    JoinValue(&'a Type, &'a Type),
    JoinMap(&'a Type, &'a Type, &'a Type),
    Http(HttpLaneSpec<'a>),
}

impl<'a> ItemSpec<'a> {
    pub fn lane(&self) -> Option<WarpLaneSpec<'a>> {
        match self {
            ItemSpec::Command(t) => Some(WarpLaneSpec::Command(t)),
            ItemSpec::Demand(t) => Some(WarpLaneSpec::Demand(t)),
            ItemSpec::DemandMap(k, v) => Some(WarpLaneSpec::DemandMap(k, v)),
            ItemSpec::Value(ItemKind::Lane, t) => Some(WarpLaneSpec::Value(t)),
            ItemSpec::Map(ItemKind::Lane, k, v) => Some(WarpLaneSpec::Map(k, v)),
            ItemSpec::JoinValue(k, v) => Some(WarpLaneSpec::JoinValue(k, v)),
<<<<<<< HEAD
            ItemSpec::Supply(t) => Some(WarpLaneSpec::Supply(t)),
=======
            ItemSpec::JoinMap(l, k, v) => Some(WarpLaneSpec::JoinMap(l, k, v)),
>>>>>>> 87172a56
            _ => None,
        }
    }

    pub fn http(&self) -> Option<HttpLaneSpec<'a>> {
        if let ItemSpec::Http(spec) = self {
            Some(*spec)
        } else {
            None
        }
    }

    pub fn item_kind(&self) -> ItemKind {
        match self {
            ItemSpec::Value(k, _) => *k,
            ItemSpec::Map(k, _, _) => *k,
            ItemSpec::Command(_) => ItemKind::Lane,
            ItemSpec::JoinValue(_, _) => ItemKind::Lane,
            ItemSpec::JoinMap(_, _, _) => ItemKind::Lane,
            ItemSpec::Demand(_) => ItemKind::Lane,
            ItemSpec::DemandMap(_, _) => ItemKind::Lane,
            ItemSpec::Http(_) => ItemKind::Lane,
            ItemSpec::Supply(_) => ItemKind::Lane,
        }
    }
}

/// The kinds of lane that can be inferred from the type of a field.
#[derive(Clone, Copy, Debug)]
pub enum WarpLaneSpec<'a> {
    Command(&'a Type),
    Demand(&'a Type),
    DemandMap(&'a Type, &'a Type),
    Value(&'a Type),
    Supply(&'a Type),
    Map(&'a Type, &'a Type),
    JoinValue(&'a Type, &'a Type),
    JoinMap(&'a Type, &'a Type, &'a Type),
}

#[derive(Clone, Copy, Debug)]
pub struct HttpLaneSpec<'a> {
    pub get: &'a Type,
    pub post: &'a Type,
    pub put: &'a Type,
    pub codec: Option<&'a Type>,
}

impl<'a> ItemSpec<'a> {
    pub fn is_stateful(&self) -> bool {
        !matches!(
            self,
            ItemSpec::Command(_) | ItemSpec::Demand(_) | ItemSpec::Supply(_)
        )
    }
}

bitflags! {

    #[derive(Default)]
    pub struct ItemFlags: u8 {
        /// The state of the lane should not be persisted.
        const TRANSIENT = 0b01;
    }
}

/// Description of an item (its name the the kind of the item, along with types).
#[derive(Clone)]
pub struct ItemModel<'a> {
    pub name: &'a Ident,
    pub kind: ItemSpec<'a>,
    pub flags: ItemFlags,
    pub transform: NameTransform,
}

impl<'a> ItemModel<'a> {
    pub fn lane(&self) -> Option<WarpLaneModel<'a>> {
        let ItemModel {
            name,
            kind,
            flags,
            transform,
        } = self;
        kind.lane().map(move |kind| WarpLaneModel {
            name,
            kind,
            flags: *flags,
            transform: transform.clone(),
        })
    }

    pub fn http(&self) -> Option<HttpLaneModel<'a>> {
        let ItemModel {
            name,
            kind,
            transform,
            ..
        } = self;
        kind.http().map(move |kind| HttpLaneModel {
            name,
            kind,
            transform: transform.clone(),
        })
    }

    pub fn item_kind(&self) -> ItemKind {
        self.kind.item_kind()
    }
}

/// Description of an lane (its name the the kind of the lane, along with types).
#[derive(Clone)]
pub struct WarpLaneModel<'a> {
    pub name: &'a Ident,
    pub kind: WarpLaneSpec<'a>,
    pub flags: ItemFlags,
    pub transform: NameTransform,
}

/// Description of an HTTP lane (its name the the kind of the lane, along with types).
#[derive(Clone)]
pub struct HttpLaneModel<'a> {
    pub name: &'a Ident,
    pub kind: HttpLaneSpec<'a>,
    pub transform: NameTransform,
}

impl<'a> WarpLaneModel<'a> {
    /// The name of the lane as a string literal.
    pub fn literal(&self) -> proc_macro2::Literal {
        self.transform.transform(|| self.name.to_string())
    }
}

impl<'a> ItemModel<'a> {
    /// #Arguments
    /// * `name` - The name of the field in the struct (mapped to the name of the lane in the agent).
    /// * `kind` - The kind of the lane, along with any types.
    /// * `flags` - Modifiers applied to the lane.
    /// * `transform` - Transformation to apply to the name.
    fn new(
        name: &'a Ident,
        kind: ItemSpec<'a>,
        flags: ItemFlags,
        transform: NameTransform,
    ) -> ItemModel<'a> {
        ItemModel {
            name,
            kind,
            flags,
            transform,
        }
    }

    /// The name of the item that is exposed to the runtime, as a string literal.
    pub fn external_literal(&self) -> proc_macro2::Literal {
        self.transform.transform(|| self.name.to_string())
    }

    /// The name of the item that is used by the lifecycle (this is always the name of the underlying field).
    pub fn lifecycle_literal(&self) -> proc_macro2::Literal {
        Literal::string(&self.name.to_string())
    }

    /// Determine if the lane needs to persist its state.
    pub fn is_stateful(&self) -> bool {
        self.kind.is_stateful() && !self.flags.contains(ItemFlags::TRANSIENT)
    }
}

impl<'a> HttpLaneModel<'a> {
    /// The name of the lane as a string literal.
    pub fn literal(&self) -> proc_macro2::Literal {
        self.transform.transform(|| self.name.to_string())
    }
}

const NO_LANES: &str = "An agent must have at least one lane.";
const NOT_A_STRUCT: &str = "Type is not a struct type.";
const NO_GENERICS: &str = "Generic agents are not yet supported.";
const NOT_LANE_TYPE: &str = "Field is not of a lane type.";
const NO_TUPLES: &str = "Tuple structs are not supported.";
const BAD_PARAMS: &str = "Lane generic parameters are invalid.";

/// Extract the model of the type from the type definition, collecting any
/// errors.
pub fn validate_input(value: &DeriveInput) -> Validation<LanesModel<'_>, Errors<syn::Error>> {
    if !value.generics.params.is_empty() {
        return Validation::fail(syn::Error::new_spanned(&value.ident, NO_GENERICS));
    }
    if let Data::Struct(body) = &value.data {
        try_from_struct(&value.ident, body)
    } else {
        Validation::fail(syn::Error::new_spanned(&value.ident, NOT_A_STRUCT))
    }
}

fn try_from_struct<'a>(
    name: &'a Ident,
    definition: &'a DataStruct,
) -> Validation<LanesModel<'a>, Errors<syn::Error>> {
    definition
        .fields
        .iter()
        .validate_fold(Validation::valid(vec![]), false, |mut lanes, field| {
            extract_lane_model(field).map(move |lane_model| {
                lanes.push(lane_model);
                lanes
            })
        })
        .and_then_append(|lanes| {
            if lanes.is_empty() {
                Validation::Validated(
                    lanes,
                    Some(syn::Error::new_spanned(&definition.fields, NO_LANES)),
                )
            } else {
                Validation::valid(lanes)
            }
        })
        .map(|lanes| LanesModel::new(name, lanes))
}

const COMMAND_LANE_NAME: &str = "CommandLane";
const DEMAND_LANE_NAME: &str = "DemandLane";
const DEMAND_MAP_LANE_NAME: &str = "DemandMapLane";
const VALUE_LANE_NAME: &str = "ValueLane";
const VALUE_STORE_NAME: &str = "ValueStore";
const MAP_LANE_NAME: &str = "MapLane";
const MAP_STORE_NAME: &str = "MapStore";
const JOIN_VALUE_LANE_NAME: &str = "JoinValueLane";
<<<<<<< HEAD
const SUPPLY_LANE_NAME: &str = "SupplyLane";
=======
const JOIN_MAP_LANE_NAME: &str = "JoinMapLane";
>>>>>>> 87172a56
const HTTP_LANE_NAME: &str = "HttpLane";
const SIMPLE_HTTP_LANE_NAME: &str = "SimpleHttpLane";

const LANE_TAG: &str = "lane";

fn extract_lane_model(field: &Field) -> Validation<ItemModel<'_>, Errors<syn::Error>> {
    if let (Some(fld_name), Type::Path(TypePath { qself: None, path })) = (&field.ident, &field.ty)
    {
        if let Some(PathSegment { ident, arguments }) = path.segments.last() {
            let type_name = ident.to_string();
            let (item_attrs, errors) =
                consume_attributes(LANE_TAG, &field.attrs, make_item_attr_consumer());
            let modifiers = Validation::Validated(item_attrs, Errors::from(errors))
                .and_then(|item_attrs| combine_item_attrs(field, item_attrs));

            modifiers.and_then(
                |ItemModifiers {
                     transform,
                     flags: lane_flags,
                 }| {
                    match type_name.as_str() {
                        COMMAND_LANE_NAME => {
                            match single_param(arguments) {
                                Ok(param) => Validation::valid(ItemModel::new(
                                    fld_name,
                                    ItemSpec::Command(param),
                                    ItemFlags::TRANSIENT, //Command lanes are always transient.
                                    transform,
                                )),
                                Err(e) => Validation::fail(Errors::of(e)),
                            }
                        }
                        DEMAND_LANE_NAME => {
                            match single_param(arguments) {
                                Ok(param) => Validation::valid(ItemModel::new(
                                    fld_name,
                                    ItemSpec::Demand(param),
                                    ItemFlags::TRANSIENT, //Demand lanes are always transient.
                                    transform,
                                )),
                                Err(e) => Validation::fail(Errors::of(e)),
                            }
                        }
                        DEMAND_MAP_LANE_NAME => {
                            match two_params(arguments) {
                                Ok((param1, param2)) => Validation::valid(ItemModel::new(
                                    fld_name,
                                    ItemSpec::DemandMap(param1, param2),
                                    ItemFlags::TRANSIENT, //Demand map lanes are always transient.
                                    transform,
                                )),
                                Err(e) => Validation::fail(Errors::of(e)),
                            }
                        }
                        VALUE_LANE_NAME => match single_param(arguments) {
                            Ok(param) => Validation::valid(ItemModel::new(
                                fld_name,
                                ItemSpec::Value(ItemKind::Lane, param),
                                lane_flags,
                                transform,
                            )),
                            Err(e) => Validation::fail(Errors::of(e)),
                        },
                        VALUE_STORE_NAME => match single_param(arguments) {
                            Ok(param) => Validation::valid(ItemModel::new(
                                fld_name,
                                ItemSpec::Value(ItemKind::Store, param),
                                lane_flags,
                                transform,
                            )),
                            Err(e) => Validation::fail(Errors::of(e)),
                        },
                        MAP_LANE_NAME => match two_params(arguments) {
                            Ok((param1, param2)) => Validation::valid(ItemModel::new(
                                fld_name,
                                ItemSpec::Map(ItemKind::Lane, param1, param2),
                                lane_flags,
                                transform,
                            )),
                            Err(e) => Validation::fail(Errors::of(e)),
                        },
                        MAP_STORE_NAME => match two_params(arguments) {
                            Ok((param1, param2)) => Validation::valid(ItemModel::new(
                                fld_name,
                                ItemSpec::Map(ItemKind::Store, param1, param2),
                                lane_flags,
                                transform,
                            )),
                            Err(e) => Validation::fail(Errors::of(e)),
                        },
                        JOIN_VALUE_LANE_NAME => match two_params(arguments) {
                            Ok((param1, param2)) => Validation::valid(ItemModel::new(
                                fld_name,
                                ItemSpec::JoinValue(param1, param2),
                                ItemFlags::TRANSIENT, //Join value lanes are always transient.
                                transform,
                            )),
                            Err(e) => Validation::fail(Errors::of(e)),
                        },
                        JOIN_MAP_LANE_NAME => match three_params(arguments) {
                            Ok((param1, param2, param3)) => Validation::valid(ItemModel::new(
                                fld_name,
                                ItemSpec::JoinMap(param1, param2, param3),
                                ItemFlags::TRANSIENT, //Join map lanes are always transient.
                                transform,
                            )),
                            Err(e) => Validation::fail(Errors::of(e)),
                        },
                        SUPPLY_LANE_NAME => {
                            match single_param(arguments) {
                                Ok(param) => Validation::valid(ItemModel::new(
                                    fld_name,
                                    ItemSpec::Supply(param),
                                    ItemFlags::TRANSIENT, //Supply lanes are always transient.
                                    transform,
                                )),
                                Err(e) => Validation::fail(Errors::of(e)),
                            }
                        }
                        name @ (HTTP_LANE_NAME | SIMPLE_HTTP_LANE_NAME) => {
                            match http_params(arguments, name == SIMPLE_HTTP_LANE_NAME) {
                                Ok(spec) => Validation::valid(ItemModel::new(
                                    fld_name,
                                    ItemSpec::Http(spec),
                                    lane_flags,
                                    transform,
                                )),
                                Err(e) => Validation::fail(Errors::of(e)),
                            }
                        }
                        _ => Validation::fail(Errors::of(syn::Error::new_spanned(
                            &field.ty,
                            NOT_LANE_TYPE,
                        ))),
                    }
                },
            )
        } else {
            Validation::fail(Errors::of(syn::Error::new_spanned(
                &field.ty,
                NOT_LANE_TYPE,
            )))
        }
    } else if field.ident.is_none() {
        Validation::fail(Errors::of(syn::Error::new_spanned(&field.ty, NO_TUPLES)))
    } else {
        Validation::fail(Errors::of(syn::Error::new_spanned(
            &field.ty,
            NOT_LANE_TYPE,
        )))
    }
}

fn single_param(args: &PathArguments) -> Result<&Type, syn::Error> {
    if let PathArguments::AngleBracketed(AngleBracketedGenericArguments { args, .. }) = args {
        let mut selected = None;
        let it = args.iter();
        for arg in it {
            if let (GenericArgument::Type(ty), None) = (arg, &selected) {
                selected = Some(ty);
            } else {
                return Err(syn::Error::new_spanned(args, BAD_PARAMS));
            }
        }
        selected.ok_or_else(|| syn::Error::new_spanned(args, BAD_PARAMS))
    } else {
        Err(syn::Error::new_spanned(args, BAD_PARAMS))
    }
}

fn http_params(args: &PathArguments, simple: bool) -> Result<HttpLaneSpec<'_>, syn::Error> {
    if let PathArguments::AngleBracketed(AngleBracketedGenericArguments { args, .. }) = args {
        let params = args.iter().try_fold(vec![], |mut params, param| {
            if let GenericArgument::Type(ty) = param {
                params.push(ty);
                Ok(params)
            } else {
                Err(syn::Error::new_spanned(args, BAD_PARAMS))
            }
        })?;
        let http_type = match params.as_slice() {
            [get] => HttpLaneSpec {
                get,
                post: get,
                put: get,
                codec: None,
            },
            [get, codec] if simple => HttpLaneSpec {
                get,
                post: get,
                put: get,
                codec: Some(*codec),
            },
            [get, post] => HttpLaneSpec {
                get,
                post,
                put: post,
                codec: None,
            },
            [get, post, put] if !simple => HttpLaneSpec {
                get,
                post,
                put,
                codec: None,
            },
            [get, post, put, codec] if !simple => HttpLaneSpec {
                get,
                post,
                put,
                codec: Some(*codec),
            },
            _ => return Err(syn::Error::new_spanned(args, BAD_PARAMS)),
        };
        Ok(http_type)
    } else {
        Err(syn::Error::new_spanned(args, BAD_PARAMS))
    }
}

fn two_params(args: &PathArguments) -> Result<(&Type, &Type), syn::Error> {
    extract_params::<2>(args).map(|[p1, p2]| (p1, p2))
}

fn three_params(args: &PathArguments) -> Result<(&Type, &Type, &Type), syn::Error> {
    extract_params::<3>(args).map(|[p1, p2, p3]| (p1, p2, p3))
}

fn extract_params<const N: usize>(args: &PathArguments) -> Result<[&Type; N], syn::Error> {
    if let PathArguments::AngleBracketed(AngleBracketedGenericArguments { args, .. }) = args {
        let mut good = vec![];
        let it = args.iter();
        for arg in it {
            if let GenericArgument::Type(ty) = arg {
                good.push(ty);
            } else {
                return Err(syn::Error::new_spanned(args, BAD_PARAMS));
            }
        }
        Ok(good
            .try_into()
            .map_err(|_| syn::Error::new_spanned(args, BAD_PARAMS))?)
    } else {
        Err(syn::Error::new_spanned(args, BAD_PARAMS))
    }
}<|MERGE_RESOLUTION|>--- conflicted
+++ resolved
@@ -118,11 +118,8 @@
             ItemSpec::Value(ItemKind::Lane, t) => Some(WarpLaneSpec::Value(t)),
             ItemSpec::Map(ItemKind::Lane, k, v) => Some(WarpLaneSpec::Map(k, v)),
             ItemSpec::JoinValue(k, v) => Some(WarpLaneSpec::JoinValue(k, v)),
-<<<<<<< HEAD
+            ItemSpec::JoinMap(l, k, v) => Some(WarpLaneSpec::JoinMap(l, k, v)),
             ItemSpec::Supply(t) => Some(WarpLaneSpec::Supply(t)),
-=======
-            ItemSpec::JoinMap(l, k, v) => Some(WarpLaneSpec::JoinMap(l, k, v)),
->>>>>>> 87172a56
             _ => None,
         }
     }
@@ -354,11 +351,8 @@
 const MAP_LANE_NAME: &str = "MapLane";
 const MAP_STORE_NAME: &str = "MapStore";
 const JOIN_VALUE_LANE_NAME: &str = "JoinValueLane";
-<<<<<<< HEAD
+const JOIN_MAP_LANE_NAME: &str = "JoinMapLane";
 const SUPPLY_LANE_NAME: &str = "SupplyLane";
-=======
-const JOIN_MAP_LANE_NAME: &str = "JoinMapLane";
->>>>>>> 87172a56
 const HTTP_LANE_NAME: &str = "HttpLane";
 const SIMPLE_HTTP_LANE_NAME: &str = "SimpleHttpLane";
 
