--- conflicted
+++ resolved
@@ -13,11 +13,7 @@
 syn = { workspace = true, features = ["full", "extra-traits"] }
 quote = { workspace = true }
 swim_utilities = { path = "../../swim_utilities", features = ["errors"] }
-<<<<<<< HEAD
 bitflags = { workspace = true }
-=======
-bitflags = "1.3.2"
 macro_utilities = { path = "../../macro_utilities" }
->>>>>>> 0746c13e
 
 [dev-dependencies]