--- conflicted
+++ resolved
@@ -20,12 +20,7 @@
 
 use crate::{
     config::{EgressDownlinkSpec, EgressLaneSpec, KafkaEgressConfiguration, TopicSpecifier},
-<<<<<<< HEAD
-    selector::{BasicSelector, ChainSelector, SlotSelector},
-    DataFormat, Endianness, ExtractionSpec, InvalidExtractors, KafkaLogLevel,
-=======
-    DataFormat, DownlinkAddress, ExtractionSpec, InvalidExtractors, KafkaLogLevel,
->>>>>>> 47f77267
+    DataFormat, ExtractionSpec, InvalidExtractors, KafkaLogLevel,
 };
 
 use super::{FieldSelector, KeyOrValue, MessageSelector, MessageSelectors, TopicSelector};
