// Copyright 2015-2024 Swim Inc.
//
// Licensed under the Apache License, Version 2.0 (the "License");
// you may not use this file except in compliance with the License.
// You may obtain a copy of the License at
//
//     http://www.apache.org/licenses/LICENSE-2.0
//
// Unless required by applicable law or agreed to in writing, software
// distributed under the License is distributed on an "AS IS" BASIS,
// WITHOUT WARRANTIES OR CONDITIONS OF ANY KIND, either express or implied.
// See the License for the specific language governing permissions and
// limitations under the License.

mod config;
mod connector;
mod error;
mod facade;
mod selector;

pub use config::{
<<<<<<< HEAD
    DataFormat, EgressDownlinkSpec, EgressLaneSpec, ExtractionSpec, IngressMapLaneSpec,
    IngressValueLaneSpec, KafkaEgressConfiguration, KafkaIngressConfiguration, KafkaLogLevel,
    TopicSpecifier,
=======
    DataFormat, DownlinkAddress, EgressDownlinkSpec, EgressLaneSpec, ExtractionSpec,
    KafkaEgressConfiguration, KafkaIngressConfiguration, KafkaLogLevel, TopicSpecifier,
>>>>>>> 47f77267
};
pub use connector::{KafkaEgressConnector, KafkaIngressConnector};
pub use error::{
    DoubleInitialization, InvalidExtractor, InvalidExtractors, KafkaConnectorError,
    KafkaSenderError,
};<|MERGE_RESOLUTION|>--- conflicted
+++ resolved
@@ -19,14 +19,8 @@
 mod selector;
 
 pub use config::{
-<<<<<<< HEAD
-    DataFormat, EgressDownlinkSpec, EgressLaneSpec, ExtractionSpec, IngressMapLaneSpec,
-    IngressValueLaneSpec, KafkaEgressConfiguration, KafkaIngressConfiguration, KafkaLogLevel,
-    TopicSpecifier,
-=======
-    DataFormat, DownlinkAddress, EgressDownlinkSpec, EgressLaneSpec, ExtractionSpec,
-    KafkaEgressConfiguration, KafkaIngressConfiguration, KafkaLogLevel, TopicSpecifier,
->>>>>>> 47f77267
+    DataFormat, EgressDownlinkSpec, EgressLaneSpec, ExtractionSpec, KafkaEgressConfiguration,
+    KafkaIngressConfiguration, KafkaLogLevel, TopicSpecifier,
 };
 pub use connector::{KafkaEgressConnector, KafkaIngressConnector};
 pub use error::{
