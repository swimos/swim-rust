// Copyright 2015-2024 Swim Inc.
//
// Licensed under the Apache License, Version 2.0 (the "License");
// you may not use this file except in compliance with the License.
// You may obtain a copy of the License at
//
//     http://www.apache.org/licenses/LICENSE-2.0
//
// Unless required by applicable law or agreed to in writing, software
// distributed under the License is distributed on an "AS IS" BASIS,
// WITHOUT WARRANTIES OR CONDITIONS OF ANY KIND, either express or implied.
// See the License for the specific language governing permissions and
// limitations under the License.

mod config;
mod connector;
mod error;
mod facade;
mod selector;

pub use config::{
    DataFormat, DownlinkAddress, EgressDownlinkSpec, EgressLaneSpec, ExtractionSpec,
<<<<<<< HEAD
    KafkaEgressConfiguration, KafkaIngressConfiguration, KafkaIngressSpecification, KafkaLogLevel,
=======
    IngressMapLaneSpec, IngressValueLaneSpec, KafkaEgressConfiguration, KafkaIngressConfiguration,
    KafkaLogLevel, TopicSpecifier,
>>>>>>> bdd6097e
};
pub use connector::{KafkaEgressConnector, KafkaIngressConnector};
pub use error::{
    DoubleInitialization, InvalidExtractor, InvalidExtractors, KafkaConnectorError,
    KafkaSenderError,
};
pub use swimos_connector::{
    config::{IngressMapLaneSpec, IngressValueLaneSpec},
    deser::Endianness,
    BadSelector, DeserializationError, InvalidLaneSpec, InvalidLanes, LoadError, SelectorError,
    SerializationError,
};<|MERGE_RESOLUTION|>--- conflicted
+++ resolved
@@ -20,12 +20,9 @@
 
 pub use config::{
     DataFormat, DownlinkAddress, EgressDownlinkSpec, EgressLaneSpec, ExtractionSpec,
-<<<<<<< HEAD
-    KafkaEgressConfiguration, KafkaIngressConfiguration, KafkaIngressSpecification, KafkaLogLevel,
-=======
-    IngressMapLaneSpec, IngressValueLaneSpec, KafkaEgressConfiguration, KafkaIngressConfiguration,
+      KafkaIngressSpecification,
+     IngressValueLaneSpec, KafkaEgressConfiguration, KafkaIngressConfiguration,
     KafkaLogLevel, TopicSpecifier,
->>>>>>> bdd6097e
 };
 pub use connector::{KafkaEgressConnector, KafkaIngressConnector};
 pub use error::{
