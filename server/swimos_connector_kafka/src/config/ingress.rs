// Copyright 2015-2024 Swim Inc.
//
// Licensed under the Apache License, Version 2.0 (the "License");
// you may not use this file except in compliance with the License.
// You may obtain a copy of the License at
//
//     http://www.apache.org/licenses/LICENSE-2.0
//
// Unless required by applicable law or agreed to in writing, software
// distributed under the License is distributed on an "AS IS" BASIS,
// WITHOUT WARRANTIES OR CONDITIONS OF ANY KIND, either express or implied.
// See the License for the specific language governing permissions and
// limitations under the License.

use super::{DataFormat, KafkaLogLevel};
use std::collections::HashMap;
use std::path::Path;
use std::str::FromStr;
<<<<<<< HEAD
use swimos_connector::config::{IngressMapLaneSpec, IngressValueLaneSpec, RelaySpecification};
use swimos_connector::selector::Relays;
use swimos_connector::BadSelector;
=======
use swimos_connector::config::{
    IngressMapLaneSpec, IngressValueLaneSpec, PubSubRelaySpecification,
};
use swimos_connector::selector::{BadSelector, PubSubSelector, Relays};
>>>>>>> b56c0147
use swimos_form::Form;
use swimos_recon::parser::parse_recognize;

type BoxError = Box<dyn std::error::Error + Send + Sync + 'static>;

/// Configuration parameters for the Kafka ingress connector.
#[derive(Clone, Debug, Form, PartialEq, Eq)]
#[form(tag = "kafka")]
struct KafkaIngressSpecification {
    properties: HashMap<String, String>,
    log_level: KafkaLogLevel,
    value_lanes: Vec<IngressValueLaneSpec>,
    map_lanes: Vec<IngressMapLaneSpec>,
    key_deserializer: DataFormat,
    payload_deserializer: DataFormat,
    topics: Vec<String>,
<<<<<<< HEAD
    relays: Vec<RelaySpecification>,
=======
    relays: Vec<PubSubRelaySpecification>,
>>>>>>> b56c0147
}

impl KafkaIngressSpecification {
    pub fn build(self) -> Result<KafkaIngressConfiguration, BadSelector> {
        let KafkaIngressSpecification {
            properties,
            log_level,
            value_lanes,
            map_lanes,
            key_deserializer,
            payload_deserializer,
            topics,
            relays,
        } = self;

        Ok(KafkaIngressConfiguration {
            properties,
            log_level,
            value_lanes,
            map_lanes,
            key_deserializer,
            payload_deserializer,
            topics,
            relays: Relays::try_from(relays)?,
        })
    }
}

#[derive(Clone, Debug)]
pub struct KafkaIngressConfiguration {
    /// Properties to configure the Kafka consumer.
    pub properties: HashMap<String, String>,
    /// Log level for the Kafka consumer.
    pub log_level: KafkaLogLevel,
    /// Specifications for the value lanes to define for the connector. This includes a pattern to define a selector
    /// that will pick out values to set to that lane, from a Kafka message.
    pub value_lanes: Vec<IngressValueLaneSpec>,
    /// Specifications for the map lanes to define for the connector. This includes a pattern to define a selector
    /// that will pick out updates to apply to that lane, from a Kafka message.
    pub map_lanes: Vec<IngressMapLaneSpec>,
    /// Deserialization format to use to interpret the contents of the keys of the Kafka messages.
    pub key_deserializer: DataFormat,
    /// Deserialization format to use to interpret the contents of the payloads of the Kafka messages.
    pub payload_deserializer: DataFormat,
    /// A list of Kafka topics to subscribe to.
    pub topics: Vec<String>,
    /// Collection of relays used for forwarding messages to lanes on agents.
<<<<<<< HEAD
    pub relays: Relays,
=======
    pub relays: Relays<PubSubSelector>,
>>>>>>> b56c0147
}

impl KafkaIngressConfiguration {
    pub async fn from_file(path: impl AsRef<Path>) -> Result<KafkaIngressConfiguration, BoxError> {
        let content = tokio::fs::read_to_string(path).await?;
        KafkaIngressConfiguration::from_str(&content)
    }
}

impl FromStr for KafkaIngressConfiguration {
    type Err = BoxError;

    fn from_str(s: &str) -> Result<Self, Self::Err> {
        let config = parse_recognize::<KafkaIngressSpecification>(s, true)?.build()?;
        Ok(config)
    }
}<|MERGE_RESOLUTION|>--- conflicted
+++ resolved
@@ -16,16 +16,11 @@
 use std::collections::HashMap;
 use std::path::Path;
 use std::str::FromStr;
-<<<<<<< HEAD
-use swimos_connector::config::{IngressMapLaneSpec, IngressValueLaneSpec, RelaySpecification};
-use swimos_connector::selector::Relays;
-use swimos_connector::BadSelector;
-=======
 use swimos_connector::config::{
     IngressMapLaneSpec, IngressValueLaneSpec, PubSubRelaySpecification,
 };
-use swimos_connector::selector::{BadSelector, PubSubSelector, Relays};
->>>>>>> b56c0147
+use swimos_connector::selector::{PubSubSelector, Relays};
+use swimos_connector::BadSelector;
 use swimos_form::Form;
 use swimos_recon::parser::parse_recognize;
 
@@ -42,11 +37,7 @@
     key_deserializer: DataFormat,
     payload_deserializer: DataFormat,
     topics: Vec<String>,
-<<<<<<< HEAD
-    relays: Vec<RelaySpecification>,
-=======
     relays: Vec<PubSubRelaySpecification>,
->>>>>>> b56c0147
 }
 
 impl KafkaIngressSpecification {
@@ -94,11 +85,7 @@
     /// A list of Kafka topics to subscribe to.
     pub topics: Vec<String>,
     /// Collection of relays used for forwarding messages to lanes on agents.
-<<<<<<< HEAD
-    pub relays: Relays,
-=======
     pub relays: Relays<PubSubSelector>,
->>>>>>> b56c0147
 }
 
 impl KafkaIngressConfiguration {
