// Copyright 2015-2024 Swim Inc.
//
// Licensed under the Apache License, Version 2.0 (the "License");
// you may not use this file except in compliance with the License.
// You may obtain a copy of the License at
//
//     http://www.apache.org/licenses/LICENSE-2.0
//
// Unless required by applicable law or agreed to in writing, software
// distributed under the License is distributed on an "AS IS" BASIS,
// WITHOUT WARRANTIES OR CONDITIONS OF ANY KIND, either express or implied.
// See the License for the specific language governing permissions and
// limitations under the License.

#[cfg(feature = "json")]
mod end_to_end;
mod integration;

use std::{
    collections::{HashMap, HashSet},
    time::Duration,
};

use crate::{
    connector::{
        ingress::MessageSelector,
        test_util::{run_handler, run_handler_with_futures, TestSpawner},
    },
    IngressMapLaneSpec, IngressValueLaneSpec,
};
use futures::future::join;
use swimos_agent::agent_lifecycle::HandlerContext;
use swimos_agent::agent_model::{AgentSpec, ItemDescriptor, ItemFlags, WarpLaneKind};
use swimos_agent::event_handler::HandlerActionExt;
use swimos_connector::{ConnectorAgent, InvalidLanes, SelectorError};
use swimos_model::{Item, Value};
use swimos_recon::print_recon_compact;
use swimos_utilities::trigger;
use tokio::time::timeout;

use super::Lanes;
use swimos_connector::{
    deser::{MessageDeserializer, MessageView, ReconDeserializer},
    selector::{
        BasicSelector, ChainSelector, Deferred, MapLaneSelector, SlotSelector, ValueLaneSelector,
        ValueSelector,
    },
    DeserializationError,
};

#[test]
fn lanes_from_spec() {
    let value_lanes = vec![
        IngressValueLaneSpec::new(None, "$key", true),
        IngressValueLaneSpec::new(Some("name"), "$payload.field", false),
    ];
    let map_lanes = vec![IngressMapLaneSpec::new(
        "map", "$key", "$payload", true, false,
    )];
    let lanes =
        Lanes::try_from_lane_specs(&value_lanes, &map_lanes).expect("Invalid specification.");

<<<<<<< HEAD
    assert_eq!(lanes.total_lanes(), 3);

=======
>>>>>>> bdd6097e
    let value_lanes = lanes
        .value_lanes()
        .iter()
        .map(|l| l.name())
        .collect::<Vec<_>>();
    let map_lanes = lanes
        .map_lanes()
        .iter()
        .map(|l| l.name())
        .collect::<Vec<_>>();

    assert_eq!(&value_lanes, &["key", "name"]);
    assert_eq!(&map_lanes, &["map"]);
}

#[test]
fn value_lane_collision() {
    let value_lanes = vec![
        IngressValueLaneSpec::new(None, "$key", true),
        IngressValueLaneSpec::new(Some("key"), "$payload.field", false),
    ];
    let map_lanes = vec![];
    let err = Lanes::try_from_lane_specs(&value_lanes, &map_lanes).expect_err("Should fail.");
    assert_eq!(err, InvalidLanes::NameCollision("key".to_string()))
}

#[test]
fn map_lane_collision() {
    let value_lanes = vec![];
    let map_lanes = vec![
        IngressMapLaneSpec::new("map", "$key", "$payload", true, false),
        IngressMapLaneSpec::new("map", "$key[0]", "$payload", true, true),
    ];
    let err = Lanes::try_from_lane_specs(&value_lanes, &map_lanes).expect_err("Should fail.");
    assert_eq!(err, InvalidLanes::NameCollision("map".to_string()))
}

#[test]
fn value_map_lane_collision() {
    let value_lanes = vec![IngressValueLaneSpec::new(
        Some("field"),
        "$payload.field",
        false,
    )];
    let map_lanes = vec![IngressMapLaneSpec::new(
        "field", "$key", "$payload", true, false,
    )];
    let err = Lanes::try_from_lane_specs(&value_lanes, &map_lanes).expect_err("Should fail.");
    assert_eq!(err, InvalidLanes::NameCollision("field".to_string()))
}

const TEST_TIMEOUT: Duration = Duration::from_secs(5);

fn setup_agent() -> (ConnectorAgent, HashMap<String, u64>) {
    let agent = ConnectorAgent::default();
    let mut ids = HashMap::new();
    let id1 = agent
        .register_dynamic_item(
            "key",
            ItemDescriptor::WarpLane {
                kind: WarpLaneKind::Value,
                flags: ItemFlags::TRANSIENT,
            },
        )
        .expect("Registration failed.");
    let id2 = agent
        .register_dynamic_item(
            "map",
            ItemDescriptor::WarpLane {
                kind: WarpLaneKind::Map,
                flags: ItemFlags::TRANSIENT,
            },
        )
        .expect("Registration failed.");
    ids.insert("key".to_string(), id1);
    ids.insert("map".to_string(), id2);
    (agent, ids)
}

struct TestDeferred {
    value: Value,
}

impl From<Value> for TestDeferred {
    fn from(value: Value) -> Self {
        TestDeferred { value }
    }
}

impl Deferred for TestDeferred {
    fn get(&mut self) -> Result<&Value, DeserializationError> {
        Ok(&self.value)
    }
}

fn make_key_value(key: impl Into<Value>, value: impl Into<Value>) -> Value {
    Value::record(vec![Item::slot("key", key), Item::slot("value", value)])
}

fn make_key_only(key: impl Into<Value>) -> Value {
    Value::record(vec![Item::slot("key", key)])
}

#[test]
fn value_lane_selector_handler() {
    let (mut agent, ids) = setup_agent();

    let selector = ValueLaneSelector::new(
        "key".to_string(),
        ValueSelector::Key(ChainSelector::default()),
        true,
    );

    let topic = Value::text("topic_name");
    let mut key = TestDeferred::from(Value::from(3));
    let mut value = TestDeferred::from(make_key_value("a", 7));

    let handler = selector
        .select_handler(&topic, &mut key, &mut value)
        .expect("Selector failed.");
    let spawner = TestSpawner::default();
    let modified = run_handler(&agent, &spawner, handler);

    assert_eq!(modified, [ids["key"]].into_iter().collect::<HashSet<_>>());
    let lane = agent.value_lane("key").expect("Lane missing.");
    lane.read(|v| assert_eq!(v, &Value::from(3)));
}

#[test]
fn value_lane_selector_handler_optional_field() {
    let (agent, _) = setup_agent();

    let selector = ValueSelector::Payload(ChainSelector::from(vec![BasicSelector::Slot(
        SlotSelector::for_field("other"),
    )]));

    let selector = ValueLaneSelector::new("other".to_string(), selector, false);

    let topic = Value::text("topic_name");
    let mut key = TestDeferred::from(Value::from(3));
    let mut value = TestDeferred::from(make_key_value("a", 7));

    let handler = selector
        .select_handler(&topic, &mut key, &mut value)
        .expect("Selector failed.");
    let spawner = TestSpawner::default();
    let modified = run_handler(&agent, &spawner, handler);

    assert!(modified.is_empty());
}

#[test]
fn value_lane_selector_handler_missing_field() {
    let selector = ValueSelector::Payload(ChainSelector::from(vec![BasicSelector::Slot(
        SlotSelector::for_field("other"),
    )]));

    let selector = ValueLaneSelector::new("other".to_string(), selector, true);

    let topic = Value::text("topic_name");
    let mut key = TestDeferred::from(Value::from(3));
    let mut value = TestDeferred::from(make_key_value("a", 7));

    let error = selector
        .select_handler(&topic, &mut key, &mut value)
        .expect_err("Should fail.");
    assert!(matches!(error, SelectorError::MissingRequiredLane(name) if &name == "other"));
}

#[test]
fn map_lane_selector_handler() {
    let (mut agent, ids) = setup_agent();

    let key = ValueSelector::Payload(ChainSelector::from(vec![BasicSelector::Slot(
        SlotSelector::for_field("key"),
    )]));
    let value = ValueSelector::Payload(ChainSelector::from(vec![BasicSelector::Slot(
        SlotSelector::for_field("value"),
    )]));

    let selector = MapLaneSelector::new("map".to_string(), key, value, true, false);

    let topic = Value::text("topic_name");
    let mut key = TestDeferred::from(Value::from(3));
    let mut value = TestDeferred::from(make_key_value("a", 7));

    let handler = selector
        .select_handler(&topic, &mut key, &mut value)
        .expect("Selector failed.");
    let spawner = TestSpawner::default();
    let modified = run_handler(&agent, &spawner, handler);

    assert_eq!(modified, [ids["map"]].into_iter().collect::<HashSet<_>>());
    let lane = agent.map_lane("map").expect("Lane missing.");
    lane.get_map(|m| {
        let expected = [(Value::text("a"), Value::from(7))]
            .into_iter()
            .collect::<HashMap<_, _>>();
        assert_eq!(m, &expected);
    });
}

#[test]
fn map_lane_selector_handler_optional_field() {
    let (agent, _) = setup_agent();

    let key = ValueSelector::Payload(ChainSelector::from(vec![BasicSelector::Slot(
        SlotSelector::for_field("key"),
    )]));
    let value = ValueSelector::Payload(ChainSelector::from(vec![BasicSelector::Slot(
        SlotSelector::for_field("value"),
    )]));

    let selector = MapLaneSelector::new("map".to_string(), key, value, false, false);

    let topic = Value::text("topic_name");
    let mut key = TestDeferred::from(Value::from(3));
    let mut value = TestDeferred::from(Value::Extant);

    let handler = selector
        .select_handler(&topic, &mut key, &mut value)
        .expect("Selector failed.");
    let spawner = TestSpawner::default();
    let modified = run_handler(&agent, &spawner, handler);

    assert!(modified.is_empty());
}

#[test]
fn map_lane_selector_handler_missing_field() {
    let key = ValueSelector::Payload(ChainSelector::from(vec![BasicSelector::Slot(
        SlotSelector::for_field("key"),
    )]));
    let value = ValueSelector::Payload(ChainSelector::from(vec![BasicSelector::Slot(
        SlotSelector::for_field("value"),
    )]));

    let selector = MapLaneSelector::new("map".to_string(), key, value, true, false);

    let topic = Value::text("topic_name");
    let mut key = TestDeferred::from(Value::from(3));
    let mut value = TestDeferred::from(Value::Extant);

    let error = selector
        .select_handler(&topic, &mut key, &mut value)
        .expect_err("Should fail.");
    assert!(matches!(error, SelectorError::MissingRequiredLane(name) if &name == "map"));
}

#[test]
fn map_lane_selector_remove() {
    let (mut agent, ids) = setup_agent();

    let key = ValueSelector::Payload(ChainSelector::from(vec![BasicSelector::Slot(
        SlotSelector::for_field("key"),
    )]));
    let value = ValueSelector::Payload(ChainSelector::from(vec![BasicSelector::Slot(
        SlotSelector::for_field("value"),
    )]));

    let selector = MapLaneSelector::new("map".to_string(), key, value, true, true);

    let topic = Value::text("topic_name");
    let mut key = TestDeferred::from(Value::from(3));
    let mut value = TestDeferred::from(make_key_value("a", 7));

    let update_handler = selector
        .select_handler(&topic, &mut key, &mut value)
        .expect("Selector failed.");
    let spawner = TestSpawner::default();
    let modified = run_handler(&agent, &spawner, update_handler);

    assert_eq!(modified, [ids["map"]].into_iter().collect::<HashSet<_>>());
    let lane = agent.map_lane("map").expect("Lane missing.");
    lane.get_map(|m| {
        let expected = [(Value::text("a"), Value::from(7))]
            .into_iter()
            .collect::<HashMap<_, _>>();
        assert_eq!(m, &expected);
    });

    drop(lane);

    let mut value2 = TestDeferred::from(make_key_only("a"));
    let remove_handler = selector
        .select_handler(&topic, &mut key, &mut value2)
        .expect("Selector failed.");
    let modified = run_handler(&agent, &spawner, remove_handler);

    assert_eq!(modified, [ids["map"]].into_iter().collect::<HashSet<_>>());
    let lane = agent.map_lane("map").expect("Lane missing.");
    lane.get_map(|m| {
        assert!(m.is_empty());
    });
}

#[tokio::test]
async fn handle_message() {
    let value_specs = vec![IngressValueLaneSpec::new(None, "$key", true)];
    let map_specs = vec![IngressMapLaneSpec::new(
        "map",
        "$payload.key",
        "$payload.value",
        true,
        true,
    )];
    let lanes =
        Lanes::try_from_lane_specs(&value_specs, &map_specs).expect("Invalid specifications.");

    let (agent, ids) = setup_agent();

    let selector = MessageSelector::new(
        ReconDeserializer.boxed(),
        ReconDeserializer.boxed(),
        lanes,
        Default::default(),
    );

    let key = Value::from(3);
    let payload = make_key_value("ab", 67);
    let key_str = format!("{}", print_recon_compact(&key));
    let payload_str = format!("{}", print_recon_compact(&payload));

    let message = MessageView {
        topic: "topic_name",
        key: key_str.as_bytes(),
        payload: payload_str.as_bytes(),
    };

    let (tx, rx) = trigger::trigger();

    let handler = selector
        .handle_message(&message)
        .map(|handler| {
            handler.followed_by(HandlerContext::default().effect(move || {
                let _ = tx.trigger();
            }))
        })
        .expect("Selector failed.");

    let handler_task = run_handler_with_futures(&agent, handler);

    let (modified, done_result) = timeout(TEST_TIMEOUT, join(handler_task, rx))
        .await
        .expect("Test timed out.");

    assert!(done_result.is_ok());
    assert_eq!(modified, ids.values().copied().collect::<HashSet<_>>());
}

#[tokio::test]
async fn handle_message_missing_field() {
    let value_specs = vec![IngressValueLaneSpec::new(None, "$key", true)];
    let map_specs = vec![IngressMapLaneSpec::new(
        "map",
        "$payload.key",
        "$payload.value",
        true,
        true,
    )];
    let lanes =
        Lanes::try_from_lane_specs(&value_specs, &map_specs).expect("Invalid specifications.");

    let selector = MessageSelector::new(
        ReconDeserializer.boxed(),
        ReconDeserializer.boxed(),
        lanes,
        Default::default(),
    );

    let key = Value::from(3);
    let payload = Value::text("word");
    let key_str = format!("{}", print_recon_compact(&key));
    let payload_str = format!("{}", print_recon_compact(&payload));

    let message = MessageView {
        topic: "topic_name",
        key: key_str.as_bytes(),
        payload: payload_str.as_bytes(),
    };

    let result = selector.handle_message(&message);
    assert!(matches!(result, Err(SelectorError::MissingRequiredLane(name)) if name == "map"));
}

#[tokio::test]
async fn handle_message_bad_data() {
    let value_specs = vec![IngressValueLaneSpec::new(None, "$key", true)];
    let map_specs = vec![IngressMapLaneSpec::new(
        "map",
        "$payload.key",
        "$payload.value",
        true,
        true,
    )];
    let lanes =
        Lanes::try_from_lane_specs(&value_specs, &map_specs).expect("Invalid specifications.");

    let selector = MessageSelector::new(
        ReconDeserializer.boxed(),
        ReconDeserializer.boxed(),
        lanes,
        Default::default(),
    );

    let key = Value::from(3);
    let key_str = format!("{}", print_recon_compact(&key));

    let message = MessageView {
        topic: "topic_name",
        key: key_str.as_bytes(),
        payload: b"^*$&@*@",
    };

    let result = selector.handle_message(&message);
    assert!(matches!(
        result,
        Err(SelectorError::DeserializationFailed(_))
    ));
}<|MERGE_RESOLUTION|>--- conflicted
+++ resolved
@@ -60,11 +60,6 @@
     let lanes =
         Lanes::try_from_lane_specs(&value_lanes, &map_lanes).expect("Invalid specification.");
 
-<<<<<<< HEAD
-    assert_eq!(lanes.total_lanes(), 3);
-
-=======
->>>>>>> bdd6097e
     let value_lanes = lanes
         .value_lanes()
         .iter()
