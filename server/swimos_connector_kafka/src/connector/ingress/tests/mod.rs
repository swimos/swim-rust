// Copyright 2015-2024 Swim Inc.
//
// Licensed under the Apache License, Version 2.0 (the "License");
// you may not use this file except in compliance with the License.
// You may obtain a copy of the License at
//
//     http://www.apache.org/licenses/LICENSE-2.0
//
// Unless required by applicable law or agreed to in writing, software
// distributed under the License is distributed on an "AS IS" BASIS,
// WITHOUT WARRANTIES OR CONDITIONS OF ANY KIND, either express or implied.
// See the License for the specific language governing permissions and
// limitations under the License.

#[cfg(feature = "json")]
mod end_to_end;
<<<<<<< HEAD
mod integration;

use crate::connector::{
    ingress::MessageSelector,
    test_util::{run_handler, run_handler_with_futures, TestSpawner},
};
use frunk::hlist;
use futures::future::join;
use std::{
    collections::{HashMap, HashSet},
    time::Duration,
};
use swimos_agent::agent_lifecycle::HandlerContext;
use swimos_agent::agent_model::{AgentSpec, ItemDescriptor, ItemFlags, WarpLaneKind};
use swimos_agent::event_handler::HandlerActionExt;
use swimos_connector::ConnectorAgent;
use swimos_model::{Item, Value};
use swimos_recon::print_recon_compact;
use swimos_utilities::trigger;
use tokio::time::timeout;

use super::Lanes;
use swimos_connector::config::{IngressMapLaneSpec, IngressValueLaneSpec};
use swimos_connector::deser::Deferred;
use swimos_connector::selector::{
    InvalidLanes, KeySelector, PayloadSelector, PubSubSelector, PubSubValueLaneSelector,
    SelectHandler, SelectorError,
};
use swimos_connector::{
    deser::{MessageDeserializer, MessageView, ReconDeserializer},
    selector::{BasicSelector, MapLaneSelector, SlotSelector},
};

#[test]
fn lanes_from_spec() {
    let value_lanes = vec![
        IngressValueLaneSpec::new(None, "$key", true),
        IngressValueLaneSpec::new(Some("name"), "$payload.field", false),
    ];
    let map_lanes = vec![IngressMapLaneSpec::new(
        "map", "$key", "$payload", true, false,
    )];
    let lanes =
        Lanes::try_from_lane_specs(&value_lanes, &map_lanes).expect("Invalid specification.");

    let value_lanes = lanes
        .value_lanes()
        .iter()
        .map(|l| l.name())
        .collect::<Vec<_>>();
    let map_lanes = lanes
        .map_lanes()
        .iter()
        .map(|l| l.name())
        .collect::<Vec<_>>();

    assert_eq!(&value_lanes, &["key", "name"]);
    assert_eq!(&map_lanes, &["map"]);
}

#[test]
fn value_lane_collision() {
    let value_lanes = vec![
        IngressValueLaneSpec::new(None, "$key", true),
        IngressValueLaneSpec::new(Some("key"), "$payload.field", false),
    ];
    let map_lanes = vec![];
    let err = Lanes::try_from_lane_specs(&value_lanes, &map_lanes).expect_err("Should fail.");
    assert_eq!(err, InvalidLanes::NameCollision("key".to_string()))
}

#[test]
fn map_lane_collision() {
    let value_lanes = vec![];
    let map_lanes = vec![
        IngressMapLaneSpec::new("map", "$key", "$payload", true, false),
        IngressMapLaneSpec::new("map", "$key[0]", "$payload", true, true),
    ];
    let err = Lanes::try_from_lane_specs(&value_lanes, &map_lanes).expect_err("Should fail.");
    assert_eq!(err, InvalidLanes::NameCollision("map".to_string()))
}

#[test]
fn value_map_lane_collision() {
    let value_lanes = vec![IngressValueLaneSpec::new(
        Some("field"),
        "$payload.field",
        false,
    )];
    let map_lanes = vec![IngressMapLaneSpec::new(
        "field", "$key", "$payload", true, false,
    )];
    let err = Lanes::try_from_lane_specs(&value_lanes, &map_lanes).expect_err("Should fail.");
    assert_eq!(err, InvalidLanes::NameCollision("field".to_string()))
}

const TEST_TIMEOUT: Duration = Duration::from_secs(5);

fn setup_agent() -> (ConnectorAgent, HashMap<String, u64>) {
    let agent = ConnectorAgent::default();
    let mut ids = HashMap::new();
    let id1 = agent
        .register_dynamic_item(
            "key",
            ItemDescriptor::WarpLane {
                kind: WarpLaneKind::Value,
                flags: ItemFlags::TRANSIENT,
            },
        )
        .expect("Registration failed.");
    let id2 = agent
        .register_dynamic_item(
            "map",
            ItemDescriptor::WarpLane {
                kind: WarpLaneKind::Map,
                flags: ItemFlags::TRANSIENT,
            },
        )
        .expect("Registration failed.");
    ids.insert("key".to_string(), id1);
    ids.insert("map".to_string(), id2);
    (agent, ids)
}

fn make_key_value(key: impl Into<Value>, value: impl Into<Value>) -> Value {
    Value::record(vec![Item::slot("key", key), Item::slot("value", value)])
}

fn make_key_only(key: impl Into<Value>) -> Value {
    Value::record(vec![Item::slot("key", key)])
}

#[test]
fn value_lane_selector_handler() {
    let (mut agent, ids) = setup_agent();

    let selector = PubSubValueLaneSelector::new(
        "key".to_string(),
        PubSubSelector::inject(KeySelector::default()),
        true,
    );

    let topic = Value::text("topic_name");

    let key = Value::from(3).to_string();
    let value = make_key_value("a", 7).to_string();
    let deser = ReconDeserializer.boxed();

    let deferred_key = Deferred::new(key.as_bytes(), &deser);
    let deferred_value = Deferred::new(value.as_bytes(), &deser);

    let args = hlist![topic, deferred_key, deferred_value];

    let handler = selector.select_handler(&args).expect("Selector failed.");
    let spawner = TestSpawner::default();
    let modified = run_handler(&agent, &spawner, handler);

    assert_eq!(modified, [ids["key"]].into_iter().collect::<HashSet<_>>());
    let lane = agent.value_lane("key").expect("Lane missing.");
    lane.read(|v| assert_eq!(v, &Value::from(3)));
}

#[test]
fn value_lane_selector_handler_optional_field() {
    let (agent, _) = setup_agent();

    let selector = PubSubSelector::inject(PayloadSelector::from(vec![BasicSelector::Slot(
        SlotSelector::for_field("other"),
    )]));

    let selector = PubSubValueLaneSelector::new("other".to_string(), selector, false);

    let topic = Value::text("topic_name");
    let key = Value::from(3).to_string();
    let value = make_key_value("a", 7).to_string();
    let deser = ReconDeserializer.boxed();

    let deferred_key = Deferred::new(key.as_bytes(), &deser);
    let deferred_value = Deferred::new(value.as_bytes(), &deser);

    let args = hlist![topic, deferred_key, deferred_value];

    let handler = selector.select_handler(&args).expect("Selector failed.");
    let spawner = TestSpawner::default();
    let modified = run_handler(&agent, &spawner, handler);

    assert!(modified.is_empty());
}

#[test]
fn value_lane_selector_handler_missing_field() {
    let selector = PubSubSelector::inject(PayloadSelector::from(vec![BasicSelector::Slot(
        SlotSelector::for_field("other"),
    )]));

    let selector = PubSubValueLaneSelector::new("other".to_string(), selector, true);

    let topic = Value::text("topic_name");
    let key = Value::from(3).to_string();
    let value = make_key_value("a", 7).to_string();
    let deser = ReconDeserializer.boxed();

    let deferred_key = Deferred::new(key.as_bytes(), &deser);
    let deferred_value = Deferred::new(value.as_bytes(), &deser);

    let args = hlist![topic, deferred_key, deferred_value];

    let error = selector.select_handler(&args).expect_err("Should fail.");
    assert!(matches!(error, SelectorError::MissingRequiredLane(name) if &name == "other"));
}

#[test]
fn map_lane_selector_handler() {
    let (mut agent, ids) = setup_agent();

    let key = PubSubSelector::inject(PayloadSelector::from(vec![BasicSelector::Slot(
        SlotSelector::for_field("key"),
    )]));
    let value = PubSubSelector::inject(PayloadSelector::from(vec![BasicSelector::Slot(
        SlotSelector::for_field("value"),
    )]));

    let selector = MapLaneSelector::new("map".to_string(), key, value, true, false);

    let topic = Value::text("topic_name");
    let key = Value::from(3).to_string();
    let value = make_key_value("a", 7).to_string();
    let deser = ReconDeserializer.boxed();

    let deferred_key = Deferred::new(key.as_bytes(), &deser);
    let deferred_value = Deferred::new(value.as_bytes(), &deser);

    let args = hlist![topic, deferred_key, deferred_value];

    let handler = selector.select_handler(&args).expect("Selector failed.");
    let spawner = TestSpawner::default();
    let modified = run_handler(&agent, &spawner, handler);

    assert_eq!(modified, [ids["map"]].into_iter().collect::<HashSet<_>>());
    let lane = agent.map_lane("map").expect("Lane missing.");
    lane.get_map(|m| {
        let expected = [(Value::text("a"), Value::from(7))]
            .into_iter()
            .collect::<HashMap<_, _>>();
        assert_eq!(m, &expected);
    });
}

#[test]
fn map_lane_selector_handler_optional_field() {
    let (agent, _) = setup_agent();

    let key = PubSubSelector::inject(PayloadSelector::from(vec![BasicSelector::Slot(
        SlotSelector::for_field("key"),
    )]));
    let value = PubSubSelector::inject(PayloadSelector::from(vec![BasicSelector::Slot(
        SlotSelector::for_field("value"),
    )]));

    let selector = MapLaneSelector::new("map".to_string(), key, value, false, false);

    let topic = Value::text("topic_name");
    let key = Value::from(3).to_string();
    let value = Value::Extant.to_string();
    let deser = ReconDeserializer.boxed();

    let deferred_key = Deferred::new(key.as_bytes(), &deser);
    let deferred_value = Deferred::new(value.as_bytes(), &deser);

    let args = hlist![topic, deferred_key, deferred_value];

    let handler = selector.select_handler(&args).expect("Selector failed.");
    let spawner = TestSpawner::default();
    let modified = run_handler(&agent, &spawner, handler);

    assert!(modified.is_empty());
}

#[test]
fn map_lane_selector_handler_missing_field() {
    let key = PubSubSelector::inject(PayloadSelector::from(vec![BasicSelector::Slot(
        SlotSelector::for_field("key"),
    )]));
    let value = PubSubSelector::inject(PayloadSelector::from(vec![BasicSelector::Slot(
        SlotSelector::for_field("value"),
    )]));

    let selector = MapLaneSelector::new("map".to_string(), key, value, true, false);

    let topic = Value::text("topic_name");
    let key = Value::from(3).to_string();
    let value = Value::Extant.to_string();
    let deser = ReconDeserializer.boxed();

    let deferred_key = Deferred::new(key.as_bytes(), &deser);
    let deferred_value = Deferred::new(value.as_bytes(), &deser);

    let args = hlist![topic, deferred_key, deferred_value];

    let error = selector.select_handler(&args).expect_err("Should fail.");
    assert!(matches!(error, SelectorError::MissingRequiredLane(name) if &name == "map"));
}

#[test]
fn map_lane_selector_remove() {
    let (mut agent, ids) = setup_agent();

    let key = PubSubSelector::inject(PayloadSelector::from(vec![BasicSelector::Slot(
        SlotSelector::for_field("key"),
    )]));
    let value = PubSubSelector::inject(PayloadSelector::from(vec![BasicSelector::Slot(
        SlotSelector::for_field("value"),
    )]));

    let selector = MapLaneSelector::new("map".to_string(), key, value, true, true);

    let topic = Value::text("topic_name");
    let key = Value::from(3).to_string();
    let value = make_key_value("a", 7).to_string();
    let deser = ReconDeserializer.boxed();

    let deferred_key = Deferred::new(key.as_bytes(), &deser);
    let deferred_value = Deferred::new(value.as_bytes(), &deser);

    let args = hlist![topic.clone(), deferred_key, deferred_value];

    let update_handler = selector.select_handler(&args).expect("Selector failed.");
    let spawner = TestSpawner::default();
    let modified = run_handler(&agent, &spawner, update_handler);

    assert_eq!(modified, [ids["map"]].into_iter().collect::<HashSet<_>>());
    let lane = agent.map_lane("map").expect("Lane missing.");
    lane.get_map(|m| {
        let expected = [(Value::text("a"), Value::from(7))]
            .into_iter()
            .collect::<HashMap<_, _>>();
        assert_eq!(m, &expected);
    });

    drop(lane);

    let value2 = make_key_only("a").to_string();
    let deferred_key = Deferred::new(key.as_bytes(), &deser);
    let deferred_value = Deferred::new(value2.as_bytes(), &deser);
    let args = hlist![topic, deferred_key, deferred_value];

    let remove_handler = selector.select_handler(&args).expect("Selector failed.");
    let modified = run_handler(&agent, &spawner, remove_handler);

    assert_eq!(modified, [ids["map"]].into_iter().collect::<HashSet<_>>());
    let lane = agent.map_lane("map").expect("Lane missing.");
    lane.get_map(|m| {
        assert!(m.is_empty());
    });
}

#[tokio::test]
async fn handle_message() {
    let value_specs = vec![IngressValueLaneSpec::new(None, "$key", true)];
    let map_specs = vec![IngressMapLaneSpec::new(
        "map",
        "$payload.key",
        "$payload.value",
        true,
        true,
    )];
    let lanes =
        Lanes::try_from_lane_specs(&value_specs, &map_specs).expect("Invalid specifications.");

    let (agent, ids) = setup_agent();

    let selector = MessageSelector::new(
        ReconDeserializer.boxed(),
        ReconDeserializer.boxed(),
        lanes,
        Default::default(),
    );

    let key = Value::from(3);
    let payload = make_key_value("ab", 67);
    let key_str = format!("{}", print_recon_compact(&key));
    let payload_str = format!("{}", print_recon_compact(&payload));

    let message = MessageView {
        topic: "topic_name",
        key: key_str.as_bytes(),
        payload: payload_str.as_bytes(),
    };

    let (tx, rx) = trigger::trigger();

    let handler = selector
        .handle_message(&message)
        .map(|handler| {
            handler.followed_by(HandlerContext::default().effect(move || {
                let _ = tx.trigger();
            }))
        })
        .expect("Selector failed.");

    let handler_task = run_handler_with_futures(&agent, handler);

    let (modified, done_result) = timeout(TEST_TIMEOUT, join(handler_task, rx))
        .await
        .expect("Test timed out.");

    assert!(done_result.is_ok());
    assert_eq!(modified, ids.values().copied().collect::<HashSet<_>>());
}

#[tokio::test]
async fn handle_message_missing_field() {
    let value_specs = vec![IngressValueLaneSpec::new(None, "$key", true)];
    let map_specs = vec![IngressMapLaneSpec::new(
        "map",
        "$payload.key",
        "$payload.value",
        true,
        true,
    )];
    let lanes =
        Lanes::try_from_lane_specs(&value_specs, &map_specs).expect("Invalid specifications.");

    let selector = MessageSelector::new(
        ReconDeserializer.boxed(),
        ReconDeserializer.boxed(),
        lanes,
        Default::default(),
    );

    let key = Value::from(3);
    let payload = Value::text("word");
    let key_str = format!("{}", print_recon_compact(&key));
    let payload_str = format!("{}", print_recon_compact(&payload));

    let message = MessageView {
        topic: "topic_name",
        key: key_str.as_bytes(),
        payload: payload_str.as_bytes(),
    };

    let result = selector.handle_message(&message);
    assert!(matches!(result, Err(SelectorError::MissingRequiredLane(name)) if name == "map"));
}

#[tokio::test]
async fn handle_message_bad_data() {
    let value_specs = vec![IngressValueLaneSpec::new(None, "$key", true)];
    let map_specs = vec![IngressMapLaneSpec::new(
        "map",
        "$payload.key",
        "$payload.value",
        true,
        true,
    )];
    let lanes =
        Lanes::try_from_lane_specs(&value_specs, &map_specs).expect("Invalid specifications.");

    let selector = MessageSelector::new(
        ReconDeserializer.boxed(),
        ReconDeserializer.boxed(),
        lanes,
        Default::default(),
    );

    let key = Value::from(3);
    let key_str = format!("{}", print_recon_compact(&key));

    let message = MessageView {
        topic: "topic_name",
        key: key_str.as_bytes(),
        payload: b"^*$&@*@",
    };

    let result = selector.handle_message(&message);
    assert!(matches!(
        result,
        Err(SelectorError::DeserializationFailed(_))
    ));
}
=======
mod integration;
>>>>>>> b56c0147
<|MERGE_RESOLUTION|>--- conflicted
+++ resolved
@@ -14,487 +14,4 @@
 
 #[cfg(feature = "json")]
 mod end_to_end;
-<<<<<<< HEAD
-mod integration;
-
-use crate::connector::{
-    ingress::MessageSelector,
-    test_util::{run_handler, run_handler_with_futures, TestSpawner},
-};
-use frunk::hlist;
-use futures::future::join;
-use std::{
-    collections::{HashMap, HashSet},
-    time::Duration,
-};
-use swimos_agent::agent_lifecycle::HandlerContext;
-use swimos_agent::agent_model::{AgentSpec, ItemDescriptor, ItemFlags, WarpLaneKind};
-use swimos_agent::event_handler::HandlerActionExt;
-use swimos_connector::ConnectorAgent;
-use swimos_model::{Item, Value};
-use swimos_recon::print_recon_compact;
-use swimos_utilities::trigger;
-use tokio::time::timeout;
-
-use super::Lanes;
-use swimos_connector::config::{IngressMapLaneSpec, IngressValueLaneSpec};
-use swimos_connector::deser::Deferred;
-use swimos_connector::selector::{
-    InvalidLanes, KeySelector, PayloadSelector, PubSubSelector, PubSubValueLaneSelector,
-    SelectHandler, SelectorError,
-};
-use swimos_connector::{
-    deser::{MessageDeserializer, MessageView, ReconDeserializer},
-    selector::{BasicSelector, MapLaneSelector, SlotSelector},
-};
-
-#[test]
-fn lanes_from_spec() {
-    let value_lanes = vec![
-        IngressValueLaneSpec::new(None, "$key", true),
-        IngressValueLaneSpec::new(Some("name"), "$payload.field", false),
-    ];
-    let map_lanes = vec![IngressMapLaneSpec::new(
-        "map", "$key", "$payload", true, false,
-    )];
-    let lanes =
-        Lanes::try_from_lane_specs(&value_lanes, &map_lanes).expect("Invalid specification.");
-
-    let value_lanes = lanes
-        .value_lanes()
-        .iter()
-        .map(|l| l.name())
-        .collect::<Vec<_>>();
-    let map_lanes = lanes
-        .map_lanes()
-        .iter()
-        .map(|l| l.name())
-        .collect::<Vec<_>>();
-
-    assert_eq!(&value_lanes, &["key", "name"]);
-    assert_eq!(&map_lanes, &["map"]);
-}
-
-#[test]
-fn value_lane_collision() {
-    let value_lanes = vec![
-        IngressValueLaneSpec::new(None, "$key", true),
-        IngressValueLaneSpec::new(Some("key"), "$payload.field", false),
-    ];
-    let map_lanes = vec![];
-    let err = Lanes::try_from_lane_specs(&value_lanes, &map_lanes).expect_err("Should fail.");
-    assert_eq!(err, InvalidLanes::NameCollision("key".to_string()))
-}
-
-#[test]
-fn map_lane_collision() {
-    let value_lanes = vec![];
-    let map_lanes = vec![
-        IngressMapLaneSpec::new("map", "$key", "$payload", true, false),
-        IngressMapLaneSpec::new("map", "$key[0]", "$payload", true, true),
-    ];
-    let err = Lanes::try_from_lane_specs(&value_lanes, &map_lanes).expect_err("Should fail.");
-    assert_eq!(err, InvalidLanes::NameCollision("map".to_string()))
-}
-
-#[test]
-fn value_map_lane_collision() {
-    let value_lanes = vec![IngressValueLaneSpec::new(
-        Some("field"),
-        "$payload.field",
-        false,
-    )];
-    let map_lanes = vec![IngressMapLaneSpec::new(
-        "field", "$key", "$payload", true, false,
-    )];
-    let err = Lanes::try_from_lane_specs(&value_lanes, &map_lanes).expect_err("Should fail.");
-    assert_eq!(err, InvalidLanes::NameCollision("field".to_string()))
-}
-
-const TEST_TIMEOUT: Duration = Duration::from_secs(5);
-
-fn setup_agent() -> (ConnectorAgent, HashMap<String, u64>) {
-    let agent = ConnectorAgent::default();
-    let mut ids = HashMap::new();
-    let id1 = agent
-        .register_dynamic_item(
-            "key",
-            ItemDescriptor::WarpLane {
-                kind: WarpLaneKind::Value,
-                flags: ItemFlags::TRANSIENT,
-            },
-        )
-        .expect("Registration failed.");
-    let id2 = agent
-        .register_dynamic_item(
-            "map",
-            ItemDescriptor::WarpLane {
-                kind: WarpLaneKind::Map,
-                flags: ItemFlags::TRANSIENT,
-            },
-        )
-        .expect("Registration failed.");
-    ids.insert("key".to_string(), id1);
-    ids.insert("map".to_string(), id2);
-    (agent, ids)
-}
-
-fn make_key_value(key: impl Into<Value>, value: impl Into<Value>) -> Value {
-    Value::record(vec![Item::slot("key", key), Item::slot("value", value)])
-}
-
-fn make_key_only(key: impl Into<Value>) -> Value {
-    Value::record(vec![Item::slot("key", key)])
-}
-
-#[test]
-fn value_lane_selector_handler() {
-    let (mut agent, ids) = setup_agent();
-
-    let selector = PubSubValueLaneSelector::new(
-        "key".to_string(),
-        PubSubSelector::inject(KeySelector::default()),
-        true,
-    );
-
-    let topic = Value::text("topic_name");
-
-    let key = Value::from(3).to_string();
-    let value = make_key_value("a", 7).to_string();
-    let deser = ReconDeserializer.boxed();
-
-    let deferred_key = Deferred::new(key.as_bytes(), &deser);
-    let deferred_value = Deferred::new(value.as_bytes(), &deser);
-
-    let args = hlist![topic, deferred_key, deferred_value];
-
-    let handler = selector.select_handler(&args).expect("Selector failed.");
-    let spawner = TestSpawner::default();
-    let modified = run_handler(&agent, &spawner, handler);
-
-    assert_eq!(modified, [ids["key"]].into_iter().collect::<HashSet<_>>());
-    let lane = agent.value_lane("key").expect("Lane missing.");
-    lane.read(|v| assert_eq!(v, &Value::from(3)));
-}
-
-#[test]
-fn value_lane_selector_handler_optional_field() {
-    let (agent, _) = setup_agent();
-
-    let selector = PubSubSelector::inject(PayloadSelector::from(vec![BasicSelector::Slot(
-        SlotSelector::for_field("other"),
-    )]));
-
-    let selector = PubSubValueLaneSelector::new("other".to_string(), selector, false);
-
-    let topic = Value::text("topic_name");
-    let key = Value::from(3).to_string();
-    let value = make_key_value("a", 7).to_string();
-    let deser = ReconDeserializer.boxed();
-
-    let deferred_key = Deferred::new(key.as_bytes(), &deser);
-    let deferred_value = Deferred::new(value.as_bytes(), &deser);
-
-    let args = hlist![topic, deferred_key, deferred_value];
-
-    let handler = selector.select_handler(&args).expect("Selector failed.");
-    let spawner = TestSpawner::default();
-    let modified = run_handler(&agent, &spawner, handler);
-
-    assert!(modified.is_empty());
-}
-
-#[test]
-fn value_lane_selector_handler_missing_field() {
-    let selector = PubSubSelector::inject(PayloadSelector::from(vec![BasicSelector::Slot(
-        SlotSelector::for_field("other"),
-    )]));
-
-    let selector = PubSubValueLaneSelector::new("other".to_string(), selector, true);
-
-    let topic = Value::text("topic_name");
-    let key = Value::from(3).to_string();
-    let value = make_key_value("a", 7).to_string();
-    let deser = ReconDeserializer.boxed();
-
-    let deferred_key = Deferred::new(key.as_bytes(), &deser);
-    let deferred_value = Deferred::new(value.as_bytes(), &deser);
-
-    let args = hlist![topic, deferred_key, deferred_value];
-
-    let error = selector.select_handler(&args).expect_err("Should fail.");
-    assert!(matches!(error, SelectorError::MissingRequiredLane(name) if &name == "other"));
-}
-
-#[test]
-fn map_lane_selector_handler() {
-    let (mut agent, ids) = setup_agent();
-
-    let key = PubSubSelector::inject(PayloadSelector::from(vec![BasicSelector::Slot(
-        SlotSelector::for_field("key"),
-    )]));
-    let value = PubSubSelector::inject(PayloadSelector::from(vec![BasicSelector::Slot(
-        SlotSelector::for_field("value"),
-    )]));
-
-    let selector = MapLaneSelector::new("map".to_string(), key, value, true, false);
-
-    let topic = Value::text("topic_name");
-    let key = Value::from(3).to_string();
-    let value = make_key_value("a", 7).to_string();
-    let deser = ReconDeserializer.boxed();
-
-    let deferred_key = Deferred::new(key.as_bytes(), &deser);
-    let deferred_value = Deferred::new(value.as_bytes(), &deser);
-
-    let args = hlist![topic, deferred_key, deferred_value];
-
-    let handler = selector.select_handler(&args).expect("Selector failed.");
-    let spawner = TestSpawner::default();
-    let modified = run_handler(&agent, &spawner, handler);
-
-    assert_eq!(modified, [ids["map"]].into_iter().collect::<HashSet<_>>());
-    let lane = agent.map_lane("map").expect("Lane missing.");
-    lane.get_map(|m| {
-        let expected = [(Value::text("a"), Value::from(7))]
-            .into_iter()
-            .collect::<HashMap<_, _>>();
-        assert_eq!(m, &expected);
-    });
-}
-
-#[test]
-fn map_lane_selector_handler_optional_field() {
-    let (agent, _) = setup_agent();
-
-    let key = PubSubSelector::inject(PayloadSelector::from(vec![BasicSelector::Slot(
-        SlotSelector::for_field("key"),
-    )]));
-    let value = PubSubSelector::inject(PayloadSelector::from(vec![BasicSelector::Slot(
-        SlotSelector::for_field("value"),
-    )]));
-
-    let selector = MapLaneSelector::new("map".to_string(), key, value, false, false);
-
-    let topic = Value::text("topic_name");
-    let key = Value::from(3).to_string();
-    let value = Value::Extant.to_string();
-    let deser = ReconDeserializer.boxed();
-
-    let deferred_key = Deferred::new(key.as_bytes(), &deser);
-    let deferred_value = Deferred::new(value.as_bytes(), &deser);
-
-    let args = hlist![topic, deferred_key, deferred_value];
-
-    let handler = selector.select_handler(&args).expect("Selector failed.");
-    let spawner = TestSpawner::default();
-    let modified = run_handler(&agent, &spawner, handler);
-
-    assert!(modified.is_empty());
-}
-
-#[test]
-fn map_lane_selector_handler_missing_field() {
-    let key = PubSubSelector::inject(PayloadSelector::from(vec![BasicSelector::Slot(
-        SlotSelector::for_field("key"),
-    )]));
-    let value = PubSubSelector::inject(PayloadSelector::from(vec![BasicSelector::Slot(
-        SlotSelector::for_field("value"),
-    )]));
-
-    let selector = MapLaneSelector::new("map".to_string(), key, value, true, false);
-
-    let topic = Value::text("topic_name");
-    let key = Value::from(3).to_string();
-    let value = Value::Extant.to_string();
-    let deser = ReconDeserializer.boxed();
-
-    let deferred_key = Deferred::new(key.as_bytes(), &deser);
-    let deferred_value = Deferred::new(value.as_bytes(), &deser);
-
-    let args = hlist![topic, deferred_key, deferred_value];
-
-    let error = selector.select_handler(&args).expect_err("Should fail.");
-    assert!(matches!(error, SelectorError::MissingRequiredLane(name) if &name == "map"));
-}
-
-#[test]
-fn map_lane_selector_remove() {
-    let (mut agent, ids) = setup_agent();
-
-    let key = PubSubSelector::inject(PayloadSelector::from(vec![BasicSelector::Slot(
-        SlotSelector::for_field("key"),
-    )]));
-    let value = PubSubSelector::inject(PayloadSelector::from(vec![BasicSelector::Slot(
-        SlotSelector::for_field("value"),
-    )]));
-
-    let selector = MapLaneSelector::new("map".to_string(), key, value, true, true);
-
-    let topic = Value::text("topic_name");
-    let key = Value::from(3).to_string();
-    let value = make_key_value("a", 7).to_string();
-    let deser = ReconDeserializer.boxed();
-
-    let deferred_key = Deferred::new(key.as_bytes(), &deser);
-    let deferred_value = Deferred::new(value.as_bytes(), &deser);
-
-    let args = hlist![topic.clone(), deferred_key, deferred_value];
-
-    let update_handler = selector.select_handler(&args).expect("Selector failed.");
-    let spawner = TestSpawner::default();
-    let modified = run_handler(&agent, &spawner, update_handler);
-
-    assert_eq!(modified, [ids["map"]].into_iter().collect::<HashSet<_>>());
-    let lane = agent.map_lane("map").expect("Lane missing.");
-    lane.get_map(|m| {
-        let expected = [(Value::text("a"), Value::from(7))]
-            .into_iter()
-            .collect::<HashMap<_, _>>();
-        assert_eq!(m, &expected);
-    });
-
-    drop(lane);
-
-    let value2 = make_key_only("a").to_string();
-    let deferred_key = Deferred::new(key.as_bytes(), &deser);
-    let deferred_value = Deferred::new(value2.as_bytes(), &deser);
-    let args = hlist![topic, deferred_key, deferred_value];
-
-    let remove_handler = selector.select_handler(&args).expect("Selector failed.");
-    let modified = run_handler(&agent, &spawner, remove_handler);
-
-    assert_eq!(modified, [ids["map"]].into_iter().collect::<HashSet<_>>());
-    let lane = agent.map_lane("map").expect("Lane missing.");
-    lane.get_map(|m| {
-        assert!(m.is_empty());
-    });
-}
-
-#[tokio::test]
-async fn handle_message() {
-    let value_specs = vec![IngressValueLaneSpec::new(None, "$key", true)];
-    let map_specs = vec![IngressMapLaneSpec::new(
-        "map",
-        "$payload.key",
-        "$payload.value",
-        true,
-        true,
-    )];
-    let lanes =
-        Lanes::try_from_lane_specs(&value_specs, &map_specs).expect("Invalid specifications.");
-
-    let (agent, ids) = setup_agent();
-
-    let selector = MessageSelector::new(
-        ReconDeserializer.boxed(),
-        ReconDeserializer.boxed(),
-        lanes,
-        Default::default(),
-    );
-
-    let key = Value::from(3);
-    let payload = make_key_value("ab", 67);
-    let key_str = format!("{}", print_recon_compact(&key));
-    let payload_str = format!("{}", print_recon_compact(&payload));
-
-    let message = MessageView {
-        topic: "topic_name",
-        key: key_str.as_bytes(),
-        payload: payload_str.as_bytes(),
-    };
-
-    let (tx, rx) = trigger::trigger();
-
-    let handler = selector
-        .handle_message(&message)
-        .map(|handler| {
-            handler.followed_by(HandlerContext::default().effect(move || {
-                let _ = tx.trigger();
-            }))
-        })
-        .expect("Selector failed.");
-
-    let handler_task = run_handler_with_futures(&agent, handler);
-
-    let (modified, done_result) = timeout(TEST_TIMEOUT, join(handler_task, rx))
-        .await
-        .expect("Test timed out.");
-
-    assert!(done_result.is_ok());
-    assert_eq!(modified, ids.values().copied().collect::<HashSet<_>>());
-}
-
-#[tokio::test]
-async fn handle_message_missing_field() {
-    let value_specs = vec![IngressValueLaneSpec::new(None, "$key", true)];
-    let map_specs = vec![IngressMapLaneSpec::new(
-        "map",
-        "$payload.key",
-        "$payload.value",
-        true,
-        true,
-    )];
-    let lanes =
-        Lanes::try_from_lane_specs(&value_specs, &map_specs).expect("Invalid specifications.");
-
-    let selector = MessageSelector::new(
-        ReconDeserializer.boxed(),
-        ReconDeserializer.boxed(),
-        lanes,
-        Default::default(),
-    );
-
-    let key = Value::from(3);
-    let payload = Value::text("word");
-    let key_str = format!("{}", print_recon_compact(&key));
-    let payload_str = format!("{}", print_recon_compact(&payload));
-
-    let message = MessageView {
-        topic: "topic_name",
-        key: key_str.as_bytes(),
-        payload: payload_str.as_bytes(),
-    };
-
-    let result = selector.handle_message(&message);
-    assert!(matches!(result, Err(SelectorError::MissingRequiredLane(name)) if name == "map"));
-}
-
-#[tokio::test]
-async fn handle_message_bad_data() {
-    let value_specs = vec![IngressValueLaneSpec::new(None, "$key", true)];
-    let map_specs = vec![IngressMapLaneSpec::new(
-        "map",
-        "$payload.key",
-        "$payload.value",
-        true,
-        true,
-    )];
-    let lanes =
-        Lanes::try_from_lane_specs(&value_specs, &map_specs).expect("Invalid specifications.");
-
-    let selector = MessageSelector::new(
-        ReconDeserializer.boxed(),
-        ReconDeserializer.boxed(),
-        lanes,
-        Default::default(),
-    );
-
-    let key = Value::from(3);
-    let key_str = format!("{}", print_recon_compact(&key));
-
-    let message = MessageView {
-        topic: "topic_name",
-        key: key_str.as_bytes(),
-        payload: b"^*$&@*@",
-    };
-
-    let result = selector.handle_message(&message);
-    assert!(matches!(
-        result,
-        Err(SelectorError::DeserializationFailed(_))
-    ));
-}
-=======
-mod integration;
->>>>>>> b56c0147
+mod integration;