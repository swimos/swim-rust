--- conflicted
+++ resolved
@@ -18,11 +18,6 @@
     time::Duration,
 };
 
-<<<<<<< HEAD
-use super::setup_agent;
-use crate::connector::test_util::run_handler_with_futures;
-=======
->>>>>>> b56c0147
 use crate::{
     config::KafkaLogLevel,
     connector::ingress::{message_to_handler, Lanes, MessageSelector, MessageState, MessageTasks},
@@ -45,8 +40,6 @@
 use swimos_utilities::trigger;
 use tokio::sync::mpsc;
 
-<<<<<<< HEAD
-=======
 fn setup_agent() -> (ConnectorAgent, HashMap<String, u64>) {
     let agent = ConnectorAgent::default();
     let mut ids = HashMap::new();
@@ -73,7 +66,6 @@
     (agent, ids)
 }
 
->>>>>>> b56c0147
 fn props() -> HashMap<String, String> {
     [("key".to_string(), "value".to_string())]
         .into_iter()
