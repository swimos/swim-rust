--- conflicted
+++ resolved
@@ -45,12 +45,7 @@
         test_util::{run_handler_with_futures, run_handler_with_futures_dl},
     },
     facade::{KafkaProducer, ProduceResult, ProducerFactory},
-<<<<<<< HEAD
-    selector::MessageSelector,
     DataFormat, ExtractionSpec, KafkaLogLevel,
-=======
-    DataFormat, DownlinkAddress, ExtractionSpec, KafkaLogLevel,
->>>>>>> 47f77267
 };
 
 fn props() -> HashMap<String, String> {
