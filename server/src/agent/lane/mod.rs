--- conflicted
+++ resolved
@@ -23,7 +23,8 @@
 
 pub mod map;
 pub mod strategy;
-<<<<<<< HEAD
+#[cfg(test)]
+pub mod tests;
 pub mod value;
 
 #[derive(Clone, PartialEq, Eq, Debug)]
@@ -58,9 +59,4 @@
             }
         }
     }
-}
-=======
-#[cfg(test)]
-pub mod tests;
-pub mod value;
->>>>>>> 13ff8afb
+}