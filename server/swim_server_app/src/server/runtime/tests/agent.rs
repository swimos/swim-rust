--- conflicted
+++ resolved
@@ -83,18 +83,12 @@
         let events = self.events.clone();
         let reporter = self.reporter.clone();
         async move {
-<<<<<<< HEAD
-            let (tx, rx) = context
-                .add_lane(LANE, LaneKind::Value, Default::default())
-                .await?;
-=======
             let lane_conf = config.default_lane_config.unwrap_or_default();
-            let (mut tx, mut rx) = context.add_lane(LANE, UplinkKind::Value, lane_conf).await?;
+            let (mut tx, mut rx) = context.add_lane(LANE, LaneKind::Value, lane_conf).await?;
             if !lane_conf.transient {
                 run_lane_initializer(&mut tx, &mut rx).await;
             }
 
->>>>>>> 5abca841
             Ok(run_agent(tx, rx, events, reporter).boxed())
         }
         .boxed()
