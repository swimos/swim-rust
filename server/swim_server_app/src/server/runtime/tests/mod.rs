// Copyright 2015-2021 Swim Inc.
//
// Licensed under the Apache License, Version 2.0 (the "License");
// you may not use this file except in compliance with the License.
// You may obtain a copy of the License at
//
//     http://www.apache.org/licenses/LICENSE-2.0
//
// Unless required by applicable law or agreed to in writing, software
// distributed under the License is distributed on an "AS IS" BASIS,
// WITHOUT WARRANTIES OR CONDITIONS OF ANY KIND, either express or implied.
// See the License for the specific language governing permissions and
// limitations under the License.

use std::{
    collections::HashMap,
    net::{IpAddr, Ipv4Addr, SocketAddr},
<<<<<<< HEAD
    time::Duration, num::NonZeroUsize,
=======
    num::NonZeroUsize,
    time::Duration,
>>>>>>> 95d5732e
};

use bytes::BytesMut;
use futures::{
    future::{join, join3},
    Future,
};
use ratchet::{Message, NegotiatedExtension, NoExt, Role, WebSocket, WebSocketConfig};
use swim_api::{error::DownlinkFailureReason, store::StoreDisabled};
use swim_form::structural::write::StructuralWritable;
use swim_model::address::RelativeAddress;
use swim_recon::printer::print_recon_compact;
use swim_remote::AttachClient;
use swim_runtime::net::{Scheme, SchemeHostPort};
use swim_utilities::{
    io::byte_channel::byte_channel, non_zero_usize, routing::route_pattern::RoutePattern,
};

use swim_messages::warp::{peel_envelope_header, RawEnvelope};
use tokio::{
    io::{duplex, DuplexStream},
    sync::{
        mpsc::{self, UnboundedReceiver, UnboundedSender},
        oneshot,
    },
};
use uuid::Uuid;

use crate::{
    plane::PlaneBuilder,
    server::{
        runtime::{ClientRegistration, NewClientError},
        ServerError,
    },
    ServerHandle, SwimServerConfig,
};

use self::{
    agent::{AgentEvent, TestAgent},
    connections::{TestConnections, TestWs},
};

use super::{
    downlinks::{downlink_task_connector, DownlinksConnector},
    SwimServer,
};
use agent::{TestMessage, LANE};

mod agent;
mod connections;
mod fake_dowlinks;

struct TestContext {
    report_rx: UnboundedReceiver<i32>,
    event_rx: UnboundedReceiver<AgentEvent>,
    incoming_tx: UnboundedSender<(SocketAddr, DuplexStream)>,
    handle: ServerHandle,
}

struct DlTestContext {
    test_context: TestContext,
    downlink_connector: DownlinksConnector,
}

const NODE: &str = "/node";
const TEST_TIMEOUT: Duration = Duration::from_secs(5);
const BUFFER_SIZE: NonZeroUsize = non_zero_usize!(4096);
fn remote_addr(p: u8) -> SocketAddr {
    SocketAddr::new(IpAddr::V4(Ipv4Addr::new(192, 168, 0, p)), 50000)
}

async fn run_server<F, Fut>(test_case: F) -> (Result<(), ServerError>, Fut::Output)
where
    F: FnOnce(TestContext) -> Fut,
    Fut: Future,
{
    run_server_with_config(SwimServerConfig::default(), test_case).await
}

async fn run_server_with_config_and_dl<F, Fut>(
    config: SwimServerConfig,
    remotes: HashMap<SocketAddr, DuplexStream>,
    test_case: F,
) -> (Result<(), ServerError>, Fut::Output)
where
    F: FnOnce(DlTestContext) -> Fut,
    Fut: Future,
{
    let mut plane_builder = PlaneBuilder::with_name("plane");
    let pattern = RoutePattern::parse_str(NODE).expect("Invalid route.");

    let (event_tx, event_rx) = mpsc::unbounded_channel();
    let (report_tx, report_rx) = mpsc::unbounded_channel();

    plane_builder.add_route(
        pattern,
        TestAgent::new(report_tx, event_tx, |uri, _conf| {
            assert_eq!(uri, "/node");
        }),
    );

    let plane = plane_builder.build().expect("Invalid plane definition.");
    let addr = SocketAddr::new(IpAddr::V4(Ipv4Addr::new(0, 0, 0, 0)), 8080);

    let (incoming_tx, incoming_rx) = mpsc::unbounded_channel();

    let (networking, networking_task) = TestConnections::new(HashMap::new(), remotes, incoming_rx);
    let websockets = TestWs::default();

    let server = SwimServer::new(
        plane,
        addr,
        networking,
        websockets,
        config,
        StoreDisabled,
        None,
    );

    let (server_conn, dl_conn) = downlink_task_connector(
        config.client_request_channel_size,
        config.open_downlink_channel_size,
    );

    let (server_task, handle) = server.run_server(server_conn);

    let context = DlTestContext {
        test_context: TestContext {
            event_rx,
            report_rx,
            handle,
            incoming_tx,
        },
        downlink_connector: dl_conn,
    };

    let net = networking_task.run();

    let test_task = test_case(context);

    let (_, task_result, result) =
        tokio::time::timeout(TEST_TIMEOUT, join3(net, server_task, test_task))
            .await
            .expect("Test timed out.");
    (task_result, result)
}

async fn run_server_with_config<F, Fut>(
    config: SwimServerConfig,
    test_case: F,
) -> (Result<(), ServerError>, Fut::Output)
where
    F: FnOnce(TestContext) -> Fut,
    Fut: Future,
{
    run_server_with_config_and_dl(config, HashMap::default(), |context| async move {
        let DlTestContext {
            test_context,
            downlink_connector,
        } = context;
        let fake_dl_task = fake_dowlinks::fake_downlink_task(downlink_connector);
        let test_task = test_case(test_context);
        let (_, result) = join(fake_dl_task, test_task).await;
        result
    })
    .await
}

#[tokio::test]
async fn server_clean_shutdown() {
    let (result, _) = run_server(|mut context| async move {
        context.handle.stop();
        context
    })
    .await;
    assert!(result.is_ok());
}

struct TestClient {
    ws: WebSocket<DuplexStream, NoExt>,
    read_buffer: BytesMut,
}

impl TestClient {
    fn new(stream: DuplexStream) -> Self {
        TestClient {
            ws: WebSocket::from_upgraded(
                WebSocketConfig::default(),
                stream,
                NegotiatedExtension::from(None),
                BytesMut::new(),
                Role::Client,
            ),
            read_buffer: BytesMut::new(),
        }
    }

    async fn link(&mut self, node: &str, lane: &str) {
        let envelope = format!("@link(node:\"{}\",lane:{})", node, lane);
        self.ws.write_text(envelope).await.expect("Write failed.");
    }

    async fn sync(&mut self, node: &str, lane: &str) {
        let envelope = format!("@sync(node:\"{}\",lane:{})", node, lane);
        self.ws.write_text(envelope).await.expect("Write failed.");
    }

    async fn unlink(&mut self, node: &str, lane: &str) {
        let envelope = format!("@unlink(node:\"{}\",lane:{})", node, lane);
        self.ws.write_text(envelope).await.expect("Write failed.");
    }

    async fn command<T: StructuralWritable>(&mut self, node: &str, lane: &str, body: T) {
        let body = format!("{}", print_recon_compact(&body));
        let envelope = format!("@command(node:\"{}\",lane:{}) {}", node, lane, body);
        self.ws.write_text(envelope).await.expect("Write failed.")
    }

    async fn expect_close<'a>(&mut self) {
        let TestClient { ws, read_buffer } = self;
        read_buffer.clear();
        let message = ws.read(read_buffer).await.expect("Read failed.");
        assert!(matches!(message, Message::Close(_)));
    }

    async fn expect_envelope(&mut self) -> RawEnvelope<'_> {
        let TestClient { ws, read_buffer } = self;
        read_buffer.clear();
        let message = ws.read(read_buffer).await.expect("Read failed.");
        assert_eq!(message, Message::Text);
        let bytes: &[u8] = (*read_buffer).as_ref();
        peel_envelope_header(bytes).expect("Invalid envelope")
    }

    async fn expect_linked(&mut self, node: &str, lane: &str) {
        let envelope = self.expect_envelope().await;
        match envelope {
            RawEnvelope::Linked {
                node_uri, lane_uri, ..
            } => {
                assert_eq!(node_uri, node);
                assert_eq!(lane_uri, lane);
            }
            ow => panic!("Unexpected envelope: {:?}", ow),
        }
    }

    async fn expect_synced(&mut self, node: &str, lane: &str) {
        let envelope = self.expect_envelope().await;
        match envelope {
            RawEnvelope::Synced {
                node_uri, lane_uri, ..
            } => {
                assert_eq!(node_uri, node);
                assert_eq!(lane_uri, lane);
            }
            ow => panic!("Unexpected envelope: {:?}", ow),
        }
    }

    async fn expect_unlinked(&mut self, node: &str, lane: &str, expected_body: &str) {
        let envelope = self.expect_envelope().await;
        match envelope {
            RawEnvelope::Unlinked {
                node_uri,
                lane_uri,
                body,
                ..
            } => {
                assert_eq!(node_uri, node);
                assert_eq!(lane_uri, lane);
                assert_eq!(*body, expected_body);
            }
            ow => panic!("Unexpected envelope: {:?}", ow),
        }
    }

    async fn expect_event(&mut self, node: &str, lane: &str, expected_body: &str) {
        self.get_event(node, lane, move |body| {
            assert_eq!(body, expected_body);
        })
        .await
    }

    async fn get_event<F, T>(&mut self, node: &str, lane: &str, f: F) -> T
    where
        F: FnOnce(&str) -> T,
    {
        let envelope = self.expect_envelope().await;
        match envelope {
            RawEnvelope::Event {
                node_uri,
                lane_uri,
                body,
                ..
            } => {
                assert_eq!(node_uri, node);
                assert_eq!(lane_uri, lane);
                f(*body)
            }
            ow => panic!("Unexpected envelope: {:?}", ow),
        }
    }
}

#[tokio::test]
async fn message_for_nonexistent_agent() {
    let (result, _) = run_server(|mut context| async move {
        let TestContext { incoming_tx, .. } = &context;

        let (client_sock, server_sock) = duplex(BUFFER_SIZE.get());

        incoming_tx
            .send((remote_addr(1), server_sock))
            .expect("Listener closed.");

        let mut client = TestClient::new(client_sock);

        client.link("/other", "lane").await;

        client
            .expect_unlinked("/other", "lane", "@nodeNotFound")
            .await;

        context.handle.stop();
        client.expect_close().await;
        context
    })
    .await;
    assert!(result.is_ok());
}

#[tokio::test]
async fn command_to_agent() {
    let (result, _) = run_server(|mut context| async move {
        let TestContext {
            incoming_tx,
            report_rx,
            ..
        } = &mut context;

        let (client_sock, server_sock) = duplex(BUFFER_SIZE.get());

        incoming_tx
            .send((remote_addr(1), server_sock))
            .expect("Listener closed.");

        let mut client = TestClient::new(client_sock);

        client
            .command(NODE, LANE, TestMessage::SetAndReport(56))
            .await;

        assert_eq!(report_rx.recv().await.expect("Agent stopped."), 56);

        context.handle.stop();
        client.expect_close().await;
        context
    })
    .await;
    assert!(result.is_ok());
}

#[tokio::test]
async fn commands_to_agent() {
    let (result, _) = run_server(|mut context| async move {
        let TestContext {
            incoming_tx,
            report_rx,
            ..
        } = &mut context;

        let (client_sock, server_sock) = duplex(BUFFER_SIZE.get());

        incoming_tx
            .send((remote_addr(1), server_sock))
            .expect("Listener closed.");

        let mut client = TestClient::new(client_sock);

        for i in 0..10 {
            client
                .command(NODE, LANE, TestMessage::SetAndReport(i))
                .await;
            assert_eq!(report_rx.recv().await.expect("Agent stopped."), i);
        }

        context.handle.stop();
        client.expect_close().await;
        context
    })
    .await;
    assert!(result.is_ok());
}

#[tokio::test]
async fn link_to_agent_lane() {
    let (result, _) = run_server(|mut context| async move {
        let TestContext { incoming_tx, .. } = &mut context;

        let (client_sock, server_sock) = duplex(BUFFER_SIZE.get());

        incoming_tx
            .send((remote_addr(1), server_sock))
            .expect("Listener closed.");

        let mut client = TestClient::new(client_sock);

        client.link(NODE, LANE).await;

        client.expect_linked(NODE, LANE).await;

        context.handle.stop();

        client.expect_unlinked(NODE, LANE, "").await;
        client.expect_close().await;

        context
    })
    .await;
    assert!(result.is_ok());
}

#[tokio::test]
async fn sync_with_agent_lane() {
    let (result, _) = run_server(|mut context| async move {
        let TestContext { incoming_tx, .. } = &mut context;

        let (client_sock, server_sock) = duplex(BUFFER_SIZE.get());

        incoming_tx
            .send((remote_addr(1), server_sock))
            .expect("Listener closed.");

        let mut client = TestClient::new(client_sock);

        client.sync(NODE, LANE).await;

        client.expect_linked(NODE, LANE).await;
        client.expect_event(NODE, LANE, "0").await;
        client.expect_synced(NODE, LANE).await;

        context.handle.stop();

        client.expect_unlinked(NODE, LANE, "").await;
        client.expect_close().await;
        context
    })
    .await;
    assert!(result.is_ok());
}

#[tokio::test]
async fn trigger_event() {
    let (result, _) = run_server(|mut context| async move {
        let TestContext { incoming_tx, .. } = &mut context;

        let (client_sock, server_sock) = duplex(BUFFER_SIZE.get());

        incoming_tx
            .send((remote_addr(1), server_sock))
            .expect("Listener closed.");

        let mut client = TestClient::new(client_sock);

        client.link(NODE, LANE).await;

        client.expect_linked(NODE, LANE).await;

        client.command(NODE, LANE, TestMessage::Event).await;

        client.expect_event(NODE, LANE, "0").await;

        context.handle.stop();

        client.expect_unlinked(NODE, LANE, "").await;
        client.expect_close().await;

        context
    })
    .await;
    assert!(result.is_ok());
}

#[tokio::test]
async fn broadcast_events() {
    let (result, _) = run_server(|mut context| async move {
        let TestContext {
            incoming_tx,
            report_rx,
            ..
        } = &mut context;

        let (client_sock1, server_sock1) = duplex(BUFFER_SIZE.get());
        let (client_sock2, server_sock2) = duplex(BUFFER_SIZE.get());

        incoming_tx
            .send((remote_addr(1), server_sock1))
            .expect("Listener closed.");

        incoming_tx
            .send((remote_addr(2), server_sock2))
            .expect("Listener closed.");

        let mut client1 = TestClient::new(client_sock1);
        let mut client2 = TestClient::new(client_sock2);

        let m = 10;

        let event_consumer = async move {
            client1.link(NODE, LANE).await;

            client1.expect_linked(NODE, LANE).await;

            //Events should be in order and we should eventually see the final value.
            let mut prev = -1;
            loop {
                let n = client1
                    .get_event(NODE, LANE, |body| {
                        body.parse::<i32>().expect("Invalid body.")
                    })
                    .await;
                assert!(prev < n && n <= m);
                if n == m {
                    break;
                } else {
                    prev = n;
                }
            }
            client1
        };

        let event_generator = async move {
            client2.command(NODE, LANE, TestMessage::Event).await;
            for i in 1..=m {
                client2
                    .command(NODE, LANE, TestMessage::SetAndReport(i))
                    .await;
                client2.command(NODE, LANE, TestMessage::Event).await;
                assert_eq!(report_rx.recv().await.expect("Task stopped."), i);
            }
            client2
        };

        let (mut client1, mut client2) = join(event_consumer, event_generator).await;

        context.handle.stop();

        client1.expect_unlinked(NODE, LANE, "").await;
        join(client1.expect_close(), client2.expect_close()).await;

        context
    })
    .await;
    assert!(result.is_ok());
}

#[tokio::test]
async fn explicit_unlink_from_agent_lane() {
    let (result, _) = run_server(|mut context| async move {
        let TestContext { incoming_tx, .. } = &mut context;

        let (client_sock, server_sock) = duplex(BUFFER_SIZE.get());

        incoming_tx
            .send((remote_addr(1), server_sock))
            .expect("Listener closed.");

        let mut client = TestClient::new(client_sock);

        client.link(NODE, LANE).await;
        client.expect_linked(NODE, LANE).await;

        client.command(NODE, LANE, TestMessage::Event).await;
        client.expect_event(NODE, LANE, "0").await;

        client.unlink(NODE, LANE).await;
        client.expect_unlinked(NODE, LANE, "Link closed.").await;

        client.command(NODE, LANE, TestMessage::Event).await;

        context.handle.stop();
        client.expect_close().await;
        context
    })
    .await;
    assert!(result.is_ok());
}

#[tokio::test(start_paused = true)]
async fn agent_timeout() {
    let mut config = SwimServerConfig::default();
    config.agent_runtime.inactive_timeout = Duration::from_millis(250);
    let (result, _) = run_server_with_config(config, |mut context| async move {
        let TestContext {
            incoming_tx,
            event_rx,
            report_rx,
            ..
        } = &mut context;

        let (client_sock, server_sock) = duplex(BUFFER_SIZE.get());

        incoming_tx
            .send((remote_addr(1), server_sock))
            .expect("Listener closed.");

        let mut client = TestClient::new(client_sock);

        // Send a message causing the agent to be started.
        client
            .command(NODE, LANE, TestMessage::SetAndReport(56))
            .await;

        assert_eq!(
            event_rx.recv().await.expect("Agent failed."),
            AgentEvent::Started
        );

        assert_eq!(report_rx.recv().await.expect("Agent stopped."), 56);

        // Wait for the agent to timeout and stop.
        assert_eq!(
            event_rx.recv().await.expect("Agent failed."),
            AgentEvent::Stopped
        );

        // Send another message causing the agent to be restarted.
        client
            .command(NODE, LANE, TestMessage::SetAndReport(-45))
            .await;

        assert_eq!(
            event_rx.recv().await.expect("Agent failed."),
            AgentEvent::Started
        );

        assert_eq!(report_rx.recv().await.expect("Agent stopped."), -45);

        context.handle.stop();
        client.expect_close().await;
        context
    })
    .await;
    assert!(result.is_ok());
}

#[tokio::test]
async fn downlink_task_shutdown() {
    let (result, _) = run_server_with_config_and_dl(
        SwimServerConfig::default(),
        HashMap::default(),
        |context| async move {
            let DlTestContext {
                mut test_context,
                downlink_connector,
            } = context;

            test_context.handle.stop();
            assert!(downlink_connector.stop_handle().await.is_ok());
            downlink_connector.stopped();
            test_context
        },
    )
    .await;
    assert!(result.is_ok());
}

#[tokio::test]
async fn open_new_client() {
    let host = SchemeHostPort::new(Scheme::Ws, "remote".to_string(), 40000);
    let host_str = host.to_string();
    let sock_addr: SocketAddr = "192.168.0.1:40000".parse().unwrap();
    let mut remotes = HashMap::new();
    let (_remote, client) = duplex(BUFFER_SIZE.get());
    remotes.insert(sock_addr, client);

    let (result, _) =
        run_server_with_config_and_dl(SwimServerConfig::default(), remotes, |context| async move {
            let DlTestContext {
                mut test_context,
                downlink_connector,
            } = context;

            let (request, rx) = ClientRegistration::new(host_str.into(), vec![sock_addr]);

            assert!(downlink_connector.register(request).await.is_ok());
            let client = rx
                .await
                .expect("Client request dropped.")
                .expect("Client request failed.");

            assert_eq!(client.sock_addr, sock_addr);

            test_context.handle.stop();
            assert!(downlink_connector.stop_handle().await.is_ok());
            downlink_connector.stopped();
            test_context
        })
        .await;
    assert!(result.is_ok());
}

#[tokio::test]
async fn fail_to_open_client() {
    let host = SchemeHostPort::new(Scheme::Ws, "remote".to_string(), 40000);
    let host_str = host.to_string();
    let sock_addr: SocketAddr = "192.168.0.1:40000".parse().unwrap();
    let remotes = HashMap::new();

    let (result, _) =
        run_server_with_config_and_dl(SwimServerConfig::default(), remotes, |context| async move {
            let DlTestContext {
                mut test_context,
                downlink_connector,
            } = context;

            let (request, rx) = ClientRegistration::new(host_str.into(), vec![sock_addr]);

            assert!(downlink_connector.register(request).await.is_ok());
            let error = rx
                .await
                .expect("Client request dropped.")
                .err()
                .expect("Client request succeeded.");
            assert!(matches!(error, NewClientError::OpeningSocketFailed { .. }));
            test_context.handle.stop();
            assert!(downlink_connector.stop_handle().await.is_ok());
            downlink_connector.stopped();
            test_context
        })
        .await;
    assert!(result.is_ok());
}

#[tokio::test]
async fn downlink_to_local() {
    let remotes = HashMap::new();

    let (result, _) =
        run_server_with_config_and_dl(SwimServerConfig::default(), remotes, |context| async move {
            let DlTestContext {
                mut test_context,
                downlink_connector,
            } = context;

            let (tx_in, _rx_in) = byte_channel(BUFFER_SIZE);
            let (_tx_out, rx_out) = byte_channel(BUFFER_SIZE);
            let (done_tx, done_rx) = oneshot::channel();
            assert!(downlink_connector
                .local_handle()
                .send(AttachClient::AttachDownlink {
                    downlink_id: Uuid::from_u128(747383),
                    path: RelativeAddress::text(NODE, LANE),
                    sender: tx_in,
                    receiver: rx_out,
                    done: done_tx
                })
                .await
                .is_ok());

            let event = test_context
                .event_rx
                .recv()
                .await
                .expect("Expected agent to start.");
            assert_eq!(event, AgentEvent::Started);
            done_rx
                .await
                .expect("Request not satisfied.")
                .expect("Local downlink failed.");
            test_context.handle.stop();
            assert!(downlink_connector.stop_handle().await.is_ok());
            downlink_connector.stopped();
            test_context
        })
        .await;
    assert!(result.is_ok());
}

#[tokio::test]
async fn downlink_to_local_nonexistent() {
    let remotes = HashMap::new();

    let (result, _) =
        run_server_with_config_and_dl(SwimServerConfig::default(), remotes, |context| async move {
            let DlTestContext {
                mut test_context,
                downlink_connector,
            } = context;

            let (tx_in, _rx_in) = byte_channel(BUFFER_SIZE);
            let (_tx_out, rx_out) = byte_channel(BUFFER_SIZE);
            let (done_tx, done_rx) = oneshot::channel();
            assert!(downlink_connector
                .local_handle()
                .send(AttachClient::AttachDownlink {
                    downlink_id: Uuid::from_u128(747383),
                    path: RelativeAddress::text("/other", LANE),
                    sender: tx_in,
                    receiver: rx_out,
                    done: done_tx
                })
                .await
                .is_ok());

            let error = done_rx
                .await
                .expect("Request not satisfied.")
                .expect_err("Local downlink succeeded.");

            assert!(matches!(error, DownlinkFailureReason::Unresolvable));
            test_context.handle.stop();
            assert!(downlink_connector.stop_handle().await.is_ok());
            downlink_connector.stopped();
            test_context
        })
        .await;
    assert!(result.is_ok());
}<|MERGE_RESOLUTION|>--- conflicted
+++ resolved
@@ -15,12 +15,8 @@
 use std::{
     collections::HashMap,
     net::{IpAddr, Ipv4Addr, SocketAddr},
-<<<<<<< HEAD
-    time::Duration, num::NonZeroUsize,
-=======
     num::NonZeroUsize,
     time::Duration,
->>>>>>> 95d5732e
 };
 
 use bytes::BytesMut;
