// Copyright 2015-2023 Swim Inc.
//
// Licensed under the Apache License, Version 2.0 (the "License");
// you may not use this file except in compliance with the License.
// You may obtain a copy of the License at
//
//     http://www.apache.org/licenses/LICENSE-2.0
//
// Unless required by applicable law or agreed to in writing, software
// distributed under the License is distributed on an "AS IS" BASIS,
// WITHOUT WARRANTIES OR CONDITIONS OF ANY KIND, either express or implied.
// See the License for the specific language governing permissions and
// limitations under the License.

mod connector;
mod pending;
#[cfg(test)]
mod tests;

pub use connector::{downlink_task_connector, DlTaskRequest, DownlinksConnector, ServerConnector};
use tracing::{debug, error, info, trace};

use std::{
    collections::{hash_map::Entry, HashMap},
    net::SocketAddr,
    num::NonZeroUsize,
    sync::Arc,
};

use futures::{stream::FuturesUnordered, Future, FutureExt, StreamExt};
pub use pending::{DlKey, PendingDownlinks};
use swim_api::{
    downlink::DownlinkKind,
    error::{AgentRuntimeError, DownlinkFailureReason, DownlinkRuntimeError},
};
<<<<<<< HEAD
use swim_model::{address::RelativeAddress, Text};
use swim_remote::{AttachClient, LinkError};
=======
use swim_model::{
    address::{Address, RelativeAddress},
    Text,
};
use swim_remote::AttachClient;
use swim_runtime::downlink::IdentifiedAddress;
>>>>>>> 925ce12f
use swim_runtime::{
    agent::{CommanderKey, CommanderRequest, DownlinkRequest, LinkRequest},
    downlink::{
        failure::{AlwaysAbortStrategy, AlwaysIgnoreStrategy, ReportStrategy},
        AttachAction, DownlinkRuntimeConfig, Io, MapDownlinkRuntime, ValueDownlinkRuntime,
    },
    net::{dns::DnsResolver, Scheme, SchemeHostPort},
};
use swim_utilities::{
    io::byte_channel::{byte_channel, BudgetedFutureExt, ByteReader, ByteWriter},
    trigger,
};
use tokio::{
    sync::{mpsc, oneshot},
    task::JoinError,
};
use uuid::Uuid;

use crate::server::runtime::downlinks::pending::Waiting;

use super::{
    ids::{IdIssuer, IdKind},
    ClientRegistration, EstablishedClient, NewClientError,
};

/// A task that manages downlink runtime tasks for the server. This task has the following
/// responsibilities:
/// * Accept requests for new downlink connections.
/// * Accept requests for one way links for sending ad hoc commands.
/// * Perform a DNS lookup for remote endpoints.
/// * Attach new clients to existing running downlink runtime tasks where appropriate.
/// * Register a new socket with the main server task for new remotes.
/// * Spawn new downlink runtime tasks and keep track of their results.
/// * Establish direct connections between agents and remote sockets (or other local lanes) for sending ad hoc commands.
pub struct DownlinkConnectionTask<Dns> {
    connector: DownlinksConnector,
    coop_budget: Option<NonZeroUsize>,
    config: DownlinkRuntimeConfig,
    dns: Dns,
}

impl<Dns> DownlinkConnectionTask<Dns> {
    /// #Arguments
    /// * `coop_budget` - Co-op budget for byte channel futures.
    /// * `connector` - Communication channels between this task and the main server task.
    /// * `config` - Configuration for downlink runtime tasks.
    /// * `dns` - DNS resolver implementation.
    pub fn new(
        connector: DownlinksConnector,
        coop_budget: Option<NonZeroUsize>,
        config: DownlinkRuntimeConfig,
        dns: Dns,
    ) -> Self {
        DownlinkConnectionTask {
            connector,
            coop_budget,
            config,
            dns,
        }
    }
}

impl<Dns> DownlinkConnectionTask<Dns>
where
    Dns: DnsResolver,
{
    pub async fn run(self) {
        let mut tasks = FuturesUnordered::new();
        let connector = {
            let DownlinkConnectionTask {
                mut connector,
                coop_budget,
                config,
                dns,
            } = self;

            let mut clients: HashMap<SocketAddr, ClientHandle> = HashMap::new();

            let mut local_handle = ClientHandle::new(connector.local_handle());

            let mut id_issuer = IdIssuer::new(IdKind::Client);
            let mut pending = PendingDownlinks::default();

            loop {
                let event: Event = tokio::select! {
                    biased;
                    maybe_request = connector.next_request() => {
                        if let Some(req) = maybe_request {
                            Event::Request(req)
                        } else {
                            info!("Downlink connection task stopping.");
                            break;
                        }
                    },
                    Some(event) = tasks.next(), if !tasks.is_empty() => event,
                };

                match event {
                    Event::Request(LinkRequest::Commander(request)) => {
                        let CommanderRequest { key, .. } = &request;
                        match key {
                            CommanderKey::Remote(shp) => {
                                debug!(remote = %shp, "Handling request for remote command channel.");
                                let host_str: Text = shp.to_string().into();
                                let SchemeHostPort(scheme, host_name, port) = shp.clone();
                                if pending.push_remote_cmd(host_str.clone(), request) {
                                    tasks.push(
                                        dns.resolve(host_name, port)
                                            .map(move |result| Event::Resolved {
                                                scheme,
                                                host: host_str,
                                                result,
                                            })
                                            .boxed(),
                                    );
                                }
                            }
                            CommanderKey::Local(path) => {
                                let path = path.clone();
                                tasks.push(
                                    attach_cmd_request_local(
                                        request,
                                        path,
                                        local_handle.client_tx.clone(),
                                        config.remote_buffer_size,
                                    )
                                    .boxed(),
                                )
                            }
                        }
                    }
                    Event::Request(LinkRequest::Downlink(request)) => {
                        let DownlinkRequest {
                            remote,
                            address,
                            kind,
                            ..
                        } = &request;
                        if let Some(shp) = remote.clone() {
                            debug!(remote = %shp, node = %address.node, lane = %address.lane, kind = ?kind, "Handling request for downlink to remote lane.");
                            let host_str: Text = shp.to_string().into();
                            let SchemeHostPort(scheme, host_name, port) = shp;
                            if pending.push_remote(host_str.clone(), request) {
                                tasks.push(
                                    dns.resolve(host_name, port)
                                        .map(move |result| Event::Resolved {
                                            scheme,
                                            host: host_str,
                                            result,
                                        })
                                        .boxed(),
                                );
                            }
                        } else {
                            let key = (address.clone(), *kind);
                            if let Some(attach_tx) = local_handle.get(&key) {
                                debug!(node = %address.node, lane = %address.lane, kind = ?kind, "Attempting to attach to downlink runtime for local lane.");
                                tasks.push(
                                    attach_to_runtime(
                                        request,
                                        attach_tx.clone(),
                                        config.downlink_buffer_size,
                                    )
                                    .boxed(),
                                );
                            } else {
                                debug!(node = %address.node, lane = %address.lane, kind = ?kind, "Attempting to start downlink runtime for local lane.");
                                pending.push_local(request);
                                let identity = id_issuer.next_id();
                                tasks.push(
                                    start_downlink_runtime(
                                        identity,
                                        None,
                                        key,
                                        local_handle.client_tx.clone(),
                                        config,
                                    )
                                    .boxed(),
                                );
                            }
                        }
                    }
                    Event::Resolved {
                        scheme,
                        host,
                        result: Ok(sock_addrs),
                    } => {
                        debug!(scheme = %scheme, host = %host, resolved = ?sock_addrs, "Downlink DNS resolution completed.");
                        if let Some((addr, handle)) = sock_addrs
                            .iter()
                            .find_map(|addr| clients.get(addr).map(move |inner| (addr, inner)))
                        {
                            debug!(scheme = %scheme, host = %host, socket_address = %addr, "Using already connected socket.");
                            let Waiting {
                                dl_requests: waiting_map,
                                cmd_requests,
                            } = pending.take_socket_ready(&host);
                            for (key, requests) in waiting_map {
                                let (lane_addr, kind) = &key;
                                if let Some(attach_tx) = handle.get(&key) {
                                    debug!(scheme = %scheme, host = %host, socket_address = %addr, lane_addr = %lane_addr, kind = ?kind, "Connecting to existing downlink runtime.");
                                    for request in requests {
                                        tasks.push(
                                            attach_to_runtime(
                                                request,
                                                attach_tx.clone(),
                                                config.downlink_buffer_size,
                                            )
                                            .boxed(),
                                        );
                                    }
                                } else {
                                    debug!(scheme = %scheme, host = %host, socket_address = %addr, lane_addr = %lane_addr, kind = ?kind, "Starting new downlink runtime.");
                                    pending.push_for_socket(*addr, key.clone(), requests);
                                    let identity = id_issuer.next_id();
                                    tasks.push(
                                        start_downlink_runtime(
                                            identity,
                                            Some(*addr),
                                            key,
                                            handle.client_tx.clone(),
                                            config,
                                        )
                                        .boxed(),
                                    );
                                }
                            }
                            for cmd_req in cmd_requests {
                                tasks.push(
                                    attach_cmd_request(
                                        *addr,
                                        scheme,
                                        host.clone(),
                                        cmd_req,
                                        handle.client_tx.clone(),
                                        config.remote_buffer_size,
                                    )
                                    .boxed(),
                                )
                            }
                        } else {
                            debug!(scheme = %scheme, host = %host, resolved = ?sock_addrs, "Requesting new client connection for downlink runtime.");
                            let addr_vec = sock_addrs.into_iter().collect();
                            if let Some(task) = new_client(&connector, addr_vec, scheme, host).await
                            {
                                tasks.push(task.boxed());
                            } else {
                                break;
                            }
                        }
                    }
                    Event::Resolved {
                        host,
                        result: Err(e),
                        ..
                    } => {
                        error!(host = %host, error = %e, "DNS resolution failed.");
                        let (dl_requests, cmd_requests) = pending.open_client_failed(&host);
                        let error = DownlinkRuntimeError::DownlinkConnectionFailed(
                            DownlinkFailureReason::UnresolvableRemote(Arc::new(e)),
                        );
                        for DownlinkRequest {
                            remote,
                            address,
                            kind,
                            promise,
                            ..
                        } in dl_requests
                        {
                            if promise.send(Err(error.clone())).is_err() {
                                debug!(error = %error, remote = ?remote, address = %address, kind = ?kind, "Request for downlink dropped before it failed to resolve.");
                            }
                        }
                        for CommanderRequest {
                            agent_id,
                            key,
                            promise,
                        } in cmd_requests
                        {
                            if promise.send(Err(error.clone())).is_err() {
                                debug!(error = %error, agent_id = %agent_id, key = ?key, "Request for client connection dropped before it failed to resolve.");
                            }
                        }
                    }
                    Event::NewClientResult {
                        scheme,
                        host,
                        result: Ok(EstablishedClient { tx, sock_addr }),
                    } => {
                        debug!(addr = %sock_addr, host = %host, "New client connection opened.");
                        let handle = match clients.entry(sock_addr) {
                            Entry::Occupied(entry) => {
                                let handle = entry.into_mut();
                                handle.client_tx = tx;
                                handle.downlinks.clear();
                                handle
                            }
                            Entry::Vacant(entry) => entry.insert(ClientHandle::new(tx)),
                        };
                        if let Some((dl_reqs, cmd_reqs)) = pending.socket_ready(&host, sock_addr) {
                            for key in dl_reqs {
                                let (addr, kind) = &key;
                                debug!(address = %addr, kind = ?kind, "Starting downlink runtime.");
                                let identity = id_issuer.next_id();
                                tasks.push(
                                    start_downlink_runtime(
                                        identity,
                                        Some(sock_addr),
                                        key.clone(),
                                        handle.client_tx.clone(),
                                        config,
                                    )
                                    .boxed(),
                                );
                            }
                            for request in cmd_reqs {
                                tasks.push(
                                    attach_cmd_request(
                                        sock_addr,
                                        scheme,
                                        host.clone(),
                                        request,
                                        handle.client_tx.clone(),
                                        config.remote_buffer_size,
                                    )
                                    .boxed(),
                                );
                            }
                        }
                    }
                    Event::NewClientResult {
                        host,
                        result: Err(e),
                        ..
                    } => {
                        error!(host = %host, error = %e, "Opening a new client connection failed.");
                        let err: DownlinkRuntimeError = e.into();
                        let (dl_requests, cmd_requests) = pending.open_client_failed(&host);
                        for request in dl_requests {
                            let DownlinkRequest {
                                promise,
                                remote,
                                address,
                                kind,
                                ..
                            } = request;
                            if promise.send(Err(err.clone())).is_err() {
                                info!(remote = ?remote, address = %address, kind = ?kind, "Request for a downlink dropped before it failed to complete.");
                            }
                        }
                        for CommanderRequest {
                            agent_id,
                            key,
                            promise,
                        } in cmd_requests
                        {
                            if promise.send(Err(err.clone())).is_err() {
                                debug!(error = %err, agent_id = %agent_id, key = ?key, "Request for client connection dropped before it failed to complete.");
                            }
                        }
                    }
                    Event::RuntimeAttachmentResult {
                        remote_address,
                        key,
                        result: Ok((attach_tx, runtime)),
                    } => {
                        let (lane_addr, kind) = &key;
                        let handle = if let Some(addr) = remote_address {
                            clients.get_mut(&addr)
                        } else {
                            Some(&mut local_handle)
                        };
                        if let Some(handle) = handle {
                            debug!(address = %lane_addr, kind = ?kind, remote = ?remote_address, "Attempting to attach to a downlink runtime.");
                            handle.insert(key.clone(), attach_tx.clone());
                            let key_cpy = key.clone();
                            tasks.push(
                                tokio::spawn(
                                    runtime
                                        .run(connector.stop_handle(), config)
                                        .with_budget_or_default(coop_budget),
                                )
                                .map(move |result| Event::RuntimeTerminated {
                                    socket_addr: remote_address,
                                    key: key_cpy,
                                    result,
                                })
                                .boxed(),
                            );

                            for request in pending.dl_ready(remote_address, &key) {
                                trace!("Attaching to a downlink runtime.");
                                tasks.push(
                                    attach_to_runtime(
                                        request,
                                        attach_tx.clone(),
                                        config.downlink_buffer_size,
                                    )
                                    .boxed(),
                                );
                            }
                        } else {
                            info!(address = %lane_addr, kind = ?kind, remote = ?remote_address, "Expected to attach to a downlink runtime but it had already stopped.");
                            for DownlinkRequest {
                                promise,
                                remote,
                                address,
                                kind,
                                ..
                            } in pending.dl_ready(remote_address, &key)
                            {
                                if promise
                                    .send(Err(DownlinkRuntimeError::DownlinkConnectionFailed(
                                        DownlinkFailureReason::RemoteStopped,
                                    )))
                                    .is_err()
                                {
                                    debug!(remote = ?remote, address = %address, kind = ?kind, "Request for a downlink dropped before it failed to complete.");
                                }
                            }
                        }
                    }
                    Event::RuntimeAttachmentResult {
                        remote_address,
                        key,
                        result: Err(err),
                    } => {
                        let (lane_addr, kind) = &key;
                        error!(address = %lane_addr, kind = ?kind, error = %err, "A request to attach to a downlink runtime failed.");
                        for DownlinkRequest {
                            promise,
                            remote,
                            address,
                            kind,
                            ..
                        } in pending.dl_ready(remote_address, &key)
                        {
                            if promise
                                .send(Err(DownlinkRuntimeError::DownlinkConnectionFailed(
                                    DownlinkFailureReason::RemoteStopped,
                                )))
                                .is_err()
                            {
                                info!(remote = ?remote, address = %address, kind = ?kind, "The remote connection stopped before a downlink was set up.");
                            }
                        }
                    }
                    Event::Attached {
                        remote,
                        address,
                        kind,
                        promise,
                        result,
                    } => {
                        debug!(remote = ?remote, address = %address, kind = ?kind, "Attaching to downlink runtime completed successfully.");
                        if promise.send(result).is_err() {
                            debug!(remote = ?remote, address = %address, kind = ?kind, "A request for a downlink was dropped before it was satisfied.");
                        }
                    }
                    Event::RuntimeTerminated {
                        socket_addr,
                        key,
                        result,
                    } => {
                        if let Some(addr) = socket_addr {
                            if let Entry::Occupied(mut entry) = clients.entry(addr) {
                                let handle = entry.get_mut();
                                if handle.remove(&key) {
                                    entry.remove();
                                }
                            }
                        } else {
                            local_handle.remove(&key);
                        }
                        let (address, kind) = key;
                        if let Err(e) = result {
                            error!(error = %e, socket_addr = ?socket_addr, address = %address, kind = ?kind, "A downlink runtime task panicked.");
                        } else {
                            debug!(socket_addr = ?socket_addr, address = %address, kind = ?kind, "A downlink runtime terminated normally.");
                        }
                    }
                    Event::CommanderAttached {
                        request:
                            CommanderRequest {
                                agent_id,
                                key,
                                promise,
                            },
                        result,
                    } => {
                        debug!(agent_id = %agent_id, key = ?key, "Completing command channel request.");
                        if promise.send(result).is_err() {
                            debug!(agent_id = %agent_id, key = ?key, "A request for a command channel was dropped before it was satisfied.");
                        }
                    }
                    Event::ClientStopped {
                        socket_addr,
                        scheme,
                        host,
                        request,
                    } => {
                        clients.remove(&socket_addr);
                        if pending.push_remote_cmd(host.clone(), request) {
                            if let Some(task) =
                                new_client(&connector, vec![socket_addr], scheme, host).await
                            {
                                tasks.push(task.boxed());
                            } else {
                                break;
                            }
                        }
                    }
                    Event::LocalAttachFailed { request } => {
                        let CommanderRequest {
                            agent_id,
                            key,
                            promise,
                        } = request;
                        if promise
                            .send(Err(DownlinkRuntimeError::RuntimeError(
                                AgentRuntimeError::Stopping,
                            )))
                            .is_err()
                        {
                            debug!(agent_id = %agent_id, key = ?key, "Request for client connection dropped before it failed to complete.");
                        }
                        info!(agent_id = %agent_id,
                            "Local agent attachment channel stopped indicating server is stopping."
                        );
                        break;
                    }
                }
            }
            connector
        };

        debug!("Waiting for downlink runtimes to terminate.");

        while let Some(event) = tasks.next().await {
            match event {
                Event::RuntimeTerminated {
                    socket_addr,
                    key: (address, kind),
                    result: Err(e),
                    ..
                } => {
                    error!(error = %e, socket_addr = ?socket_addr, address = %address, kind = ?kind, "A downlink runtime task panicked.");
                }
                _ => continue,
            }
        }

        debug!("Reporting that the downlink connector has stopped.");
        connector.stopped();
    }
}

enum Event {
    // A request has been received for a new downlink.
    Request(LinkRequest),
    // A DNS resolution has completed.
    Resolved {
        scheme: Scheme,
        host: Text,
        result: Result<Vec<SocketAddr>, std::io::Error>,
    },
    // A request to the main server task to open a new socket has completed.
    NewClientResult {
        scheme: Scheme,
        host: Text,
        result: Result<EstablishedClient, NewClientError>,
    },
    // A request to attach to a downlink runtime task has completed.
    RuntimeAttachmentResult {
        remote_address: Option<SocketAddr>,
        key: DlKey,
        result: Result<(mpsc::Sender<AttachAction>, DownlinkRuntime), DownlinkFailureReason>,
    },
    // A downlink runtime task has stopped.
    RuntimeTerminated {
        socket_addr: Option<SocketAddr>,
        key: DlKey,
        result: Result<(), JoinError>,
    },
    // An attachment to a downlink runtime task has completed.
    Attached {
        remote: Option<SchemeHostPort>,
        address: RelativeAddress<Text>,
        kind: DownlinkKind,
        promise: oneshot::Sender<Result<Io, DownlinkRuntimeError>>,
        result: Result<Io, DownlinkRuntimeError>,
    },
    CommanderAttached {
        request: CommanderRequest,
        result: Result<ByteWriter, DownlinkRuntimeError>,
    },
    ClientStopped {
        socket_addr: SocketAddr,
        scheme: Scheme,
        host: Text,
        request: CommanderRequest,
    },
    LocalAttachFailed {
        request: CommanderRequest,
    },
}

struct ClientHandle {
    client_tx: mpsc::Sender<AttachClient>,
    downlinks: HashMap<DlKey, mpsc::Sender<AttachAction>>,
}

impl ClientHandle {
    fn new(client_tx: mpsc::Sender<AttachClient>) -> Self {
        ClientHandle {
            client_tx,
            downlinks: Default::default(),
        }
    }

    fn insert(&mut self, key: DlKey, tx: mpsc::Sender<AttachAction>) {
        self.downlinks.insert(key, tx);
    }

    fn get(&self, key: &DlKey) -> Option<&mpsc::Sender<AttachAction>> {
        self.downlinks.get(key)
    }

    fn remove(&mut self, key: &DlKey) -> bool {
        self.downlinks.remove(key);
        self.downlinks.is_empty()
    }
}

async fn attach_to_runtime(
    request: DownlinkRequest,
    attach_tx: mpsc::Sender<AttachAction>,
    buffer_size: NonZeroUsize,
) -> Event {
    let DownlinkRequest {
        promise,
        remote,
        address,
        kind,
        options,
        ..
    } = request;
    let (in_tx, in_rx) = byte_channel(buffer_size);
    let (out_tx, out_rx) = byte_channel(buffer_size);
    let result = attach_tx
        .send(AttachAction::new(out_rx, in_tx, options))
        .await
        .map(move |_| (out_tx, in_rx))
        .map_err(|_| {
            DownlinkRuntimeError::DownlinkConnectionFailed(DownlinkFailureReason::DownlinkStopped)
        });
    Event::Attached {
        remote,
        address,
        kind,
        promise,
        result,
    }
}

async fn start_downlink_runtime(
    identity: Uuid,
    remote_addr: Option<SocketAddr>,
    key: DlKey,
    remote_attach: mpsc::Sender<AttachClient>,
    config: DownlinkRuntimeConfig,
) -> Event {
    let (rel_addr, kind) = key;
    let (in_tx, in_rx) = byte_channel(config.remote_buffer_size);
    let (out_tx, out_rx) = byte_channel(config.remote_buffer_size);
    let (done_tx, done_rx) = oneshot::channel();

    let request = AttachClient::AttachDownlink {
        downlink_id: identity,
        path: rel_addr.clone(),
        sender: in_tx,
        receiver: out_rx,
        done: done_tx,
    };
    if remote_attach.send(request).await.is_err() {
        return Event::RuntimeAttachmentResult {
            remote_address: remote_addr,
            key: (rel_addr, kind),
            result: Err(DownlinkFailureReason::RemoteStopped),
        };
    }
    let err = match done_rx.await {
        Ok(Ok(_)) => None,
        Ok(Err(LinkError::NoEndpoint(addr))) => {
            Some(DownlinkFailureReason::UnresolvableLocal(addr))
        }
        _ => Some(DownlinkFailureReason::RemoteStopped),
    };
    if let Some(err) = err {
        return Event::RuntimeAttachmentResult {
            remote_address: remote_addr,
            key: (rel_addr, kind),
            result: Err(err),
        };
    }
    let io = (out_tx, in_rx);
    let (attachment_tx, attachment_rx) = mpsc::channel(config.attachment_queue_size.get());
    let runtime = DownlinkRuntime::new(identity, rel_addr.clone(), attachment_rx, kind, io);
    Event::RuntimeAttachmentResult {
        remote_address: remote_addr,
        key: (rel_addr, kind),
        result: Ok((attachment_tx, runtime)),
    }
}

/// A wrapper task that can start multiple types of downlink runtime.
struct DownlinkRuntime {
    identity: Uuid,
    path: RelativeAddress<Text>,
    attachment_rx: mpsc::Receiver<AttachAction>,
    kind: DownlinkKind,
    io: (ByteWriter, ByteReader),
}

impl DownlinkRuntime {
    fn new(
        identity: Uuid,
        path: RelativeAddress<Text>,
        attachment_rx: mpsc::Receiver<AttachAction>,
        kind: DownlinkKind,
        io: (ByteWriter, ByteReader),
    ) -> Self {
        DownlinkRuntime {
            identity,
            path,
            attachment_rx,
            kind,
            io,
        }
    }

    fn run(
        self,
        stopping: trigger::Receiver,
        config: DownlinkRuntimeConfig,
    ) -> impl Future<Output = ()> + Send + 'static {
        let DownlinkRuntime {
            identity,
            path,
            attachment_rx,
            kind,
            io,
        } = self;
        async move {
            match kind {
                DownlinkKind::Map => {
                    let bad_frame_strat = if config.abort_on_bad_frames {
                        ReportStrategy::new(AlwaysAbortStrategy).boxed()
                    } else {
                        ReportStrategy::new(AlwaysIgnoreStrategy).boxed()
                    };
                    let runtime = MapDownlinkRuntime::new(
                        attachment_rx,
                        io,
                        stopping,
                        IdentifiedAddress {
                            identity,
                            address: path,
                        },
                        config,
                        bad_frame_strat,
                    );
                    runtime.run().await;
                }
                _ => {
                    let runtime = ValueDownlinkRuntime::new(
                        attachment_rx,
                        io,
                        stopping,
                        IdentifiedAddress {
                            identity,
                            address: path,
                        },
                        config,
                    );
                    runtime.run().await;
                }
            }
        }
    }
}

async fn attach_cmd_request(
    addr: SocketAddr,
    scheme: Scheme,
    host: Text,
    request: CommanderRequest,
    client_tx: mpsc::Sender<AttachClient>,
    remote_buffer_size: NonZeroUsize,
) -> Event {
    let (tx, rx) = byte_channel(remote_buffer_size);
    let (done_tx, done_rx) = oneshot::channel();
    if client_tx
        .send(AttachClient::OneWay {
            agent_id: request.agent_id,
            path: None,
            receiver: rx,
            done: done_tx,
        })
        .await
        .is_err()
    {
        return Event::ClientStopped {
            socket_addr: addr,
            scheme,
            host,
            request,
        };
    };
    match done_rx.await {
        Ok(Ok(_)) => Event::CommanderAttached {
            request,
            result: Ok(tx),
        },
        Ok(Err(e)) => Event::CommanderAttached {
            request,
            result: Err(DownlinkRuntimeError::DownlinkConnectionFailed(e.into())),
        },
        Err(_) => Event::ClientStopped {
            socket_addr: addr,
            scheme,
            host,
            request,
        },
    }
}

async fn attach_cmd_request_local(
    request: CommanderRequest,
    path: RelativeAddress<Text>,
    client_tx: mpsc::Sender<AttachClient>,
    remote_buffer_size: NonZeroUsize,
) -> Event {
    let (tx, rx) = byte_channel(remote_buffer_size);
    let (done_tx, done_rx) = oneshot::channel();
    if client_tx
        .send(AttachClient::OneWay {
            agent_id: request.agent_id,
            path: Some(path),
            receiver: rx,
            done: done_tx,
        })
        .await
        .is_err()
    {
        return Event::LocalAttachFailed { request };
    };
    match done_rx.await {
        Ok(Ok(_)) => Event::CommanderAttached {
            request,
            result: Ok(tx),
        },
        Ok(Err(e)) => Event::CommanderAttached {
            request,
            result: Err(DownlinkRuntimeError::DownlinkConnectionFailed(e.into())),
        },
        Err(_) => Event::LocalAttachFailed { request },
    }
}

async fn new_client(
    connector: &DownlinksConnector,
    addr_vec: Vec<SocketAddr>,
    scheme: Scheme,
    host: Text,
) -> Option<impl Future<Output = Event> + 'static> {
    let (registration, rx) = ClientRegistration::new(scheme, host.clone(), addr_vec);
    if connector.register(registration).await.is_err() {
        None
    } else {
        Some(rx.map(move |result| {
            let result = match result {
                Ok(Ok(client)) => Ok(client),
                Ok(Err(e)) => Err(e),
                Err(_) => Err(NewClientError::ServerStopped),
            };
            Event::NewClientResult {
                scheme,
                host,
                result,
            }
        }))
    }
}<|MERGE_RESOLUTION|>--- conflicted
+++ resolved
@@ -33,17 +33,9 @@
     downlink::DownlinkKind,
     error::{AgentRuntimeError, DownlinkFailureReason, DownlinkRuntimeError},
 };
-<<<<<<< HEAD
 use swim_model::{address::RelativeAddress, Text};
 use swim_remote::{AttachClient, LinkError};
-=======
-use swim_model::{
-    address::{Address, RelativeAddress},
-    Text,
-};
-use swim_remote::AttachClient;
 use swim_runtime::downlink::IdentifiedAddress;
->>>>>>> 925ce12f
 use swim_runtime::{
     agent::{CommanderKey, CommanderRequest, DownlinkRequest, LinkRequest},
     downlink::{
