[package]
name = "swim_server_app"
version = "0.1.0"
authors = ["Swim Inc. developers info@swim.ai"]
edition = "2021"

[features]
default = []
persistence = ["swim_persistence", "swim_persistence/rocks", "rocksdb"]

[dependencies]
futures = "0.3.4"
ratchet = { package = "ratchet_rs", version = "0.2.0", features = ["deflate", "split"] }
swim_utilities = { path = "../../swim_utilities", features = ["io", "trigger", "text"] }
<<<<<<< HEAD
swim_runtime = { path = "../../runtime/swim_runtime" }
=======
swim_runtime = { path = "../../runtime/swim_runtime", features = ["tls"] }
>>>>>>> 95d5732e
swim_introspection = { path = "../swim_introspection" }
swim_remote = { path = "../../runtime/swim_remote" }
bytes = "1.0"
tokio = { version = "1.1.1", features = ["rt"] }
tokio-util = { version = "0.6.8", features = ["codec"] }
swim_model = {path = "../../api/swim_model" }
swim_api = { path = "../../api/swim_api" }
tokio-stream = "0.1.2"
tracing = "0.1.16"
tracing-futures = "0.2.4"
uuid = { version = "0.8.2" }
thiserror = "1.0"
rand = "0.7.3"
url = "2.1.1"
swim_persistence = { path = "../../runtime/swim_persistence", optional = true }
rocksdb = { version = "0.19.0", optional = true }

[dev-dependencies]
swim_recon = { path = "../../api/formats/swim_recon", features = ["async_parser"] }
tokio = { version = "1.1.1", features = ["rt", "macros", "test-util"]}
swim_form = {path = "../../api/swim_form" }
parking_lot = "0.11.0"
swim_messages = { path = "../../runtime/swim_messages" }<|MERGE_RESOLUTION|>--- conflicted
+++ resolved
@@ -12,11 +12,7 @@
 futures = "0.3.4"
 ratchet = { package = "ratchet_rs", version = "0.2.0", features = ["deflate", "split"] }
 swim_utilities = { path = "../../swim_utilities", features = ["io", "trigger", "text"] }
-<<<<<<< HEAD
-swim_runtime = { path = "../../runtime/swim_runtime" }
-=======
 swim_runtime = { path = "../../runtime/swim_runtime", features = ["tls"] }
->>>>>>> 95d5732e
 swim_introspection = { path = "../swim_introspection" }
 swim_remote = { path = "../../runtime/swim_remote" }
 bytes = "1.0"
