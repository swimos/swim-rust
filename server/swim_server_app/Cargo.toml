[package]
name = "swim_server_app"
version = "0.1.0"
authors = ["Swim Inc. developers info@swim.ai"]
edition = "2021"

[features]
default = []
rocks_store = ["swim_persistence/rocks", "rocksdb"]
trust_dns = ["swim_runtime/trust_dns"]

[dependencies]
futures = { workspace = true }
<<<<<<< HEAD
ratchet = { package = "ratchet_rs", workspace = true, features = ["deflate", "split"] }
swim_utilities = { path = "../../swim_utilities", features = ["io", "trigger", "text", "time"] }
=======
ratchet = { workspace = true, features = ["deflate", "split"] }
swim_utilities = { path = "../../swim_utilities", features = ["io", "trigger", "text"] }
>>>>>>> ebbb7ee6
swim_runtime = { path = "../../runtime/swim_runtime" }
swim_tls = { path = "../../runtime/swim_tls" }
swim_http = { path = "../../runtime/swim_http" }
swim_introspection = { path = "../swim_introspection" }
swim_remote = { path = "../../runtime/swim_remote" }
bytes = { workspace = true }
tokio = { workspace = true, features = ["rt"] }
tokio-util = { workspace = true, features = ["codec"] }
swim_model = {path = "../../api/swim_model" }
swim_api = { path = "../../api/swim_api" }
tokio-stream = { workspace = true }
tracing = { workspace = true }
uuid = { workspace = true }
thiserror = { workspace = true }
rand = { workspace = true }
url = { workspace = true }
swim_persistence = { path = "../../runtime/swim_persistence" }
parking_lot = { workspace = true }
rocksdb = { workspace = true, optional = true }
hyper = { workspace = true, features = ["server", "http1", "backports", "runtime"] }
pin-project = { workspace = true }
percent-encoding = { workspace = true }

[dev-dependencies]
swim_recon = { path = "../../api/formats/swim_recon", features = ["async_parser"] }
tokio = { workspace = true, features = ["rt", "macros", "test-util"]}
swim_form = {path = "../../api/swim_form" }
swim_messages = { path = "../../runtime/swim_messages" }
hyper = { workspace = true, features = ["client"] }<|MERGE_RESOLUTION|>--- conflicted
+++ resolved
@@ -11,13 +11,8 @@
 
 [dependencies]
 futures = { workspace = true }
-<<<<<<< HEAD
-ratchet = { package = "ratchet_rs", workspace = true, features = ["deflate", "split"] }
+ratchet = { workspace = true, features = ["deflate", "split"] }
 swim_utilities = { path = "../../swim_utilities", features = ["io", "trigger", "text", "time"] }
-=======
-ratchet = { workspace = true, features = ["deflate", "split"] }
-swim_utilities = { path = "../../swim_utilities", features = ["io", "trigger", "text"] }
->>>>>>> ebbb7ee6
 swim_runtime = { path = "../../runtime/swim_runtime" }
 swim_tls = { path = "../../runtime/swim_tls" }
 swim_http = { path = "../../runtime/swim_http" }
