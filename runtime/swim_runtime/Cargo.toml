--- conflicted
+++ resolved
@@ -6,12 +6,8 @@
 
 [dependencies]
 ratchet = { path = "../../ratchet", features = ["deflate", "split"] }
-<<<<<<< HEAD
-bytes = "^1.0.0"
-=======
 ratchet_fixture = { path = "../../ratchet/ratchet_fixture" }
 bytes = "1.0"
->>>>>>> 9278bbe4
 either = "1.5.3"
 flate2 = "1.0.22"
 futures = "0.3.4"
@@ -19,15 +15,9 @@
 http = "0.2.3"
 pin-project = "1.0.5"
 pin-utils = "0.1.0"
-<<<<<<< HEAD
-tokio = { version = "1.1.1", features = ["sync", "rt" ] }
-tokio-util = {version = "0.6.8", features = ["codec"] }
-tokio-stream = "0.1.2"
-tokio-tungstenite = { version = "0.13.0", git = "https://github.com/swimos/tokio-tungstenite/", branch = "deflate-v13", features = ["deflate", "tls"] }
-=======
 tokio = { version = "1.1.1", features = ["sync", "rt"] }
->>>>>>> 9278bbe4
 tokio-native-tls = "0.3"
+tokio-util = { version = "0.6.8", features = ["codec"] }
 swim_utilities = { path = "../../swim_utilities", features = ["errors", "circular_buffer", "future", "lrucache"] }
 url = "2.1.1"
 swim_model = { path = "../../api/swim_model" }
@@ -40,14 +30,8 @@
 tracing = "0.1.16"
 thiserror = "1.0"
 im = "15.0.0"
-<<<<<<< HEAD
+tokio-stream = { version = "0.1.2", features = ["sync"] }
 uuid = "0.8.2"
-
-[dependencies.tungstenite]
-git = "https://github.com/swimos/tungstenite-rs"
-=======
-tokio-stream = { version = "0.1.2", features = ["sync"] }
->>>>>>> 9278bbe4
 
 [dev-dependencies]
 tokio = { version = "1.1.1", features = ["macros", "test-util"] }
