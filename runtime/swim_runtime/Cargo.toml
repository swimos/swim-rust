[package]
name = "swim_runtime"
version = "0.1.0"
authors = ["Swim.AI developers info@swim.ai"]
edition = "2018"

<<<<<<< HEAD
=======
[features]
default = []

>>>>>>> 291e2ac0
[dependencies]
either = "1.5.3"
flate2 = "1.0.22"
futures = "0.3.4"
http = "0.2.3"
pin-project = "1.0.5"
pin-utils = "0.1.0"
tokio = { version = "1.1.1", features = ["sync", "rt"] }
tokio-stream = "0.1.2"
tokio-tungstenite = { version = "0.13.0", git = "https://github.com/swimos/tokio-tungstenite/", branch = "deflate-v13", features = ["deflate", "tls"] }
<<<<<<< HEAD
=======
tokio-native-tls = "0.3"
>>>>>>> 291e2ac0
swim_utilities = { path = "../../swim_utilities", features = ["errors", "circular_buffer", "future", "lrucache"] }
url = "2.1.1"
swim_model = { path = "../../api/swim_model" }
swim_form = { path = "../../api/swim_form" }
swim_async_runtime = { path = "../swim_async_runtime" }
swim_warp = { path = "../../swim_warp" }
swim_tracing = { path = "../../swim_utilities/swim_tracing", features = ["future"] }
swim_recon = { path = "../../api/formats/swim_recon" }
slab = "0.4.2"
tracing = "0.1.16"
thiserror = "1.0"
im = "15.0.0"

<<<<<<< HEAD
[dependencies.tokio-native-tls]
version = "0.3"

=======
>>>>>>> 291e2ac0
[dependencies.tungstenite]
git = "https://github.com/swimos/tungstenite-rs"

[dev-dependencies]
tokio = { version = "1.1.1", features = ["macros", "test-util"] }
parking_lot = "0.11.0"
tokio-stream = "0.1.2"<|MERGE_RESOLUTION|>--- conflicted
+++ resolved
@@ -4,12 +4,6 @@
 authors = ["Swim.AI developers info@swim.ai"]
 edition = "2018"
 
-<<<<<<< HEAD
-=======
-[features]
-default = []
-
->>>>>>> 291e2ac0
 [dependencies]
 either = "1.5.3"
 flate2 = "1.0.22"
@@ -20,10 +14,7 @@
 tokio = { version = "1.1.1", features = ["sync", "rt"] }
 tokio-stream = "0.1.2"
 tokio-tungstenite = { version = "0.13.0", git = "https://github.com/swimos/tokio-tungstenite/", branch = "deflate-v13", features = ["deflate", "tls"] }
-<<<<<<< HEAD
-=======
 tokio-native-tls = "0.3"
->>>>>>> 291e2ac0
 swim_utilities = { path = "../../swim_utilities", features = ["errors", "circular_buffer", "future", "lrucache"] }
 url = "2.1.1"
 swim_model = { path = "../../api/swim_model" }
@@ -37,12 +28,6 @@
 thiserror = "1.0"
 im = "15.0.0"
 
-<<<<<<< HEAD
-[dependencies.tokio-native-tls]
-version = "0.3"
-
-=======
->>>>>>> 291e2ac0
 [dependencies.tungstenite]
 git = "https://github.com/swimos/tungstenite-rs"
 
