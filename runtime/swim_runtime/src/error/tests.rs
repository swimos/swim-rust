// Copyright 2015-2021 Swim Inc.
//
// Licensed under the Apache License, Version 2.0 (the "License");
// you may not use this file except in compliance with the License.
// You may obtain a copy of the License at
//
//     http://www.apache.org/licenses/LICENSE-2.0
//
// Unless required by applicable law or agreed to in writing, software
// distributed under the License is distributed on an "AS IS" BASIS,
// WITHOUT WARRANTIES OR CONDITIONS OF ANY KIND, either express or implied.
// See the License for the specific language governing permissions and
// limitations under the License.

use crate::error::Unresolvable;
use crate::error::{
    CloseError, CloseErrorKind, ConnectionError, IoError, ProtocolError, ProtocolErrorKind,
    ResolutionError, RoutingError,
};
use crate::routing::RoutingAddr;
use std::io::ErrorKind;
use swim_utilities::routing::uri::RelativeUri;

#[test]
fn connection_error_display() {
    let string =
        ConnectionError::Closed(CloseError::new(CloseErrorKind::ClosedRemotely, None)).to_string();
    assert_eq!(string, "The connection was closed remotely.");

<<<<<<< HEAD
    let string = ConnectionError::Resolution(ResolutionError::Host(
        "xyz://localtoast:9001/".parse().unwrap(),
    ))
    .to_string();
    assert_eq!(string, "Failed to resolve host: `xyz://localtoast:9001/`");
=======
    let string = ConnectionError::Resolution("xyz://localtoast:9001/".to_string()).to_string();
    assert_eq!(
        string,
        "Address xyz://localtoast:9001/ could not be resolved."
    );
>>>>>>> 27535297

    let string = ConnectionError::Protocol(ProtocolError::new(
        ProtocolErrorKind::Warp,
        Some("Bad".into()),
    ))
    .to_string();
    assert_eq!(string, "WARP violation. Bad");

    let string = ConnectionError::Protocol(ProtocolError::new(ProtocolErrorKind::WebSocket, None))
        .to_string();
    assert_eq!(string, "WebSocket protocol violation.");

    let string = ConnectionError::Io(IoError::new(ErrorKind::ConnectionRefused, None)).to_string();
    assert_eq!(string, "IO error: ConnectionRefused.");

    let string = ConnectionError::Closed(CloseError::new(CloseErrorKind::Normal, None)).to_string();
    assert_eq!(string, "The connection has been closed.");
}

#[test]
fn unresolvable_display() {
    let err = Unresolvable(RoutingAddr::plane(4));

    let string = err.to_string();

    assert_eq!(string, "No active endpoint with ID: Plane(4)");
}

#[test]
<<<<<<< HEAD
=======
fn resolution_error_display() {
    let string = ResolutionError::unresolvable(RoutingAddr::plane(4)).to_string();
    assert_eq!(string, "Address Plane(4) could not be resolved.");

    let string = ResolutionError::router_dropped().to_string();
    assert_eq!(string, "The router channel was dropped.");
}

#[test]
>>>>>>> 27535297
fn router_error_display() {
    let uri: RelativeUri = "/name".parse().unwrap();
    let string = RoutingError::Resolution(ResolutionError::Agent(uri)).to_string();
    assert_eq!(string, "Failed to resolve agent URI: `/name`");

    let string = RoutingError::Connection(ConnectionError::Closed(CloseError::new(
        CloseErrorKind::ClosedRemotely,
        None,
    )))
    .to_string();
    assert_eq!(string, "The connection was closed remotely.");

    let string = RoutingError::Dropped.to_string();
    assert_eq!(string, "Router dropped");
}<|MERGE_RESOLUTION|>--- conflicted
+++ resolved
@@ -27,19 +27,11 @@
         ConnectionError::Closed(CloseError::new(CloseErrorKind::ClosedRemotely, None)).to_string();
     assert_eq!(string, "The connection was closed remotely.");
 
-<<<<<<< HEAD
     let string = ConnectionError::Resolution(ResolutionError::Host(
         "xyz://localtoast:9001/".parse().unwrap(),
     ))
     .to_string();
     assert_eq!(string, "Failed to resolve host: `xyz://localtoast:9001/`");
-=======
-    let string = ConnectionError::Resolution("xyz://localtoast:9001/".to_string()).to_string();
-    assert_eq!(
-        string,
-        "Address xyz://localtoast:9001/ could not be resolved."
-    );
->>>>>>> 27535297
 
     let string = ConnectionError::Protocol(ProtocolError::new(
         ProtocolErrorKind::Warp,
@@ -69,18 +61,15 @@
 }
 
 #[test]
-<<<<<<< HEAD
-=======
 fn resolution_error_display() {
-    let string = ResolutionError::unresolvable(RoutingAddr::plane(4)).to_string();
-    assert_eq!(string, "Address Plane(4) could not be resolved.");
+    let string = ResolutionError::Addr(RoutingAddr::plane(4)).to_string();
+    assert_eq!(string, "Failed to resolve routing addr: `Plane(4)`");
 
-    let string = ResolutionError::router_dropped().to_string();
-    assert_eq!(string, "The router channel was dropped.");
+    let string = ResolutionError::Dropped.to_string();
+    assert_eq!(string, "Router dropped");
 }
 
 #[test]
->>>>>>> 27535297
 fn router_error_display() {
     let uri: RelativeUri = "/name".parse().unwrap();
     let string = RoutingError::Resolution(ResolutionError::Agent(uri)).to_string();
