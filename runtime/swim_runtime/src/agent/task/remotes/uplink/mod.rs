// Copyright 2015-2021 Swim Inc.
//
// Licensed under the Apache License, Version 2.0 (the "License");
// you may not use this file except in compliance with the License.
// You may obtain a copy of the License at
//
//     http://www.apache.org/licenses/LICENSE-2.0
//
// Unless required by applicable law or agreed to in writing, software
// distributed under the License is distributed on an "AS IS" BASIS,
// WITHOUT WARRANTIES OR CONDITIONS OF ANY KIND, either express or implied.
// See the License for the specific language governing permissions and
// limitations under the License.

use std::collections::{HashMap, VecDeque};

use bytes::{BufMut, Bytes, BytesMut};
use swim_api::{agent::UplinkKind, protocol::map::MapOperation};
use swim_model::Text;
use swim_utilities::{io::byte_channel::ByteWriter, trigger::promise};
use tokio_util::codec::Encoder;
use uuid::Uuid;

use crate::{
    agent::{
        task::write_fut::{SpecialAction, WriteAction, WriteTask},
        DisconnectionReason,
    },
<<<<<<< HEAD
    error::InvalidKey,
    pressure::{
=======
    backpressure::{
>>>>>>> 95d5732e
        recon::MapOperationReconEncoder, BackpressureStrategy, MapBackpressure, SupplyBackpressure,
        ValueBackpressure,
    },
    error::InvalidKey,
};

#[cfg(test)]
mod tests;

use super::{LaneRegistry, RemoteSender};

/// Keeps track of the state of uplinks from lanes to remotes. In effect, this is a specialized queue of futures
/// representing a write to be performed on the remote. When attempting to push a new entry into the queue,
/// if the writer is present, a write will be produced immediately. If the writer is absent, the new entry
/// will either be enqueued (link and unlink messages for example) or will be pushed into the appropriate
/// backpressure relief mechanism for the lane. To pop from the queue, the writer is returned. If there is
/// more work to be done, it will be popped and returned as a new future (once again removing the writer). If
/// no work is pending, the writer is stored within the queue and nothing is returned.
#[derive(Debug)]
pub struct Uplinks {
    writer: Option<(RemoteSender, BytesMut)>, //Holds the sender and associated buffer when it has not been leant out.
    value_uplinks: HashMap<u64, Uplink<ValueBackpressure>>, //Uplinks for value lanes.
    supply_uplinks: HashMap<u64, Uplink<SupplyBackpressure>>, //Uplinks for supply lanes.
    map_uplinks: HashMap<u64, Uplink<MapBackpressure>>, //Uplinks for map lanes.
    write_queue: VecDeque<(UplinkKind, u64)>, //Queue tracking which uplink should be written next.
    special_queue: VecDeque<SpecialAction>, //Queue of special actions (primarily link/unlink messages) which take precedence over uplinks.
    completion: promise::Sender<DisconnectionReason>, //Promise to be satisfied when the remote is closed.
}

/// The type of entries that can be pushed into the queue.
#[derive(Debug, Clone)]
pub enum UplinkResponse {
    /// A synced message.
    Synced(UplinkKind),
    /// An event message for a value type lane.
    Value(Bytes),
    /// An event message for a supply value type lane.
    Supply(Bytes),
    /// An event message for a map type lane.
    Map(MapOperation<BytesMut, BytesMut>),
}

const UNREGISTERED_LANE: &str = "Unregistered lane ID.";

impl Uplinks {
    /// #Arguments
    /// * `node` - The node URI to attach to the outgoing messages.
    /// * `identity` - The routing address of the agent to add to the outgoing messages.
    /// * `remote_id` - The ID of the target remote.
    /// * `writer` - Byte chanel connected to the remote.
    /// * `completion` - A promise to be completed when the remote is closed.
    pub fn new(
        node: Text,
        identity: Uuid,
        remote_id: Uuid,
        writer: ByteWriter,
        completion: promise::Sender<DisconnectionReason>,
    ) -> Self {
        let sender = RemoteSender::new(writer, identity, remote_id, node);
        Uplinks {
            writer: Some((sender, Default::default())),
            value_uplinks: Default::default(),
            supply_uplinks: Default::default(),
            map_uplinks: Default::default(),
            write_queue: Default::default(),
            special_queue: Default::default(),
            completion,
        }
    }

    /// Push a special action into the queue. Special actions are not subject to backpressure relief and
    /// are always popped before other entries.
    /// #Arguments
    /// * `actions` - The special action.
    /// * `registry` - Registry mapping lane IDs to lane names.
    pub fn push_special(
        &mut self,
        action: SpecialAction,
        registry: &LaneRegistry,
    ) -> Option<WriteTask> {
        let Uplinks {
            writer,
            value_uplinks,
            supply_uplinks,
            map_uplinks,
            special_queue,
            ..
        } = self;
        if let Some((mut writer, buffer)) = writer.take() {
            let lane_name = action.lane_name(registry);
            writer.update_lane(lane_name);
            Some(WriteTask::new(writer, buffer, WriteAction::Special(action)))
        } else {
            if let SpecialAction::Unlinked { lane_id, .. } = &action {
                value_uplinks.remove(lane_id);
                supply_uplinks.remove(lane_id);
                map_uplinks.remove(lane_id);
            }
            special_queue.push_back(action);
            None
        }
    }

    /// Push an event into the queue.
    /// #Arguments
    /// * `lane_id` - ID of the lane to which the event refers.
    /// * `event` - The event.
    /// * `registry` - Registry mapping lane IDs to lane names.
    pub fn push(
        &mut self,
        lane_id: u64,
        event: UplinkResponse,
        registry: &LaneRegistry,
    ) -> Result<Option<WriteTask>, InvalidKey> {
        let Uplinks {
            writer,
            value_uplinks,
            supply_uplinks,
            map_uplinks,
            write_queue,
            ..
        } = self;
        if let Some((mut writer, mut buffer)) = writer.take() {
            let action = write_to_buffer(event, &mut buffer)?;
            let lane_name = registry.name_for(lane_id).expect(UNREGISTERED_LANE);
            writer.update_lane(lane_name);
            Ok(Some(WriteTask::new(writer, buffer, action)))
        } else {
            match event {
                UplinkResponse::Value(body) => {
                    let Uplink {
                        queued,
                        backpressure,
                        ..
                    } = value_uplinks.entry(lane_id).or_default();
                    backpressure.push_bytes(body);
                    if !*queued {
                        write_queue.push_back((UplinkKind::Value, lane_id));
                        *queued = true;
                    }
                }
                UplinkResponse::Supply(body) => {
                    let Uplink {
                        queued,
                        backpressure,
                        ..
                    } = supply_uplinks.entry(lane_id).or_default();
                    backpressure.push_bytes(body);
                    if !*queued {
                        write_queue.push_back((UplinkKind::Supply, lane_id));
                        *queued = true;
                    }
                }
                UplinkResponse::Map(operation) => {
                    let Uplink {
                        queued,
                        backpressure,
                        ..
                    } = map_uplinks.entry(lane_id).or_default();
                    backpressure.push(operation)?;
                    if !*queued {
                        write_queue.push_back((UplinkKind::Map, lane_id));
                        *queued = true;
                    }
                }
                UplinkResponse::Synced(UplinkKind::Value) => {
                    let Uplink {
                        queued,
                        send_synced,
                        ..
                    } = value_uplinks.entry(lane_id).or_default();
                    *send_synced = true;
                    if !*queued {
                        write_queue.push_back((UplinkKind::Value, lane_id));
                        *queued = true;
                    }
                }
                UplinkResponse::Synced(UplinkKind::Supply) => {
                    let Uplink {
                        queued,
                        send_synced,
                        ..
                    } = supply_uplinks.entry(lane_id).or_default();
                    *send_synced = true;
                    if !*queued {
                        write_queue.push_back((UplinkKind::Supply, lane_id));
                        *queued = true;
                    }
                }
                UplinkResponse::Synced(UplinkKind::Map) => {
                    let Uplink {
                        queued,
                        send_synced,
                        ..
                    } = map_uplinks.entry(lane_id).or_default();
                    *send_synced = true;
                    if !*queued {
                        write_queue.push_back((UplinkKind::Map, lane_id));
                        *queued = true;
                    }
                }
            }
            Ok(None)
        }
    }

    /// Return the remote sender (and its associated buffer) and pop the next write future (if there is
    /// more work).
    /// #Arguments
    /// * `sender` - The sender to return.
    /// * `buffer` - The buffer associated with the sender.
    /// * `registry` - Registry mapping lane IDs to lane names.
    pub fn replace_and_pop(
        &mut self,
        mut sender: RemoteSender,
        mut buffer: BytesMut,
        registry: &LaneRegistry,
    ) -> Option<WriteTask> {
        let Uplinks {
            writer,
            value_uplinks,
            supply_uplinks,
            map_uplinks,
            write_queue,
            special_queue,
            ..
        } = self;
        debug_assert!(writer.is_none());
        if let Some(special) = special_queue.pop_front() {
            sender.update_lane(special.lane_name(registry));
            Some(WriteTask::new(
                sender,
                buffer,
                WriteAction::Special(special),
            ))
        } else {
            loop {
                if let Some((kind, lane_id)) = write_queue.pop_front() {
                    match kind {
                        UplinkKind::Value => {
                            if let Some(Uplink {
                                queued,
                                send_synced,
                                backpressure,
                            }) = value_uplinks.get_mut(&lane_id)
                            {
                                *queued = false;
                                let synced = std::mem::replace(send_synced, false);
                                backpressure.prepare_write(&mut buffer);
                                let action = if synced {
                                    WriteAction::ValueSynced(true)
                                } else {
                                    WriteAction::Event
                                };
                                let lane_name =
                                    registry.name_for(lane_id).expect(UNREGISTERED_LANE);
                                sender.update_lane(lane_name);
                                break Some(WriteTask::new(sender, buffer, action));
                            }
                        }
                        UplinkKind::Supply => {
                            if let Some(Uplink {
                                queued,
                                send_synced,
                                backpressure,
                            }) = supply_uplinks.get_mut(&lane_id)
                            {
                                let synced = std::mem::replace(send_synced, false);

                                let had_data = backpressure.has_data();
                                backpressure.prepare_write(&mut buffer);
                                if backpressure.has_data() {
                                    write_queue.push_back((UplinkKind::Supply, lane_id));
                                } else {
                                    *queued = false;
                                }
                                let maybe_action = if synced {
                                    Some(WriteAction::ValueSynced(had_data))
                                } else if had_data {
                                    Some(WriteAction::Event)
                                } else {
                                    None
                                };
                                if let Some(action) = maybe_action {
                                    let lane_name =
                                        registry.name_for(lane_id).expect(UNREGISTERED_LANE);
                                    sender.update_lane(lane_name);
                                    break Some(WriteTask::new(sender, buffer, action));
                                }
                            }
                        }
                        UplinkKind::Map => {
                            if let Some(Uplink {
                                queued,
                                send_synced,
                                backpressure,
                            }) = map_uplinks.get_mut(&lane_id)
                            {
                                let synced = std::mem::replace(send_synced, false);
                                let write = if synced {
                                    *queued = false;
                                    let lane_name =
                                        registry.name_for(lane_id).expect(UNREGISTERED_LANE);
                                    sender.update_lane(lane_name);
                                    WriteTask::new(
                                        sender,
                                        buffer,
                                        WriteAction::MapSynced(Some(Box::new(std::mem::take(
                                            backpressure,
                                        )))),
                                    )
                                } else {
                                    backpressure.prepare_write(&mut buffer);
                                    if backpressure.has_data() {
                                        write_queue.push_back((UplinkKind::Map, lane_id));
                                    } else {
                                        *queued = false;
                                    }
                                    let lane_name =
                                        registry.name_for(lane_id).expect(UNREGISTERED_LANE);
                                    sender.update_lane(lane_name);
                                    WriteTask::new(sender, buffer, WriteAction::Event)
                                };
                                break Some(write);
                            }
                        }
                    }
                } else {
                    *writer = Some((sender, buffer));
                    break None;
                }
            }
        }
    }

    /// Dispose of the uplinks, providing the specified reason.
    pub fn complete(self, reason: DisconnectionReason) {
        let _ = self.completion.provide(reason);
    }
}

/// The state of a single uplink within an [`Uplinks`] instance for a remote.
#[derive(Debug, Default)]
struct Uplink<B> {
    queued: bool,      //Indicates that this uplink is currently in the queue.
    send_synced: bool, //Indicates that a synced message needs to be emitted for this uplink.
    backpressure: B,   //Backpressure relief queue (varying implementation based on uplink kind).
}

/// Write the body of a response directly into a buffer (used when backpressure relief is not
/// required).
fn write_to_buffer(
    response: UplinkResponse,
    buffer: &mut BytesMut,
) -> Result<WriteAction, InvalidKey> {
    let action = match response {
        UplinkResponse::Synced(UplinkKind::Value | UplinkKind::Supply) => {
            WriteAction::ValueSynced(false)
        }
        UplinkResponse::Synced(UplinkKind::Map) => WriteAction::MapSynced(None),
        UplinkResponse::Value(body) | UplinkResponse::Supply(body) => {
            buffer.clear();
            buffer.reserve(body.len());
            buffer.put(body);
            WriteAction::Event
        }
        UplinkResponse::Map(operation) => {
            //Validating the key is valid UTF8 for consistency with the backpressure relief case.
            match &operation {
                MapOperation::Update { key, .. } | MapOperation::Remove { key } => {
                    if let Err(e) = std::str::from_utf8(key.as_ref()) {
                        return Err(InvalidKey::new(key.clone().freeze(), e));
                    }
                }
                _ => {}
            }
            let mut encoder = MapOperationReconEncoder;
            buffer.clear();
            encoder
                .encode(operation, buffer)
                .expect("Wiritng map operations is infallible.");
            WriteAction::Event
        }
    };
    Ok(action)
}<|MERGE_RESOLUTION|>--- conflicted
+++ resolved
@@ -26,12 +26,7 @@
         task::write_fut::{SpecialAction, WriteAction, WriteTask},
         DisconnectionReason,
     },
-<<<<<<< HEAD
-    error::InvalidKey,
-    pressure::{
-=======
     backpressure::{
->>>>>>> 95d5732e
         recon::MapOperationReconEncoder, BackpressureStrategy, MapBackpressure, SupplyBackpressure,
         ValueBackpressure,
     },
