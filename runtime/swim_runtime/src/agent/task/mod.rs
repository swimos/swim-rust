// Copyright 2015-2021 Swim Inc.
//
// Licensed under the Apache License, Version 2.0 (the "License");
// you may not use this file except in compliance with the License.
// You may obtain a copy of the License at
//
//     http://www.apache.org/licenses/LICENSE-2.0
//
// Unless required by applicable law or agreed to in writing, software
// distributed under the License is distributed on an "AS IS" BASIS,
// WITHOUT WARRANTIES OR CONDITIONS OF ANY KIND, either express or implied.
// See the License for the specific language governing permissions and
// limitations under the License.

use std::collections::HashMap;
use std::fmt::Debug;
use std::future::Future;
use std::pin::Pin;
use std::task::{Context, Poll};
use std::time::Duration;

use crate::agent::task::links::TriggerUnlink;
use crate::agent::task::sender::LaneSendError;
use crate::agent::task::timeout_coord::VoteResult;
use crate::agent::task::write_fut::SpecialAction;
use crate::error::InvalidKey;

use self::links::Links;
use self::prune::PruneRemotes;
use self::remotes::{RemoteSender, RemoteTracker, UplinkResponse};
use self::sender::LaneSender;
use self::write_fut::{WriteResult, WriteTask};

use super::reporting::UplinkReporter;
use super::store::AgentPersistence;
use super::{
    AgentAttachmentRequest, AgentRuntimeConfig, DisconnectionReason, DownlinkRequest, Io,
    NodeReporting,
};
use bytes::{Bytes, BytesMut};
use futures::ready;
use futures::stream::FuturesUnordered;
use futures::{
    future::{join, select as fselect, Either},
    stream::{select as sselect, SelectAll},
    Stream, StreamExt,
};
use pin_utils::pin_mut;
use swim_api::agent::LaneConfig;
use swim_api::error::StoreError;
use swim_api::meta::lane::LaneKind;
use swim_api::protocol::agent::{LaneResponse, MapLaneResponse};
use swim_api::store::StoreDisabled;
use swim_api::{
    agent::UplinkKind,
    error::AgentRuntimeError,
    protocol::agent::{MapLaneResponseDecoder, ValueLaneResponseDecoder},
};
use swim_messages::bytes_str::BytesStr;
use swim_messages::protocol::{Operation, Path, RawRequestMessageDecoder, RequestMessage};
use swim_model::path::RelativePath;
use swim_model::Text;
use swim_recon::parser::MessageExtractError;
use swim_utilities::future::{immediate_or_join, StopAfterError, SwimStreamExt};
use swim_utilities::io::byte_channel::{byte_channel, ByteReader, ByteWriter};
use swim_utilities::trigger::{self, promise};
use tokio::sync::{mpsc, oneshot};
use tokio::time::{sleep, timeout, Instant, Sleep};
use tokio_stream::wrappers::ReceiverStream;
use tokio_util::codec::FramedRead;
use uuid::Uuid;

use tracing::{debug, error, info, info_span, trace, warn};
use tracing_futures::Instrument;

mod init;
mod links;
mod prune;
mod remotes;
mod sender;
mod timeout_coord;
mod write_fut;

pub use init::AgentInitTask;

#[cfg(test)]
mod fake_store;
#[cfg(test)]
mod tests;

/// Type for requests that can be sent to the agent runtime task by an agent implementation.
#[derive(Debug)]
pub enum AgentRuntimeRequest {
    /// Attempt to open a new lane for the agent.
    AddLane {
        name: Text,
        kind: LaneKind,
        config: LaneConfig,
        promise: oneshot::Sender<Result<Io, AgentRuntimeError>>,
    },
    /// Attempt to open a downlink to a lane on another agent.
    OpenDownlink(DownlinkRequest),
}

/// A labelled channel endpoint (or pair) for a lane.
#[derive(Debug)]
struct LaneEndpoint<T> {
    /// The name of the lane.
    name: Text,
    /// The subprotocol used by the lane.
    kind: UplinkKind,
    /// Whether the lane state should be persisted.
    transient: bool,
    /// The channel endpoint/s.
    io: T,
    /// Metadata reporter for the lane.
    reporter: Option<UplinkReporter>,
}

impl<T> LaneEndpoint<T> {
    fn new(
        name: Text,
        kind: UplinkKind,
        transient: bool,
        io: T,
        reporter: Option<UplinkReporter>,
    ) -> Self {
        LaneEndpoint {
            name,
            kind,
            transient,
            io,
            reporter,
        }
    }
}

impl LaneEndpoint<Io> {
    /// Split an instance with two channel endpoints into two, one for each constituent.
    fn split(self) -> (LaneEndpoint<ByteWriter>, LaneEndpoint<ByteReader>) {
        let LaneEndpoint {
            name,
            kind,
            transient,
            io: (tx, rx),
            reporter,
        } = self;

        let read = LaneEndpoint::new(name.clone(), kind, transient, rx, reporter.clone());

        let write = LaneEndpoint::new(name, kind, transient, tx, reporter);

        (write, read)
    }
}

impl LaneEndpoint<ByteReader> {
    /// Create a [`Stream`] that will read messages from an endpoint.
    /// #Arguments
    /// * `registry` - The registry that assigns identifiiers to active lanes.
    fn into_lane_stream<Store>(
        self,
        store: &Store,
        state: &mut WriteTaskState,
    ) -> Result<LaneStream<Store::LaneId>, StoreError>
    where
        Store: AgentPersistence,
    {
        let LaneEndpoint {
            name,
            kind,
            transient,
            io: reader,
            reporter,
        } = self;
        let store_id = if transient {
            None
        } else {
            Some(store.lane_id(name.as_str())?)
        };
        let id = state.register(name, reporter);
        Ok(match kind {
            UplinkKind::Value => {
                let receiver = ValueLikeLaneReceiver::value(id, store_id, reader);
                Either::Left(receiver).stop_after_error()
            }
            UplinkKind::Supply => {
                let receiver = ValueLikeLaneReceiver::supply(id, store_id, reader);
                Either::Left(receiver).stop_after_error()
            }
            UplinkKind::Map => {
                let receiver = MapLaneReceiver::new(id, store_id, reader);
                Either::Right(receiver).stop_after_error()
            }
        })
    }
}

/// Result of the agent initialization task (detailing the lanes that were created during initialization).
#[derive(Debug)]
pub struct InitialEndpoints {
    reporting: Option<NodeReporting>,
    rx: mpsc::Receiver<AgentRuntimeRequest>,
    endpoints: Vec<LaneEndpoint<Io>>,
}

impl InitialEndpoints {
    fn new(
        reporting: Option<NodeReporting>,
        rx: mpsc::Receiver<AgentRuntimeRequest>,
        endpoints: Vec<LaneEndpoint<Io>>,
    ) -> Self {
        InitialEndpoints {
            reporting,
            rx,
            endpoints,
        }
    }

    /// Create the agent runtime task based on these intial lane endpoints.
    /// #Arguments
    /// * `identity` The routing ID of this agent instance for outgoing envelopes.
    /// * `node_uri` - The node URI of this agent instance for outgoing envelopes.
    /// * `attachment_rx` - Channel to accept requests to attach remote connections to the agent.
    /// * `config` - Configuration parameters for the agent runtime.
    /// * `stopping` - A signal for initiating a clean shutdown for the agent instance.
    pub fn make_runtime_task(
        self,
        identity: Uuid,
        node_uri: Text,
        attachment_rx: mpsc::Receiver<AgentAttachmentRequest>,
        config: AgentRuntimeConfig,
        stopping: trigger::Receiver,
    ) -> AgentRuntimeTask {
        AgentRuntimeTask::new(
            NodeDescriptor::new(identity, node_uri),
            self,
            attachment_rx,
            stopping,
            config,
        )
    }

    /// Create the agent runtime task based on these intial lane endpoints.
    /// #Arguments
    /// * `identity` The routing ID of this agent instance for outgoing envelopes.
    /// * `node_uri` - The node URI of this agent instance for outgoing envelopes.
    /// * `attachment_rx` - Channel to accept requests to attach remote connections to the agent.
    /// * `config` - Configuration parameters for the agent runtime.
    /// * `stopping` - A signal for initiating a clean shutdown for the agent instance.
    /// * `store` - Persistence store for the agent.
    pub fn make_runtime_task_with_store<Store>(
        self,
        identity: Uuid,
        node_uri: Text,
        attachment_rx: mpsc::Receiver<AgentAttachmentRequest>,
        config: AgentRuntimeConfig,
        stopping: trigger::Receiver,
        store: Store,
    ) -> AgentRuntimeTask<Store>
    where
        Store: AgentPersistence + Clone + Send + Sync + 'static,
    {
        AgentRuntimeTask::with_store(
            NodeDescriptor::new(identity, node_uri),
            self,
            attachment_rx,
            stopping,
            config,
            store,
        )
    }
}

#[derive(Debug)]
struct NodeDescriptor {
    identity: Uuid,
    node_uri: Text,
}

impl NodeDescriptor {
    fn new(identity: Uuid, node_uri: Text) -> Self {
        NodeDescriptor { identity, node_uri }
    }
}

/// The runtime task for an agent instance. This consists of three logical sub-components. The
/// first reads from remote attached to the agent and sends the results to the lanes. The second
/// consumes events produced by the lanes, maintains uplinks to remote endpoints and forwards
/// events to linked remotes. The final task manages the registration of new remotes with the
/// other two.
#[derive(Debug)]
pub struct AgentRuntimeTask<Store = StoreDisabled> {
    node: NodeDescriptor,
    init: InitialEndpoints,
    attachment_rx: mpsc::Receiver<AgentAttachmentRequest>,
    stopping: trigger::Receiver,
    config: AgentRuntimeConfig,
    store: Store,
}

/// Message type used by the read and write tasks to communicate with each other.
#[derive(Debug, Clone)]
enum RwCoorindationMessage {
    /// An envelope was received for an unknown lane (and so the write task should issue an appropriate error response).
    UnknownLane { origin: Uuid, path: RelativePath },
    /// An envelope that was invalid for the subprotocol used by the specified lane was received.
    BadEnvelope {
        origin: Uuid,
        lane: Text,
        error: MessageExtractError,
    },
    /// Instruct the write task to create an uplink from the specified lane to the specified remote.
    Link { origin: Uuid, lane: Text },
    /// Instruct the write task to remove an uplink from the specified lane to the specified remote.
    Unlink { origin: Uuid, lane: Text },
}

#[derive(Debug, Clone, Copy, PartialEq, Eq)]
enum ValueOrSupply {
    Value,
    Supply,
}

/// Recives a stream of messages sent by a lane.
#[derive(Debug)]
struct ValueLikeLaneReceiver<I> {
    lane_id: u64,
    store_id: Option<I>,
    kind: ValueOrSupply,
    receiver: FramedRead<ByteReader, ValueLaneResponseDecoder>,
}

/// Recives a stream of messages sent by a lane.
#[derive(Debug)]
struct MapLaneReceiver<I> {
    lane_id: u64,
    store_id: Option<I>,
    receiver: FramedRead<ByteReader, MapLaneResponseDecoder>,
}

/// Unified response type from all lane types.
#[derive(Debug)]
struct RawLaneResponse {
    /// A specific remote to forward the message to (otherwise broadcast to all linked).
    target: Option<Uuid>,
    /// The response to send to the specified remote.
    response: UplinkResponse,
}

impl RawLaneResponse {
    /// Target a response at a specific remote.
    /// #Arguments
    /// * `id` - The target remote.
    /// * `response` - The message to send.
    pub fn targetted(id: Uuid, response: UplinkResponse) -> Self {
        RawLaneResponse {
            target: Some(id),
            response,
        }
    }

    /// Broadcast a response to all linked remotes.
    /// #Arguments
    /// * `response` = The message to send.
    pub fn broadcast(response: UplinkResponse) -> Self {
        RawLaneResponse {
            target: None,
            response,
        }
    }
}

fn value_or_supply_raw_response(
    resp: LaneResponse<BytesMut>,
    kind: ValueOrSupply,
) -> Option<RawLaneResponse> {
    match resp {
        LaneResponse::StandardEvent(body) => Some(RawLaneResponse::broadcast(match kind {
            ValueOrSupply::Value => UplinkResponse::Value(body.freeze()),
            ValueOrSupply::Supply => UplinkResponse::Supply(body.freeze()),
        })),
        LaneResponse::Initialized => None,
        LaneResponse::SyncEvent(id, body) => Some(RawLaneResponse::targetted(
            id,
            UplinkResponse::Value(body.freeze()),
        )),
        LaneResponse::Synced(id) => Some(RawLaneResponse::targetted(
            id,
            UplinkResponse::Synced(UplinkKind::Value),
        )),
    }
}

fn map_raw_response(resp: MapLaneResponse<BytesMut, BytesMut>) -> Option<RawLaneResponse> {
    match resp {
        LaneResponse::StandardEvent(body) => {
            Some(RawLaneResponse::broadcast(UplinkResponse::Map(body)))
        }
        LaneResponse::Initialized => None,
        LaneResponse::SyncEvent(id, body) => {
            Some(RawLaneResponse::targetted(id, UplinkResponse::Map(body)))
        }
        LaneResponse::Synced(id) => Some(RawLaneResponse::targetted(
            id,
            UplinkResponse::Synced(UplinkKind::Map),
        )),
    }
}

impl<I> ValueLikeLaneReceiver<I> {
    fn value(lane_id: u64, store_id: Option<I>, reader: ByteReader) -> Self {
        ValueLikeLaneReceiver {
            lane_id,
            store_id,
            kind: ValueOrSupply::Value,
            receiver: FramedRead::new(reader, Default::default()),
        }
    }

    fn supply(lane_id: u64, store_id: Option<I>, reader: ByteReader) -> Self {
        ValueLikeLaneReceiver {
            lane_id,
            store_id,
            kind: ValueOrSupply::Supply,
            receiver: FramedRead::new(reader, Default::default()),
        }
    }
}

impl<I> MapLaneReceiver<I> {
    fn new(lane_id: u64, store_id: Option<I>, reader: ByteReader) -> Self {
        MapLaneReceiver {
            lane_id,
            store_id,
            receiver: FramedRead::new(reader, Default::default()),
        }
    }
}

/// Error type indicating that a lane has failed (specifying its ID).
#[derive(Debug)]
struct Failed(u64);

impl<I> Stream for ValueLikeLaneReceiver<I>
where
    I: Copy + Unpin,
{
    type Item = Result<(u64, Option<I>, RawLaneResponse), Failed>;

    fn poll_next(self: Pin<&mut Self>, cx: &mut Context<'_>) -> Poll<Option<Self::Item>> {
        let this = self.get_mut();
        let id = this.lane_id;
        let store_id = this.store_id;
        let next = loop {
            let maybe_result = ready!(this.receiver.poll_next_unpin(cx));

            match maybe_result {
                Some(Ok(r)) => {
                    if let Some(raw) = value_or_supply_raw_response(r, this.kind) {
                        break Some(Ok((id, store_id, raw)));
                    }
                }
                Some(Err(_)) => break Some(Err(Failed(id))),
                _ => break None,
            };
        };
        Poll::Ready(next)
    }
}

impl<I> Stream for MapLaneReceiver<I>
where
    I: Copy + Unpin,
{
    type Item = Result<(u64, Option<I>, RawLaneResponse), Failed>;

    fn poll_next(self: Pin<&mut Self>, cx: &mut Context<'_>) -> Poll<Option<Self::Item>> {
        let this = self.get_mut();

        let id = this.lane_id;
        let store_id = this.store_id;
        let next = loop {
            let maybe_result = ready!(this.receiver.poll_next_unpin(cx));
            match maybe_result {
                Some(Ok(r)) => {
                    if let Some(raw) = map_raw_response(r) {
                        break Some(Ok((id, store_id, raw)));
                    }
                }
                Some(Err(_)) => break Some(Err(Failed(id))),
                _ => break None,
            };
        };
        Poll::Ready(next)
    }
}

impl AgentRuntimeTask {
    fn new(
        node: NodeDescriptor,
        init: InitialEndpoints,
        attachment_rx: mpsc::Receiver<AgentAttachmentRequest>,
        stopping: trigger::Receiver,
        config: AgentRuntimeConfig,
    ) -> Self {
        AgentRuntimeTask {
            node,
            init,
            attachment_rx,
            stopping,
            config,
            store: StoreDisabled::default(),
        }
    }
}

impl<Store> AgentRuntimeTask<Store>
where
    Store: AgentPersistence + Clone + Send + Sync + 'static,
{
    fn with_store(
        node: NodeDescriptor,
        init: InitialEndpoints,
        attachment_rx: mpsc::Receiver<AgentAttachmentRequest>,
        stopping: trigger::Receiver,
        config: AgentRuntimeConfig,
        store: Store,
    ) -> Self {
        AgentRuntimeTask {
            node,
            init,
            attachment_rx,
            stopping,
            config,
            store,
        }
    }
}

impl<Store> AgentRuntimeTask<Store>
where
    Store: AgentPersistence + Clone + Send + Sync,
{
    pub async fn run(self) -> Result<(), StoreError> {
        let AgentRuntimeTask {
            node: NodeDescriptor { identity, node_uri },
            init:
                InitialEndpoints {
                    reporting,
                    rx,
                    endpoints,
                },
            attachment_rx,
            stopping,
            config,
            store,
        } = self;

        let (write_endpoints, read_endpoints): (Vec<_>, Vec<_>) =
            endpoints.into_iter().map(LaneEndpoint::split).unzip();

        let (read_tx, read_rx) = mpsc::channel(config.attachment_queue_size.get());
        let (write_tx, write_rx) = mpsc::channel(config.attachment_queue_size.get());
        let (read_vote, write_vote, vote_waiter) = timeout_coord::timeout_coordinator();

        let (kill_switch_tx, kill_switch_rx) = trigger::trigger();

        let combined_stop = fselect(fselect(stopping.clone(), kill_switch_rx), vote_waiter);
        let att = attachment_task(
            rx,
            attachment_rx,
            reporting.clone(),
            read_tx,
            write_tx.clone(),
            combined_stop,
        )
        .instrument(info_span!("Agent Runtime Attachment Task", %identity, %node_uri));
        let read = read_task(
            config,
            write_endpoints,
            read_rx,
            write_tx,
            read_vote,
            stopping.clone(),
            reporting.as_ref().map(NodeReporting::aggregate),
        )
        .instrument(info_span!("Agent Runtime Read Task", %identity, %node_uri));
        let write = write_task(
            WriteTaskConfiguration::new(identity, node_uri.clone(), config),
            read_endpoints,
            write_rx,
            write_vote,
            stopping,
            reporting.as_ref().map(NodeReporting::aggregate),
            store,
        )
        .instrument(info_span!("Agent Runtime Write Task", %identity, %node_uri));

        let io = await_io_tasks(read, write, kill_switch_tx);
        let (_, result) = join(att, io).await;
        result
    }
}

/// Control messages consumed by the read task.
enum ReadTaskMessages {
    /// Create a new lane endpoint.
    Lane { name: Text, sender: LaneSender },
    /// Attach a new remote.
    Remote {
        reader: ByteReader,
        on_attached: Option<trigger::Sender>,
    },
}

/// Control messages consumed by the write task.
#[derive(Debug)]
enum WriteTaskMessage {
    /// Create a new lane endpoint.
    Lane(LaneEndpoint<ByteReader>),
    /// Attach a new remote.
    Remote {
        id: Uuid,
        writer: ByteWriter,
        completion: promise::Sender<DisconnectionReason>,
        on_attached: Option<trigger::Sender>,
    },
    /// A coordination message send by the read task.
    Coord(RwCoorindationMessage),
}

impl WriteTaskMessage {
    /// Determines whether a write task message constitutes "activity" for the purpose of the agent
    /// timing out.
    fn generates_activity(&self) -> bool {
        matches!(self, WriteTaskMessage::Coord(_))
    }
}

const BAD_LANE_REG: &str = "Agent failed to receive lane registration result.";

/// The task that coordinates the attachment of new lanes and remotes to the read and write tasks.
/// #Arguments
/// * `runtime` - Requests from the agent.
/// * `attachment` - External requests to attach new remotes.
/// * `reporting` - Uplink metadata reporter.
/// * `read_tx` - Channel to communicate with the read task.
/// * `write_tx` - Channel to communicate with the write task.
/// * `combined_stop` - The task will stop when this future completes. This should combined the overall
/// shutdown-signal with latch that ensures this task will stop if the read/write tasks stop (to avoid
/// deadlocks).
async fn attachment_task<F>(
    runtime: mpsc::Receiver<AgentRuntimeRequest>,
    attachment: mpsc::Receiver<AgentAttachmentRequest>,
    reporting: Option<NodeReporting>,
    read_tx: mpsc::Sender<ReadTaskMessages>,
    write_tx: mpsc::Sender<WriteTaskMessage>,
    combined_stop: F,
) where
    F: Future + Unpin,
{
    let mut stream = sselect(
        ReceiverStream::new(runtime).map(Either::Left),
        ReceiverStream::new(attachment).map(Either::Right),
    )
    .take_until(combined_stop);

    let mut attachments = FuturesUnordered::new();

    loop {
        tokio::select! {
            biased;
            _ = attachments.next(), if !attachments.is_empty() => {},
            maybe_event = stream.next() => {
                if let Some(event) = maybe_event {
                    match event {
                        Either::Left(request) => {
                            if !handle_runtime_request(request, &read_tx, &write_tx, reporting.as_ref()).await {
                                break;
                            }
                        }
                        Either::Right(request) => {
                            if !handle_att_request(request, &read_tx, &write_tx, |read_rx, write_rx, on_attached| {
                                attachments.push(async move {
                                    if matches!(join(read_rx, write_rx).await, (Ok(_), Ok(_))) {
                                        on_attached.trigger();
                                    }
                                })
                            }).await {
                                break;
                            }
                        }
                    }
                } else {
                    break;
                }
            }
        }
    }
}

#[inline]
async fn handle_runtime_request(
    request: AgentRuntimeRequest,
    read_tx: &mpsc::Sender<ReadTaskMessages>,
    write_tx: &mpsc::Sender<WriteTaskMessage>,
    reporting: Option<&NodeReporting>,
) -> bool {
    match request {
        AgentRuntimeRequest::AddLane {
            name,
            kind,
            config,
            promise,
        } => {
            info!("Registering a new {} lane with name {}.", kind, name);
            let uplink_kind = kind.uplink_kind();
            let (in_tx, in_rx) = byte_channel(config.input_buffer_size);
            let (out_tx, out_rx) = byte_channel(config.output_buffer_size);

            let reporter = if let Some(reporting) = reporting {
                reporting.register(name.clone(), kind).await
            } else {
                None
            };

            let sender = LaneSender::new(in_tx, uplink_kind, reporter.clone());
            let read_permit = match read_tx.reserve().await {
                Err(_) => {
                    warn!(
                        "Read task stopped while attempting to register a new {} lane named '{}'.",
                        kind, name
                    );
                    if promise.send(Err(AgentRuntimeError::Terminated)).is_err() {
                        error!(BAD_LANE_REG);
                    }
                    return false;
                }
                Ok(permit) => permit,
            };
            let write_permit = match write_tx.reserve().await {
                Err(_) => {
                    warn!(
                        "Write task stopped while attempting to register a new {} lane named '{}'.",
                        kind, name
                    );
                    if promise.send(Err(AgentRuntimeError::Terminated)).is_err() {
                        error!(BAD_LANE_REG);
                    }
                    return false;
                }
                Ok(permit) => permit,
            };
            read_permit.send(ReadTaskMessages::Lane {
                name: name.clone(),
                sender,
            });
            let endpoint = LaneEndpoint::new(name, uplink_kind, config.transient, out_rx, reporter);
            write_permit.send(WriteTaskMessage::Lane(endpoint));
            if promise.send(Ok((out_tx, in_rx))).is_err() {
                error!(BAD_LANE_REG);
            }
            true
        }
        _ => todo!("Opening downlinks form agents not implemented."),
    }
}

#[inline]
async fn handle_att_request<F>(
    request: AgentAttachmentRequest,
    read_tx: &mpsc::Sender<ReadTaskMessages>,
    write_tx: &mpsc::Sender<WriteTaskMessage>,
    add_att: F,
) -> bool
where
    F: FnOnce(trigger::Receiver, trigger::Receiver, trigger::Sender),
{
    let AgentAttachmentRequest {
        id,
        io: (tx, rx),
        completion,
        on_attached,
    } = request;
    info!(
        "Attaching a new remote endpoint with ID {id} to the agent.",
        id = id
    );
    let read_permit = match read_tx.reserve().await {
        Err(_) => {
            warn!("Read task stopped while attempting to attach a remote endpoint.");
            return false;
        }
        Ok(permit) => permit,
    };
    let write_permit = match write_tx.reserve().await {
        Err(_) => {
            warn!("Write task stopped while attempting to attach a remote endpoint.");
            return false;
        }
        Ok(permit) => permit,
    };
    let (read_on_attached, write_on_attached) = if let Some(on_attached) = on_attached {
        let (read_tx, read_rx) = trigger::trigger();
        let (write_tx, write_rx) = trigger::trigger();
        add_att(read_rx, write_rx, on_attached);
        (Some(read_tx), Some(write_tx))
    } else {
        (None, None)
    };
    read_permit.send(ReadTaskMessages::Remote {
        reader: rx,
        on_attached: read_on_attached,
    });
    write_permit.send(WriteTaskMessage::Remote {
        id,
        writer: tx,
        completion,
        on_attached: write_on_attached,
    });
    true
}

type RemoteReceiver = FramedRead<ByteReader, RawRequestMessageDecoder>;

fn remote_receiver(reader: ByteReader) -> RemoteReceiver {
    RemoteReceiver::new(reader, Default::default())
}

const TASK_COORD_ERR: &str = "Stopping after communcating with the write task failed.";
const STOP_VOTED: &str = "Stopping as read and write tasks have both voted to do so.";

/// Events that can occur within the read task.
enum ReadTaskEvent {
    /// Register a new lane or remote.
    Registration(ReadTaskMessages),
    /// An envelope was received from a connected remote.
    Envelope(RequestMessage<BytesStr, Bytes>),
    /// The read task timed out due to inactivity.
    Timeout,
}

/// The read task of the agent runtime. This receives envelopes from attached remotes and forwards
/// them on to the appropriate lanes. It also communicates with the write task to maintain uplinks
/// and report on invalid envelopes.
///
/// #Arguments
/// * `config` - Configuration parameters for the task.
/// * `initial_endpoints` - Initial lane endpoints that were created in the agent initialization phase.
/// * `reg_rx` - Channel for registering new lanes and remotes.
/// * `write_tx` - Channel to communicate with the write task.
/// * `stop_vote` - Votes to stop if this task becomes inactive (unanimity with the write task is required).
/// * `stopping` - Initiates the clean shutdown procedure.
/// * `aggregate_reporter` - Aggregated uplink reporter for all lanes of the agent.
async fn read_task(
    config: AgentRuntimeConfig,
    initial_endpoints: Vec<LaneEndpoint<ByteWriter>>,
    reg_rx: mpsc::Receiver<ReadTaskMessages>,
    write_tx: mpsc::Sender<WriteTaskMessage>,
    stop_vote: timeout_coord::Voter,
    stopping: trigger::Receiver,
    aggregate_reporter: Option<UplinkReporter>,
) {
    let mut remotes = SelectAll::new();

    let mut reg_stream = ReceiverStream::new(reg_rx).take_until(stopping);

    let mut counter: u64 = 0;

    let mut next_id = move || {
        let id = counter;
        counter += 1;
        id
    };

    let mut name_mapping = HashMap::new();
    let mut lanes = HashMap::new();
    let mut needs_flush = None;
    let mut voted = false;

    for LaneEndpoint {
        name,
        kind,
        io,
        reporter,
        ..
    } in initial_endpoints.into_iter()
    {
        let i = next_id();
        name_mapping.insert(name, i);
        lanes.insert(i, LaneSender::new(io, kind, reporter));
    }

    loop {
        let flush = flush_lane(&mut lanes, &mut needs_flush);
        let next = if remotes.is_empty() {
            match immediate_or_join(timeout(config.inactive_timeout, reg_stream.next()), flush)
                .await
            {
                (Ok(Some(reg)), _) => ReadTaskEvent::Registration(reg),
                (Err(_), _) => ReadTaskEvent::Timeout,
                _ => {
                    break;
                }
            }
        } else {
            let select_next = timeout(
                config.inactive_timeout,
                fselect(reg_stream.next(), remotes.next()),
            );
            let (result, _) = immediate_or_join(select_next, flush).await;
            match result {
                Ok(Either::Left((Some(reg), _))) => ReadTaskEvent::Registration(reg),
                Ok(Either::Left((_, _))) => {
                    info!("Terminating after registration task stopped.");
                    break;
                }
                Ok(Either::Right((Some(Ok(envelope)), _))) => ReadTaskEvent::Envelope(envelope),
                Ok(Either::Right((Some(Err(error)), _))) => {
                    error!(error = ?error, "Failed reading from lane: {}", error);
                    continue;
                }
                Ok(Either::Right((_, _))) => {
                    continue;
                }
                Err(_) => ReadTaskEvent::Timeout,
            }
        };
        match next {
            ReadTaskEvent::Registration(reg) => match reg {
                ReadTaskMessages::Lane { name, sender } => {
                    let id = next_id();
                    info!(
                        "Reading from new lane named '{}'. Assigned ID is {}.",
                        name, id
                    );
                    name_mapping.insert(name, id);
                    lanes.insert(id, sender);
                }
                ReadTaskMessages::Remote {
                    reader,
                    on_attached,
                } => {
                    info!("Reading from new remote endpoint.");
                    let rx = remote_receiver(reader).stop_after_error();
                    remotes.push(rx);
                    if let Some(on_attached) = on_attached {
                        on_attached.trigger();
                    }
                }
            },
            ReadTaskEvent::Envelope(msg) => {
                if voted {
                    trace!("Attempting to rescind stop vote.");
                    if stop_vote.rescind() == VoteResult::Unanimous {
                        info!(STOP_VOTED);
                        break;
                    } else {
                        info!("Vote to stop rescinded.");
                        voted = false;
                    }
                }
                debug!(message = ?msg, "Processing envelope.");
                let RequestMessage {
                    path,
                    origin,
                    envelope,
                } = msg;

                if let Some(id) = name_mapping.get(path.lane.as_str()) {
                    if matches!(&needs_flush, Some(i) if i != id) {
                        trace!(
                            "Flushing lane '{name}' (id = {id})",
                            name = path.lane,
                            id = id
                        );
                        flush_lane(&mut lanes, &mut needs_flush).await;
                    }
                    if let Some(lane_tx) = lanes.get_mut(id) {
                        let Path { lane, .. } = path;
                        let origin: Uuid = origin;
                        match envelope {
                            Operation::Link => {
                                debug!(
                                    "Attempting to set up link to {} from lane '{}'.",
                                    origin, lane
                                );
                                if write_tx
                                    .send(WriteTaskMessage::Coord(RwCoorindationMessage::Link {
                                        origin,
                                        lane: Text::new(lane.as_str()),
                                    }))
                                    .await
                                    .is_err()
                                {
                                    error!(TASK_COORD_ERR);
                                    break;
                                }
                            }
                            Operation::Sync => {
                                debug!(
                                    "Attempting to synchronize {} with lane '{}'.",
                                    origin, lane
                                );
                                if lane_tx.start_sync(origin).await.is_err() {
                                    error!(
                                        "Failed to communicate with lane '{}'. Removing handle.",
                                        lane
                                    );
                                    if let Some(id) = name_mapping.remove(lane.as_str()) {
                                        lanes.remove(&id);
                                    }
                                };
                            }
                            Operation::Command(body) => {
                                trace!(body = ?body, "Dispatching command envelope from {} to lane '{}'.", origin, lane);
                                if let Some(reporter) = &aggregate_reporter {
                                    reporter.count_commands(1);
                                }
                                match lane_tx.feed_frame(body).await {
                                    Err(LaneSendError::Io(_)) => {
                                        error!("Failed to communicate with lane '{}'. Removing handle.", lane);
                                        if let Some(id) = name_mapping.remove(lane.as_str()) {
                                            lanes.remove(&id);
                                        }
                                    }
                                    Err(LaneSendError::Extraction(error)) => {
                                        error!(error = ?error, "Received invalid envelope from {} for lane '{}'", origin, lane);
                                        if write_tx
                                            .send(WriteTaskMessage::Coord(
                                                RwCoorindationMessage::BadEnvelope {
                                                    origin,
                                                    lane: Text::new(lane.as_str()),
                                                    error,
                                                },
                                            ))
                                            .await
                                            .is_err()
                                        {
                                            error!(TASK_COORD_ERR);
                                            break;
                                        }
                                    }
                                    _ => {
                                        let _ = lane_tx.flush().await;
                                        needs_flush = Some(*id);
                                    }
                                }
                            }
                            Operation::Unlink => {
                                debug!(
                                    "Attempting to stop the link to {} from lane '{}'.",
                                    origin, lane
                                );
                                if write_tx
                                    .send(WriteTaskMessage::Coord(RwCoorindationMessage::Unlink {
                                        origin,
                                        lane: Text::new(lane.as_str()),
                                    }))
                                    .await
                                    .is_err()
                                {
                                    error!(TASK_COORD_ERR);
                                    break;
                                }
                            }
                        }
                    }
                } else {
                    info!("Recevied envelope for non-existent lane '{}'.", path.lane);
                    let flush = flush_lane(&mut lanes, &mut needs_flush);
                    let send_err = write_tx.send(WriteTaskMessage::Coord(
                        RwCoorindationMessage::UnknownLane {
                            origin,
                            path: RelativePath::new(
                                Text::new(path.node.as_str()),
                                Text::new(path.lane.as_str()),
                            ),
                        },
                    ));
                    let (_, result) = join(flush, send_err).await;
                    if result.is_err() {
                        error!(TASK_COORD_ERR);
                        break;
                    }
                }
            }
            ReadTaskEvent::Timeout => {
                info!(
                    "No envelopes received within {:?}. Voting to stop.",
                    config.inactive_timeout
                );
                if stop_vote.vote() == VoteResult::Unanimous {
                    info!(STOP_VOTED);
                    break;
                }
                voted = true;
            }
        }
    }
}

async fn flush_lane(lanes: &mut HashMap<u64, LaneSender>, needs_flush: &mut Option<u64>) {
    if let Some(id) = needs_flush.take() {
        if let Some(tx) = lanes.get_mut(&id) {
            if tx.flush().await.is_err() {
                lanes.remove(&id);
            }
        }
    }
}

/// Events that can occur in the write task.
#[derive(Debug)]
enum WriteTaskEvent<I> {
    /// A message received either from the read task or the coordination task.
    Message(WriteTaskMessage),
    /// An message received from one of the attached lanes.
    Event {
        id: u64,
        store_id: Option<I>,
        response: RawLaneResponse,
    },
    /// A write (to one of the attached remotes) completed.
    WriteDone(WriteResult),
    /// Reading from a lane failed.
    LaneFailed(u64),
    /// A remote may have been without active links beyond the configured timeout.
    PruneRemote(Uuid),
    /// The task timed out due to inactivity.
    Timeout,
    /// The stop signal was received.
    Stop,
}

type LaneStream<I> = StopAfterError<Either<ValueLikeLaneReceiver<I>, MapLaneReceiver<I>>>;

/// Parameters for the write task.
#[derive(Debug)]
struct WriteTaskConfiguration {
    identity: Uuid,
    node_uri: Text,
    runtime_config: AgentRuntimeConfig,
}

impl WriteTaskConfiguration {
    fn new(identity: Uuid, node_uri: Text, runtime_config: AgentRuntimeConfig) -> Self {
        WriteTaskConfiguration {
            identity,
            node_uri,
            runtime_config,
        }
    }
}

/// Manages the timeout for the write task. This can be disabled (to prevent it from firing repeatedly
/// after the task has alreay voted to stop).
#[derive(Debug)]
struct InactiveTimeout<'a> {
    timeout: Duration,
    timeout_delay: Pin<&'a mut Sleep>,
    enabled: bool,
}

/// Aggregates all of the streams of events for the write task.
#[derive(Debug)]
struct WriteTaskEvents<'a, S, W, I> {
    inactive_timeout: InactiveTimeout<'a>,
    remote_timeout: Duration,
    prune_remotes: PruneRemotes<'a>,
    message_stream: S,
    lanes: SelectAll<LaneStream<I>>,
    pending_writes: FuturesUnordered<W>,
}

impl<'a, S, W, I> WriteTaskEvents<'a, S, W, I>
where
    I: Unpin + Copy,
{
    /// #Arguments
    /// * `inactive_timeout` - Time after which the task will vote to stop due to inactivity.
    /// * `remote_timeout` - Time after which a task with no links and no activity should be removed.
    /// * `timeout_delay` - Timer for the agent timeout (held on the stack of the write task to avoid
    /// having it in a separate allocation).
    /// * `prune_delay` - Timer for pruning inactive remotes (held on the stack of the write task to
    /// avoid having it in a separte allocation).
    /// * `message_stream` - Stream of messages from the attachment and read tasks.
    fn new(
        inactive_timeout: Duration,
        remote_timeout: Duration,
        timeout_delay: Pin<&'a mut Sleep>,
        prune_delay: Pin<&'a mut Sleep>,
        message_stream: S,
    ) -> Self {
        WriteTaskEvents {
            inactive_timeout: InactiveTimeout {
                timeout: inactive_timeout,
                timeout_delay,
                enabled: true,
            },
            remote_timeout,
            prune_remotes: PruneRemotes::new(prune_delay),
            message_stream,
            lanes: Default::default(),
            pending_writes: Default::default(),
        }
    }

    /// Add a new lane stream.
    fn add_lane(&mut self, lane: LaneStream<I>) {
        self.lanes.push(lane);
    }

    /// Clear all lane streams.
    fn clear_lanes(&mut self) {
        self.lanes.clear()
    }

    /// Schedule a new write task (to a remote) to be polled.
    fn schedule_write(&mut self, write: W) {
        self.pending_writes.push(write);
    }

    /// Schedule a remote to be pruned (after a period of inactivity).
    fn schedule_prune(&mut self, remote_id: Uuid) {
        let WriteTaskEvents {
            remote_timeout,
            prune_remotes,
            ..
        } = self;
        prune_remotes.push(remote_id, *remote_timeout);
    }

    /// Disable the agent timeout (if the stop vote has been made and not yet rescinded).
    fn disable_timeout(&mut self) {
        self.inactive_timeout.enabled = false;
    }

    /// Reenable the agent timeout (the vote to stop has been rescinded).
    fn enable_timeout(&mut self) {
        self.inactive_timeout.enabled = true;
    }
}

impl<'a, S, W, I> WriteTaskEvents<'a, S, W, I>
where
    S: Stream<Item = WriteTaskMessage> + Unpin,
    W: Future<Output = WriteResult> + Send + 'static,
    I: Unpin + Copy,
{
    /// Select the next of any type of event. This is biased and will try to clear existing work
    /// before adding more work.
    async fn select_next(&mut self) -> WriteTaskEvent<I> {
        let WriteTaskEvents {
            inactive_timeout,
            message_stream,
            lanes,
            pending_writes,
            prune_remotes,
            ..
        } = self;

        let InactiveTimeout {
            timeout,
            timeout_delay,
            enabled: timeout_enabled,
        } = inactive_timeout;

        let mut delay = timeout_delay.as_mut();

        loop {
            tokio::select! {
                biased;
                maybe_remote = prune_remotes.next(), if !prune_remotes.is_empty() => {
                    if let Some(remote_id) = maybe_remote {
                        break WriteTaskEvent::PruneRemote(remote_id);
                    }
                }
                maybe_msg = message_stream.next() => {
                    break if let Some(msg) = maybe_msg {
                        if msg.generates_activity() {
                            delay.as_mut().reset(
                                Instant::now()
                                    .checked_add(*timeout)
                                    .expect("Timer overflow."),
                            );
                        }
                        WriteTaskEvent::Message(msg)
                    } else {
                        trace!("Stopping as the coordination task stopped.");
                        WriteTaskEvent::Stop
                    };
                }
                maybe_write_done = pending_writes.next(), if !pending_writes.is_empty() => {
                    if let Some(result) = maybe_write_done {
                        break WriteTaskEvent::WriteDone(result);
                    }
                }
                maybe_result = lanes.next(), if !lanes.is_empty() => {
                    match maybe_result {
                        Some(Ok((id, store_id, response))) =>  {
                            delay.as_mut().reset(
                                Instant::now()
                                    .checked_add(*timeout)
                                    .expect("Timer overflow."),
                            );
                            break WriteTaskEvent::Event { id, store_id, response };
                        },
                        Some(Err(Failed(lane_id))) => {
                            break WriteTaskEvent::LaneFailed(lane_id);
                        }
                        _ => {}
                    }
                }
                _ = &mut delay, if *timeout_enabled => {
                    break if lanes.is_empty() {
                        trace!("Stopping as there are no active lanes.");
                        WriteTaskEvent::Stop
                    } else {
                        WriteTaskEvent::Timeout
                    };
                }
            };
        }
    }

    /// Select only from pending writes (used in the shutdown process).
    async fn next_write(&mut self) -> Option<WriteResult> {
        let WriteTaskEvents { pending_writes, .. } = self;
        if pending_writes.is_empty() {
            None
        } else {
            pending_writes.next().await
        }
    }
}

/// The internal state of the write task.
#[derive(Debug)]
struct WriteTaskState {
    /// Tracks links between lanes and remotes.
    links: Links,
    /// Manages writes to remotes (particularly backpressure relief).
    remote_tracker: RemoteTracker,
}

/// Possible results of handling a message from the coordination/read tasks.
#[derive(Debug)]
#[must_use]
enum TaskMessageResult<I> {
    /// Register a new lane.
    AddLane(LaneStream<I>),
    /// Schedule a write to one or all remotes (if no ID is specified).
    ScheduleWrite {
        write: WriteTask,
        schedule_prune: Option<Uuid>,
    },
    /// Track a remote to be pruned after the configured timeout (as it no longer has any links).
    AddPruneTimeout(Uuid),
    /// Persisting the state of a lane failed.
    StoreFailure(StoreError),
    /// No effect.
    Nothing,
}

impl<I> From<Option<WriteTask>> for TaskMessageResult<I> {
    fn from(opt: Option<WriteTask>) -> Self {
        if let Some(write) = opt {
            TaskMessageResult::ScheduleWrite {
                write,
                schedule_prune: None,
            }
        } else {
            TaskMessageResult::Nothing
        }
    }
}

fn discard_error<W>(error: InvalidKey) -> Option<W> {
    warn!("Discarding invalid map lane event: {}.", error);
    None
}

/// Sequence of writes with 0, 1 or 2 entries.
enum Writes<W> {
    Zero,
    Single(W),
    Two(W, W),
}

impl<W> Default for Writes<W> {
    fn default() -> Self {
        Writes::Zero
    }
}

impl<W> From<Option<W>> for Writes<W> {
    fn from(opt: Option<W>) -> Self {
        match opt {
            Some(w) => Writes::Single(w),
            _ => Writes::Zero,
        }
    }
}

impl<W> From<(Option<W>, Option<W>)> for Writes<W> {
    fn from(pair: (Option<W>, Option<W>)) -> Self {
        match pair {
            (Some(w1), Some(w2)) => Writes::Two(w1, w2),
            (Some(w), _) => Writes::Single(w),
            (_, Some(w)) => Writes::Single(w),
            _ => Writes::Zero,
        }
    }
}

impl<W> Iterator for Writes<W> {
    type Item = W;

    fn next(&mut self) -> Option<Self::Item> {
        match std::mem::take(self) {
            Writes::Two(w1, w2) => {
                *self = Writes::Single(w2);
                Some(w1)
            }
            Writes::Single(w) => Some(w),
            _ => None,
        }
    }
}

impl WriteTaskState {
    fn new(identity: Uuid, node_uri: Text, aggregate_reporter: Option<UplinkReporter>) -> Self {
        WriteTaskState {
            links: Links::new(aggregate_reporter),
            remote_tracker: RemoteTracker::new(identity, node_uri),
        }
    }

    fn register(&mut self, name: Text, reporter: Option<UplinkReporter>) -> u64 {
        let WriteTaskState {
            links,
            remote_tracker,
        } = self;
        let lane_id = remote_tracker.lane_registry().add_endpoint(name);
        if let Some(reporter) = reporter {
            links.register_reporter(lane_id, reporter);
        }
        lane_id
    }

    /// Handle a message from the coordination or read task.
    fn handle_task_message<Store>(
        &mut self,
        reg: WriteTaskMessage,
        store: &Store,
    ) -> TaskMessageResult<Store::LaneId>
    where
        Store: AgentPersistence,
    {
        let WriteTaskState {
            links,
            remote_tracker,
            ..
        } = self;
        match reg {
            WriteTaskMessage::Lane(endpoint) => match endpoint.into_lane_stream(store, self) {
                Ok(lane_stream) => TaskMessageResult::AddLane(lane_stream),
                Err(error) => TaskMessageResult::StoreFailure(error),
            },
            WriteTaskMessage::Remote {
                id,
                writer,
                completion,
                on_attached,
            } => {
                remote_tracker.insert(id, writer, completion);
                if let Some(on_attached) = on_attached {
                    on_attached.trigger();
                }
                TaskMessageResult::AddPruneTimeout(id)
            }
            WriteTaskMessage::Coord(RwCoorindationMessage::Link { origin, lane }) => {
                info!("Attempting to set up link from '{}' to {}.", lane, origin);
                match remote_tracker.lane_registry().id_for(lane.as_str()) {
                    Some(id) if remote_tracker.has_remote(origin) => {
                        links.insert(id, origin);
                        remote_tracker
                            .push_special(SpecialAction::Linked(id), &origin)
                            .into()
                    }
                    Some(_) => {
                        error!("No remote with ID {}.", origin);
                        TaskMessageResult::Nothing
                    }
                    _ => {
                        if remote_tracker.has_remote(origin) {
                            error!("No lane named '{}'.", lane);
                        } else {
                            error!("No lane named '{}' or remote with ID {}.", lane, origin);
                        }
                        TaskMessageResult::Nothing
                    }
                }
            }
            WriteTaskMessage::Coord(RwCoorindationMessage::Unlink { origin, lane }) => {
                info!(
                    "Attempting to close any link from '{}' to {}.",
                    lane, origin
                );
                if let Some(lane_id) = remote_tracker.lane_registry().id_for(lane.as_str()) {
                    if links.is_linked(origin, lane_id) {
                        let schedule_prune = links.remove(lane_id, origin).into_option();
                        let message = Text::new("Link closed.");
                        let maybe_write = remote_tracker
                            .push_special(SpecialAction::unlinked(lane_id, message), &origin);
                        if let Some(write) = maybe_write {
                            TaskMessageResult::ScheduleWrite {
                                write,
                                schedule_prune,
                            }
                        } else if let Some(remote_id) = schedule_prune {
                            TaskMessageResult::AddPruneTimeout(remote_id)
                        } else {
                            TaskMessageResult::Nothing
                        }
                    } else {
                        info!("Lane {} is not linked to {}.", lane, origin);
                        TaskMessageResult::Nothing
                    }
                } else {
                    error!("No lane named '{}'.", lane);
                    TaskMessageResult::Nothing
                }
            }
            WriteTaskMessage::Coord(RwCoorindationMessage::UnknownLane { origin, path }) => {
                info!(
                    "Received envelope for non-existent lane '{}' from {}.",
                    path.lane, origin
                );
                remote_tracker
                    .push_special(SpecialAction::lane_not_found(path.lane), &origin)
                    .into()
            }
            WriteTaskMessage::Coord(RwCoorindationMessage::BadEnvelope {
                origin,
                lane,
                error,
            }) => {
                info!(error = ?error, "Received in invalid envelope for lane '{}' from {}.", lane, origin);
                TaskMessageResult::Nothing
            }
        }
    }

    /// Handle a message from one of the lanes of the agent.
    fn handle_event(
        &mut self,
        id: u64,
        response: RawLaneResponse,
    ) -> impl Iterator<Item = WriteTask> + '_ {
        let WriteTaskState {
            links,
            remote_tracker: write_tracker,
            ..
        } = self;

        use either::Either;

        let RawLaneResponse { target, response } = response;
        if let Some(remote_id) = target {
            trace!(response = ?response, "Routing response to {}.", remote_id);
<<<<<<< HEAD
            links.count_single(id);
            let write = if response.is_synced() && !links.is_linked(remote_id, id) {
=======
            let write = if !links.is_linked(remote_id, id) {
>>>>>>> 5abca841
                trace!(response = ?response, "Sending implicit linked message to {}.", remote_id);
                links.insert(id, remote_id);
                let write1 = write_tracker.push_special(SpecialAction::Linked(id), &remote_id);
                let write2 = write_tracker
                    .push_write(id, response, &remote_id)
                    .unwrap_or_else(discard_error);
                Writes::from((write1, write2))
            } else {
                Writes::from(
                    write_tracker
                        .push_write(id, response, &remote_id)
                        .unwrap_or_else(discard_error),
                )
            };
            Either::Left(write)
        } else if let Some(targets) = links.linked_from(id) {
            trace!(response = ?response, targets = ?targets, "Broadcasting response to all linked remotes.");
            links.count_broadcast(id);
            Either::Right(targets.iter().zip(std::iter::repeat(response)).flat_map(
                move |(remote_id, response)| {
                    write_tracker
                        .push_write(id, response, remote_id)
                        .unwrap_or_else(discard_error)
                },
            ))
        } else {
            trace!(response = ?response, "Discarding response.");
            Either::Left(Writes::Zero)
        }
    }

    /// Remove a registered remote.
    fn remove_remote(&mut self, remote_id: Uuid, reason: DisconnectionReason) {
        info!("Removing remote connection {}.", remote_id);
        self.links.remove_remote(remote_id);
        self.remote_tracker.remove_remote(remote_id, reason);
    }

    /// Remove a registered remote only if it has no links.
    fn remove_remote_if_idle(&mut self, remote_id: Uuid) {
        if self.links.linked_to(remote_id).is_none() {
            self.remove_remote(remote_id, DisconnectionReason::RemoteTimedOut);
        }
    }

    /// Remove a failed lane.
    fn remove_lane(
        &mut self,
        lane_id: u64,
    ) -> impl Iterator<Item = (TriggerUnlink, Option<WriteTask>)> + '_ {
        let WriteTaskState {
            links,
            remote_tracker: write_tracker,
            ..
        } = self;
        info!("Attempting to remove lane with id {}.", lane_id);
        let linked_remotes = links.remove_lane(lane_id);
        linked_remotes.into_iter().map(move |unlink| {
            let TriggerUnlink { remote_id, .. } = unlink;
            info!(
                "Unlinking remote {} connected to lane with id {}.",
                remote_id, lane_id
            );
            let task = write_tracker.unlink_lane(remote_id, lane_id);
            (unlink, task)
        })
    }

    /// Return the remote sender and associated buffer from a completed write. This will
    /// trigger a new task if more work is queued fro that remote.
    fn replace(&mut self, writer: RemoteSender, buffer: BytesMut) -> Option<WriteTask> {
        let WriteTaskState { remote_tracker, .. } = self;
        trace!(
            "Replacing writer {} after completed write.",
            writer.remote_id()
        );
        remote_tracker.replace_and_pop(writer, buffer)
    }

    fn has_remotes(&self) -> bool {
        !self.remote_tracker.is_empty()
    }

    /// Unlink all open links.
    fn unlink_all(&mut self) -> impl Iterator<Item = WriteTask> + '_ {
        info!("Unlinking all open links for shutdown.");
        let WriteTaskState {
            links,
            remote_tracker,
        } = self;
        links
            .remove_all_links()
            .flat_map(move |(lane_id, remote_id)| remote_tracker.unlink_lane(remote_id, lane_id))
    }

    /// Close all open remotes with the reason the agent is stopping.
    fn dispose_of_remotes(self, reason: DisconnectionReason) {
        let WriteTaskState { remote_tracker, .. } = self;
        remote_tracker.dispose_of_remotes(reason);
    }
}

/// The write task of the agent runtime. This receives messages from the agent lanes and forwards them
/// to linked remotes. It also receives messages from the read task to maintain the set of uplinks.
///
/// #Arguments
/// * `configuration` - Configuration parameters for the task.
/// * `initial_endpoints` - Initial lane endpoints that were created in the agent initialization phase.
/// * `message_rx` - Channel for messages from the read and coordination tasks.
/// * `stop_voter` - Votes to stop if this task becomes inactive (unanimity with the write task is required).
/// * `stopping` - Initiates the clean shutdown procedure.
/// * `aggregate_reporter` - Aggregated uplink reporter for all lanes of the agent.
/// * `store` - Persistence for the state of the lanes.
///
async fn write_task<Store>(
    configuration: WriteTaskConfiguration,
    initial_endpoints: Vec<LaneEndpoint<ByteReader>>,
    message_rx: mpsc::Receiver<WriteTaskMessage>,
    stop_voter: timeout_coord::Voter,
    stopping: trigger::Receiver,
    aggregate_reporter: Option<UplinkReporter>,
    store: Store,
) -> Result<(), StoreError>
where
    Store: AgentPersistence + Clone + Send + Sync,
{
    let message_stream = ReceiverStream::new(message_rx).take_until(stopping);

    let WriteTaskConfiguration {
        identity,
        node_uri,
        runtime_config,
    } = configuration;

    let timeout_delay = sleep(runtime_config.inactive_timeout);
    let remote_prune_delay = sleep(Duration::default());

    pin_mut!(timeout_delay);
    pin_mut!(remote_prune_delay);
    let mut streams = WriteTaskEvents::new(
        runtime_config.inactive_timeout,
        runtime_config.prune_remote_delay,
        timeout_delay.as_mut(),
        remote_prune_delay,
        message_stream,
    );
    let mut state = WriteTaskState::new(identity, node_uri, aggregate_reporter);

    info!(endpoints = ?initial_endpoints, "Adding initial endpoints.");
    for endpoint in initial_endpoints {
        let lane_stream = endpoint.into_lane_stream(&store, &mut state)?;
        streams.add_lane(lane_stream);
    }

    let mut voted = false;

    let mut remote_reason = DisconnectionReason::AgentStoppedExternally;

    loop {
        let next = streams.select_next().await;
        match next {
            WriteTaskEvent::Message(reg) => match state.handle_task_message(reg, &store) {
                TaskMessageResult::AddLane(lane) => {
                    streams.add_lane(lane);
                }
                TaskMessageResult::ScheduleWrite {
                    write,
                    schedule_prune,
                } => {
                    if voted {
                        if stop_voter.rescind() == VoteResult::Unanimous {
                            info!(STOP_VOTED);
                            remote_reason = DisconnectionReason::AgentTimedOut;
                            break;
                        }
                        streams.enable_timeout();
                        voted = false;
                    }
                    streams.schedule_write(write.into_future());
                    if let Some(remote_id) = schedule_prune {
                        streams.schedule_prune(remote_id);
                    }
                }
                TaskMessageResult::AddPruneTimeout(remote_id) => {
                    streams.schedule_prune(remote_id);
                }
                TaskMessageResult::StoreFailure(error) => {
                    return Err(error);
                }
                TaskMessageResult::Nothing => {}
            },
            WriteTaskEvent::Event {
                id,
                store_id,
                response,
            } => {
                if voted {
                    if stop_voter.rescind() == VoteResult::Unanimous {
                        info!(STOP_VOTED);
                        remote_reason = DisconnectionReason::AgentTimedOut;
                        break;
                    }
                    streams.enable_timeout();
                    voted = false;
                }
                if let Some(store_id) = store_id {
                    persist_response(&store, store_id, &response)?;
                }
                for write in state.handle_event(id, response) {
                    streams.schedule_write(write.into_future());
                }
            }
            WriteTaskEvent::WriteDone((writer, buffer, result)) => {
                if result.is_ok() {
                    if let Some(write) = state.replace(writer, buffer) {
                        streams.schedule_write(write.into_future());
                    }
                } else {
                    let remote_id = writer.remote_id();
                    error!(
                        "Writing to remote {} failed. Removing attached uplinks.",
                        remote_id
                    );
                    state.remove_remote(remote_id, DisconnectionReason::ChannelClosed);
                }
            }
            WriteTaskEvent::LaneFailed(lane_id) => {
                error!(
                    "Lane with ID {} failed. Unlinking all attached uplinks.",
                    lane_id
                );
                for (unlink, maybe_write) in state.remove_lane(lane_id) {
                    if let Some(write) = maybe_write {
                        streams.schedule_write(write.into_future());
                    }
                    let TriggerUnlink {
                        remote_id,
                        schedule_prune,
                    } = unlink;
                    if schedule_prune {
                        streams.schedule_prune(remote_id);
                    }
                }
            }
            WriteTaskEvent::PruneRemote(remote_id) => {
                state.remove_remote_if_idle(remote_id);
            }
            WriteTaskEvent::Timeout => {
                info!(
                    "No events sent within {:?}, voting to stop.",
                    runtime_config.inactive_timeout
                );
                if !state.has_remotes() {
                    info!("Stopping after timeout with no remotes.");
                    break;
                }
                voted = true;
                streams.disable_timeout();
                if stop_voter.vote() == VoteResult::Unanimous {
                    info!(STOP_VOTED);
                    remote_reason = DisconnectionReason::AgentTimedOut;
                    break;
                }
            }
            WriteTaskEvent::Stop => {
                info!("Write task stopping.");
                break;
            }
        }
    }
    let cleanup_result = timeout(runtime_config.shutdown_timeout, async move {
        info!("Unlinking all links on shutdown.");
        streams.clear_lanes();
        for write in state.unlink_all() {
            streams.schedule_write(write.into_future());
        }
        while let Some((writer, buffer, result)) = streams.next_write().await {
            if result.is_ok() {
                if let Some(write) = state.replace(writer, buffer) {
                    streams.schedule_write(write.into_future());
                }
            }
        }
        state.dispose_of_remotes(remote_reason);
    })
    .await;
    if cleanup_result.is_err() {
        error!(
            "Unlinking lanes on shutdown did not complete within {:?}.",
            runtime_config.shutdown_timeout
        );
    }
    Ok(())
}

async fn await_io_tasks<F1, F2>(
    read: F1,
    write: F2,
    kill_switch_tx: trigger::Sender,
) -> Result<(), StoreError>
where
    F1: Future<Output = ()>,
    F2: Future<Output = Result<(), StoreError>>,
{
    pin_mut!(read);
    pin_mut!(write);
    let first_finished = fselect(read, write).await;
    kill_switch_tx.trigger();
    match first_finished {
        Either::Left((_, write_fut)) => write_fut.await,
        Either::Right((result, read_fut)) => {
            read_fut.await;
            result
        }
    }
}

fn persist_response<Store>(
    store: &Store,
    store_id: Store::LaneId,
    response: &RawLaneResponse,
) -> Result<(), StoreError>
where
    Store: AgentPersistence,
{
    match response {
        RawLaneResponse {
            target: None,
            response: UplinkResponse::Value(body),
        } => store.put_value(store_id, body.as_ref()),
        RawLaneResponse {
            target: None,
            response: UplinkResponse::Map(operation),
        } => store.apply_map(store_id, operation),
        _ => Ok(()),
    }
}<|MERGE_RESOLUTION|>--- conflicted
+++ resolved
@@ -1571,12 +1571,8 @@
         let RawLaneResponse { target, response } = response;
         if let Some(remote_id) = target {
             trace!(response = ?response, "Routing response to {}.", remote_id);
-<<<<<<< HEAD
             links.count_single(id);
-            let write = if response.is_synced() && !links.is_linked(remote_id, id) {
-=======
             let write = if !links.is_linked(remote_id, id) {
->>>>>>> 5abca841
                 trace!(response = ?response, "Sending implicit linked message to {}.", remote_id);
                 links.insert(id, remote_id);
                 let write1 = write_tracker.push_special(SpecialAction::Linked(id), &remote_id);
