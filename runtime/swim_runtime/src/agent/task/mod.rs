// Copyright 2015-2023 Swim Inc.
//
// Licensed under the Apache License, Version 2.0 (the "License");
// you may not use this file except in compliance with the License.
// You may obtain a copy of the License at
//
//     http://www.apache.org/licenses/LICENSE-2.0
//
// Unless required by applicable law or agreed to in writing, software
// distributed under the License is distributed on an "AS IS" BASIS,
// WITHOUT WARRANTIES OR CONDITIONS OF ANY KIND, either express or implied.
// See the License for the specific language governing permissions and
// limitations under the License.

use std::collections::HashMap;
use std::fmt::Debug;
use std::future::Future;
use std::pin::{pin, Pin};
use std::time::Duration;

use crate::agent::store::StoreInitError;
use crate::agent::task::links::TriggerUnlink;
use crate::agent::task::sender::LaneSendError;
use crate::agent::task::write_fut::SpecialAction;
use crate::error::InvalidKey;
use crate::timeout_coord::{self, VoteResult};

use self::external_links::{LinksTaskState, NoReport};
use self::init::Initialization;
use self::links::Links;
use self::prune::PruneRemotes;
use self::receiver::{Failed, ItemResponse, LaneData, ResponseData, ResponseReceiver, StoreData};
use self::remotes::{RemoteSender, RemoteTracker, UplinkResponse};
use self::sender::LaneSender;
use self::write_fut::{WriteResult, WriteTask};

use super::reporting::UplinkReporter;
use super::store::{AgentItemInitError, AgentPersistence};
use super::{
    AgentAttachmentRequest, AgentRuntimeConfig, DisconnectionReason, DownlinkRequest, Io,
    NodeReporting,
};
use bytes::{Bytes, BytesMut};
use futures::future::{join4, BoxFuture};
use futures::stream::FuturesUnordered;
use futures::{
    future::{join, select, Either},
    stream::SelectAll,
    Stream, StreamExt,
};
use swim_api::agent::{
    HttpLaneRequest, HttpLaneRequestChannel, HttpResponseSender, LaneConfig, StoreConfig,
};
use swim_api::error::{DownlinkRuntimeError, OpenStoreError, StoreError};
use swim_api::lane::WarpLaneKind;
use swim_api::store::{StoreDisabled, StoreKind};
use swim_api::{agent::UplinkKind, error::AgentRuntimeError};
use swim_messages::protocol::{Operation, Path, RawRequestMessageDecoder, RequestMessage};
use swim_model::http::{Header, HttpResponse, StandardHeaderName, StatusCode, Version};
use swim_model::{BytesStr, Text};
use swim_recon::parser::MessageExtractError;
use swim_utilities::future::{immediate_or_join, StopAfterError};
use swim_utilities::io::byte_channel::{ByteReader, ByteWriter};
use swim_utilities::trigger::{self, promise};

mod external_links;
mod init;
mod links;
mod prune;
mod receiver;
mod remotes;
mod sender;
mod uri_params;
mod write_fut;

pub use external_links::LinksTaskConfig;
pub use init::{AgentInitTask, InitTaskConfig};
use tokio::sync::{mpsc, oneshot};
use tokio::time::{sleep, timeout, Instant, Sleep};
use tokio_stream::wrappers::ReceiverStream;
use tokio_util::codec::FramedRead;
use tracing::{debug, error, info, info_span, trace, warn, Instrument};
use uuid::Uuid;
#[cfg(test)]
mod fake_store;
#[cfg(test)]
mod tests;

#[derive(Debug)]
pub struct LaneRuntimeSpec {
    pub name: Text,
    pub kind: WarpLaneKind,
    pub config: LaneConfig,
    pub promise: oneshot::Sender<Result<Io, AgentRuntimeError>>,
}

#[derive(Debug)]
pub struct HttpLaneRuntimeSpec {
    pub name: Text,
    pub promise: oneshot::Sender<Result<HttpLaneRequestChannel, AgentRuntimeError>>,
}

impl LaneRuntimeSpec {
    pub fn new(
        name: Text,
        kind: WarpLaneKind,
        config: LaneConfig,
        promise: oneshot::Sender<Result<Io, AgentRuntimeError>>,
    ) -> Self {
        LaneRuntimeSpec {
            name,
            kind,
            config,
            promise,
        }
    }
}

impl HttpLaneRuntimeSpec {
    pub fn new(
        name: Text,
        promise: oneshot::Sender<Result<HttpLaneRequestChannel, AgentRuntimeError>>,
    ) -> Self {
        HttpLaneRuntimeSpec { name, promise }
    }
}

#[derive(Debug)]
pub struct StoreRuntimeSpec {
    pub name: Text,
    pub kind: StoreKind,
    pub config: StoreConfig,
    pub promise: oneshot::Sender<Result<Io, OpenStoreError>>,
}

impl StoreRuntimeSpec {
    pub fn new(
        name: Text,
        kind: StoreKind,
        config: StoreConfig,
        promise: oneshot::Sender<Result<Io, OpenStoreError>>,
    ) -> Self {
        StoreRuntimeSpec {
            name,
            kind,
            config,
            promise,
        }
    }
}

#[derive(Debug)]
pub struct AdHocChannelRequest {
    pub promise: oneshot::Sender<Result<ByteWriter, DownlinkRuntimeError>>,
}

impl AdHocChannelRequest {
    pub fn new(promise: oneshot::Sender<Result<ByteWriter, DownlinkRuntimeError>>) -> Self {
        AdHocChannelRequest { promise }
    }
}

#[derive(Debug)]
pub enum ExternalLinkRequest {
    AdHoc(AdHocChannelRequest),
    Downlink(DownlinkRequest),
}

/// Type for requests that can be sent to the agent runtime task by an agent implementation.
#[derive(Debug)]
pub enum AgentRuntimeRequest {
    /// Attempt to open a channel for ad-hoc commands.
    AdHoc(AdHocChannelRequest),
    /// Attempt to open a new lane for the agent.
    AddLane(LaneRuntimeSpec),
    /// Attempt to open a new lane for the agent.
    AddHttpLane(HttpLaneRuntimeSpec),
    /// Attempt to open a new store for the agent.
    AddStore(StoreRuntimeSpec),
    /// Attempt to open a downlink to a lane on another agent.
    OpenDownlink(DownlinkRequest),
}

/// A labelled channel endpoint (or pair) for a lane.
#[derive(Debug)]
pub struct LaneEndpoint<T> {
    /// The name of the lane.
    name: Text,
    /// The subprotocol used by the lane.
    kind: UplinkKind,
    /// Whether the lane state should be persisted.
    transient: bool,
    /// The channel endpoint/s.
    io: T,
    /// Metadata reporter for the lane.
    reporter: Option<UplinkReporter>,
}

#[derive(Debug)]
pub struct HttpLaneEndpoint {
    name: Text,
    request_sender: mpsc::Sender<HttpLaneRequest>,
}

impl HttpLaneEndpoint {
    fn new(name: Text, request_sender: mpsc::Sender<HttpLaneRequest>) -> Self {
        HttpLaneEndpoint {
            name,
            request_sender,
        }
    }
}

impl<T> LaneEndpoint<T> {
    fn new(
        name: Text,
        kind: UplinkKind,
        transient: bool,
        io: T,
        reporter: Option<UplinkReporter>,
    ) -> Self {
        LaneEndpoint {
            name,
            kind,
            transient,
            io,
            reporter,
        }
    }
}

impl LaneEndpoint<Io> {
    /// Split an instance with two channel endpoints into two, one for each constituent.
    fn split(self) -> (LaneEndpoint<ByteWriter>, LaneEndpoint<ByteReader>) {
        let LaneEndpoint {
            name,
            kind,
            transient,
            io: (tx, rx),
            reporter,
        } = self;

        let read = LaneEndpoint::new(name.clone(), kind, transient, rx, reporter.clone());

        let write = LaneEndpoint::new(name, kind, transient, tx, reporter);

        (write, read)
    }
}

impl LaneEndpoint<ByteReader> {
    /// Create a [`Stream`] that will read messages from an endpoint.
    fn into_lane_stream<I>(
        self,
        store_id: Option<I>,
        state: &mut WriteTaskState,
    ) -> ResponseReceiver<I> {
        let LaneEndpoint {
            name,
            kind,
            io: reader,
            reporter,
            ..
        } = self;
        let id = state.register_lane(name, reporter);
        match kind {
            UplinkKind::Value => ResponseReceiver::value_like_lane(id, store_id, reader),
            UplinkKind::Supply => ResponseReceiver::supply_lane(id, store_id, reader),
            UplinkKind::Map => ResponseReceiver::map_lane(id, store_id, reader),
        }
    }
}

impl LaneEndpoint<ByteWriter> {
    fn into_read_task_message(self) -> ReadTaskMessage {
        let LaneEndpoint {
            name,
            kind,
            io: tx,
            reporter,
            ..
        } = self;
        let sender = LaneSender::new(tx, kind, reporter);
        ReadTaskMessage::Lane { name, sender }
    }
}

/// A labelled channel endpoint (or pair) for a lane.
#[derive(Debug)]
pub struct StoreEndpoint {
    /// The name of the lane.
    name: Text,
    /// The subprotocol used by the lane.
    kind: StoreKind,
    /// The channel endpoint.
    reader: ByteReader,
}

impl StoreEndpoint {
    fn new(name: Text, kind: StoreKind, reader: ByteReader) -> Self {
        StoreEndpoint { name, kind, reader }
    }

    /// Create a [`Stream`] that will read messages from an endpoint.
    fn into_store_stream<I>(self, store_id: I, state: &mut WriteTaskState) -> ResponseReceiver<I> {
        let StoreEndpoint { kind, reader, .. } = self;
        let item_id = state.item_id_for_store();
        match kind {
            StoreKind::Value => ResponseReceiver::value_store(item_id, store_id, reader),
            StoreKind::Map => ResponseReceiver::map_store(item_id, store_id, reader),
        }
    }
}

#[derive(Debug, Default)]
pub struct Endpoints {
    lane_endpoints: Vec<LaneEndpoint<Io>>,
    http_lane_endpoints: Vec<HttpLaneEndpoint>,
    store_endpoints: Vec<StoreEndpoint>,
}

/// Result of the agent initialization task (detailing the lanes that were created during initialization).
#[derive(Debug)]
pub struct InitialEndpoints {
    reporting: Option<NodeReporting>,
    rx: mpsc::Receiver<AgentRuntimeRequest>,
    endpoints: Endpoints,
    ext_link_state: LinksTaskState,
}

impl InitialEndpoints {
    fn new(
        reporting: Option<NodeReporting>,
        rx: mpsc::Receiver<AgentRuntimeRequest>,
        endpoints: Endpoints,
        ext_link_state: LinksTaskState,
    ) -> Self {
        InitialEndpoints {
            reporting,
            rx,
            endpoints,
            ext_link_state,
        }
    }
}

#[derive(Debug)]
pub struct NodeDescriptor {
    identity: Uuid,
    node_uri: Text,
}

impl NodeDescriptor {
    pub fn new(identity: Uuid, node_uri: Text) -> Self {
        NodeDescriptor { identity, node_uri }
    }
}

/// The runtime task for an agent instance. This consists of three logical sub-components. The
/// first reads from remote attached to the agent and sends the results to the lanes. The second
/// consumes events produced by the lanes, maintains uplinks to remote endpoints and forwards
/// events to linked remotes. The final task manages the registration of new remotes with the
/// other two.
#[derive(Debug)]
pub struct AgentRuntimeTask<Store = StoreDisabled> {
    node: NodeDescriptor,
    init: InitialEndpoints,
    attachment_rx: mpsc::Receiver<AgentAttachmentRequest>,
    http_requests: mpsc::Receiver<HttpLaneRequest>,
    stopping: trigger::Receiver,
    config: AgentRuntimeConfig,
    store: Store,
}

/// Message type used by the read and write tasks to communicate with each other.
#[derive(Debug, Clone)]
enum RwCoordinationMessage {
    /// An envelope was received for an unknown lane (and so the write task should issue an appropriate error response).
    UnknownLane { origin: Uuid, path: Path<Text> },
    /// An envelope that was invalid for the subprotocol used by the specified lane was received.
    BadEnvelope {
        origin: Uuid,
        lane: Text,
        error: MessageExtractError,
    },
    /// Instruct the write task to create an uplink from the specified lane to the specified remote.
    Link { origin: Uuid, lane: Text },
    /// Instruct the write task to remove an uplink from the specified lane to the specified remote.
    Unlink { origin: Uuid, lane: Text },
}

impl AgentRuntimeTask {
    /// Create the agent runtime task.
    /// #Arguments
    /// * `node` - The routing ID and node URI of this agent instance.
    /// * `init` - The initial lane and store endpoints for this agent.
    /// * `attachment_rx` - Channel to accept requests to attach remote connections to the agent.
    /// * `http_requests` - Channel to accept HTTP requests targetted at agent lanes.
    /// * `stopping` - A signal for initiating a clean shutdown for the agent instance.
    /// * `config` - Configuration parameters for the agent runtime.
    pub fn new(
        node: NodeDescriptor,
        init: InitialEndpoints,
        attachment_rx: mpsc::Receiver<AgentAttachmentRequest>,
        http_requests: mpsc::Receiver<HttpLaneRequest>,
        stopping: trigger::Receiver,
        config: AgentRuntimeConfig,
    ) -> Self {
        AgentRuntimeTask {
            node,
            init,
            attachment_rx,
            http_requests,
            stopping,
            config,
            store: StoreDisabled,
        }
    }
}

impl<Store> AgentRuntimeTask<Store>
where
    Store: AgentPersistence + Send + Sync + 'static,
{
    /// Create the agent runtime task with a store implementation.
    /// #Arguments
    /// * `node` - The routing ID and node URI of this agent instance.
    /// * `init` - The initial lane and store endpoints for this agent.
    /// * `attachment_rx` - Channel to accept requests to attach remote connections to the agent.
    /// * `http_requests` - Channel to accept HTTP requests targetted at agent lanes.
    /// * `stopping` - A signal for initiating a clean shutdown for the agent instance.
    /// * `config` - Configuration parameters for the agent runtime.
    /// * `store` - Persistence store for the agent.
    pub fn with_store(
        node: NodeDescriptor,
        init: InitialEndpoints,
        attachment_rx: mpsc::Receiver<AgentAttachmentRequest>,
        http_requests: mpsc::Receiver<HttpLaneRequest>,
        stopping: trigger::Receiver,
        config: AgentRuntimeConfig,
        store: Store,
    ) -> Self {
        AgentRuntimeTask {
            node,
            init,
            attachment_rx,
            http_requests,
            stopping,
            config,
            store,
        }
    }
}

impl<Store> AgentRuntimeTask<Store>
where
    Store: AgentPersistence + Send + Sync,
{
    pub async fn run(self) -> Result<(), StoreError> {
        let AgentRuntimeTask {
            node: NodeDescriptor { identity, node_uri },
            init:
                InitialEndpoints {
                    reporting,
                    rx,
                    endpoints:
                        Endpoints {
                            lane_endpoints,
                            http_lane_endpoints,
                            store_endpoints,
                        },
                    ext_link_state,
                },
            attachment_rx,
            http_requests,
            stopping,
            config,
            store,
        } = self;

        let (write_endpoints, read_endpoints): (Vec<_>, Vec<_>) =
            lane_endpoints.into_iter().map(LaneEndpoint::split).unzip();

        let (read_tx, read_rx) = mpsc::channel(config.attachment_queue_size.get());
        let (write_tx, write_rx) = mpsc::channel(config.attachment_queue_size.get());
        let (http_tx, http_rx) = mpsc::channel(config.attachment_queue_size.get());
        let (ext_link_tx, ext_link_rx) = mpsc::channel(config.attachment_queue_size.get());
        let (read_vote, write_vote, http_vote, vote_waiter) =
            timeout_coord::agent_timeout_coordinator();

        let (kill_switch_tx, kill_switch_rx) = trigger::trigger();

        let combined_stop = select(select(stopping.clone(), kill_switch_rx), vote_waiter);

        let att = attachment_task(
            rx,
            attachment_rx,
            read_tx.clone(),
            write_tx.clone(),
            http_tx,
            ext_link_tx,
            combined_stop,
        )
        .instrument(info_span!("Agent Runtime Attachment Task", %identity, %node_uri));

        let read = read_task(
            config,
            write_endpoints,
            read_rx,
            write_tx,
            read_vote,
            stopping.clone(),
            reporting.as_ref().map(NodeReporting::aggregate),
        )
        .instrument(info_span!("Agent Runtime Read Task", %identity, %node_uri));

        let write = write_task(
            WriteTaskConfiguration::new(identity, node_uri.clone(), config),
            WriteTaskEndpoints::new(read_endpoints, store_endpoints),
            ReceiverStream::new(write_rx).take_until(stopping.clone()),
            read_tx,
            write_vote,
            reporting,
            store,
        )
        .instrument(info_span!("Agent Runtime Write Task", %identity, %node_uri));

        let http_task = http_task(
            stopping,
            config,
            http_requests,
            http_lane_endpoints,
            http_rx,
            http_vote,
        );

        let ext_link_config = LinksTaskConfig {
            buffer_size: config.ad_hoc_buffer_size,
            retry_strategy: config.ad_hoc_output_retry,
            timeout_delay: config.ad_hoc_output_timeout,
        };

        let ext_links = external_links::external_links_task::<NoReport>(
            identity,
            ext_link_rx,
            ext_link_state,
            ext_link_config,
            None,
        )
        .instrument(info_span!("Agent Ad Hoc Command Task", %identity, %node_uri));

        let io = await_io_tasks(read, write, kill_switch_tx);
        let (_, _, _, result) = join4(att, ext_links, http_task, io).await;
        result
    }
}

/// Control messages consumed by the read task.
enum ReadTaskMessage {
    /// Create a new lane endpoint.
    Lane { name: Text, sender: LaneSender },
    /// Attach a new remote.
    Remote {
        reader: ByteReader,
        on_attached: Option<trigger::Sender>,
    },
    /// Instruct the read task to stop cleanly.
    Stop,
}

/// Control messages consumed by the write task.
#[derive(Debug)]
enum WriteTaskMessage {
    /// Create a new lane endpoint.
    Lane(LaneRuntimeSpec),
    /// Create a new store endpoint.
    Store(StoreRuntimeSpec),
    /// Attach a new remote.
    Remote {
        id: Uuid,
        writer: ByteWriter,
        completion: promise::Sender<DisconnectionReason>,
        on_attached: Option<trigger::Sender>,
    },
    /// A coordination message send by the read task.
    Coord(RwCoordinationMessage),
    /// Instruct the write task to stop cleanly.
    Stop,
}

impl WriteTaskMessage {
    /// Determines whether a write task message constitutes "activity" for the purpose of the agent
    /// timing out.
    fn generates_activity(&self) -> bool {
        matches!(self, WriteTaskMessage::Coord(_))
    }
}

/// The task that coordinates the attachment of new lanes and remotes to the read and write tasks.
/// #Arguments
/// * `runtime` - Requests from the agent.
/// * `attachment` - External requests to attach new remotes.
/// * `read_tx` - Channel to communicate with the read task.
/// * `write_tx` - Channel to communicate with the write task.
/// * `http_tx` - Channel to the HTTP lane task.
/// * `ext_link_tx` - Channel to communicate with the external links task.
/// * `combined_stop` - The task will stop when this future completes. This should combined the overall
/// shutdown-signal with latch that ensures this task will stop if the read/write tasks stop (to avoid
/// deadlocks).
async fn attachment_task<F>(
    mut runtime: mpsc::Receiver<AgentRuntimeRequest>,
    mut attachment: mpsc::Receiver<AgentAttachmentRequest>,
    read_tx: mpsc::Sender<ReadTaskMessage>,
    write_tx: mpsc::Sender<WriteTaskMessage>,
    http_tx: mpsc::Sender<HttpLaneRuntimeSpec>,
    ext_link_tx: mpsc::Sender<ExternalLinkRequest>,
    mut combined_stop: F,
) where
    F: Future + Unpin,
{
    let mut attachments = FuturesUnordered::new();

    loop {
        tokio::select! {
            biased;
            _ = &mut combined_stop => break,
            _ = attachments.next(), if !attachments.is_empty() => {},
            maybe_event = async { tokio::select! {
                maybe_runtime = runtime.recv() => maybe_runtime.map(Either::Left),
                maybe_att = attachment.recv() => maybe_att.map(Either::Right),
            }} => {
                if let Some(event) = maybe_event {
                    match event {
                        Either::Left(request) => {
                            let succeeded = match request {
                                AgentRuntimeRequest::AddLane(req) => write_tx.send(WriteTaskMessage::Lane(req)).await.is_ok(),
                                AgentRuntimeRequest::AddHttpLane(req) => http_tx.send(req).await.is_ok(),
                                AgentRuntimeRequest::AddStore(req) => write_tx.send(WriteTaskMessage::Store(req)).await.is_ok(),
                                AgentRuntimeRequest::AdHoc(request) => ext_link_tx.send(ExternalLinkRequest::AdHoc(request)).await.is_ok(),
                                AgentRuntimeRequest::OpenDownlink(req) => ext_link_tx.send(ExternalLinkRequest::Downlink(req)).await.is_ok(),
                            };
                            if !succeeded {
                                break;
                            }
                        }
                        Either::Right(request) => {
                            if !handle_att_request(request, &read_tx, &write_tx, |read_rx, maybe_write_rx, on_attached| {
                                attachments.push(async move {
                                    if let Some(write_rx) = maybe_write_rx {
                                        if matches!(join(read_rx, write_rx).await, (Ok(_), Ok(_))) {
                                            on_attached.trigger();
                                        }
                                    } else if read_rx.await.is_ok() {
                                        on_attached.trigger();
                                    }
                                })
                            }).await {
                                break;
                            }
                        }
                    }
                } else {
                    break;
                }
            }
        }
    }
    let _ = join(
        read_tx.send(ReadTaskMessage::Stop),
        write_tx.send(WriteTaskMessage::Stop),
    )
    .await;
}

#[inline]
async fn handle_att_request<F>(
    request: AgentAttachmentRequest,
    read_tx: &mpsc::Sender<ReadTaskMessage>,
    write_tx: &mpsc::Sender<WriteTaskMessage>,
    add_att: F,
) -> bool
where
    F: FnOnce(trigger::Receiver, Option<trigger::Receiver>, trigger::Sender),
{
    match request {
        AgentAttachmentRequest::TwoWay {
            id,
            io: (tx, rx),
            completion,
            on_attached,
        } => {
            info!(
                "Attaching a new remote endpoint with ID {id} to the agent.",
                id = id
            );
            let read_permit = match read_tx.reserve().await {
                Err(_) => {
                    warn!("Read task stopped while attempting to attach a remote endpoint.");
                    return false;
                }
                Ok(permit) => permit,
            };
            let write_permit = match write_tx.reserve().await {
                Err(_) => {
                    warn!("Write task stopped while attempting to attach a remote endpoint.");
                    return false;
                }
                Ok(permit) => permit,
            };
            let (read_on_attached, write_on_attached) = if let Some(on_attached) = on_attached {
                let (read_tx, read_rx) = trigger::trigger();
                let (write_tx, write_rx) = trigger::trigger();
                add_att(read_rx, Some(write_rx), on_attached);
                (Some(read_tx), Some(write_tx))
            } else {
                (None, None)
            };
            read_permit.send(ReadTaskMessage::Remote {
                reader: rx,
                on_attached: read_on_attached,
            });
            write_permit.send(WriteTaskMessage::Remote {
                id,
                writer: tx,
                completion,
                on_attached: write_on_attached,
            });
            true
        }
        AgentAttachmentRequest::OneWay {
            io: rx,
            id,
            on_attached,
        } => {
            info!(
                "Attaching a new command channel from ID {id} to the agent.",
                id = id
            );
            let read_permit = match read_tx.reserve().await {
                Err(_) => {
                    warn!("Read task stopped while attempting to attach a command channel.");
                    return false;
                }
                Ok(permit) => permit,
            };
            let read_on_attached = if let Some(on_attached) = on_attached {
                let (read_tx, read_rx) = trigger::trigger();
                add_att(read_rx, None, on_attached);
                Some(read_tx)
            } else {
                None
            };
            read_permit.send(ReadTaskMessage::Remote {
                reader: rx,
                on_attached: read_on_attached,
            });
            true
        }
    }
}

type RemoteReceiver = FramedRead<ByteReader, RawRequestMessageDecoder>;

fn remote_receiver(reader: ByteReader) -> RemoteReceiver {
    RemoteReceiver::new(reader, Default::default())
}

const TASK_COORD_ERR: &str = "Stopping after communicating with the write task failed.";
const STOP_VOTED: &str = "Stopping as read, HTTP and write tasks have all voted to do so.";
const STOP_RESCINDED: &str = "Vote to stop rescinded.";
const ATTEMPTING_RESCIND: &str = "Attempting to rescind stop vote.";

/// Events that can occur within the read task.
enum ReadTaskEvent {
    /// Register a new lane or remote.
    Registration(ReadTaskMessage),
    /// An envelope was received from a connected remote.
    Envelope(RequestMessage<BytesStr, Bytes>),
    /// The read task timed out due to inactivity.
    Timeout,
}

/// The read task of the agent runtime. This receives envelopes from attached remotes and forwards
/// them on to the appropriate lanes. It also communicates with the write task to maintain uplinks
/// and report on invalid envelopes.
///
/// #Arguments
/// * `config` - Configuration parameters for the task.
/// * `initial_endpoints` - Initial lane endpoints that were created in the agent initialization phase.
/// * `reg_rx` - Channel for registering new lanes and remotes.
/// * `write_tx` - Channel to communicate with the write task.
/// * `stop_vote` - Votes to stop if this task becomes inactive (unanimity with the write task is required).
/// * `stopping` - Initiates the clean shutdown procedure.
/// * `aggregate_reporter` - Aggregated uplink reporter for all lanes of the agent.
async fn read_task(
    config: AgentRuntimeConfig,
    initial_endpoints: Vec<LaneEndpoint<ByteWriter>>,
    reg_rx: mpsc::Receiver<ReadTaskMessage>,
    write_tx: mpsc::Sender<WriteTaskMessage>,
    stop_vote: timeout_coord::Voter,
    stopping: trigger::Receiver,
    aggregate_reporter: Option<UplinkReporter>,
) {
    let mut remotes = SelectAll::new();

    let mut reg_stream = ReceiverStream::new(reg_rx).take_until(stopping);

    let mut counter: u64 = 0;

    let mut next_id = move || {
        let id = counter;
        counter += 1;
        id
    };

    let mut name_mapping = HashMap::new();
    let mut lanes = HashMap::new();
    let mut needs_flush = None;
    let mut voted = false;

    for LaneEndpoint {
        name,
        kind,
        io,
        reporter,
        ..
    } in initial_endpoints.into_iter()
    {
        let i = next_id();
        name_mapping.insert(name, i);
        lanes.insert(i, LaneSender::new(io, kind, reporter));
    }

    loop {
        let flush = flush_lane(&mut lanes, &mut needs_flush);
        let next = if remotes.is_empty() {
            match immediate_or_join(timeout(config.inactive_timeout, reg_stream.next()), flush)
                .await
            {
                (Ok(Some(reg)), _) => ReadTaskEvent::Registration(reg),
                (Err(_), _) => ReadTaskEvent::Timeout,
                _ => {
                    break;
                }
            }
        } else {
            let select_next = timeout(
                config.inactive_timeout,
                select(reg_stream.next(), remotes.next()),
            );
            let (result, _) = immediate_or_join(select_next, flush).await;
            match result {
                Ok(Either::Left((Some(reg), _))) => ReadTaskEvent::Registration(reg),
                Ok(Either::Left((_, _))) => {
                    info!("Terminating after registration task stopped.");
                    break;
                }
                Ok(Either::Right((Some(Ok(envelope)), _))) => ReadTaskEvent::Envelope(envelope),
                Ok(Either::Right((Some(Err(error)), _))) => {
                    error!(error = ?error, "Failed reading from lane: {}", error);
                    continue;
                }
                Ok(Either::Right((_, _))) => {
                    continue;
                }
                Err(_) => ReadTaskEvent::Timeout,
            }
        };
        match next {
            ReadTaskEvent::Registration(reg) => match reg {
                ReadTaskMessage::Lane { name, sender } => {
                    let id = next_id();
                    info!(
                        "Reading from new lane named '{}'. Assigned ID is {}.",
                        name, id
                    );
                    name_mapping.insert(name, id);
                    lanes.insert(id, sender);
                }
                ReadTaskMessage::Remote {
                    reader,
                    on_attached,
                } => {
                    info!("Reading from new remote endpoint.");
                    let rx = StopAfterError::new(remote_receiver(reader));
                    remotes.push(rx);
                    if let Some(on_attached) = on_attached {
                        on_attached.trigger();
                    }
                }
                ReadTaskMessage::Stop => break,
            },
            ReadTaskEvent::Envelope(msg) => {
                if voted {
                    trace!(ATTEMPTING_RESCIND);
                    if stop_vote.rescind() == VoteResult::Unanimous {
                        info!(STOP_VOTED);
                        break;
                    } else {
                        info!(STOP_RESCINDED);
                        voted = false;
                    }
                }
                debug!(message = ?msg, "Processing envelope.");
                let RequestMessage {
                    path,
                    origin,
                    envelope,
                } = msg;

                if let Some(id) = name_mapping.get(path.lane.as_str()) {
                    if matches!(&needs_flush, Some(i) if i != id) {
                        trace!(
                            "Flushing lane '{name}' (id = {id})",
                            name = path.lane,
                            id = id
                        );
                        flush_lane(&mut lanes, &mut needs_flush).await;
                    }
                    if let Some(lane_tx) = lanes.get_mut(id) {
                        let Path { lane, .. } = path;
                        let origin: Uuid = origin;
                        match envelope {
                            Operation::Link => {
                                debug!(
                                    "Attempting to set up link to {} from lane '{}'.",
                                    origin, lane
                                );
                                if write_tx
                                    .send(WriteTaskMessage::Coord(RwCoordinationMessage::Link {
                                        origin,
                                        lane: Text::new(lane.as_str()),
                                    }))
                                    .await
                                    .is_err()
                                {
                                    error!(TASK_COORD_ERR);
                                    break;
                                }
                            }
                            Operation::Sync => {
                                debug!(
                                    "Attempting to synchronize {} with lane '{}'.",
                                    origin, lane
                                );
                                if lane_tx.start_sync(origin).await.is_err() {
                                    error!(
                                        "Failed to communicate with lane '{}'. Removing handle.",
                                        lane
                                    );
                                    if let Some(id) = name_mapping.remove(lane.as_str()) {
                                        lanes.remove(&id);
                                    }
                                };
                            }
                            Operation::Command(body) => {
                                trace!(body = ?body, "Dispatching command envelope from {} to lane '{}'.", origin, lane);
                                if let Some(reporter) = &aggregate_reporter {
                                    reporter.count_commands(1);
                                }
                                match lane_tx.feed_frame(body).await {
                                    Err(LaneSendError::Io(_)) => {
                                        error!("Failed to communicate with lane '{}'. Removing handle.", lane);
                                        if let Some(id) = name_mapping.remove(lane.as_str()) {
                                            lanes.remove(&id);
                                        }
                                    }
                                    Err(LaneSendError::Extraction(error)) => {
                                        error!(error = ?error, "Received invalid envelope from {} for lane '{}'", origin, lane);
                                        if write_tx
                                            .send(WriteTaskMessage::Coord(
                                                RwCoordinationMessage::BadEnvelope {
                                                    origin,
                                                    lane: Text::new(lane.as_str()),
                                                    error,
                                                },
                                            ))
                                            .await
                                            .is_err()
                                        {
                                            error!(TASK_COORD_ERR);
                                            break;
                                        }
                                    }
                                    _ => {
                                        let _ = lane_tx.flush().await;
                                        needs_flush = Some(*id);
                                    }
                                }
                            }
                            Operation::Unlink => {
                                debug!(
                                    "Attempting to stop the link to {} from lane '{}'.",
                                    origin, lane
                                );
                                if write_tx
                                    .send(WriteTaskMessage::Coord(RwCoordinationMessage::Unlink {
                                        origin,
                                        lane: Text::new(lane.as_str()),
                                    }))
                                    .await
                                    .is_err()
                                {
                                    error!(TASK_COORD_ERR);
                                    break;
                                }
                            }
                        }
                    }
                } else {
                    info!("Received envelope for non-existent lane '{}'.", path.lane);
                    let flush = flush_lane(&mut lanes, &mut needs_flush);
                    let result = if envelope.is_command() {
                        flush.await;
                        Ok(())
                    } else {
                        let send_err = write_tx.send(WriteTaskMessage::Coord(
                            RwCoordinationMessage::UnknownLane {
                                origin,
                                path: Path::text(path.node.as_str(), path.lane.as_str()),
                            },
                        ));
                        join(flush, send_err).await.1
                    };
                    if result.is_err() {
                        error!(TASK_COORD_ERR);
                        break;
                    }
                }
            }
            ReadTaskEvent::Timeout => {
                info!(
                    "No envelopes received within {:?}. Voting to stop.",
                    config.inactive_timeout
                );
                if stop_vote.vote() == VoteResult::Unanimous {
                    info!(STOP_VOTED);
                    break;
                }
                voted = true;
            }
        }
    }
}

async fn flush_lane(lanes: &mut HashMap<u64, LaneSender>, needs_flush: &mut Option<u64>) {
    if let Some(id) = needs_flush.take() {
        if let Some(tx) = lanes.get_mut(&id) {
            if tx.flush().await.is_err() {
                lanes.remove(&id);
            }
        }
    }
}

/// Events that can occur in the write task.
#[derive(Debug)]
enum WriteTaskEvent<I> {
    /// A message received either from the read task or the coordination task.
    Message(WriteTaskMessage),
    /// An message received from one of the attached lanes or stores.
    Event(ItemResponse<I>),
    /// A write (to one of the attached remotes) completed.
    WriteDone(WriteResult),
    /// Reading from a lane failed.
    LaneFailed(u64),
    /// Reading from a store failed.
    StoreFailed(u64),
    /// A remote may have been without active links beyond the configured timeout.
    PruneRemote(Uuid),
    /// The task timed out due to inactivity.
    Timeout,
    /// The stop signal was received.
    Stop,
}

/// Parameters for the write task.
#[derive(Debug)]
struct WriteTaskConfiguration {
    identity: Uuid,
    node_uri: Text,
    runtime_config: AgentRuntimeConfig,
}

impl WriteTaskConfiguration {
    fn new(identity: Uuid, node_uri: Text, runtime_config: AgentRuntimeConfig) -> Self {
        WriteTaskConfiguration {
            identity,
            node_uri,
            runtime_config,
        }
    }
}

/// Manages the timeout for the write task. This can be disabled (to prevent it from firing repeatedly
/// after the task has alreay voted to stop).
#[derive(Debug)]
struct InactiveTimeout<'a> {
    timeout: Duration,
    timeout_delay: Pin<&'a mut Sleep>,
    enabled: bool,
}

pub enum ItemEndpoint<I> {
    Lane {
        endpoint: LaneEndpoint<Io>,
        store_id: Option<I>,
    },
    Store {
        endpoint: StoreEndpoint,
        store_id: I,
    },
}

impl<I> From<(LaneEndpoint<Io>, Option<I>)> for ItemEndpoint<I> {
    fn from((endpoint, store_id): (LaneEndpoint<Io>, Option<I>)) -> Self {
        ItemEndpoint::Lane { endpoint, store_id }
    }
}

impl<I> From<(StoreEndpoint, I)> for ItemEndpoint<I> {
    fn from((endpoint, store_id): (StoreEndpoint, I)) -> Self {
        ItemEndpoint::Store { endpoint, store_id }
    }
}

type InitResult<T> = Result<T, AgentItemInitError>;

type LaneResult<I> = InitResult<(LaneEndpoint<Io>, Option<I>)>;
type StoreResult<I> = InitResult<(StoreEndpoint, I)>;

type ItemInitTask<'a, I> = BoxFuture<'a, InitResult<ItemEndpoint<I>>>;

/// Aggregates all of the streams of events for the write task.
#[derive(Debug)]
struct WriteTaskEvents<'a, S, W, I> {
    inactive_timeout: InactiveTimeout<'a>,
    remote_timeout: Duration,
    prune_remotes: PruneRemotes<'a>,
    message_stream: S,
    lanes_and_stores: SelectAll<StopAfterError<ResponseReceiver<I>>>,
    pending_writes: FuturesUnordered<W>,
}

impl<'a, S, W, I> WriteTaskEvents<'a, S, W, I>
where
    I: Unpin + Copy,
{
    /// #Arguments
    /// * `inactive_timeout` - Time after which the task will vote to stop due to inactivity.
    /// * `remote_timeout` - Time after which a task with no links and no activity should be removed.
    /// * `timeout_delay` - Timer for the agent timeout (held on the stack of the write task to avoid
    /// having it in a separate allocation).
    /// * `prune_delay` - Timer for pruning inactive remotes (held on the stack of the write task to
    /// avoid having it in a separte allocation).
    /// * `message_stream` - Stream of messages from the attachment and read tasks.
    fn new(
        inactive_timeout: Duration,
        remote_timeout: Duration,
        timeout_delay: Pin<&'a mut Sleep>,
        prune_delay: Pin<&'a mut Sleep>,
        message_stream: S,
    ) -> Self {
        WriteTaskEvents {
            inactive_timeout: InactiveTimeout {
                timeout: inactive_timeout,
                timeout_delay,
                enabled: true,
            },
            remote_timeout,
            prune_remotes: PruneRemotes::new(prune_delay),
            message_stream,

            lanes_and_stores: Default::default(),
            pending_writes: Default::default(),
        }
    }

    /// Add a new receiver to receive messages from a lane or store in the agent.
    fn add_receiver(&mut self, receiver: ResponseReceiver<I>) {
        self.lanes_and_stores.push(StopAfterError::new(receiver));
    }

    /// Remove (and destroy) all receivers from the agent.
    fn clear_lanes_and_stores(&mut self) {
        self.lanes_and_stores.clear();
    }

    /// Schedule a new write task (to a remote) to be polled.
    fn schedule_write(&mut self, write: W) {
        self.pending_writes.push(write);
    }

    /// Schedule a remote to be pruned (after a period of inactivity).
    fn schedule_prune(&mut self, remote_id: Uuid) {
        let WriteTaskEvents {
            remote_timeout,
            prune_remotes,
            ..
        } = self;
        prune_remotes.push(remote_id, *remote_timeout);
    }

    /// Disable the agent timeout (if the stop vote has been made and not yet rescinded).
    fn disable_timeout(&mut self) {
        self.inactive_timeout.enabled = false;
    }

    /// Reenable the agent timeout (the vote to stop has been rescinded).
    fn enable_timeout(&mut self) {
        self.inactive_timeout.enabled = true;
    }
}

impl<'a, S, W, I> WriteTaskEvents<'a, S, W, I>
where
    S: Stream<Item = WriteTaskMessage> + Unpin,
    W: Future<Output = WriteResult> + Send + 'static,
    I: Unpin + Copy,
{
    /// Select the next of any type of event. This is biased and will try to clear existing work
    /// before adding more work.
    async fn select_next(&mut self) -> WriteTaskEvent<I> {
        let WriteTaskEvents {
            inactive_timeout,
            message_stream,
            lanes_and_stores,
            pending_writes,
            prune_remotes,
            ..
        } = self;

        let InactiveTimeout {
            timeout,
            timeout_delay,
            enabled: timeout_enabled,
        } = inactive_timeout;

        let mut delay = timeout_delay.as_mut();

        loop {
            tokio::select! {
                biased;
                maybe_remote = prune_remotes.next(), if !prune_remotes.is_empty() => {
                    if let Some(remote_id) = maybe_remote {
                        break WriteTaskEvent::PruneRemote(remote_id);
                    }
                }
                maybe_msg = message_stream.next() => {
                    break if let Some(msg) = maybe_msg {
                        if msg.generates_activity() {
                            delay.as_mut().reset(
                                Instant::now()
                                    .checked_add(*timeout)
                                    .expect("Timer overflow."),
                            );
                        }
                        WriteTaskEvent::Message(msg)
                    } else {
                        trace!("Stopping as the coordination task stopped.");
                        WriteTaskEvent::Stop
                    };
                }
                maybe_write_done = pending_writes.next(), if !pending_writes.is_empty() => {
                    if let Some(result) = maybe_write_done {
                        break WriteTaskEvent::WriteDone(result);
                    }
                }
                maybe_result = lanes_and_stores.next(), if !lanes_and_stores.is_empty() => {
                    match maybe_result {
                        Some(Ok(response)) =>  {
                            if response.is_lane() {
                                delay.as_mut().reset(
                                    Instant::now()
                                        .checked_add(*timeout)
                                        .expect("Timer overflow."),
                                );
                            }
                            break WriteTaskEvent::Event(response);
                        },
                        Some(Err(Failed::Lane(item_id))) => {
                            break WriteTaskEvent::LaneFailed(item_id);
                        },
                        Some(Err(Failed::Store(item_id))) => {
                            break WriteTaskEvent::StoreFailed(item_id);
                        },
                        _ => {}
                    }
                },
                _ = &mut delay, if *timeout_enabled => {
                    break if lanes_and_stores.is_empty() {
                        trace!("Stopping as there are no active lanes.");
                        WriteTaskEvent::Stop
                    } else {
                        WriteTaskEvent::Timeout
                    };
                }
            };
        }
    }

    /// Select only from pending writes (used in the shutdown process).
    async fn next_write(&mut self) -> Option<WriteResult> {
        let WriteTaskEvents { pending_writes, .. } = self;
        if pending_writes.is_empty() {
            None
        } else {
            pending_writes.next().await
        }
    }
}

/// The internal state of the write task.
#[derive(Debug)]
struct WriteTaskState {
    /// Tracks links between lanes and remotes.
    links: Links,
    /// Manages writes to remotes (particularly backpressure relief).
    remote_tracker: RemoteTracker,
    store_counter: u64,
}

/// Possible results of handling a message from the coordination/read tasks.
#[derive(Debug)]
#[must_use]
enum TaskMessageResult<I> {
    /// Register a new lane.
    AddLane(LaneEndpoint<Io>, Option<I>),
    /// Register a new store.
    AddStore(StoreEndpoint, I),
    /// Schedule a write to one or all remotes (if no ID is specified).
    ScheduleWrite {
        write: WriteTask,
        schedule_prune: Option<Uuid>,
    },
    /// Track a remote to be pruned after the configured timeout (as it no longer has any links).
    AddPruneTimeout(Uuid),
    /// Initializing a lane from the store failed.
    StoreInitFailure(AgentItemInitError),
    /// No effect.
    Nothing,
    Stop,
}

impl<I> From<Option<WriteTask>> for TaskMessageResult<I> {
    fn from(opt: Option<WriteTask>) -> Self {
        if let Some(write) = opt {
            TaskMessageResult::ScheduleWrite {
                write,
                schedule_prune: None,
            }
        } else {
            TaskMessageResult::Nothing
        }
    }
}

fn discard_error<W>(error: InvalidKey) -> Option<W> {
    warn!("Discarding invalid map lane event: {}.", error);
    None
}

/// Sequence of writes with 0, 1 or 2 entries.
#[derive(Default)]
enum Writes<W> {
    #[default]
    Zero,
    Single(W),
    Two(W, W),
}

impl<W> From<Option<W>> for Writes<W> {
    fn from(opt: Option<W>) -> Self {
        match opt {
            Some(w) => Writes::Single(w),
            _ => Writes::Zero,
        }
    }
}

impl<W> From<(Option<W>, Option<W>)> for Writes<W> {
    fn from(pair: (Option<W>, Option<W>)) -> Self {
        match pair {
            (Some(w1), Some(w2)) => Writes::Two(w1, w2),
            (Some(w), _) => Writes::Single(w),
            (_, Some(w)) => Writes::Single(w),
            _ => Writes::Zero,
        }
    }
}

impl<W> Iterator for Writes<W> {
    type Item = W;

    fn next(&mut self) -> Option<Self::Item> {
        match std::mem::take(self) {
            Writes::Two(w1, w2) => {
                *self = Writes::Single(w2);
                Some(w1)
            }
            Writes::Single(w) => Some(w),
            _ => None,
        }
    }
}

impl WriteTaskState {
    fn new(identity: Uuid, node_uri: Text, aggregate_reporter: Option<UplinkReporter>) -> Self {
        WriteTaskState {
            links: Links::new(aggregate_reporter),
            remote_tracker: RemoteTracker::new(identity, node_uri),
            store_counter: 0,
        }
    }

    /// Register a new lane with the state, assigning it a unique ID.
    fn register_lane(&mut self, name: Text, reporter: Option<UplinkReporter>) -> u64 {
        let WriteTaskState {
            links,
            remote_tracker,
            ..
        } = self;
        let lane_id = remote_tracker.lane_registry().add_endpoint(name);
        if let Some(reporter) = reporter {
            links.register_reporter(lane_id, reporter);
        }
        lane_id
    }

    /// Register a new store with the state, assigning it a unique ID.
    fn item_id_for_store(&mut self) -> u64 {
        let id = self.store_counter;
        self.store_counter += 1;
        id
    }

    /// Handle a message from the coordination or read task.
    async fn handle_task_message<'a, Store>(
        &mut self,
        reg: WriteTaskMessage,
        initialization: &'a Initialization,
        store: &'a Store,
    ) -> TaskMessageResult<Store::StoreId>
    where
        Store: AgentPersistence + Send + Sync,
    {
        let WriteTaskState {
            links,
            remote_tracker,
            ..
        } = self;
        match reg {
            WriteTaskMessage::Lane(LaneRuntimeSpec {
                name,
                kind,
                config,
                promise,
            }) => {
                info!("Registering a new {} lane with name {}.", kind, name);
                match initialization.add_lane(store, name, kind, config, promise) {
                    Some(fut) => match fut.await {
                        Ok((endpoint, store_id)) => TaskMessageResult::AddLane(endpoint, store_id),
                        Err(err) => TaskMessageResult::StoreInitFailure(err),
                    },
                    _ => TaskMessageResult::Nothing,
                }
            }
            WriteTaskMessage::Store(StoreRuntimeSpec {
                name,
                kind,
                config,
                promise,
            }) => {
                info!("Registering a new {} store with name {}.", kind, name);
                match initialization.add_store(store, name, kind, config, promise) {
                    Ok(Some(fut)) => match fut.await {
                        Ok((endpoint, store_id)) => TaskMessageResult::AddStore(endpoint, store_id),
                        Err(err) => TaskMessageResult::StoreInitFailure(err),
                    },
                    Err(err) => TaskMessageResult::StoreInitFailure(err),
                    _ => TaskMessageResult::Nothing,
                }
            }
            WriteTaskMessage::Remote {
                id,
                writer,
                completion,
                on_attached,
            } => {
                remote_tracker.insert(id, writer, completion);
                if let Some(on_attached) = on_attached {
                    on_attached.trigger();
                }
                TaskMessageResult::AddPruneTimeout(id)
            }
            WriteTaskMessage::Coord(RwCoordinationMessage::Link { origin, lane }) => {
                info!("Attempting to set up link from '{}' to {}.", lane, origin);
                match remote_tracker.lane_registry().id_for(lane.as_str()) {
                    Some(id) if remote_tracker.has_remote(origin) => {
                        links.insert(id, origin);
                        remote_tracker
                            .push_special(SpecialAction::Linked(id), &origin)
                            .into()
                    }
                    Some(_) => {
                        error!("No remote with ID {}.", origin);
                        TaskMessageResult::Nothing
                    }
                    _ => {
                        if remote_tracker.has_remote(origin) {
                            error!("No lane named '{}'.", lane);
                        } else {
                            error!("No lane named '{}' or remote with ID {}.", lane, origin);
                        }
                        TaskMessageResult::Nothing
                    }
                }
            }
            WriteTaskMessage::Coord(RwCoordinationMessage::Unlink { origin, lane }) => {
                info!(
                    "Attempting to close any link from '{}' to {}.",
                    lane, origin
                );
                if let Some(lane_id) = remote_tracker.lane_registry().id_for(lane.as_str()) {
                    if links.is_linked(origin, lane_id) {
                        let schedule_prune = links.remove(lane_id, origin).into_option();
                        let message = Text::new("\"Link closed.\"");
                        let maybe_write = remote_tracker
                            .push_special(SpecialAction::unlinked(lane_id, message), &origin);
                        if let Some(write) = maybe_write {
                            TaskMessageResult::ScheduleWrite {
                                write,
                                schedule_prune,
                            }
                        } else if let Some(remote_id) = schedule_prune {
                            TaskMessageResult::AddPruneTimeout(remote_id)
                        } else {
                            TaskMessageResult::Nothing
                        }
                    } else {
                        info!("Lane {} is not linked to {}.", lane, origin);
                        TaskMessageResult::Nothing
                    }
                } else {
                    error!("No lane named '{}'.", lane);
                    TaskMessageResult::Nothing
                }
            }
            WriteTaskMessage::Coord(RwCoordinationMessage::UnknownLane { origin, path }) => {
                info!(
                    "Received envelope for non-existent lane '{}' from {}.",
                    path.lane, origin
                );
                remote_tracker
                    .push_special(SpecialAction::lane_not_found(path.lane), &origin)
                    .into()
            }
            WriteTaskMessage::Coord(RwCoordinationMessage::BadEnvelope {
                origin,
                lane,
                error,
            }) => {
                info!(error = ?error, "Received in invalid envelope for lane '{}' from {}.", lane, origin);
                TaskMessageResult::Nothing
            }
            WriteTaskMessage::Stop => TaskMessageResult::Stop,
        }
    }

    /// Handle a message from one of the lanes of the agent.
    fn handle_event(
        &mut self,
        id: u64,
        response: LaneData,
    ) -> impl Iterator<Item = WriteTask> + '_ {
        let WriteTaskState {
            links,
            remote_tracker: write_tracker,
            ..
        } = self;

        use either::Either;

        let LaneData { target, response } = response;
        if let Some(remote_id) = target {
            trace!(response = ?response, "Routing response to {}.", remote_id);
            links.count_single(id);
            let write = if !links.is_linked(remote_id, id) {
                trace!(response = ?response, "Sending implicit linked message to {}.", remote_id);
                links.insert(id, remote_id);
                let write1 = write_tracker.push_special(SpecialAction::Linked(id), &remote_id);
                let write2 = write_tracker
                    .push_write(id, response, &remote_id)
                    .unwrap_or_else(discard_error);
                Writes::from((write1, write2))
            } else {
                Writes::from(
                    write_tracker
                        .push_write(id, response, &remote_id)
                        .unwrap_or_else(discard_error),
                )
            };
            Either::Left(write)
        } else if let Some(targets) = links.linked_from(id) {
            trace!(response = ?response, targets = ?targets, "Broadcasting response to all linked remotes.");
            links.count_broadcast(id);
            Either::Right(targets.iter().zip(std::iter::repeat(response)).flat_map(
                move |(remote_id, response)| {
                    write_tracker
                        .push_write(id, response, remote_id)
                        .unwrap_or_else(discard_error)
                },
            ))
        } else {
            trace!(response = ?response, id, "Discarding response.");
            Either::Left(Writes::Zero)
        }
    }

    /// Remove a registered remote.
    fn remove_remote(&mut self, remote_id: Uuid, reason: DisconnectionReason) {
        info!("Removing remote connection {}.", remote_id);
        self.links.remove_remote(remote_id);
        self.remote_tracker.remove_remote(remote_id, reason);
    }

    /// Remove a registered remote only if it has no links.
    fn remove_remote_if_idle(&mut self, remote_id: Uuid) {
        if self.links.linked_to(remote_id).is_none() {
            self.remove_remote(remote_id, DisconnectionReason::RemoteTimedOut);
        }
    }

    /// Remove a failed lane.
    fn remove_lane(
        &mut self,
        lane_id: u64,
    ) -> impl Iterator<Item = (TriggerUnlink, Option<WriteTask>)> + '_ {
        let WriteTaskState {
            links,
            remote_tracker: write_tracker,
            ..
        } = self;
        info!("Attempting to remove lane with id {}.", lane_id);
        let linked_remotes = links.remove_lane(lane_id);
        linked_remotes.into_iter().map(move |unlink| {
            let TriggerUnlink { remote_id, .. } = unlink;
            info!(
                "Unlinking remote {} connected to lane with id {}.",
                remote_id, lane_id
            );
            let task = write_tracker.unlink_lane(remote_id, lane_id);
            (unlink, task)
        })
    }

    /// Return the remote sender and associated buffer from a completed write. This will
    /// trigger a new task if more work is queued fro that remote.
    fn replace(&mut self, writer: RemoteSender, buffer: BytesMut) -> Option<WriteTask> {
        let WriteTaskState { remote_tracker, .. } = self;
        trace!(
            "Replacing writer {} after completed write.",
            writer.remote_id()
        );
        remote_tracker.replace_and_pop(writer, buffer)
    }

    fn has_remotes(&self) -> bool {
        !self.remote_tracker.is_empty()
    }

    /// Unlink all open links.
    fn unlink_all(&mut self) -> impl Iterator<Item = WriteTask> + '_ {
        info!("Unlinking all open links for shutdown.");
        let WriteTaskState {
            links,
            remote_tracker,
            ..
        } = self;
        links
            .remove_all_links()
            .flat_map(move |(lane_id, remote_id)| remote_tracker.unlink_lane(remote_id, lane_id))
    }

    /// Close all open remotes with the reason the agent is stopping.
    fn dispose_of_remotes(self, reason: DisconnectionReason) {
        let WriteTaskState { remote_tracker, .. } = self;
        remote_tracker.dispose_of_remotes(reason);
    }
}

#[derive(Debug)]
struct WriteTaskEndpoints {
    lane_endpoints: Vec<LaneEndpoint<ByteReader>>,
    store_endpoints: Vec<StoreEndpoint>,
}

impl WriteTaskEndpoints {
    fn new(
        lane_endpoints: Vec<LaneEndpoint<ByteReader>>,
        store_endpoints: Vec<StoreEndpoint>,
    ) -> Self {
        WriteTaskEndpoints {
            lane_endpoints,
            store_endpoints,
        }
    }
}

/// The write task of the agent runtime. This receives messages from the agent lanes and forwards them
/// to linked remotes. It also receives messages from the read task to maintain the set of uplinks.
///
/// #Arguments
/// * `configuration` - Configuration parameters for the task.
/// * `initial_endpoints` - Initial lane and store endpoints that were created in the agent initialization phase.
/// * `message_stream` - Channel for messages from the read and coordination tasks. This will terminate when the agent
/// runtime is stopping.
/// * `read_task_tx` - Channel to communicate with the read task (after initializing new lanes).
/// * `stop_voter` - Votes to stop if this task becomes inactive (unanimity with the write task is required).
/// * `reporting` - Introspection reporting context for the agent (if introspection is enabled).
/// * `store` - Persistence for the state of the lanes.
async fn write_task<Msg, Store>(
    configuration: WriteTaskConfiguration,
    initial_endpoints: WriteTaskEndpoints,
    message_stream: Msg,
    read_task_tx: mpsc::Sender<ReadTaskMessage>,
    stop_voter: timeout_coord::Voter,
    reporting: Option<NodeReporting>,
    mut store: Store,
) -> Result<(), StoreError>
where
    Msg: Stream<Item = WriteTaskMessage> + Send + Unpin,
    Store: AgentPersistence + Send + Sync,
{
    let aggregate_reporter = reporting.as_ref().map(NodeReporting::aggregate);

    let WriteTaskConfiguration {
        identity,
        node_uri,
        runtime_config,
    } = configuration;

    let initialization = Initialization::new(reporting, runtime_config.item_init_timeout);

    let mut timeout_delay = pin!(sleep(runtime_config.inactive_timeout));
    let remote_prune_delay = pin!(sleep(Duration::default()));

    let mut streams = WriteTaskEvents::new(
        runtime_config.inactive_timeout,
        runtime_config.prune_remote_delay,
        timeout_delay.as_mut(),
        remote_prune_delay,
        message_stream,
    );
    let mut state = WriteTaskState::new(identity, node_uri, aggregate_reporter);

    info!(endpoints = ?initial_endpoints, "Adding initial endpoints.");

    let WriteTaskEndpoints {
        lane_endpoints,
        store_endpoints,
    } = initial_endpoints;

    for endpoint in lane_endpoints {
        let store_id = if endpoint.transient {
            None
        } else {
            match store.store_id(endpoint.name.as_str()) {
                Ok(id) => Some(id),
                Err(StoreError::NoStoreAvailable) => None,
                Err(err) => return Err(err),
            }
        };
        let lane_stream = endpoint.into_lane_stream(store_id, &mut state);
        streams.add_receiver(lane_stream);
    }

    for endpoint in store_endpoints.into_iter() {
        let store_id = store.store_id(endpoint.name.as_str())?;
        let store_stream = endpoint.into_store_stream(store_id, &mut state);
        streams.add_receiver(store_stream);
    }

    let mut voted = false;

    let mut remote_reason = DisconnectionReason::AgentStoppedExternally;

    loop {
        let next = streams.select_next().await;
        trace!(event = ?next, "Processing write task event");
        match next {
            WriteTaskEvent::Message(reg) => match state
                .handle_task_message(reg, &initialization, &store)
                .await
            {
                TaskMessageResult::AddLane(lane, store_id) => {
                    let (read_endpoint, write_endpoint) = lane.split();
                    streams.add_receiver(write_endpoint.into_lane_stream(store_id, &mut state));
                    if read_task_tx
                        .send(read_endpoint.into_read_task_message())
                        .await
                        .is_err()
                    {
                        error!("Could not communicate with read task.");
                        break;
                    }
                }
                TaskMessageResult::AddStore(store, store_id) => {
                    streams.add_receiver(store.into_store_stream(store_id, &mut state));
                }
                TaskMessageResult::ScheduleWrite {
                    write,
                    schedule_prune,
                } => {
                    if voted {
                        trace!(ATTEMPTING_RESCIND);
                        if stop_voter.rescind() == VoteResult::Unanimous {
                            info!(STOP_VOTED);
                            remote_reason = DisconnectionReason::AgentTimedOut;
                            break;
                        } else {
                            info!(STOP_RESCINDED);
                        }
                        streams.enable_timeout();
                        voted = false;
                    }
                    streams.schedule_write(write.into_future());
                    if let Some(remote_id) = schedule_prune {
                        streams.schedule_prune(remote_id);
                    }
                }
                TaskMessageResult::AddPruneTimeout(remote_id) => {
                    streams.schedule_prune(remote_id);
                }
                TaskMessageResult::StoreInitFailure(error) => {
                    let AgentItemInitError { name, source } = error;
                    error!(error = %source, "Initializing a store for {} failed.", name);
                    if let StoreInitError::Store(err) = source {
                        return Err(err);
                    }
                }
                TaskMessageResult::Nothing => {}
                TaskMessageResult::Stop => break,
            },
            WriteTaskEvent::Event(response) => {
                if response.is_lane() && voted {
                    trace!(ATTEMPTING_RESCIND);
                    if stop_voter.rescind() == VoteResult::Unanimous {
                        info!(STOP_VOTED);
                        remote_reason = DisconnectionReason::AgentTimedOut;
                        break;
                    } else {
                        info!(STOP_RESCINDED);
                    }
                    streams.enable_timeout();
                    voted = false;
                }
                persist_response(&mut store, &response)?;
                if let Some((item_id, response)) = response.into_uplink_response() {
                    for write in state.handle_event(item_id, response) {
                        streams.schedule_write(write.into_future());
                    }
                }
            }
<<<<<<< HEAD
            WriteTaskEvent::WriteDone((writer, buffer, result)) => {
                if let Err(e) = result {
                    let remote_id = writer.remote_id();
                    error!(
                        error = %e,
                        "Writing to remote {} failed. Removing attached uplinks.",
                        remote_id
                    );
                    state.remove_remote(remote_id, DisconnectionReason::ChannelClosed);
                } else if let Some(write) = state.replace(writer, buffer) {
=======
            WriteTaskEvent::WriteDone((writer, buffer, Ok(_))) => {
                if let Some(write) = state.replace(writer, buffer) {
>>>>>>> f59b81a5
                    streams.schedule_write(write.into_future());
                }
            }
            WriteTaskEvent::WriteDone((writer, _, Err(err))) => {
                let remote_id = writer.remote_id();
                info!(
                    error = %err,
                    "Writing to remote {} failed. Removing attached uplinks.",
                    remote_id
                );
                state.remove_remote(remote_id, DisconnectionReason::ChannelClosed);
            }
            WriteTaskEvent::LaneFailed(lane_id) => {
                error!(
                    "Lane with ID {} failed. Unlinking all attached uplinks.",
                    lane_id
                );
                for (unlink, maybe_write) in state.remove_lane(lane_id) {
                    if let Some(write) = maybe_write {
                        streams.schedule_write(write.into_future());
                    }
                    let TriggerUnlink {
                        remote_id,
                        schedule_prune,
                    } = unlink;
                    if schedule_prune {
                        streams.schedule_prune(remote_id);
                    }
                }
            }
            WriteTaskEvent::StoreFailed(item_id) => {
                error!("Store with ID {} failed.", item_id);
            }
            WriteTaskEvent::PruneRemote(remote_id) => {
                state.remove_remote_if_idle(remote_id);
            }
            WriteTaskEvent::Timeout => {
                info!(
                    "No events sent within {:?}, voting to stop.",
                    runtime_config.inactive_timeout
                );
                if !state.has_remotes() {
                    info!("Stopping after timeout with no remotes.");
                    break;
                }
                voted = true;
                streams.disable_timeout();
                if stop_voter.vote() == VoteResult::Unanimous {
                    info!(STOP_VOTED);
                    remote_reason = DisconnectionReason::AgentTimedOut;
                    break;
                }
            }
            WriteTaskEvent::Stop => {
                info!("Write task stopping.");
                break;
            }
        }
    }
    let cleanup_result = timeout(runtime_config.shutdown_timeout, async move {
        info!("Unlinking all links on shutdown.");
        streams.clear_lanes_and_stores();
        for write in state.unlink_all() {
            streams.schedule_write(write.into_future());
        }
        while let Some((writer, buffer, result)) = streams.next_write().await {
            if result.is_ok() {
                if let Some(write) = state.replace(writer, buffer) {
                    streams.schedule_write(write.into_future());
                }
            }
        }
        state.dispose_of_remotes(remote_reason);
    })
    .await;

    if cleanup_result.is_err() {
        error!(
            "Unlinking lanes on shutdown did not complete within {:?}.",
            runtime_config.shutdown_timeout
        );
    }
    Ok(())
}

async fn await_io_tasks<F1, F2>(
    read: F1,
    write: F2,
    kill_switch_tx: trigger::Sender,
) -> Result<(), StoreError>
where
    F1: Future<Output = ()>,
    F2: Future<Output = Result<(), StoreError>>,
{
    let read = pin!(read);
    let write = pin!(write);
    let first_finished = select(read, write).await;
    kill_switch_tx.trigger();
    match first_finished {
        Either::Left((_, write_fut)) => write_fut.await,
        Either::Right((result, read_fut)) => {
            read_fut.await;
            result
        }
    }
}

fn persist_response<Store>(
    store: &mut Store,
    response: &ItemResponse<Store::StoreId>,
) -> Result<(), StoreError>
where
    Store: AgentPersistence,
{
    let ItemResponse { store_id, body, .. } = response;
    if let Some(store_id) = store_id {
        match body {
            ResponseData::Lane(LaneData {
                response: UplinkResponse::Value(body),
                ..
            })
            | ResponseData::Lane(LaneData {
                response: UplinkResponse::Supply(body),
                ..
            })
            | ResponseData::Store(StoreData::Value(body)) => {
                store.put_value(*store_id, body.as_ref())
            }
            ResponseData::Lane(LaneData {
                response: UplinkResponse::Map(body),
                ..
            })
            | ResponseData::Store(StoreData::Map(body)) => store.apply_map(*store_id, body),
            _ => Ok(()),
        }
    } else {
        Ok(())
    }
}

/// Events that can occur in the HTTP task.
enum HttpTaskEvent {
    /// Request to register a new HTTP lane.
    Registration(HttpLaneRuntimeSpec),
    /// An incoming HTTP request to be routed to a lane.
    Request(HttpLaneRequest),
    /// Time-out after new requests received.
    Timeout,
}

/// A task that routes incoming HTTP requests to the HTTP lanes of the agent.
///
/// #Arguments
/// * `stopping` - A signal that the agent is stopping and this task should stop immediately.
/// * `config` - Configuration parameters for the agent runtime.
/// * `requests` - Incoming HTTP requests.
/// * `initial_endpoints` - HTTP lanes that were registered during agent initialization.
/// * `registrations` - Requests to register new HTTP lanes.
/// * `stop_voter` - Used by this task to vote for the agent to stop after a period of inactivity.
async fn http_task(
    mut stopping: trigger::Receiver,
    config: AgentRuntimeConfig,
    mut requests: mpsc::Receiver<HttpLaneRequest>,
    initial_endpoints: Vec<HttpLaneEndpoint>,
    mut registrations: mpsc::Receiver<HttpLaneRuntimeSpec>,
    stop_voter: timeout_coord::Voter,
) {
    let mut endpoints: HashMap<_, _> = initial_endpoints
        .into_iter()
        .map(
            |HttpLaneEndpoint {
                 name,
                 request_sender,
             }| (name, request_sender),
        )
        .collect();

    let mut voted = false;

    loop {
        let event = tokio::select! {
            _ = &mut stopping => break,
            maybe_reg = registrations.recv() => {
                if let Some(reg) = maybe_reg {
                    HttpTaskEvent::Registration(reg)
                } else {
                    break;
                }
            },
            result = tokio::time::timeout(config.inactive_timeout, requests.recv()) => {
                match result {
                    Ok(Some(req)) => HttpTaskEvent::Request(req),
                    Err(_) => HttpTaskEvent::Timeout,
                    _ => break,
                }
            }
        };
        match event {
            HttpTaskEvent::Registration(HttpLaneRuntimeSpec { name, promise }) => {
                let (tx, rx) = mpsc::channel(config.lane_http_request_channel_size.get());
                if promise.send(Ok(rx)).is_err() {
                    error!(name = %name, "Request for a new HTTP lane was dropped before it was completed.");
                } else {
                    endpoints.insert(name, tx);
                }
            }
            HttpTaskEvent::Request(request) => {
                if voted {
                    trace!(ATTEMPTING_RESCIND);
                    match stop_voter.rescind() {
                        VoteResult::Unanimous => {
                            info!(STOP_VOTED);
                            break;
                        }
                        VoteResult::UnanimityPending => {
                            info!(STOP_RESCINDED);
                            voted = false;
                        }
                    }
                }
                let extracted_name = uri_params::extract_lane(&request.request.uri);
                if let Some((lane_name, tx)) = extracted_name.as_ref().and_then(|lane_name| {
                    endpoints
                        .get(lane_name.as_ref())
                        .map(move |tx| (lane_name, tx))
                }) {
                    match tx.reserve().await {
                        Ok(res) => res.send(request),
                        err => {
                            drop(err); //Surprisingly, this is needed. Binding to _ does not pass the borrow checker.
                            endpoints.remove(lane_name.as_ref());
                        }
                    }
                } else {
                    let name = extracted_name.map(|s| s.to_string());
                    let (_, response_tx) = request.into_parts();
                    not_found(name.as_deref(), response_tx);
                }
            }
            HttpTaskEvent::Timeout => {
                if !voted {
                    info!(
                        "No HTTP requests received within {:?}. Voting to stop.",
                        config.inactive_timeout
                    );
                    if stop_voter.vote() == VoteResult::Unanimous {
                        info!(STOP_VOTED);
                        break;
                    }
                    voted = true;
                }
            }
        }
    }
}

/// Send a 404 if the target lane for an HTTP request does not exist.
fn not_found(lane_name: Option<&str>, response_tx: HttpResponseSender) {
    let payload = if let Some(name) = lane_name {
        Bytes::from(format!(
            "This agent does not have an HTTP lane called `{}`",
            name
        ))
    } else {
        Bytes::from_static(b"No lane name was specified.")
    };
    let content_len = Header::new(StandardHeaderName::ContentLength, payload.len().to_string());
    let not_found_response = HttpResponse {
        status_code: StatusCode::NOT_FOUND,
        version: Version::HTTP_1_1,
        headers: vec![content_len],
        payload,
    };
    if response_tx.send(not_found_response).is_err() {
        error!("HTTP connection was terminated before the response cound be sent.");
    }
}<|MERGE_RESOLUTION|>--- conflicted
+++ resolved
@@ -1862,21 +1862,8 @@
                     }
                 }
             }
-<<<<<<< HEAD
-            WriteTaskEvent::WriteDone((writer, buffer, result)) => {
-                if let Err(e) = result {
-                    let remote_id = writer.remote_id();
-                    error!(
-                        error = %e,
-                        "Writing to remote {} failed. Removing attached uplinks.",
-                        remote_id
-                    );
-                    state.remove_remote(remote_id, DisconnectionReason::ChannelClosed);
-                } else if let Some(write) = state.replace(writer, buffer) {
-=======
             WriteTaskEvent::WriteDone((writer, buffer, Ok(_))) => {
                 if let Some(write) = state.replace(writer, buffer) {
->>>>>>> f59b81a5
                     streams.schedule_write(write.into_future());
                 }
             }
