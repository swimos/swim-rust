// Copyright 2015-2021 Swim Inc.
//
// Licensed under the Apache License, Version 2.0 (the "License");
// you may not use this file except in compliance with the License.
// You may obtain a copy of the License at
//
//     http://www.apache.org/licenses/LICENSE-2.0
//
// Unless required by applicable law or agreed to in writing, software
// distributed under the License is distributed on an "AS IS" BASIS,
// WITHOUT WARRANTIES OR CONDITIONS OF ANY KIND, either express or implied.
// See the License for the specific language governing permissions and
// limitations under the License.

use std::collections::HashMap;
use std::fmt::Debug;
use std::future::Future;
use std::pin::Pin;
use std::task::{Context, Poll};
use std::time::Duration;

use crate::agent::task::links::TriggerUnlink;
use crate::agent::task::sender::LaneSendError;
use crate::agent::task::timeout_coord::VoteResult;
use crate::agent::task::write_fut::SpecialAction;
use crate::error::InvalidKey;

use self::links::Links;
use self::prune::PruneRemotes;
use self::remotes::{RemoteSender, RemoteTracker, UplinkResponse};
use self::sender::LaneSender;
use self::write_fut::{WriteResult, WriteTask};

use super::reporting::UplinkReporter;
use super::store::AgentPersistence;
use super::{
    AgentAttachmentRequest, AgentRuntimeConfig, DisconnectionReason, DownlinkRequest, Io,
    NodeReporting,
};
use bytes::{Bytes, BytesMut};
use futures::ready;
use futures::stream::FuturesUnordered;
use futures::{
    future::{join, select as fselect, Either},
    stream::{select as sselect, SelectAll},
    Stream, StreamExt,
};
use pin_utils::pin_mut;
use swim_api::agent::LaneConfig;
use swim_api::error::StoreError;
use swim_api::meta::lane::LaneKind;
use swim_api::protocol::agent::{LaneResponse, MapLaneResponse};
use swim_api::store::StoreDisabled;
use swim_api::{
    agent::UplinkKind,
    error::AgentRuntimeError,
    protocol::agent::{MapLaneResponseDecoder, ValueLaneResponseDecoder},
};
use swim_messages::bytes_str::BytesStr;
use swim_messages::protocol::{Operation, Path, RawRequestMessageDecoder, RequestMessage};
use swim_model::path::RelativePath;
use swim_model::Text;
use swim_recon::parser::MessageExtractError;
use swim_utilities::future::{immediate_or_join, StopAfterError};
use swim_utilities::io::byte_channel::{byte_channel, ByteReader, ByteWriter};
use swim_utilities::trigger::{self, promise};
use tokio::sync::{mpsc, oneshot};
use tokio::time::{sleep, timeout, Instant, Sleep};
use tokio_stream::wrappers::ReceiverStream;
use tokio_util::codec::FramedRead;
use uuid::Uuid;

use tracing::{debug, error, info, info_span, trace, warn};
use tracing_futures::Instrument;

mod init;
mod links;
mod prune;
mod remotes;
mod sender;
mod timeout_coord;
mod write_fut;

pub use init::AgentInitTask;

#[cfg(test)]
mod fake_store;
#[cfg(test)]
mod tests;

/// Type for requests that can be sent to the agent runtime task by an agent implementation.
#[derive(Debug)]
pub enum AgentRuntimeRequest {
    /// Attempt to open a new lane for the agent.
    AddLane {
        name: Text,
        kind: LaneKind,
        config: LaneConfig,
        promise: oneshot::Sender<Result<Io, AgentRuntimeError>>,
    },
    /// Attempt to open a downlink to a lane on another agent.
    OpenDownlink(DownlinkRequest),
}

/// A labelled channel endpoint (or pair) for a lane.
#[derive(Debug)]
struct LaneEndpoint<T> {
    /// The name of the lane.
    name: Text,
    /// The subprotocol used by the lane.
    kind: UplinkKind,
    /// Whether the lane state should be persisted.
    transient: bool,
    /// The channel endpoint/s.
    io: T,
    /// Metadata reporter for the lane.
    reporter: Option<UplinkReporter>,
}

impl<T> LaneEndpoint<T> {
    fn new(
        name: Text,
        kind: UplinkKind,
        transient: bool,
        io: T,
        reporter: Option<UplinkReporter>,
    ) -> Self {
        LaneEndpoint {
            name,
            kind,
            transient,
            io,
            reporter,
        }
    }
}

impl LaneEndpoint<Io> {
    /// Split an instance with two channel endpoints into two, one for each constituent.
    fn split(self) -> (LaneEndpoint<ByteWriter>, LaneEndpoint<ByteReader>) {
        let LaneEndpoint {
            name,
            kind,
            transient,
            io: (tx, rx),
            reporter,
        } = self;

        let read = LaneEndpoint::new(name.clone(), kind, transient, rx, reporter.clone());

        let write = LaneEndpoint::new(name, kind, transient, tx, reporter);

        (write, read)
    }
}

impl LaneEndpoint<ByteReader> {
    /// Create a [`Stream`] that will read messages from an endpoint.
    /// #Arguments
    /// * `registry` - The registry that assigns identifiiers to active lanes.
    fn into_lane_stream<Store>(
        self,
        store: &Store,
        state: &mut WriteTaskState,
    ) -> Result<LaneStream<Store::LaneId>, StoreError>
    where
        Store: AgentPersistence,
    {
        let LaneEndpoint {
            name,
            kind,
            transient,
            io: reader,
            reporter,
        } = self;
        let store_id = if transient {
            None
        } else {
            Some(store.lane_id(name.as_str())?)
        };
        let id = state.register(name, reporter);
        Ok(match kind {
            UplinkKind::Value => {
                let receiver = ValueLikeLaneReceiver::value(id, store_id, reader);
<<<<<<< HEAD
                Either::Left(receiver).stop_after_error()
            }
            UplinkKind::Supply => {
                let receiver = ValueLikeLaneReceiver::supply(id, store_id, reader);
                Either::Left(receiver).stop_after_error()
            }
            UplinkKind::Map => {
                let receiver = MapLaneReceiver::new(id, store_id, reader);
                Either::Right(receiver).stop_after_error()
=======
                StopAfterError::new(Either::Left(receiver))
            }
            UplinkKind::Supply => {
                let receiver = ValueLikeLaneReceiver::supply(id, store_id, reader);
                StopAfterError::new(Either::Left(receiver))
            }
            UplinkKind::Map => {
                let receiver = MapLaneReceiver::new(id, store_id, reader);
                StopAfterError::new(Either::Right(receiver))
>>>>>>> 95d5732e
            }
        })
    }
}

/// Result of the agent initialization task (detailing the lanes that were created during initialization).
#[derive(Debug)]
pub struct InitialEndpoints {
    reporting: Option<NodeReporting>,
    rx: mpsc::Receiver<AgentRuntimeRequest>,
    endpoints: Vec<LaneEndpoint<Io>>,
}

impl InitialEndpoints {
    fn new(
        reporting: Option<NodeReporting>,
        rx: mpsc::Receiver<AgentRuntimeRequest>,
        endpoints: Vec<LaneEndpoint<Io>>,
    ) -> Self {
        InitialEndpoints {
            reporting,
            rx,
            endpoints,
        }
    }

    /// Create the agent runtime task based on these intial lane endpoints.
    /// #Arguments
    /// * `identity` The routing ID of this agent instance for outgoing envelopes.
    /// * `node_uri` - The node URI of this agent instance for outgoing envelopes.
    /// * `attachment_rx` - Channel to accept requests to attach remote connections to the agent.
    /// * `config` - Configuration parameters for the agent runtime.
    /// * `stopping` - A signal for initiating a clean shutdown for the agent instance.
    pub fn make_runtime_task(
        self,
        identity: Uuid,
        node_uri: Text,
        attachment_rx: mpsc::Receiver<AgentAttachmentRequest>,
        config: AgentRuntimeConfig,
        stopping: trigger::Receiver,
    ) -> AgentRuntimeTask {
        AgentRuntimeTask::new(
            NodeDescriptor::new(identity, node_uri),
            self,
            attachment_rx,
            stopping,
            config,
        )
    }

    /// Create the agent runtime task based on these intial lane endpoints.
    /// #Arguments
    /// * `identity` The routing ID of this agent instance for outgoing envelopes.
    /// * `node_uri` - The node URI of this agent instance for outgoing envelopes.
    /// * `attachment_rx` - Channel to accept requests to attach remote connections to the agent.
    /// * `config` - Configuration parameters for the agent runtime.
    /// * `stopping` - A signal for initiating a clean shutdown for the agent instance.
    /// * `store` - Persistence store for the agent.
    pub fn make_runtime_task_with_store<Store>(
        self,
        identity: Uuid,
        node_uri: Text,
        attachment_rx: mpsc::Receiver<AgentAttachmentRequest>,
        config: AgentRuntimeConfig,
        stopping: trigger::Receiver,
        store: Store,
    ) -> AgentRuntimeTask<Store>
    where
        Store: AgentPersistence + Clone + Send + Sync + 'static,
    {
        AgentRuntimeTask::with_store(
            NodeDescriptor::new(identity, node_uri),
            self,
            attachment_rx,
            stopping,
            config,
            store,
        )
    }
}

#[derive(Debug)]
struct NodeDescriptor {
    identity: Uuid,
    node_uri: Text,
}

impl NodeDescriptor {
    fn new(identity: Uuid, node_uri: Text) -> Self {
        NodeDescriptor { identity, node_uri }
    }
}

/// The runtime task for an agent instance. This consists of three logical sub-components. The
/// first reads from remote attached to the agent and sends the results to the lanes. The second
/// consumes events produced by the lanes, maintains uplinks to remote endpoints and forwards
/// events to linked remotes. The final task manages the registration of new remotes with the
/// other two.
#[derive(Debug)]
pub struct AgentRuntimeTask<Store = StoreDisabled> {
    node: NodeDescriptor,
    init: InitialEndpoints,
    attachment_rx: mpsc::Receiver<AgentAttachmentRequest>,
    stopping: trigger::Receiver,
    config: AgentRuntimeConfig,
    store: Store,
}

/// Message type used by the read and write tasks to communicate with each other.
#[derive(Debug, Clone)]
enum RwCoorindationMessage {
    /// An envelope was received for an unknown lane (and so the write task should issue an appropriate error response).
    UnknownLane { origin: Uuid, path: RelativePath },
    /// An envelope that was invalid for the subprotocol used by the specified lane was received.
    BadEnvelope {
        origin: Uuid,
        lane: Text,
        error: MessageExtractError,
    },
    /// Instruct the write task to create an uplink from the specified lane to the specified remote.
    Link { origin: Uuid, lane: Text },
    /// Instruct the write task to remove an uplink from the specified lane to the specified remote.
    Unlink { origin: Uuid, lane: Text },
}

#[derive(Debug, Clone, Copy, PartialEq, Eq)]
enum ValueOrSupply {
    Value,
    Supply,
}

/// Recives a stream of messages sent by a lane.
#[derive(Debug)]
struct ValueLikeLaneReceiver<I> {
    lane_id: u64,
    store_id: Option<I>,
    kind: ValueOrSupply,
    receiver: FramedRead<ByteReader, ValueLaneResponseDecoder>,
}

/// Recives a stream of messages sent by a lane.
#[derive(Debug)]
struct MapLaneReceiver<I> {
    lane_id: u64,
    store_id: Option<I>,
    receiver: FramedRead<ByteReader, MapLaneResponseDecoder>,
}

/// Unified response type from all lane types.
#[derive(Debug)]
struct RawLaneResponse {
    /// A specific remote to forward the message to (otherwise broadcast to all linked).
    target: Option<Uuid>,
    /// The response to send to the specified remote.
    response: UplinkResponse,
}

impl RawLaneResponse {
    /// Target a response at a specific remote.
    /// #Arguments
    /// * `id` - The target remote.
    /// * `response` - The message to send.
    pub fn targetted(id: Uuid, response: UplinkResponse) -> Self {
        RawLaneResponse {
            target: Some(id),
            response,
        }
    }

    /// Broadcast a response to all linked remotes.
    /// #Arguments
    /// * `response` = The message to send.
    pub fn broadcast(response: UplinkResponse) -> Self {
        RawLaneResponse {
            target: None,
            response,
        }
    }
}

fn value_or_supply_raw_response(
    resp: LaneResponse<BytesMut>,
    kind: ValueOrSupply,
) -> Option<RawLaneResponse> {
    match resp {
        LaneResponse::StandardEvent(body) => Some(RawLaneResponse::broadcast(match kind {
            ValueOrSupply::Value => UplinkResponse::Value(body.freeze()),
            ValueOrSupply::Supply => UplinkResponse::Supply(body.freeze()),
        })),
        LaneResponse::Initialized => None,
        LaneResponse::SyncEvent(id, body) => Some(RawLaneResponse::targetted(
            id,
            UplinkResponse::Value(body.freeze()),
        )),
        LaneResponse::Synced(id) => Some(RawLaneResponse::targetted(
            id,
            UplinkResponse::Synced(UplinkKind::Value),
        )),
    }
}

fn map_raw_response(resp: MapLaneResponse<BytesMut, BytesMut>) -> Option<RawLaneResponse> {
    match resp {
        LaneResponse::StandardEvent(body) => {
            Some(RawLaneResponse::broadcast(UplinkResponse::Map(body)))
        }
        LaneResponse::Initialized => None,
        LaneResponse::SyncEvent(id, body) => {
            Some(RawLaneResponse::targetted(id, UplinkResponse::Map(body)))
        }
        LaneResponse::Synced(id) => Some(RawLaneResponse::targetted(
            id,
            UplinkResponse::Synced(UplinkKind::Map),
        )),
    }
}

impl<I> ValueLikeLaneReceiver<I> {
    fn value(lane_id: u64, store_id: Option<I>, reader: ByteReader) -> Self {
        ValueLikeLaneReceiver {
            lane_id,
            store_id,
            kind: ValueOrSupply::Value,
            receiver: FramedRead::new(reader, Default::default()),
        }
    }

    fn supply(lane_id: u64, store_id: Option<I>, reader: ByteReader) -> Self {
        ValueLikeLaneReceiver {
            lane_id,
            store_id,
            kind: ValueOrSupply::Supply,
            receiver: FramedRead::new(reader, Default::default()),
        }
    }
}

impl<I> MapLaneReceiver<I> {
    fn new(lane_id: u64, store_id: Option<I>, reader: ByteReader) -> Self {
        MapLaneReceiver {
            lane_id,
            store_id,
            receiver: FramedRead::new(reader, Default::default()),
        }
    }
}

/// Error type indicating that a lane has failed (specifying its ID).
#[derive(Debug)]
struct Failed(u64);

impl<I> Stream for ValueLikeLaneReceiver<I>
where
    I: Copy + Unpin,
{
    type Item = Result<(u64, Option<I>, RawLaneResponse), Failed>;

    fn poll_next(self: Pin<&mut Self>, cx: &mut Context<'_>) -> Poll<Option<Self::Item>> {
        let this = self.get_mut();
        let id = this.lane_id;
        let store_id = this.store_id;
        let next = loop {
            let maybe_result = ready!(this.receiver.poll_next_unpin(cx));

            match maybe_result {
                Some(Ok(r)) => {
                    if let Some(raw) = value_or_supply_raw_response(r, this.kind) {
                        break Some(Ok((id, store_id, raw)));
                    }
                }
                Some(Err(_)) => break Some(Err(Failed(id))),
                _ => break None,
            };
        };
        Poll::Ready(next)
    }
}

impl<I> Stream for MapLaneReceiver<I>
where
    I: Copy + Unpin,
{
    type Item = Result<(u64, Option<I>, RawLaneResponse), Failed>;

    fn poll_next(self: Pin<&mut Self>, cx: &mut Context<'_>) -> Poll<Option<Self::Item>> {
        let this = self.get_mut();

        let id = this.lane_id;
        let store_id = this.store_id;
        let next = loop {
            let maybe_result = ready!(this.receiver.poll_next_unpin(cx));
            match maybe_result {
                Some(Ok(r)) => {
                    if let Some(raw) = map_raw_response(r) {
                        break Some(Ok((id, store_id, raw)));
                    }
                }
                Some(Err(_)) => break Some(Err(Failed(id))),
                _ => break None,
            };
        };
        Poll::Ready(next)
    }
}

impl AgentRuntimeTask {
    fn new(
        node: NodeDescriptor,
        init: InitialEndpoints,
        attachment_rx: mpsc::Receiver<AgentAttachmentRequest>,
        stopping: trigger::Receiver,
        config: AgentRuntimeConfig,
    ) -> Self {
        AgentRuntimeTask {
            node,
            init,
            attachment_rx,
            stopping,
            config,
            store: StoreDisabled::default(),
        }
    }
}

impl<Store> AgentRuntimeTask<Store>
where
    Store: AgentPersistence + Clone + Send + Sync + 'static,
{
    fn with_store(
        node: NodeDescriptor,
        init: InitialEndpoints,
        attachment_rx: mpsc::Receiver<AgentAttachmentRequest>,
        stopping: trigger::Receiver,
        config: AgentRuntimeConfig,
        store: Store,
    ) -> Self {
        AgentRuntimeTask {
            node,
            init,
            attachment_rx,
            stopping,
            config,
            store,
        }
    }
}

impl<Store> AgentRuntimeTask<Store>
where
    Store: AgentPersistence + Clone + Send + Sync,
{
    pub async fn run(self) -> Result<(), StoreError> {
        let AgentRuntimeTask {
            node: NodeDescriptor { identity, node_uri },
            init:
                InitialEndpoints {
                    reporting,
                    rx,
                    endpoints,
                },
            attachment_rx,
            stopping,
            config,
            store,
        } = self;

        let (write_endpoints, read_endpoints): (Vec<_>, Vec<_>) =
            endpoints.into_iter().map(LaneEndpoint::split).unzip();

        let (read_tx, read_rx) = mpsc::channel(config.attachment_queue_size.get());
        let (write_tx, write_rx) = mpsc::channel(config.attachment_queue_size.get());
        let (read_vote, write_vote, vote_waiter) = timeout_coord::timeout_coordinator();

        let (kill_switch_tx, kill_switch_rx) = trigger::trigger();

        let combined_stop = fselect(fselect(stopping.clone(), kill_switch_rx), vote_waiter);
        let att = attachment_task(
            rx,
            attachment_rx,
            reporting.clone(),
            read_tx,
            write_tx.clone(),
            combined_stop,
        )
        .instrument(info_span!("Agent Runtime Attachment Task", %identity, %node_uri));
        let read = read_task(
            config,
            write_endpoints,
            read_rx,
            write_tx,
            read_vote,
            stopping.clone(),
            reporting.as_ref().map(NodeReporting::aggregate),
        )
        .instrument(info_span!("Agent Runtime Read Task", %identity, %node_uri));
        let write = write_task(
            WriteTaskConfiguration::new(identity, node_uri.clone(), config),
            read_endpoints,
            write_rx,
            write_vote,
            stopping,
            reporting.as_ref().map(NodeReporting::aggregate),
            store,
        )
        .instrument(info_span!("Agent Runtime Write Task", %identity, %node_uri));

        let io = await_io_tasks(read, write, kill_switch_tx);
        let (_, result) = join(att, io).await;
        result
    }
}

/// Control messages consumed by the read task.
enum ReadTaskMessages {
    /// Create a new lane endpoint.
    Lane { name: Text, sender: LaneSender },
    /// Attach a new remote.
    Remote {
        reader: ByteReader,
        on_attached: Option<trigger::Sender>,
    },
}

/// Control messages consumed by the write task.
#[derive(Debug)]
enum WriteTaskMessage {
    /// Create a new lane endpoint.
    Lane(LaneEndpoint<ByteReader>),
    /// Attach a new remote.
    Remote {
        id: Uuid,
        writer: ByteWriter,
        completion: promise::Sender<DisconnectionReason>,
        on_attached: Option<trigger::Sender>,
    },
    /// A coordination message send by the read task.
    Coord(RwCoorindationMessage),
}

impl WriteTaskMessage {
    /// Determines whether a write task message constitutes "activity" for the purpose of the agent
    /// timing out.
    fn generates_activity(&self) -> bool {
        matches!(self, WriteTaskMessage::Coord(_))
    }
}

const BAD_LANE_REG: &str = "Agent failed to receive lane registration result.";

/// The task that coordinates the attachment of new lanes and remotes to the read and write tasks.
/// #Arguments
/// * `runtime` - Requests from the agent.
/// * `attachment` - External requests to attach new remotes.
/// * `reporting` - Uplink metadata reporter.
/// * `read_tx` - Channel to communicate with the read task.
/// * `write_tx` - Channel to communicate with the write task.
/// * `combined_stop` - The task will stop when this future completes. This should combined the overall
/// shutdown-signal with latch that ensures this task will stop if the read/write tasks stop (to avoid
/// deadlocks).
async fn attachment_task<F>(
    runtime: mpsc::Receiver<AgentRuntimeRequest>,
    attachment: mpsc::Receiver<AgentAttachmentRequest>,
    reporting: Option<NodeReporting>,
    read_tx: mpsc::Sender<ReadTaskMessages>,
    write_tx: mpsc::Sender<WriteTaskMessage>,
    combined_stop: F,
) where
    F: Future + Unpin,
{
    let mut stream = sselect(
        ReceiverStream::new(runtime).map(Either::Left),
        ReceiverStream::new(attachment).map(Either::Right),
    )
    .take_until(combined_stop);

    let mut attachments = FuturesUnordered::new();

    loop {
        tokio::select! {
            biased;
            _ = attachments.next(), if !attachments.is_empty() => {},
            maybe_event = stream.next() => {
                if let Some(event) = maybe_event {
                    match event {
                        Either::Left(request) => {
                            if !handle_runtime_request(request, &read_tx, &write_tx, reporting.as_ref()).await {
                                break;
                            }
                        }
                        Either::Right(request) => {
                            if !handle_att_request(request, &read_tx, &write_tx, |read_rx, write_rx, on_attached| {
                                attachments.push(async move {
                                    if matches!(join(read_rx, write_rx).await, (Ok(_), Ok(_))) {
                                        on_attached.trigger();
                                    }
                                })
                            }).await {
                                break;
                            }
                        }
                    }
                } else {
                    break;
                }
            }
        }
    }
}

#[inline]
async fn handle_runtime_request(
    request: AgentRuntimeRequest,
    read_tx: &mpsc::Sender<ReadTaskMessages>,
    write_tx: &mpsc::Sender<WriteTaskMessage>,
    reporting: Option<&NodeReporting>,
) -> bool {
    match request {
        AgentRuntimeRequest::AddLane {
            name,
            kind,
            config,
            promise,
        } => {
            info!("Registering a new {} lane with name {}.", kind, name);
            let uplink_kind = kind.uplink_kind();
            let (in_tx, in_rx) = byte_channel(config.input_buffer_size);
            let (out_tx, out_rx) = byte_channel(config.output_buffer_size);

            let reporter = if let Some(reporting) = reporting {
                reporting.register(name.clone(), kind).await
            } else {
                None
            };

            let sender = LaneSender::new(in_tx, uplink_kind, reporter.clone());
            let read_permit = match read_tx.reserve().await {
                Err(_) => {
                    warn!(
                        "Read task stopped while attempting to register a new {} lane named '{}'.",
                        kind, name
                    );
                    if promise.send(Err(AgentRuntimeError::Terminated)).is_err() {
                        error!(BAD_LANE_REG);
                    }
                    return false;
                }
                Ok(permit) => permit,
            };
            let write_permit = match write_tx.reserve().await {
                Err(_) => {
                    warn!(
                        "Write task stopped while attempting to register a new {} lane named '{}'.",
                        kind, name
                    );
                    if promise.send(Err(AgentRuntimeError::Terminated)).is_err() {
                        error!(BAD_LANE_REG);
                    }
                    return false;
                }
                Ok(permit) => permit,
            };
            read_permit.send(ReadTaskMessages::Lane {
                name: name.clone(),
                sender,
            });
            let endpoint = LaneEndpoint::new(name, uplink_kind, config.transient, out_rx, reporter);
            write_permit.send(WriteTaskMessage::Lane(endpoint));
            if promise.send(Ok((out_tx, in_rx))).is_err() {
                error!(BAD_LANE_REG);
            }
            true
        }
        _ => todo!("Opening downlinks form agents not implemented."),
    }
}

#[inline]
async fn handle_att_request<F>(
    request: AgentAttachmentRequest,
    read_tx: &mpsc::Sender<ReadTaskMessages>,
    write_tx: &mpsc::Sender<WriteTaskMessage>,
    add_att: F,
) -> bool
where
    F: FnOnce(trigger::Receiver, trigger::Receiver, trigger::Sender),
{
    let AgentAttachmentRequest {
        id,
        io: (tx, rx),
        completion,
        on_attached,
    } = request;
    info!(
        "Attaching a new remote endpoint with ID {id} to the agent.",
        id = id
    );
    let read_permit = match read_tx.reserve().await {
        Err(_) => {
            warn!("Read task stopped while attempting to attach a remote endpoint.");
            return false;
        }
        Ok(permit) => permit,
    };
    let write_permit = match write_tx.reserve().await {
        Err(_) => {
            warn!("Write task stopped while attempting to attach a remote endpoint.");
            return false;
        }
        Ok(permit) => permit,
    };
    let (read_on_attached, write_on_attached) = if let Some(on_attached) = on_attached {
        let (read_tx, read_rx) = trigger::trigger();
        let (write_tx, write_rx) = trigger::trigger();
        add_att(read_rx, write_rx, on_attached);
        (Some(read_tx), Some(write_tx))
    } else {
        (None, None)
    };
    read_permit.send(ReadTaskMessages::Remote {
        reader: rx,
        on_attached: read_on_attached,
    });
    write_permit.send(WriteTaskMessage::Remote {
        id,
        writer: tx,
        completion,
        on_attached: write_on_attached,
    });
    true
}

type RemoteReceiver = FramedRead<ByteReader, RawRequestMessageDecoder>;

fn remote_receiver(reader: ByteReader) -> RemoteReceiver {
    RemoteReceiver::new(reader, Default::default())
}

const TASK_COORD_ERR: &str = "Stopping after communcating with the write task failed.";
const STOP_VOTED: &str = "Stopping as read and write tasks have both voted to do so.";

/// Events that can occur within the read task.
enum ReadTaskEvent {
    /// Register a new lane or remote.
    Registration(ReadTaskMessages),
    /// An envelope was received from a connected remote.
    Envelope(RequestMessage<BytesStr, Bytes>),
    /// The read task timed out due to inactivity.
    Timeout,
}

/// The read task of the agent runtime. This receives envelopes from attached remotes and forwards
/// them on to the appropriate lanes. It also communicates with the write task to maintain uplinks
/// and report on invalid envelopes.
///
/// #Arguments
/// * `config` - Configuration parameters for the task.
/// * `initial_endpoints` - Initial lane endpoints that were created in the agent initialization phase.
/// * `reg_rx` - Channel for registering new lanes and remotes.
/// * `write_tx` - Channel to communicate with the write task.
/// * `stop_vote` - Votes to stop if this task becomes inactive (unanimity with the write task is required).
/// * `stopping` - Initiates the clean shutdown procedure.
/// * `aggregate_reporter` - Aggregated uplink reporter for all lanes of the agent.
async fn read_task(
    config: AgentRuntimeConfig,
    initial_endpoints: Vec<LaneEndpoint<ByteWriter>>,
    reg_rx: mpsc::Receiver<ReadTaskMessages>,
    write_tx: mpsc::Sender<WriteTaskMessage>,
    stop_vote: timeout_coord::Voter,
    stopping: trigger::Receiver,
    aggregate_reporter: Option<UplinkReporter>,
) {
    let mut remotes = SelectAll::new();

    let mut reg_stream = ReceiverStream::new(reg_rx).take_until(stopping);

    let mut counter: u64 = 0;

    let mut next_id = move || {
        let id = counter;
        counter += 1;
        id
    };

    let mut name_mapping = HashMap::new();
    let mut lanes = HashMap::new();
    let mut needs_flush = None;
    let mut voted = false;

    for LaneEndpoint {
        name,
        kind,
        io,
        reporter,
        ..
    } in initial_endpoints.into_iter()
    {
        let i = next_id();
        name_mapping.insert(name, i);
        lanes.insert(i, LaneSender::new(io, kind, reporter));
    }

    loop {
        let flush = flush_lane(&mut lanes, &mut needs_flush);
        let next = if remotes.is_empty() {
            match immediate_or_join(timeout(config.inactive_timeout, reg_stream.next()), flush)
                .await
            {
                (Ok(Some(reg)), _) => ReadTaskEvent::Registration(reg),
                (Err(_), _) => ReadTaskEvent::Timeout,
                _ => {
                    break;
                }
            }
        } else {
            let select_next = timeout(
                config.inactive_timeout,
                fselect(reg_stream.next(), remotes.next()),
            );
            let (result, _) = immediate_or_join(select_next, flush).await;
            match result {
                Ok(Either::Left((Some(reg), _))) => ReadTaskEvent::Registration(reg),
                Ok(Either::Left((_, _))) => {
                    info!("Terminating after registration task stopped.");
                    break;
                }
                Ok(Either::Right((Some(Ok(envelope)), _))) => ReadTaskEvent::Envelope(envelope),
                Ok(Either::Right((Some(Err(error)), _))) => {
                    error!(error = ?error, "Failed reading from lane: {}", error);
                    continue;
                }
                Ok(Either::Right((_, _))) => {
                    continue;
                }
                Err(_) => ReadTaskEvent::Timeout,
            }
        };
        match next {
            ReadTaskEvent::Registration(reg) => match reg {
                ReadTaskMessages::Lane { name, sender } => {
                    let id = next_id();
                    info!(
                        "Reading from new lane named '{}'. Assigned ID is {}.",
                        name, id
                    );
                    name_mapping.insert(name, id);
                    lanes.insert(id, sender);
                }
                ReadTaskMessages::Remote {
                    reader,
                    on_attached,
                } => {
                    info!("Reading from new remote endpoint.");
                    let rx = StopAfterError::new(remote_receiver(reader));
                    remotes.push(rx);
                    if let Some(on_attached) = on_attached {
                        on_attached.trigger();
                    }
                }
            },
            ReadTaskEvent::Envelope(msg) => {
                if voted {
                    trace!("Attempting to rescind stop vote.");
                    if stop_vote.rescind() == VoteResult::Unanimous {
                        info!(STOP_VOTED);
                        break;
                    } else {
                        info!("Vote to stop rescinded.");
                        voted = false;
                    }
                }
                debug!(message = ?msg, "Processing envelope.");
                let RequestMessage {
                    path,
                    origin,
                    envelope,
                } = msg;

                if let Some(id) = name_mapping.get(path.lane.as_str()) {
                    if matches!(&needs_flush, Some(i) if i != id) {
                        trace!(
                            "Flushing lane '{name}' (id = {id})",
                            name = path.lane,
                            id = id
                        );
                        flush_lane(&mut lanes, &mut needs_flush).await;
                    }
                    if let Some(lane_tx) = lanes.get_mut(id) {
                        let Path { lane, .. } = path;
                        let origin: Uuid = origin;
                        match envelope {
                            Operation::Link => {
                                debug!(
                                    "Attempting to set up link to {} from lane '{}'.",
                                    origin, lane
                                );
                                if write_tx
                                    .send(WriteTaskMessage::Coord(RwCoorindationMessage::Link {
                                        origin,
                                        lane: Text::new(lane.as_str()),
                                    }))
                                    .await
                                    .is_err()
                                {
                                    error!(TASK_COORD_ERR);
                                    break;
                                }
                            }
                            Operation::Sync => {
                                debug!(
                                    "Attempting to synchronize {} with lane '{}'.",
                                    origin, lane
                                );
                                if lane_tx.start_sync(origin).await.is_err() {
                                    error!(
                                        "Failed to communicate with lane '{}'. Removing handle.",
                                        lane
                                    );
                                    if let Some(id) = name_mapping.remove(lane.as_str()) {
                                        lanes.remove(&id);
                                    }
                                };
                            }
                            Operation::Command(body) => {
                                trace!(body = ?body, "Dispatching command envelope from {} to lane '{}'.", origin, lane);
                                if let Some(reporter) = &aggregate_reporter {
                                    reporter.count_commands(1);
                                }
                                match lane_tx.feed_frame(body).await {
                                    Err(LaneSendError::Io(_)) => {
                                        error!("Failed to communicate with lane '{}'. Removing handle.", lane);
                                        if let Some(id) = name_mapping.remove(lane.as_str()) {
                                            lanes.remove(&id);
                                        }
                                    }
                                    Err(LaneSendError::Extraction(error)) => {
                                        error!(error = ?error, "Received invalid envelope from {} for lane '{}'", origin, lane);
                                        if write_tx
                                            .send(WriteTaskMessage::Coord(
                                                RwCoorindationMessage::BadEnvelope {
                                                    origin,
                                                    lane: Text::new(lane.as_str()),
                                                    error,
                                                },
                                            ))
                                            .await
                                            .is_err()
                                        {
                                            error!(TASK_COORD_ERR);
                                            break;
                                        }
                                    }
                                    _ => {
                                        let _ = lane_tx.flush().await;
                                        needs_flush = Some(*id);
                                    }
                                }
                            }
                            Operation::Unlink => {
                                debug!(
                                    "Attempting to stop the link to {} from lane '{}'.",
                                    origin, lane
                                );
                                if write_tx
                                    .send(WriteTaskMessage::Coord(RwCoorindationMessage::Unlink {
                                        origin,
                                        lane: Text::new(lane.as_str()),
                                    }))
                                    .await
                                    .is_err()
                                {
                                    error!(TASK_COORD_ERR);
                                    break;
                                }
                            }
                        }
                    }
                } else {
                    info!("Recevied envelope for non-existent lane '{}'.", path.lane);
                    let flush = flush_lane(&mut lanes, &mut needs_flush);
                    let send_err = write_tx.send(WriteTaskMessage::Coord(
                        RwCoorindationMessage::UnknownLane {
                            origin,
                            path: RelativePath::new(
                                Text::new(path.node.as_str()),
                                Text::new(path.lane.as_str()),
                            ),
                        },
                    ));
                    let (_, result) = join(flush, send_err).await;
                    if result.is_err() {
                        error!(TASK_COORD_ERR);
                        break;
                    }
                }
            }
            ReadTaskEvent::Timeout => {
                info!(
                    "No envelopes received within {:?}. Voting to stop.",
                    config.inactive_timeout
                );
                if stop_vote.vote() == VoteResult::Unanimous {
                    info!(STOP_VOTED);
                    break;
                }
                voted = true;
            }
        }
    }
}

async fn flush_lane(lanes: &mut HashMap<u64, LaneSender>, needs_flush: &mut Option<u64>) {
    if let Some(id) = needs_flush.take() {
        if let Some(tx) = lanes.get_mut(&id) {
            if tx.flush().await.is_err() {
                lanes.remove(&id);
            }
        }
    }
}

/// Events that can occur in the write task.
#[derive(Debug)]
enum WriteTaskEvent<I> {
    /// A message received either from the read task or the coordination task.
    Message(WriteTaskMessage),
    /// An message received from one of the attached lanes.
    Event {
        id: u64,
        store_id: Option<I>,
        response: RawLaneResponse,
    },
    /// A write (to one of the attached remotes) completed.
    WriteDone(WriteResult),
    /// Reading from a lane failed.
    LaneFailed(u64),
    /// A remote may have been without active links beyond the configured timeout.
    PruneRemote(Uuid),
    /// The task timed out due to inactivity.
    Timeout,
    /// The stop signal was received.
    Stop,
}

type LaneStream<I> = StopAfterError<Either<ValueLikeLaneReceiver<I>, MapLaneReceiver<I>>>;

/// Parameters for the write task.
#[derive(Debug)]
struct WriteTaskConfiguration {
    identity: Uuid,
    node_uri: Text,
    runtime_config: AgentRuntimeConfig,
}

impl WriteTaskConfiguration {
    fn new(identity: Uuid, node_uri: Text, runtime_config: AgentRuntimeConfig) -> Self {
        WriteTaskConfiguration {
            identity,
            node_uri,
            runtime_config,
        }
    }
}

/// Manages the timeout for the write task. This can be disabled (to prevent it from firing repeatedly
/// after the task has alreay voted to stop).
#[derive(Debug)]
struct InactiveTimeout<'a> {
    timeout: Duration,
    timeout_delay: Pin<&'a mut Sleep>,
    enabled: bool,
}

/// Aggregates all of the streams of events for the write task.
#[derive(Debug)]
struct WriteTaskEvents<'a, S, W, I> {
    inactive_timeout: InactiveTimeout<'a>,
    remote_timeout: Duration,
    prune_remotes: PruneRemotes<'a>,
    message_stream: S,
    lanes: SelectAll<LaneStream<I>>,
    pending_writes: FuturesUnordered<W>,
}

impl<'a, S, W, I> WriteTaskEvents<'a, S, W, I>
where
    I: Unpin + Copy,
{
    /// #Arguments
    /// * `inactive_timeout` - Time after which the task will vote to stop due to inactivity.
    /// * `remote_timeout` - Time after which a task with no links and no activity should be removed.
    /// * `timeout_delay` - Timer for the agent timeout (held on the stack of the write task to avoid
    /// having it in a separate allocation).
    /// * `prune_delay` - Timer for pruning inactive remotes (held on the stack of the write task to
    /// avoid having it in a separte allocation).
    /// * `message_stream` - Stream of messages from the attachment and read tasks.
    fn new(
        inactive_timeout: Duration,
        remote_timeout: Duration,
        timeout_delay: Pin<&'a mut Sleep>,
        prune_delay: Pin<&'a mut Sleep>,
        message_stream: S,
    ) -> Self {
        WriteTaskEvents {
            inactive_timeout: InactiveTimeout {
                timeout: inactive_timeout,
                timeout_delay,
                enabled: true,
            },
            remote_timeout,
            prune_remotes: PruneRemotes::new(prune_delay),
            message_stream,
            lanes: Default::default(),
            pending_writes: Default::default(),
        }
    }

    /// Add a new lane stream.
    fn add_lane(&mut self, lane: LaneStream<I>) {
        self.lanes.push(lane);
    }

    /// Clear all lane streams.
    fn clear_lanes(&mut self) {
        self.lanes.clear()
    }

    /// Schedule a new write task (to a remote) to be polled.
    fn schedule_write(&mut self, write: W) {
        self.pending_writes.push(write);
    }

    /// Schedule a remote to be pruned (after a period of inactivity).
    fn schedule_prune(&mut self, remote_id: Uuid) {
        let WriteTaskEvents {
            remote_timeout,
            prune_remotes,
            ..
        } = self;
        prune_remotes.push(remote_id, *remote_timeout);
    }

    /// Disable the agent timeout (if the stop vote has been made and not yet rescinded).
    fn disable_timeout(&mut self) {
        self.inactive_timeout.enabled = false;
    }

    /// Reenable the agent timeout (the vote to stop has been rescinded).
    fn enable_timeout(&mut self) {
        self.inactive_timeout.enabled = true;
    }
}

impl<'a, S, W, I> WriteTaskEvents<'a, S, W, I>
where
    S: Stream<Item = WriteTaskMessage> + Unpin,
    W: Future<Output = WriteResult> + Send + 'static,
    I: Unpin + Copy,
{
    /// Select the next of any type of event. This is biased and will try to clear existing work
    /// before adding more work.
    async fn select_next(&mut self) -> WriteTaskEvent<I> {
        let WriteTaskEvents {
            inactive_timeout,
            message_stream,
            lanes,
            pending_writes,
            prune_remotes,
            ..
        } = self;

        let InactiveTimeout {
            timeout,
            timeout_delay,
            enabled: timeout_enabled,
        } = inactive_timeout;

        let mut delay = timeout_delay.as_mut();

        loop {
            tokio::select! {
                biased;
                maybe_remote = prune_remotes.next(), if !prune_remotes.is_empty() => {
                    if let Some(remote_id) = maybe_remote {
                        break WriteTaskEvent::PruneRemote(remote_id);
                    }
                }
                maybe_msg = message_stream.next() => {
                    break if let Some(msg) = maybe_msg {
                        if msg.generates_activity() {
                            delay.as_mut().reset(
                                Instant::now()
                                    .checked_add(*timeout)
                                    .expect("Timer overflow."),
                            );
                        }
                        WriteTaskEvent::Message(msg)
                    } else {
                        trace!("Stopping as the coordination task stopped.");
                        WriteTaskEvent::Stop
                    };
                }
                maybe_write_done = pending_writes.next(), if !pending_writes.is_empty() => {
                    if let Some(result) = maybe_write_done {
                        break WriteTaskEvent::WriteDone(result);
                    }
                }
                maybe_result = lanes.next(), if !lanes.is_empty() => {
                    match maybe_result {
                        Some(Ok((id, store_id, response))) =>  {
                            delay.as_mut().reset(
                                Instant::now()
                                    .checked_add(*timeout)
                                    .expect("Timer overflow."),
                            );
                            break WriteTaskEvent::Event { id, store_id, response };
                        },
                        Some(Err(Failed(lane_id))) => {
                            break WriteTaskEvent::LaneFailed(lane_id);
                        }
                        _ => {}
                    }
                }
                _ = &mut delay, if *timeout_enabled => {
                    break if lanes.is_empty() {
                        trace!("Stopping as there are no active lanes.");
                        WriteTaskEvent::Stop
                    } else {
                        WriteTaskEvent::Timeout
                    };
                }
            };
        }
    }

    /// Select only from pending writes (used in the shutdown process).
    async fn next_write(&mut self) -> Option<WriteResult> {
        let WriteTaskEvents { pending_writes, .. } = self;
        if pending_writes.is_empty() {
            None
        } else {
            pending_writes.next().await
        }
    }
}

/// The internal state of the write task.
#[derive(Debug)]
struct WriteTaskState {
    /// Tracks links between lanes and remotes.
    links: Links,
    /// Manages writes to remotes (particularly backpressure relief).
    remote_tracker: RemoteTracker,
}

/// Possible results of handling a message from the coordination/read tasks.
#[derive(Debug)]
#[must_use]
enum TaskMessageResult<I> {
    /// Register a new lane.
    AddLane(LaneStream<I>),
    /// Schedule a write to one or all remotes (if no ID is specified).
    ScheduleWrite {
        write: WriteTask,
        schedule_prune: Option<Uuid>,
    },
    /// Track a remote to be pruned after the configured timeout (as it no longer has any links).
    AddPruneTimeout(Uuid),
    /// Persisting the state of a lane failed.
    StoreFailure(StoreError),
    /// No effect.
    Nothing,
}

impl<I> From<Option<WriteTask>> for TaskMessageResult<I> {
    fn from(opt: Option<WriteTask>) -> Self {
        if let Some(write) = opt {
            TaskMessageResult::ScheduleWrite {
                write,
                schedule_prune: None,
            }
        } else {
            TaskMessageResult::Nothing
        }
    }
}

fn discard_error<W>(error: InvalidKey) -> Option<W> {
    warn!("Discarding invalid map lane event: {}.", error);
    None
}

/// Sequence of writes with 0, 1 or 2 entries.
enum Writes<W> {
    Zero,
    Single(W),
    Two(W, W),
}

impl<W> Default for Writes<W> {
    fn default() -> Self {
        Writes::Zero
    }
}

impl<W> From<Option<W>> for Writes<W> {
    fn from(opt: Option<W>) -> Self {
        match opt {
            Some(w) => Writes::Single(w),
            _ => Writes::Zero,
        }
    }
}

impl<W> From<(Option<W>, Option<W>)> for Writes<W> {
    fn from(pair: (Option<W>, Option<W>)) -> Self {
        match pair {
            (Some(w1), Some(w2)) => Writes::Two(w1, w2),
            (Some(w), _) => Writes::Single(w),
            (_, Some(w)) => Writes::Single(w),
            _ => Writes::Zero,
        }
    }
}

impl<W> Iterator for Writes<W> {
    type Item = W;

    fn next(&mut self) -> Option<Self::Item> {
        match std::mem::take(self) {
            Writes::Two(w1, w2) => {
                *self = Writes::Single(w2);
                Some(w1)
            }
            Writes::Single(w) => Some(w),
            _ => None,
        }
    }
}

impl WriteTaskState {
    fn new(identity: Uuid, node_uri: Text, aggregate_reporter: Option<UplinkReporter>) -> Self {
        WriteTaskState {
            links: Links::new(aggregate_reporter),
            remote_tracker: RemoteTracker::new(identity, node_uri),
        }
    }

    fn register(&mut self, name: Text, reporter: Option<UplinkReporter>) -> u64 {
        let WriteTaskState {
            links,
            remote_tracker,
        } = self;
        let lane_id = remote_tracker.lane_registry().add_endpoint(name);
        if let Some(reporter) = reporter {
            links.register_reporter(lane_id, reporter);
        }
        lane_id
    }

    /// Handle a message from the coordination or read task.
    fn handle_task_message<Store>(
        &mut self,
        reg: WriteTaskMessage,
        store: &Store,
    ) -> TaskMessageResult<Store::LaneId>
    where
        Store: AgentPersistence,
    {
        let WriteTaskState {
            links,
            remote_tracker,
            ..
        } = self;
        match reg {
            WriteTaskMessage::Lane(endpoint) => match endpoint.into_lane_stream(store, self) {
                Ok(lane_stream) => TaskMessageResult::AddLane(lane_stream),
                Err(error) => TaskMessageResult::StoreFailure(error),
            },
            WriteTaskMessage::Remote {
                id,
                writer,
                completion,
                on_attached,
            } => {
                remote_tracker.insert(id, writer, completion);
                if let Some(on_attached) = on_attached {
                    on_attached.trigger();
                }
                TaskMessageResult::AddPruneTimeout(id)
            }
            WriteTaskMessage::Coord(RwCoorindationMessage::Link { origin, lane }) => {
                info!("Attempting to set up link from '{}' to {}.", lane, origin);
                match remote_tracker.lane_registry().id_for(lane.as_str()) {
                    Some(id) if remote_tracker.has_remote(origin) => {
                        links.insert(id, origin);
                        remote_tracker
                            .push_special(SpecialAction::Linked(id), &origin)
                            .into()
                    }
                    Some(_) => {
                        error!("No remote with ID {}.", origin);
                        TaskMessageResult::Nothing
                    }
                    _ => {
                        if remote_tracker.has_remote(origin) {
                            error!("No lane named '{}'.", lane);
                        } else {
                            error!("No lane named '{}' or remote with ID {}.", lane, origin);
                        }
                        TaskMessageResult::Nothing
                    }
                }
            }
            WriteTaskMessage::Coord(RwCoorindationMessage::Unlink { origin, lane }) => {
                info!(
                    "Attempting to close any link from '{}' to {}.",
                    lane, origin
                );
                if let Some(lane_id) = remote_tracker.lane_registry().id_for(lane.as_str()) {
                    if links.is_linked(origin, lane_id) {
                        let schedule_prune = links.remove(lane_id, origin).into_option();
                        let message = Text::new("Link closed.");
                        let maybe_write = remote_tracker
                            .push_special(SpecialAction::unlinked(lane_id, message), &origin);
                        if let Some(write) = maybe_write {
                            TaskMessageResult::ScheduleWrite {
                                write,
                                schedule_prune,
                            }
                        } else if let Some(remote_id) = schedule_prune {
                            TaskMessageResult::AddPruneTimeout(remote_id)
                        } else {
                            TaskMessageResult::Nothing
                        }
                    } else {
                        info!("Lane {} is not linked to {}.", lane, origin);
                        TaskMessageResult::Nothing
                    }
                } else {
                    error!("No lane named '{}'.", lane);
                    TaskMessageResult::Nothing
                }
            }
            WriteTaskMessage::Coord(RwCoorindationMessage::UnknownLane { origin, path }) => {
                info!(
                    "Received envelope for non-existent lane '{}' from {}.",
                    path.lane, origin
                );
                remote_tracker
                    .push_special(SpecialAction::lane_not_found(path.lane), &origin)
                    .into()
            }
            WriteTaskMessage::Coord(RwCoorindationMessage::BadEnvelope {
                origin,
                lane,
                error,
            }) => {
                info!(error = ?error, "Received in invalid envelope for lane '{}' from {}.", lane, origin);
                TaskMessageResult::Nothing
            }
        }
    }

    /// Handle a message from one of the lanes of the agent.
    fn handle_event(
        &mut self,
        id: u64,
        response: RawLaneResponse,
    ) -> impl Iterator<Item = WriteTask> + '_ {
        let WriteTaskState {
            links,
            remote_tracker: write_tracker,
            ..
        } = self;

        use either::Either;

        let RawLaneResponse { target, response } = response;
        if let Some(remote_id) = target {
            trace!(response = ?response, "Routing response to {}.", remote_id);
            links.count_single(id);
            let write = if !links.is_linked(remote_id, id) {
                trace!(response = ?response, "Sending implicit linked message to {}.", remote_id);
                links.insert(id, remote_id);
                let write1 = write_tracker.push_special(SpecialAction::Linked(id), &remote_id);
                let write2 = write_tracker
                    .push_write(id, response, &remote_id)
                    .unwrap_or_else(discard_error);
                Writes::from((write1, write2))
            } else {
                Writes::from(
                    write_tracker
                        .push_write(id, response, &remote_id)
                        .unwrap_or_else(discard_error),
                )
            };
            Either::Left(write)
        } else if let Some(targets) = links.linked_from(id) {
            trace!(response = ?response, targets = ?targets, "Broadcasting response to all linked remotes.");
            links.count_broadcast(id);
            Either::Right(targets.iter().zip(std::iter::repeat(response)).flat_map(
                move |(remote_id, response)| {
                    write_tracker
                        .push_write(id, response, remote_id)
                        .unwrap_or_else(discard_error)
                },
            ))
        } else {
            trace!(response = ?response, "Discarding response.");
            Either::Left(Writes::Zero)
        }
    }

    /// Remove a registered remote.
    fn remove_remote(&mut self, remote_id: Uuid, reason: DisconnectionReason) {
        info!("Removing remote connection {}.", remote_id);
        self.links.remove_remote(remote_id);
        self.remote_tracker.remove_remote(remote_id, reason);
    }

    /// Remove a registered remote only if it has no links.
    fn remove_remote_if_idle(&mut self, remote_id: Uuid) {
        if self.links.linked_to(remote_id).is_none() {
            self.remove_remote(remote_id, DisconnectionReason::RemoteTimedOut);
        }
    }

    /// Remove a failed lane.
    fn remove_lane(
        &mut self,
        lane_id: u64,
    ) -> impl Iterator<Item = (TriggerUnlink, Option<WriteTask>)> + '_ {
        let WriteTaskState {
            links,
            remote_tracker: write_tracker,
            ..
        } = self;
        info!("Attempting to remove lane with id {}.", lane_id);
        let linked_remotes = links.remove_lane(lane_id);
        linked_remotes.into_iter().map(move |unlink| {
            let TriggerUnlink { remote_id, .. } = unlink;
            info!(
                "Unlinking remote {} connected to lane with id {}.",
                remote_id, lane_id
            );
            let task = write_tracker.unlink_lane(remote_id, lane_id);
            (unlink, task)
        })
    }

    /// Return the remote sender and associated buffer from a completed write. This will
    /// trigger a new task if more work is queued fro that remote.
    fn replace(&mut self, writer: RemoteSender, buffer: BytesMut) -> Option<WriteTask> {
        let WriteTaskState { remote_tracker, .. } = self;
        trace!(
            "Replacing writer {} after completed write.",
            writer.remote_id()
        );
        remote_tracker.replace_and_pop(writer, buffer)
    }

    fn has_remotes(&self) -> bool {
        !self.remote_tracker.is_empty()
    }

    /// Unlink all open links.
    fn unlink_all(&mut self) -> impl Iterator<Item = WriteTask> + '_ {
        info!("Unlinking all open links for shutdown.");
        let WriteTaskState {
            links,
            remote_tracker,
        } = self;
        links
            .remove_all_links()
            .flat_map(move |(lane_id, remote_id)| remote_tracker.unlink_lane(remote_id, lane_id))
    }

    /// Close all open remotes with the reason the agent is stopping.
    fn dispose_of_remotes(self, reason: DisconnectionReason) {
        let WriteTaskState { remote_tracker, .. } = self;
        remote_tracker.dispose_of_remotes(reason);
    }
}

/// The write task of the agent runtime. This receives messages from the agent lanes and forwards them
/// to linked remotes. It also receives messages from the read task to maintain the set of uplinks.
///
/// #Arguments
/// * `configuration` - Configuration parameters for the task.
/// * `initial_endpoints` - Initial lane endpoints that were created in the agent initialization phase.
/// * `message_rx` - Channel for messages from the read and coordination tasks.
/// * `stop_voter` - Votes to stop if this task becomes inactive (unanimity with the write task is required).
/// * `stopping` - Initiates the clean shutdown procedure.
/// * `aggregate_reporter` - Aggregated uplink reporter for all lanes of the agent.
/// * `store` - Persistence for the state of the lanes.
///
async fn write_task<Store>(
    configuration: WriteTaskConfiguration,
    initial_endpoints: Vec<LaneEndpoint<ByteReader>>,
    message_rx: mpsc::Receiver<WriteTaskMessage>,
    stop_voter: timeout_coord::Voter,
    stopping: trigger::Receiver,
    aggregate_reporter: Option<UplinkReporter>,
    store: Store,
) -> Result<(), StoreError>
where
    Store: AgentPersistence + Clone + Send + Sync,
{
    let message_stream = ReceiverStream::new(message_rx).take_until(stopping);

    let WriteTaskConfiguration {
        identity,
        node_uri,
        runtime_config,
    } = configuration;

    let timeout_delay = sleep(runtime_config.inactive_timeout);
    let remote_prune_delay = sleep(Duration::default());

    pin_mut!(timeout_delay);
    pin_mut!(remote_prune_delay);
    let mut streams = WriteTaskEvents::new(
        runtime_config.inactive_timeout,
        runtime_config.prune_remote_delay,
        timeout_delay.as_mut(),
        remote_prune_delay,
        message_stream,
    );
    let mut state = WriteTaskState::new(identity, node_uri, aggregate_reporter);

    info!(endpoints = ?initial_endpoints, "Adding initial endpoints.");
    for endpoint in initial_endpoints {
        let lane_stream = endpoint.into_lane_stream(&store, &mut state)?;
        streams.add_lane(lane_stream);
    }

    let mut voted = false;

    let mut remote_reason = DisconnectionReason::AgentStoppedExternally;

    loop {
        let next = streams.select_next().await;
        match next {
            WriteTaskEvent::Message(reg) => match state.handle_task_message(reg, &store) {
                TaskMessageResult::AddLane(lane) => {
                    streams.add_lane(lane);
                }
                TaskMessageResult::ScheduleWrite {
                    write,
                    schedule_prune,
                } => {
                    if voted {
                        if stop_voter.rescind() == VoteResult::Unanimous {
                            info!(STOP_VOTED);
                            remote_reason = DisconnectionReason::AgentTimedOut;
                            break;
                        }
                        streams.enable_timeout();
                        voted = false;
                    }
                    streams.schedule_write(write.into_future());
                    if let Some(remote_id) = schedule_prune {
                        streams.schedule_prune(remote_id);
                    }
                }
                TaskMessageResult::AddPruneTimeout(remote_id) => {
                    streams.schedule_prune(remote_id);
                }
                TaskMessageResult::StoreFailure(error) => {
                    return Err(error);
                }
                TaskMessageResult::Nothing => {}
            },
            WriteTaskEvent::Event {
                id,
                store_id,
                response,
            } => {
                if voted {
                    if stop_voter.rescind() == VoteResult::Unanimous {
                        info!(STOP_VOTED);
                        remote_reason = DisconnectionReason::AgentTimedOut;
                        break;
                    }
                    streams.enable_timeout();
                    voted = false;
                }
                if let Some(store_id) = store_id {
                    persist_response(&store, store_id, &response)?;
                }
                for write in state.handle_event(id, response) {
                    streams.schedule_write(write.into_future());
                }
            }
            WriteTaskEvent::WriteDone((writer, buffer, result)) => {
                if result.is_ok() {
                    if let Some(write) = state.replace(writer, buffer) {
                        streams.schedule_write(write.into_future());
                    }
                } else {
                    let remote_id = writer.remote_id();
                    error!(
                        "Writing to remote {} failed. Removing attached uplinks.",
                        remote_id
                    );
                    state.remove_remote(remote_id, DisconnectionReason::ChannelClosed);
                }
            }
            WriteTaskEvent::LaneFailed(lane_id) => {
                error!(
                    "Lane with ID {} failed. Unlinking all attached uplinks.",
                    lane_id
                );
                for (unlink, maybe_write) in state.remove_lane(lane_id) {
                    if let Some(write) = maybe_write {
                        streams.schedule_write(write.into_future());
                    }
                    let TriggerUnlink {
                        remote_id,
                        schedule_prune,
                    } = unlink;
                    if schedule_prune {
                        streams.schedule_prune(remote_id);
                    }
                }
            }
            WriteTaskEvent::PruneRemote(remote_id) => {
                state.remove_remote_if_idle(remote_id);
            }
            WriteTaskEvent::Timeout => {
                info!(
                    "No events sent within {:?}, voting to stop.",
                    runtime_config.inactive_timeout
                );
                if !state.has_remotes() {
                    info!("Stopping after timeout with no remotes.");
                    break;
                }
                voted = true;
                streams.disable_timeout();
                if stop_voter.vote() == VoteResult::Unanimous {
                    info!(STOP_VOTED);
                    remote_reason = DisconnectionReason::AgentTimedOut;
                    break;
                }
            }
            WriteTaskEvent::Stop => {
                info!("Write task stopping.");
                break;
            }
        }
    }
    let cleanup_result = timeout(runtime_config.shutdown_timeout, async move {
        info!("Unlinking all links on shutdown.");
        streams.clear_lanes();
        for write in state.unlink_all() {
            streams.schedule_write(write.into_future());
        }
        while let Some((writer, buffer, result)) = streams.next_write().await {
            if result.is_ok() {
                if let Some(write) = state.replace(writer, buffer) {
                    streams.schedule_write(write.into_future());
                }
            }
        }
        state.dispose_of_remotes(remote_reason);
    })
    .await;
    if cleanup_result.is_err() {
        error!(
            "Unlinking lanes on shutdown did not complete within {:?}.",
            runtime_config.shutdown_timeout
        );
    }
    Ok(())
}

async fn await_io_tasks<F1, F2>(
    read: F1,
    write: F2,
    kill_switch_tx: trigger::Sender,
) -> Result<(), StoreError>
where
    F1: Future<Output = ()>,
    F2: Future<Output = Result<(), StoreError>>,
{
    pin_mut!(read);
    pin_mut!(write);
    let first_finished = fselect(read, write).await;
    kill_switch_tx.trigger();
    match first_finished {
        Either::Left((_, write_fut)) => write_fut.await,
        Either::Right((result, read_fut)) => {
            read_fut.await;
            result
        }
    }
}

fn persist_response<Store>(
    store: &Store,
    store_id: Store::LaneId,
    response: &RawLaneResponse,
) -> Result<(), StoreError>
where
    Store: AgentPersistence,
{
    match response {
        RawLaneResponse {
            target: None,
            response: UplinkResponse::Value(body),
        } => store.put_value(store_id, body.as_ref()),
        RawLaneResponse {
            target: None,
            response: UplinkResponse::Map(operation),
        } => store.apply_map(store_id, operation),
        _ => Ok(()),
    }
}<|MERGE_RESOLUTION|>--- conflicted
+++ resolved
@@ -182,17 +182,6 @@
         Ok(match kind {
             UplinkKind::Value => {
                 let receiver = ValueLikeLaneReceiver::value(id, store_id, reader);
-<<<<<<< HEAD
-                Either::Left(receiver).stop_after_error()
-            }
-            UplinkKind::Supply => {
-                let receiver = ValueLikeLaneReceiver::supply(id, store_id, reader);
-                Either::Left(receiver).stop_after_error()
-            }
-            UplinkKind::Map => {
-                let receiver = MapLaneReceiver::new(id, store_id, reader);
-                Either::Right(receiver).stop_after_error()
-=======
                 StopAfterError::new(Either::Left(receiver))
             }
             UplinkKind::Supply => {
@@ -202,7 +191,6 @@
             UplinkKind::Map => {
                 let receiver = MapLaneReceiver::new(id, store_id, reader);
                 StopAfterError::new(Either::Right(receiver))
->>>>>>> 95d5732e
             }
         })
     }
