// Copyright 2015-2021 Swim Inc.
//
// Licensed under the Apache License, Version 2.0 (the "License");
// you may not use this file except in compliance with the License.
// You may obtain a copy of the License at
//
//     http://www.apache.org/licenses/LICENSE-2.0
//
// Unless required by applicable law or agreed to in writing, software
// distributed under the License is distributed on an "AS IS" BASIS,
// WITHOUT WARRANTIES OR CONDITIONS OF ANY KIND, either express or implied.
// See the License for the specific language governing permissions and
// limitations under the License.

use std::collections::HashMap;
use std::fmt::Debug;
use std::future::Future;
use std::pin::Pin;
use std::task::{Context, Poll};
use std::time::Duration;

use crate::agent::task::links::TriggerUnlink;
use crate::agent::task::sender::LaneSendError;
use crate::agent::task::timeout_coord::VoteResult;
use crate::agent::task::write_fut::SpecialAction;
use crate::error::InvalidKey;

use self::links::Links;
use self::prune::PruneRemotes;
use self::remotes::{RemoteSender, RemoteTracker, UplinkResponse};
use self::sender::LaneSender;
use self::write_fut::{WriteResult, WriteTask};

use super::reporting::UplinkReporter;
use super::store::AgentPersistence;
use super::{
    AgentAttachmentRequest, AgentRuntimeConfig, DisconnectionReason, DownlinkRequest, Io,
    NodeReporting,
};
use bytes::{Bytes, BytesMut};
use futures::ready;
use futures::stream::FuturesUnordered;
use futures::{
    future::{join, select as fselect, Either},
    stream::{select as sselect, SelectAll},
    Stream, StreamExt,
};
use pin_utils::pin_mut;
use swim_api::agent::LaneConfig;
use swim_api::error::StoreError;
use swim_api::meta::lane::LaneKind;
use swim_api::protocol::agent::{LaneResponse, MapLaneResponse};
use swim_api::store::StoreDisabled;
use swim_api::{
    agent::UplinkKind,
    error::AgentRuntimeError,
    protocol::agent::{MapLaneResponseDecoder, ValueLaneResponseDecoder},
};
use swim_messages::bytes_str::BytesStr;
use swim_messages::protocol::{Operation, Path, RawRequestMessageDecoder, RequestMessage};
use swim_model::path::RelativePath;
use swim_model::Text;
use swim_recon::parser::MessageExtractError;
use swim_utilities::future::{immediate_or_join, StopAfterError, SwimStreamExt};
use swim_utilities::io::byte_channel::{byte_channel, ByteReader, ByteWriter};
use swim_utilities::trigger::{self, promise};
use tokio::sync::{mpsc, oneshot};
use tokio::time::{sleep, timeout, Instant, Sleep};
use tokio_stream::wrappers::ReceiverStream;
use tokio_util::codec::FramedRead;
use uuid::Uuid;

use tracing::{debug, error, info, info_span, trace, warn};
use tracing_futures::Instrument;

mod init;
mod links;
mod prune;
mod remotes;
mod sender;
mod timeout_coord;
mod write_fut;

pub use init::AgentInitTask;

#[cfg(test)]
mod fake_store;
#[cfg(test)]
mod tests;

/// Type for requests that can be sent to the agent runtime task by an agent implementation.
#[derive(Debug)]
pub enum AgentRuntimeRequest {
    /// Attempt to open a new lane for the agent.
    AddLane {
        name: Text,
        kind: LaneKind,
        config: LaneConfig,
        promise: oneshot::Sender<Result<Io, AgentRuntimeError>>,
    },
    /// Attempt to open a downlink to a lane on another agent.
    OpenDownlink(DownlinkRequest),
}

/// A labelled channel endpoint (or pair) for a lane.
#[derive(Debug)]
struct LaneEndpoint<T> {
    /// The name of the lane.
    name: Text,
    /// The subprotocol used by the lane.
    kind: UplinkKind,
    /// Whether the lane state should be persisted.
    transient: bool,
    /// The channel endpoint/s.
    io: T,
    /// Metadata reporter for the lane.
    reporter: Option<UplinkReporter>,
}

impl<T> LaneEndpoint<T> {
    fn new(
        name: Text,
        kind: UplinkKind,
        transient: bool,
        io: T,
        reporter: Option<UplinkReporter>,
    ) -> Self {
        LaneEndpoint {
            name,
            kind,
            transient,
            io,
            reporter,
        }
    }
}

impl LaneEndpoint<Io> {
    /// Split an instance with two channel endpoints into two, one for each constituent.
    fn split(self) -> (LaneEndpoint<ByteWriter>, LaneEndpoint<ByteReader>) {
        let LaneEndpoint {
            name,
            kind,
            transient,
            io: (tx, rx),
            reporter,
        } = self;

        let read = LaneEndpoint::new(name.clone(), kind, transient, rx, reporter.clone());

        let write = LaneEndpoint::new(name, kind, transient, tx, reporter);

        (write, read)
    }
}

impl LaneEndpoint<ByteReader> {
    /// Create a [`Stream`] that will read messages from an endpoint.
    /// #Arguments
    /// * `registry` - The registry that assigns identifiiers to active lanes.
    fn into_lane_stream<Store>(
        self,
        store: &Store,
        state: &mut WriteTaskState,
    ) -> Result<LaneStream<Store::LaneId>, StoreError>
    where
        Store: AgentPersistence,
    {
        let LaneEndpoint {
            name,
            kind,
            transient,
            io: reader,
            reporter,
        } = self;
        let store_id = if transient {
            None
        } else {
            Some(store.lane_id(name.as_str())?)
        };
        let id = state.register(name, reporter);
        Ok(match kind {
            UplinkKind::Value => {
                let receiver = ValueLikeLaneReceiver::value(id, store_id, reader);
                Either::Left(receiver).stop_after_error()
            }
            UplinkKind::Supply => {
                let receiver = ValueLikeLaneReceiver::supply(id, store_id, reader);
                Either::Left(receiver).stop_after_error()
            }
            UplinkKind::Map => {
                let receiver = MapLaneReceiver::new(id, store_id, reader);
                Either::Right(receiver).stop_after_error()
            }
        })
    }
}

/// Result of the agent initialization task (detailing the lanes that were created during initialization).
#[derive(Debug)]
pub struct InitialEndpoints {
    reporting: Option<NodeReporting>,
    rx: mpsc::Receiver<AgentRuntimeRequest>,
    endpoints: Vec<LaneEndpoint<Io>>,
}

impl InitialEndpoints {
    fn new(
        reporting: Option<NodeReporting>,
        rx: mpsc::Receiver<AgentRuntimeRequest>,
        endpoints: Vec<LaneEndpoint<Io>>,
    ) -> Self {
        InitialEndpoints {
            reporting,
            rx,
            endpoints,
        }
    }

    /// Create the agent runtime task based on these intial lane endpoints.
    /// #Arguments
    /// * `identity` The routing ID of this agent instance for outgoing envelopes.
    /// * `node_uri` - The node URI of this agent instance for outgoing envelopes.
    /// * `attachment_rx` - Channel to accept requests to attach remote connections to the agent.
    /// * `config` - Configuration parameters for the agent runtime.
    /// * `stopping` - A signal for initiating a clean shutdown for the agent instance.
    pub fn make_runtime_task(
        self,
        identity: Uuid,
        node_uri: Text,
        attachment_rx: mpsc::Receiver<AgentAttachmentRequest>,
        config: AgentRuntimeConfig,
        stopping: trigger::Receiver,
    ) -> AgentRuntimeTask {
        AgentRuntimeTask::new(
            NodeDescriptor::new(identity, node_uri),
            self,
            attachment_rx,
            stopping,
            config,
        )
    }

    /// Create the agent runtime task based on these intial lane endpoints.
    /// #Arguments
    /// * `identity` The routing ID of this agent instance for outgoing envelopes.
    /// * `node_uri` - The node URI of this agent instance for outgoing envelopes.
    /// * `attachment_rx` - Channel to accept requests to attach remote connections to the agent.
    /// * `config` - Configuration parameters for the agent runtime.
    /// * `stopping` - A signal for initiating a clean shutdown for the agent instance.
    /// * `store` - Persistence store for the agent.
    pub fn make_runtime_task_with_store<Store>(
        self,
        identity: Uuid,
        node_uri: Text,
        attachment_rx: mpsc::Receiver<AgentAttachmentRequest>,
        config: AgentRuntimeConfig,
        stopping: trigger::Receiver,
        store: Store,
    ) -> AgentRuntimeTask<Store>
    where
        Store: AgentPersistence + Clone + Send + Sync + 'static,
    {
        AgentRuntimeTask::with_store(
            NodeDescriptor::new(identity, node_uri),
            self,
            attachment_rx,
            stopping,
            config,
            store,
        )
    }
}

#[derive(Debug)]
struct NodeDescriptor {
    identity: Uuid,
    node_uri: Text,
}

impl NodeDescriptor {
    fn new(identity: Uuid, node_uri: Text) -> Self {
        NodeDescriptor { identity, node_uri }
    }
}

/// The runtime task for an agent instance. This consists of three logical sub-components. The
/// first reads from remote attached to the agent and sends the results to the lanes. The second
/// consumes events produced by the lanes, maintains uplinks to remote endpoints and forwards
/// events to linked remotes. The final task manages the registration of new remotes with the
/// other two.
#[derive(Debug)]
pub struct AgentRuntimeTask<Store = StoreDisabled> {
    node: NodeDescriptor,
    init: InitialEndpoints,
    attachment_rx: mpsc::Receiver<AgentAttachmentRequest>,
    stopping: trigger::Receiver,
    config: AgentRuntimeConfig,
    store: Store,
}

/// Message type used by the read and write tasks to communicate with each other.
#[derive(Debug, Clone)]
enum RwCoorindationMessage {
    /// An envelope was received for an unknown lane (and so the write task should issue an appropriate error response).
    UnknownLane { origin: Uuid, path: RelativePath },
    /// An envelope that was invalid for the subprotocol used by the specified lane was received.
    BadEnvelope {
        origin: Uuid,
        lane: Text,
        error: MessageExtractError,
    },
    /// Instruct the write task to create an uplink from the specified lane to the specified remote.
    Link { origin: Uuid, lane: Text },
    /// Instruct the write task to remove an uplink from the specified lane to the specified remote.
    Unlink { origin: Uuid, lane: Text },
}

#[derive(Debug, Clone, Copy, PartialEq, Eq)]
enum ValueOrSupply {
    Value,
    Supply,
}

/// Recives a stream of messages sent by a lane.
#[derive(Debug)]
<<<<<<< HEAD
enum LaneSender {
    Value {
        sender: FramedWrite<ByteWriter, ValueLaneEncoder>,
    },
    Map {
        sender: FramedWrite<ByteWriter, MapLaneEncoder>,
    },
}

impl LaneSender {
    fn new(tx: ByteWriter, kind: UplinkKind) -> Self {
        match kind {
            UplinkKind::Value | UplinkKind::Supply => LaneSender::Value {
                sender: FramedWrite::new(tx, LaneRequestEncoder::value()),
            },
            UplinkKind::Map => LaneSender::Map {
                sender: FramedWrite::new(tx, LaneRequestEncoder::map()),
            },
        }
    }

    async fn start_sync(&mut self, id: Uuid) -> Result<(), std::io::Error> {
        match self {
            LaneSender::Value { sender } => {
                let req: LaneRequest<Bytes> = LaneRequest::Sync(id);
                sender.send(req).await
            }
            LaneSender::Map { sender } => {
                let req: LaneRequest<MapMessage<Bytes, Bytes>> = LaneRequest::Sync(id);
                sender.send(req).await
            }
        }
    }

    async fn feed_frame(&mut self, data: Bytes) -> Result<(), LaneSendError> {
        match self {
            LaneSender::Value { sender } => {
                sender.feed(LaneRequest::Command(data)).await?;
            }
            LaneSender::Map { sender } => {
                let message = extract_header(&data)?;
                sender.send(LaneRequest::Command(message)).await?;
            }
        }
        Ok(())
    }

    async fn flush(&mut self) -> Result<(), std::io::Error> {
        match self {
            LaneSender::Value { sender } => flush_sender_val(sender).await,
            LaneSender::Map { sender } => flush_sender_map(sender).await,
        }
    }
}

async fn flush_sender_val<T>(sender: &mut FramedWrite<ByteWriter, T>) -> Result<(), T::Error>
where
    T: Encoder<LaneRequest<Bytes>>,
{
    sender.flush().await
}

async fn flush_sender_map<T>(sender: &mut FramedWrite<ByteWriter, T>) -> Result<(), T::Error>
where
    T: Encoder<LaneRequest<MapMessage<Bytes, Bytes>>>,
{
    sender.flush().await
=======
struct ValueLikeLaneReceiver<I> {
    lane_id: u64,
    store_id: Option<I>,
    kind: ValueOrSupply,
    receiver: FramedRead<ByteReader, ValueLaneResponseDecoder>,
>>>>>>> 8c94e391
}

#[derive(Debug, Clone, Copy, PartialEq, Eq)]
enum ValueOrSupply {
    Value,
    Supply,
}

/// Recives a stream of messages sent by a lane.
#[derive(Debug)]
<<<<<<< HEAD
struct ValueLikeLaneReceiver<I> {
    lane_id: u64,
    store_id: Option<I>,
    kind: ValueOrSupply,
    receiver: FramedRead<ByteReader, ValueLaneResponseDecoder>,
}

/// Recives a stream of messages sent by a lane.
#[derive(Debug)]
struct MapLaneReceiver<I> {
    lane_id: u64,
    store_id: Option<I>,
    receiver: FramedRead<ByteReader, MapLaneResponseDecoder>,
}

=======
struct MapLaneReceiver<I> {
    lane_id: u64,
    store_id: Option<I>,
    receiver: FramedRead<ByteReader, MapLaneResponseDecoder>,
}

>>>>>>> 8c94e391
/// Unified response type from all lane types.
#[derive(Debug)]
struct RawLaneResponse {
    /// A specific remote to forward the message to (otherwise broadcast to all linked).
    target: Option<Uuid>,
    /// The response to send to the specified remote.
    response: UplinkResponse,
}

impl RawLaneResponse {
    /// Target a response at a specific remote.
    /// #Arguments
    /// * `id` - The target remote.
    /// * `response` - The message to send.
    pub fn targetted(id: Uuid, response: UplinkResponse) -> Self {
        RawLaneResponse {
            target: Some(id),
            response,
        }
    }

    /// Broadcast a response to all linked remotes.
    /// #Arguments
    /// * `response` = The message to send.
    pub fn broadcast(response: UplinkResponse) -> Self {
        RawLaneResponse {
            target: None,
            response,
        }
    }
}

fn value_or_supply_raw_response(
    resp: LaneResponse<BytesMut>,
    kind: ValueOrSupply,
) -> Option<RawLaneResponse> {
    match resp {
        LaneResponse::StandardEvent(body) => Some(RawLaneResponse::broadcast(match kind {
            ValueOrSupply::Value => UplinkResponse::Value(body.freeze()),
            ValueOrSupply::Supply => UplinkResponse::Supply(body.freeze()),
        })),
        LaneResponse::Initialized => None,
        LaneResponse::SyncEvent(id, body) => Some(RawLaneResponse::targetted(
            id,
            UplinkResponse::Value(body.freeze()),
        )),
        LaneResponse::Synced(id) => Some(RawLaneResponse::targetted(
            id,
            UplinkResponse::Synced(UplinkKind::Value),
        )),
    }
}

fn map_raw_response(resp: MapLaneResponse<BytesMut, BytesMut>) -> Option<RawLaneResponse> {
    match resp {
        LaneResponse::StandardEvent(body) => {
            Some(RawLaneResponse::broadcast(UplinkResponse::Map(body)))
        }
        LaneResponse::Initialized => None,
        LaneResponse::SyncEvent(id, body) => {
            Some(RawLaneResponse::targetted(id, UplinkResponse::Map(body)))
        }
        LaneResponse::Synced(id) => Some(RawLaneResponse::targetted(
            id,
            UplinkResponse::Synced(UplinkKind::Map),
        )),
    }
}

impl<I> ValueLikeLaneReceiver<I> {
    fn value(lane_id: u64, store_id: Option<I>, reader: ByteReader) -> Self {
        ValueLikeLaneReceiver {
            lane_id,
            store_id,
            kind: ValueOrSupply::Value,
            receiver: FramedRead::new(reader, Default::default()),
        }
    }

    fn supply(lane_id: u64, store_id: Option<I>, reader: ByteReader) -> Self {
        ValueLikeLaneReceiver {
            lane_id,
            store_id,
            kind: ValueOrSupply::Supply,
            receiver: FramedRead::new(reader, Default::default()),
        }
    }
}

impl<I> MapLaneReceiver<I> {
    fn new(lane_id: u64, store_id: Option<I>, reader: ByteReader) -> Self {
        MapLaneReceiver {
            lane_id,
            store_id,
            receiver: FramedRead::new(reader, Default::default()),
        }
    }
}

/// Error type indicating that a lane has failed (specifying its ID).
#[derive(Debug)]
struct Failed(u64);

impl<I> Stream for ValueLikeLaneReceiver<I>
where
    I: Copy + Unpin,
{
    type Item = Result<(u64, Option<I>, RawLaneResponse), Failed>;

    fn poll_next(self: Pin<&mut Self>, cx: &mut Context<'_>) -> Poll<Option<Self::Item>> {
        let this = self.get_mut();
        let id = this.lane_id;
        let store_id = this.store_id;
        let next = loop {
            let maybe_result = ready!(this.receiver.poll_next_unpin(cx));

            match maybe_result {
                Some(Ok(r)) => {
                    if let Some(raw) = value_or_supply_raw_response(r, this.kind) {
                        break Some(Ok((id, store_id, raw)));
                    }
                }
                Some(Err(_)) => break Some(Err(Failed(id))),
                _ => break None,
            };
        };
        Poll::Ready(next)
    }
}

impl<I> Stream for MapLaneReceiver<I>
where
    I: Copy + Unpin,
{
    type Item = Result<(u64, Option<I>, RawLaneResponse), Failed>;

    fn poll_next(self: Pin<&mut Self>, cx: &mut Context<'_>) -> Poll<Option<Self::Item>> {
        let this = self.get_mut();

        let id = this.lane_id;
        let store_id = this.store_id;
        let next = loop {
            let maybe_result = ready!(this.receiver.poll_next_unpin(cx));
            match maybe_result {
                Some(Ok(r)) => {
                    if let Some(raw) = map_raw_response(r) {
                        break Some(Ok((id, store_id, raw)));
                    }
                }
                Some(Err(_)) => break Some(Err(Failed(id))),
                _ => break None,
            };
        };
        Poll::Ready(next)
    }
}

impl AgentRuntimeTask {
    fn new(
        node: NodeDescriptor,
        init: InitialEndpoints,
        attachment_rx: mpsc::Receiver<AgentAttachmentRequest>,
        stopping: trigger::Receiver,
        config: AgentRuntimeConfig,
    ) -> Self {
        AgentRuntimeTask {
            node,
            init,
            attachment_rx,
            stopping,
            config,
            store: StoreDisabled::default(),
        }
    }
}

impl<Store> AgentRuntimeTask<Store>
where
    Store: AgentPersistence + Clone + Send + Sync + 'static,
{
    fn with_store(
        node: NodeDescriptor,
        init: InitialEndpoints,
        attachment_rx: mpsc::Receiver<AgentAttachmentRequest>,
        stopping: trigger::Receiver,
        config: AgentRuntimeConfig,
        store: Store,
    ) -> Self {
        AgentRuntimeTask {
            node,
            init,
            attachment_rx,
            stopping,
            config,
            store,
        }
    }
}

impl<Store> AgentRuntimeTask<Store>
where
    Store: AgentPersistence + Clone + Send + Sync,
{
    pub async fn run(self) -> Result<(), StoreError> {
        let AgentRuntimeTask {
            node: NodeDescriptor { identity, node_uri },
            init:
                InitialEndpoints {
                    reporting,
                    rx,
                    endpoints,
                },
            attachment_rx,
            stopping,
            config,
            store,
        } = self;

        let (write_endpoints, read_endpoints): (Vec<_>, Vec<_>) =
            endpoints.into_iter().map(LaneEndpoint::split).unzip();

        let (read_tx, read_rx) = mpsc::channel(config.attachment_queue_size.get());
        let (write_tx, write_rx) = mpsc::channel(config.attachment_queue_size.get());
        let (read_vote, write_vote, vote_waiter) = timeout_coord::timeout_coordinator();

        let (kill_switch_tx, kill_switch_rx) = trigger::trigger();

        let combined_stop = fselect(fselect(stopping.clone(), kill_switch_rx), vote_waiter);
        let att = attachment_task(
            rx,
            attachment_rx,
            reporting.clone(),
            read_tx,
            write_tx.clone(),
            combined_stop,
        )
        .instrument(info_span!("Agent Runtime Attachment Task", %identity, %node_uri));
        let read = read_task(
            config,
            write_endpoints,
            read_rx,
            write_tx,
            read_vote,
            stopping.clone(),
            reporting.as_ref().map(NodeReporting::aggregate),
        )
        .instrument(info_span!("Agent Runtime Read Task", %identity, %node_uri));
        let write = write_task(
            WriteTaskConfiguration::new(identity, node_uri.clone(), config),
            read_endpoints,
            write_rx,
            write_vote,
            stopping,
            reporting.as_ref().map(NodeReporting::aggregate),
            store,
        )
        .instrument(info_span!("Agent Runtime Write Task", %identity, %node_uri));

        let io = await_io_tasks(read, write, kill_switch_tx);
        let (_, result) = join(att, io).await;
        result
    }
}

/// Control messages consumed by the read task.
enum ReadTaskMessages {
    /// Create a new lane endpoint.
    Lane { name: Text, sender: LaneSender },
    /// Attach a new remote.
    Remote {
        reader: ByteReader,
        on_attached: Option<trigger::Sender>,
    },
}

/// Control messages consumed by the write task.
#[derive(Debug)]
enum WriteTaskMessage {
    /// Create a new lane endpoint.
    Lane(LaneEndpoint<ByteReader>),
    /// Attach a new remote.
    Remote {
        id: Uuid,
        writer: ByteWriter,
        completion: promise::Sender<DisconnectionReason>,
        on_attached: Option<trigger::Sender>,
    },
    /// A coordination message send by the read task.
    Coord(RwCoorindationMessage),
}

impl WriteTaskMessage {
    /// Determines whether a write task message constitutes "activity" for the purpose of the agent
    /// timing out.
    fn generates_activity(&self) -> bool {
        matches!(self, WriteTaskMessage::Coord(_))
    }
}

const BAD_LANE_REG: &str = "Agent failed to receive lane registration result.";

/// The task that coordinates the attachment of new lanes and remotes to the read and write tasks.
/// #Arguments
/// * `runtime` - Requests from the agent.
/// * `attachment` - External requests to attach new remotes.
/// * `reporting` - Uplink metadata reporter.
/// * `read_tx` - Channel to communicate with the read task.
/// * `write_tx` - Channel to communicate with the write task.
/// * `combined_stop` - The task will stop when this future completes. This should combined the overall
/// shutdown-signal with latch that ensures this task will stop if the read/write tasks stop (to avoid
/// deadlocks).
async fn attachment_task<F>(
    runtime: mpsc::Receiver<AgentRuntimeRequest>,
    attachment: mpsc::Receiver<AgentAttachmentRequest>,
    reporting: Option<NodeReporting>,
    read_tx: mpsc::Sender<ReadTaskMessages>,
    write_tx: mpsc::Sender<WriteTaskMessage>,
    combined_stop: F,
) where
    F: Future + Unpin,
{
    let mut stream = sselect(
        ReceiverStream::new(runtime).map(Either::Left),
        ReceiverStream::new(attachment).map(Either::Right),
    )
    .take_until(combined_stop);

    let mut attachments = FuturesUnordered::new();

    loop {
        tokio::select! {
            biased;
            _ = attachments.next(), if !attachments.is_empty() => {},
            maybe_event = stream.next() => {
                if let Some(event) = maybe_event {
                    match event {
                        Either::Left(request) => {
                            if !handle_runtime_request(request, &read_tx, &write_tx, reporting.as_ref()).await {
                                break;
                            }
                        }
                        Either::Right(request) => {
                            if !handle_att_request(request, &read_tx, &write_tx, |read_rx, write_rx, on_attached| {
                                attachments.push(async move {
                                    if matches!(join(read_rx, write_rx).await, (Ok(_), Ok(_))) {
                                        on_attached.trigger();
                                    }
                                })
                            }).await {
                                break;
                            }
                        }
                    }
                } else {
                    break;
                }
            }
        }
    }
}

#[inline]
async fn handle_runtime_request(
    request: AgentRuntimeRequest,
    read_tx: &mpsc::Sender<ReadTaskMessages>,
    write_tx: &mpsc::Sender<WriteTaskMessage>,
    reporting: Option<&NodeReporting>,
) -> bool {
    match request {
        AgentRuntimeRequest::AddLane {
            name,
            kind,
            config,
            promise,
        } => {
            info!("Registering a new {} lane with name {}.", kind, name);
            let uplink_kind = kind.uplink_kind();
            let (in_tx, in_rx) = byte_channel(config.input_buffer_size);
            let (out_tx, out_rx) = byte_channel(config.output_buffer_size);

            let reporter = if let Some(reporting) = reporting {
                reporting.register(name.clone(), kind).await
            } else {
                None
            };

            let sender = LaneSender::new(in_tx, uplink_kind, reporter.clone());
            let read_permit = match read_tx.reserve().await {
                Err(_) => {
                    warn!(
                        "Read task stopped while attempting to register a new {} lane named '{}'.",
                        kind, name
                    );
                    if promise.send(Err(AgentRuntimeError::Terminated)).is_err() {
                        error!(BAD_LANE_REG);
                    }
                    return false;
                }
                Ok(permit) => permit,
            };
            let write_permit = match write_tx.reserve().await {
                Err(_) => {
                    warn!(
                        "Write task stopped while attempting to register a new {} lane named '{}'.",
                        kind, name
                    );
                    if promise.send(Err(AgentRuntimeError::Terminated)).is_err() {
                        error!(BAD_LANE_REG);
                    }
                    return false;
                }
                Ok(permit) => permit,
            };
            read_permit.send(ReadTaskMessages::Lane {
                name: name.clone(),
                sender,
            });
            let endpoint = LaneEndpoint::new(name, uplink_kind, config.transient, out_rx, reporter);
            write_permit.send(WriteTaskMessage::Lane(endpoint));
            if promise.send(Ok((out_tx, in_rx))).is_err() {
                error!(BAD_LANE_REG);
            }
            true
        }
        _ => todo!("Opening downlinks form agents not implemented."),
    }
}

#[inline]
async fn handle_att_request<F>(
    request: AgentAttachmentRequest,
    read_tx: &mpsc::Sender<ReadTaskMessages>,
    write_tx: &mpsc::Sender<WriteTaskMessage>,
    add_att: F,
) -> bool
where
    F: FnOnce(trigger::Receiver, trigger::Receiver, trigger::Sender),
{
    let AgentAttachmentRequest {
        id,
        io: (tx, rx),
        completion,
        on_attached,
    } = request;
    info!(
        "Attaching a new remote endpoint with ID {id} to the agent.",
        id = id
    );
    let read_permit = match read_tx.reserve().await {
        Err(_) => {
            warn!("Read task stopped while attempting to attach a remote endpoint.");
            return false;
        }
        Ok(permit) => permit,
    };
    let write_permit = match write_tx.reserve().await {
        Err(_) => {
            warn!("Write task stopped while attempting to attach a remote endpoint.");
            return false;
        }
        Ok(permit) => permit,
    };
    let (read_on_attached, write_on_attached) = if let Some(on_attached) = on_attached {
        let (read_tx, read_rx) = trigger::trigger();
        let (write_tx, write_rx) = trigger::trigger();
        add_att(read_rx, write_rx, on_attached);
        (Some(read_tx), Some(write_tx))
    } else {
        (None, None)
    };
    read_permit.send(ReadTaskMessages::Remote {
        reader: rx,
        on_attached: read_on_attached,
    });
    write_permit.send(WriteTaskMessage::Remote {
        id,
        writer: tx,
        completion,
        on_attached: write_on_attached,
    });
    true
}

type RemoteReceiver = FramedRead<ByteReader, RawRequestMessageDecoder>;

fn remote_receiver(reader: ByteReader) -> RemoteReceiver {
    RemoteReceiver::new(reader, Default::default())
}

const TASK_COORD_ERR: &str = "Stopping after communcating with the write task failed.";
const STOP_VOTED: &str = "Stopping as read and write tasks have both voted to do so.";

/// Events that can occur within the read task.
enum ReadTaskEvent {
    /// Register a new lane or remote.
    Registration(ReadTaskMessages),
    /// An envelope was received from a connected remote.
    Envelope(RequestMessage<BytesStr, Bytes>),
    /// The read task timed out due to inactivity.
    Timeout,
}

/// The read task of the agent runtime. This receives envelopes from attached remotes and forwards
/// them on to the appropriate lanes. It also communicates with the write task to maintain uplinks
/// and report on invalid envelopes.
///
/// #Arguments
/// * `config` - Configuration parameters for the task.
/// * `initial_endpoints` - Initial lane endpoints that were created in the agent initialization phase.
/// * `reg_rx` - Channel for registering new lanes and remotes.
/// * `write_tx` - Channel to communicate with the write task.
/// * `stop_vote` - Votes to stop if this task becomes inactive (unanimity with the write task is required).
/// * `stopping` - Initiates the clean shutdown procedure.
/// * `aggregate_reporter` - Aggregated uplink reporter for all lanes of the agent.
async fn read_task(
    config: AgentRuntimeConfig,
    initial_endpoints: Vec<LaneEndpoint<ByteWriter>>,
    reg_rx: mpsc::Receiver<ReadTaskMessages>,
    write_tx: mpsc::Sender<WriteTaskMessage>,
    stop_vote: timeout_coord::Voter,
    stopping: trigger::Receiver,
    aggregate_reporter: Option<UplinkReporter>,
) {
    let mut remotes = SelectAll::new();

    let mut reg_stream = ReceiverStream::new(reg_rx).take_until(stopping);

    let mut counter: u64 = 0;

    let mut next_id = move || {
        let id = counter;
        counter += 1;
        id
    };

    let mut name_mapping = HashMap::new();
    let mut lanes = HashMap::new();
    let mut needs_flush = None;
    let mut voted = false;

    for LaneEndpoint {
        name,
        kind,
        io,
        reporter,
        ..
    } in initial_endpoints.into_iter()
    {
        let i = next_id();
        name_mapping.insert(name, i);
        lanes.insert(i, LaneSender::new(io, kind, reporter));
    }

    loop {
        let flush = flush_lane(&mut lanes, &mut needs_flush);
        let next = if remotes.is_empty() {
            match immediate_or_join(timeout(config.inactive_timeout, reg_stream.next()), flush)
                .await
            {
                (Ok(Some(reg)), _) => ReadTaskEvent::Registration(reg),
                (Err(_), _) => ReadTaskEvent::Timeout,
                _ => {
                    break;
                }
            }
        } else {
            let select_next = timeout(
                config.inactive_timeout,
                fselect(reg_stream.next(), remotes.next()),
            );
            let (result, _) = immediate_or_join(select_next, flush).await;
            match result {
                Ok(Either::Left((Some(reg), _))) => ReadTaskEvent::Registration(reg),
                Ok(Either::Left((_, _))) => {
                    info!("Terminating after registration task stopped.");
                    break;
                }
                Ok(Either::Right((Some(Ok(envelope)), _))) => ReadTaskEvent::Envelope(envelope),
                Ok(Either::Right((Some(Err(error)), _))) => {
                    error!(error = ?error, "Failed reading from lane: {}", error);
                    continue;
                }
                Ok(Either::Right((_, _))) => {
                    continue;
                }
                Err(_) => ReadTaskEvent::Timeout,
            }
        };
        match next {
            ReadTaskEvent::Registration(reg) => match reg {
                ReadTaskMessages::Lane { name, sender } => {
                    let id = next_id();
                    info!(
                        "Reading from new lane named '{}'. Assigned ID is {}.",
                        name, id
                    );
                    name_mapping.insert(name, id);
                    lanes.insert(id, sender);
                }
                ReadTaskMessages::Remote {
                    reader,
                    on_attached,
                } => {
                    info!("Reading from new remote endpoint.");
                    let rx = remote_receiver(reader).stop_after_error();
                    remotes.push(rx);
                    if let Some(on_attached) = on_attached {
                        on_attached.trigger();
                    }
                }
            },
            ReadTaskEvent::Envelope(msg) => {
                if voted {
                    trace!("Attempting to rescind stop vote.");
                    if stop_vote.rescind() == VoteResult::Unanimous {
                        info!(STOP_VOTED);
                        break;
                    } else {
                        info!("Vote to stop rescinded.");
                        voted = false;
                    }
                }
                debug!(message = ?msg, "Processing envelope.");
                let RequestMessage {
                    path,
                    origin,
                    envelope,
                } = msg;

                if let Some(id) = name_mapping.get(path.lane.as_str()) {
                    if matches!(&needs_flush, Some(i) if i != id) {
                        trace!(
                            "Flushing lane '{name}' (id = {id})",
                            name = path.lane,
                            id = id
                        );
                        flush_lane(&mut lanes, &mut needs_flush).await;
                    }
                    if let Some(lane_tx) = lanes.get_mut(id) {
                        let Path { lane, .. } = path;
                        let origin: Uuid = origin;
                        match envelope {
                            Operation::Link => {
                                debug!(
                                    "Attempting to set up link to {} from lane '{}'.",
                                    origin, lane
                                );
                                if write_tx
                                    .send(WriteTaskMessage::Coord(RwCoorindationMessage::Link {
                                        origin,
                                        lane: Text::new(lane.as_str()),
                                    }))
                                    .await
                                    .is_err()
                                {
                                    error!(TASK_COORD_ERR);
                                    break;
                                }
                            }
                            Operation::Sync => {
                                debug!(
                                    "Attempting to synchronize {} with lane '{}'.",
                                    origin, lane
                                );
                                if lane_tx.start_sync(origin).await.is_err() {
                                    error!(
                                        "Failed to communicate with lane '{}'. Removing handle.",
                                        lane
                                    );
                                    if let Some(id) = name_mapping.remove(lane.as_str()) {
                                        lanes.remove(&id);
                                    }
                                };
                            }
                            Operation::Command(body) => {
                                trace!(body = ?body, "Dispatching command envelope from {} to lane '{}'.", origin, lane);
                                if let Some(reporter) = &aggregate_reporter {
                                    reporter.count_commands(1);
                                }
                                match lane_tx.feed_frame(body).await {
                                    Err(LaneSendError::Io(_)) => {
                                        error!("Failed to communicate with lane '{}'. Removing handle.", lane);
                                        if let Some(id) = name_mapping.remove(lane.as_str()) {
                                            lanes.remove(&id);
                                        }
                                    }
                                    Err(LaneSendError::Extraction(error)) => {
                                        error!(error = ?error, "Received invalid envelope from {} for lane '{}'", origin, lane);
                                        if write_tx
                                            .send(WriteTaskMessage::Coord(
                                                RwCoorindationMessage::BadEnvelope {
                                                    origin,
                                                    lane: Text::new(lane.as_str()),
                                                    error,
                                                },
                                            ))
                                            .await
                                            .is_err()
                                        {
                                            error!(TASK_COORD_ERR);
                                            break;
                                        }
                                    }
                                    _ => {
                                        let _ = lane_tx.flush().await;
                                        needs_flush = Some(*id);
                                    }
                                }
                            }
                            Operation::Unlink => {
                                debug!(
                                    "Attempting to stop the link to {} from lane '{}'.",
                                    origin, lane
                                );
                                if write_tx
                                    .send(WriteTaskMessage::Coord(RwCoorindationMessage::Unlink {
                                        origin,
                                        lane: Text::new(lane.as_str()),
                                    }))
                                    .await
                                    .is_err()
                                {
                                    error!(TASK_COORD_ERR);
                                    break;
                                }
                            }
                        }
                    }
                } else {
                    info!("Recevied envelope for non-existent lane '{}'.", path.lane);
                    let flush = flush_lane(&mut lanes, &mut needs_flush);
                    let send_err = write_tx.send(WriteTaskMessage::Coord(
                        RwCoorindationMessage::UnknownLane {
                            origin,
                            path: RelativePath::new(
                                Text::new(path.node.as_str()),
                                Text::new(path.lane.as_str()),
                            ),
                        },
                    ));
                    let (_, result) = join(flush, send_err).await;
                    if result.is_err() {
                        error!(TASK_COORD_ERR);
                        break;
                    }
                }
            }
            ReadTaskEvent::Timeout => {
                info!(
                    "No envelopes received within {:?}. Voting to stop.",
                    config.inactive_timeout
                );
                if stop_vote.vote() == VoteResult::Unanimous {
                    info!(STOP_VOTED);
                    break;
                }
                voted = true;
            }
        }
    }
}

async fn flush_lane(lanes: &mut HashMap<u64, LaneSender>, needs_flush: &mut Option<u64>) {
    if let Some(id) = needs_flush.take() {
        if let Some(tx) = lanes.get_mut(&id) {
            if tx.flush().await.is_err() {
                lanes.remove(&id);
            }
        }
    }
}

/// Events that can occur in the write task.
#[derive(Debug)]
enum WriteTaskEvent<I> {
    /// A message received either from the read task or the coordination task.
    Message(WriteTaskMessage),
    /// An message received from one of the attached lanes.
    Event {
        id: u64,
        store_id: Option<I>,
        response: RawLaneResponse,
    },
    /// A write (to one of the attached remotes) completed.
    WriteDone(WriteResult),
    /// Reading from a lane failed.
    LaneFailed(u64),
    /// A remote may have been without active links beyond the configured timeout.
    PruneRemote(Uuid),
    /// The task timed out due to inactivity.
    Timeout,
    /// The stop signal was received.
    Stop,
}

type LaneStream<I> = StopAfterError<Either<ValueLikeLaneReceiver<I>, MapLaneReceiver<I>>>;

/// Parameters for the write task.
#[derive(Debug)]
struct WriteTaskConfiguration {
    identity: Uuid,
    node_uri: Text,
    runtime_config: AgentRuntimeConfig,
}

impl WriteTaskConfiguration {
    fn new(identity: Uuid, node_uri: Text, runtime_config: AgentRuntimeConfig) -> Self {
        WriteTaskConfiguration {
            identity,
            node_uri,
            runtime_config,
        }
    }
}

/// Manages the timeout for the write task. This can be disabled (to prevent it from firing repeatedly
/// after the task has alreay voted to stop).
#[derive(Debug)]
struct InactiveTimeout<'a> {
    timeout: Duration,
    timeout_delay: Pin<&'a mut Sleep>,
    enabled: bool,
}

/// Aggregates all of the streams of events for the write task.
#[derive(Debug)]
struct WriteTaskEvents<'a, S, W, I> {
    inactive_timeout: InactiveTimeout<'a>,
    remote_timeout: Duration,
    prune_remotes: PruneRemotes<'a>,
    message_stream: S,
    lanes: SelectAll<LaneStream<I>>,
    pending_writes: FuturesUnordered<W>,
}

impl<'a, S, W, I> WriteTaskEvents<'a, S, W, I>
where
    I: Unpin + Copy,
{
    /// #Arguments
    /// * `inactive_timeout` - Time after which the task will vote to stop due to inactivity.
    /// * `remote_timeout` - Time after which a task with no links and no activity should be removed.
    /// * `timeout_delay` - Timer for the agent timeout (held on the stack of the write task to avoid
    /// having it in a separate allocation).
    /// * `prune_delay` - Timer for pruning inactive remotes (held on the stack of the write task to
    /// avoid having it in a separte allocation).
    /// * `message_stream` - Stream of messages from the attachment and read tasks.
    fn new(
        inactive_timeout: Duration,
        remote_timeout: Duration,
        timeout_delay: Pin<&'a mut Sleep>,
        prune_delay: Pin<&'a mut Sleep>,
        message_stream: S,
    ) -> Self {
        WriteTaskEvents {
            inactive_timeout: InactiveTimeout {
                timeout: inactive_timeout,
                timeout_delay,
                enabled: true,
            },
            remote_timeout,
            prune_remotes: PruneRemotes::new(prune_delay),
            message_stream,
            lanes: Default::default(),
            pending_writes: Default::default(),
        }
    }

    /// Add a new lane stream.
    fn add_lane(&mut self, lane: LaneStream<I>) {
        self.lanes.push(lane);
    }

    /// Clear all lane streams.
    fn clear_lanes(&mut self) {
        self.lanes.clear()
    }

    /// Schedule a new write task (to a remote) to be polled.
    fn schedule_write(&mut self, write: W) {
        self.pending_writes.push(write);
    }

    /// Schedule a remote to be pruned (after a period of inactivity).
    fn schedule_prune(&mut self, remote_id: Uuid) {
        let WriteTaskEvents {
            remote_timeout,
            prune_remotes,
            ..
        } = self;
        prune_remotes.push(remote_id, *remote_timeout);
    }

    /// Disable the agent timeout (if the stop vote has been made and not yet rescinded).
    fn disable_timeout(&mut self) {
        self.inactive_timeout.enabled = false;
    }

    /// Reenable the agent timeout (the vote to stop has been rescinded).
    fn enable_timeout(&mut self) {
        self.inactive_timeout.enabled = true;
    }
}

impl<'a, S, W, I> WriteTaskEvents<'a, S, W, I>
where
    S: Stream<Item = WriteTaskMessage> + Unpin,
    W: Future<Output = WriteResult> + Send + 'static,
    I: Unpin + Copy,
{
    /// Select the next of any type of event. This is biased and will try to clear existing work
    /// before adding more work.
    async fn select_next(&mut self) -> WriteTaskEvent<I> {
        let WriteTaskEvents {
            inactive_timeout,
            message_stream,
            lanes,
            pending_writes,
            prune_remotes,
            ..
        } = self;

        let InactiveTimeout {
            timeout,
            timeout_delay,
            enabled: timeout_enabled,
        } = inactive_timeout;

        let mut delay = timeout_delay.as_mut();

        loop {
            tokio::select! {
                biased;
                maybe_remote = prune_remotes.next(), if !prune_remotes.is_empty() => {
                    if let Some(remote_id) = maybe_remote {
                        break WriteTaskEvent::PruneRemote(remote_id);
                    }
                }
                maybe_msg = message_stream.next() => {
                    break if let Some(msg) = maybe_msg {
                        if msg.generates_activity() {
                            delay.as_mut().reset(
                                Instant::now()
                                    .checked_add(*timeout)
                                    .expect("Timer overflow."),
                            );
                        }
                        WriteTaskEvent::Message(msg)
                    } else {
                        trace!("Stopping as the coordination task stopped.");
                        WriteTaskEvent::Stop
                    };
                }
                maybe_write_done = pending_writes.next(), if !pending_writes.is_empty() => {
                    if let Some(result) = maybe_write_done {
                        break WriteTaskEvent::WriteDone(result);
                    }
                }
                maybe_result = lanes.next(), if !lanes.is_empty() => {
                    match maybe_result {
                        Some(Ok((id, store_id, response))) =>  {
                            delay.as_mut().reset(
                                Instant::now()
                                    .checked_add(*timeout)
                                    .expect("Timer overflow."),
                            );
                            break WriteTaskEvent::Event { id, store_id, response };
                        },
                        Some(Err(Failed(lane_id))) => {
                            break WriteTaskEvent::LaneFailed(lane_id);
                        }
                        _ => {}
                    }
                }
                _ = &mut delay, if *timeout_enabled => {
                    break if lanes.is_empty() {
                        trace!("Stopping as there are no active lanes.");
                        WriteTaskEvent::Stop
                    } else {
                        WriteTaskEvent::Timeout
                    };
                }
            };
        }
    }

    /// Select only from pending writes (used in the shutdown process).
    async fn next_write(&mut self) -> Option<WriteResult> {
        let WriteTaskEvents { pending_writes, .. } = self;
        if pending_writes.is_empty() {
            None
        } else {
            pending_writes.next().await
        }
    }
}

/// The internal state of the write task.
#[derive(Debug)]
struct WriteTaskState {
    /// Tracks links between lanes and remotes.
    links: Links,
    /// Manages writes to remotes (particularly backpressure relief).
    remote_tracker: RemoteTracker,
}

/// Possible results of handling a message from the coordination/read tasks.
#[derive(Debug)]
#[must_use]
enum TaskMessageResult<I> {
    /// Register a new lane.
    AddLane(LaneStream<I>),
    /// Schedule a write to one or all remotes (if no ID is specified).
    ScheduleWrite {
        write: WriteTask,
        schedule_prune: Option<Uuid>,
    },
    /// Track a remote to be pruned after the configured timeout (as it no longer has any links).
    AddPruneTimeout(Uuid),
    /// Persisting the state of a lane failed.
    StoreFailure(StoreError),
    /// No effect.
    Nothing,
}

impl<I> From<Option<WriteTask>> for TaskMessageResult<I> {
    fn from(opt: Option<WriteTask>) -> Self {
        if let Some(write) = opt {
            TaskMessageResult::ScheduleWrite {
                write,
                schedule_prune: None,
            }
        } else {
            TaskMessageResult::Nothing
        }
    }
}

fn discard_error<W>(error: InvalidKey) -> Option<W> {
    warn!("Discarding invalid map lane event: {}.", error);
    None
}

/// Sequence of writes with 0, 1 or 2 entries.
enum Writes<W> {
    Zero,
    Single(W),
    Two(W, W),
}

impl<W> Default for Writes<W> {
    fn default() -> Self {
        Writes::Zero
    }
}

impl<W> From<Option<W>> for Writes<W> {
    fn from(opt: Option<W>) -> Self {
        match opt {
            Some(w) => Writes::Single(w),
            _ => Writes::Zero,
        }
    }
}

impl<W> From<(Option<W>, Option<W>)> for Writes<W> {
    fn from(pair: (Option<W>, Option<W>)) -> Self {
        match pair {
            (Some(w1), Some(w2)) => Writes::Two(w1, w2),
            (Some(w), _) => Writes::Single(w),
            (_, Some(w)) => Writes::Single(w),
            _ => Writes::Zero,
        }
    }
}

impl<W> Iterator for Writes<W> {
    type Item = W;

    fn next(&mut self) -> Option<Self::Item> {
        match std::mem::take(self) {
            Writes::Two(w1, w2) => {
                *self = Writes::Single(w2);
                Some(w1)
            }
            Writes::Single(w) => Some(w),
            _ => None,
        }
    }
}

impl WriteTaskState {
    fn new(identity: Uuid, node_uri: Text, aggregate_reporter: Option<UplinkReporter>) -> Self {
        WriteTaskState {
            links: Links::new(aggregate_reporter),
            remote_tracker: RemoteTracker::new(identity, node_uri),
        }
    }

    fn register(&mut self, name: Text, reporter: Option<UplinkReporter>) -> u64 {
        let WriteTaskState {
            links,
            remote_tracker,
        } = self;
        let lane_id = remote_tracker.lane_registry().add_endpoint(name);
        if let Some(reporter) = reporter {
            links.register_reporter(lane_id, reporter);
        }
        lane_id
    }

    /// Handle a message from the coordination or read task.
    fn handle_task_message<Store>(
        &mut self,
        reg: WriteTaskMessage,
        store: &Store,
    ) -> TaskMessageResult<Store::LaneId>
    where
        Store: AgentPersistence,
    {
        let WriteTaskState {
            links,
            remote_tracker,
            ..
        } = self;
        match reg {
            WriteTaskMessage::Lane(endpoint) => match endpoint.into_lane_stream(store, self) {
                Ok(lane_stream) => TaskMessageResult::AddLane(lane_stream),
                Err(error) => TaskMessageResult::StoreFailure(error),
            },
            WriteTaskMessage::Remote {
                id,
                writer,
                completion,
                on_attached,
            } => {
                remote_tracker.insert(id, writer, completion);
                if let Some(on_attached) = on_attached {
                    on_attached.trigger();
                }
                TaskMessageResult::AddPruneTimeout(id)
            }
            WriteTaskMessage::Coord(RwCoorindationMessage::Link { origin, lane }) => {
                info!("Attempting to set up link from '{}' to {}.", lane, origin);
                match remote_tracker.lane_registry().id_for(lane.as_str()) {
                    Some(id) if remote_tracker.has_remote(origin) => {
                        links.insert(id, origin);
                        remote_tracker
                            .push_special(SpecialAction::Linked(id), &origin)
                            .into()
                    }
                    Some(_) => {
                        error!("No remote with ID {}.", origin);
                        TaskMessageResult::Nothing
                    }
                    _ => {
                        if remote_tracker.has_remote(origin) {
                            error!("No lane named '{}'.", lane);
                        } else {
                            error!("No lane named '{}' or remote with ID {}.", lane, origin);
                        }
                        TaskMessageResult::Nothing
                    }
                }
            }
            WriteTaskMessage::Coord(RwCoorindationMessage::Unlink { origin, lane }) => {
                info!(
                    "Attempting to close any link from '{}' to {}.",
                    lane, origin
                );
                if let Some(lane_id) = remote_tracker.lane_registry().id_for(lane.as_str()) {
                    if links.is_linked(origin, lane_id) {
                        let schedule_prune = links.remove(lane_id, origin).into_option();
                        let message = Text::new("Link closed.");
                        let maybe_write = remote_tracker
                            .push_special(SpecialAction::unlinked(lane_id, message), &origin);
                        if let Some(write) = maybe_write {
                            TaskMessageResult::ScheduleWrite {
                                write,
                                schedule_prune,
                            }
                        } else if let Some(remote_id) = schedule_prune {
                            TaskMessageResult::AddPruneTimeout(remote_id)
                        } else {
                            TaskMessageResult::Nothing
                        }
                    } else {
                        info!("Lane {} is not linked to {}.", lane, origin);
                        TaskMessageResult::Nothing
                    }
                } else {
                    error!("No lane named '{}'.", lane);
                    TaskMessageResult::Nothing
                }
            }
            WriteTaskMessage::Coord(RwCoorindationMessage::UnknownLane { origin, path }) => {
                info!(
                    "Received envelope for non-existent lane '{}' from {}.",
                    path.lane, origin
                );
                remote_tracker
                    .push_special(SpecialAction::lane_not_found(path.lane), &origin)
                    .into()
            }
            WriteTaskMessage::Coord(RwCoorindationMessage::BadEnvelope {
                origin,
                lane,
                error,
            }) => {
                info!(error = ?error, "Received in invalid envelope for lane '{}' from {}.", lane, origin);
                TaskMessageResult::Nothing
            }
        }
    }

    /// Handle a message from one of the lanes of the agent.
    fn handle_event(
        &mut self,
        id: u64,
        response: RawLaneResponse,
    ) -> impl Iterator<Item = WriteTask> + '_ {
        let WriteTaskState {
            links,
            remote_tracker: write_tracker,
            ..
        } = self;

        use either::Either;

        let RawLaneResponse { target, response } = response;
        if let Some(remote_id) = target {
            trace!(response = ?response, "Routing response to {}.", remote_id);
            links.count_single(id);
            let write = if !links.is_linked(remote_id, id) {
                trace!(response = ?response, "Sending implicit linked message to {}.", remote_id);
                links.insert(id, remote_id);
                let write1 = write_tracker.push_special(SpecialAction::Linked(id), &remote_id);
                let write2 = write_tracker
                    .push_write(id, response, &remote_id)
                    .unwrap_or_else(discard_error);
                Writes::from((write1, write2))
            } else {
                Writes::from(
                    write_tracker
                        .push_write(id, response, &remote_id)
                        .unwrap_or_else(discard_error),
                )
            };
            Either::Left(write)
        } else if let Some(targets) = links.linked_from(id) {
            trace!(response = ?response, targets = ?targets, "Broadcasting response to all linked remotes.");
            links.count_broadcast(id);
            Either::Right(targets.iter().zip(std::iter::repeat(response)).flat_map(
                move |(remote_id, response)| {
                    write_tracker
                        .push_write(id, response, remote_id)
                        .unwrap_or_else(discard_error)
                },
            ))
        } else {
            trace!(response = ?response, "Discarding response.");
            Either::Left(Writes::Zero)
        }
    }

    /// Remove a registered remote.
    fn remove_remote(&mut self, remote_id: Uuid, reason: DisconnectionReason) {
        info!("Removing remote connection {}.", remote_id);
        self.links.remove_remote(remote_id);
        self.remote_tracker.remove_remote(remote_id, reason);
    }

    /// Remove a registered remote only if it has no links.
    fn remove_remote_if_idle(&mut self, remote_id: Uuid) {
        if self.links.linked_to(remote_id).is_none() {
            self.remove_remote(remote_id, DisconnectionReason::RemoteTimedOut);
        }
    }

    /// Remove a failed lane.
    fn remove_lane(
        &mut self,
        lane_id: u64,
    ) -> impl Iterator<Item = (TriggerUnlink, Option<WriteTask>)> + '_ {
        let WriteTaskState {
            links,
            remote_tracker: write_tracker,
            ..
        } = self;
        info!("Attempting to remove lane with id {}.", lane_id);
        let linked_remotes = links.remove_lane(lane_id);
        linked_remotes.into_iter().map(move |unlink| {
            let TriggerUnlink { remote_id, .. } = unlink;
            info!(
                "Unlinking remote {} connected to lane with id {}.",
                remote_id, lane_id
            );
            let task = write_tracker.unlink_lane(remote_id, lane_id);
            (unlink, task)
        })
    }

    /// Return the remote sender and associated buffer from a completed write. This will
    /// trigger a new task if more work is queued fro that remote.
    fn replace(&mut self, writer: RemoteSender, buffer: BytesMut) -> Option<WriteTask> {
        let WriteTaskState { remote_tracker, .. } = self;
        trace!(
            "Replacing writer {} after completed write.",
            writer.remote_id()
        );
        remote_tracker.replace_and_pop(writer, buffer)
    }

    fn has_remotes(&self) -> bool {
        !self.remote_tracker.is_empty()
    }

    /// Unlink all open links.
    fn unlink_all(&mut self) -> impl Iterator<Item = WriteTask> + '_ {
        info!("Unlinking all open links for shutdown.");
        let WriteTaskState {
            links,
            remote_tracker,
        } = self;
        links
            .remove_all_links()
            .flat_map(move |(lane_id, remote_id)| remote_tracker.unlink_lane(remote_id, lane_id))
    }

    /// Close all open remotes with the reason the agent is stopping.
    fn dispose_of_remotes(self, reason: DisconnectionReason) {
        let WriteTaskState { remote_tracker, .. } = self;
        remote_tracker.dispose_of_remotes(reason);
    }
}

/// The write task of the agent runtime. This receives messages from the agent lanes and forwards them
/// to linked remotes. It also receives messages from the read task to maintain the set of uplinks.
///
/// #Arguments
/// * `configuration` - Configuration parameters for the task.
/// * `initial_endpoints` - Initial lane endpoints that were created in the agent initialization phase.
/// * `message_rx` - Channel for messages from the read and coordination tasks.
/// * `stop_voter` - Votes to stop if this task becomes inactive (unanimity with the write task is required).
/// * `stopping` - Initiates the clean shutdown procedure.
/// * `aggregate_reporter` - Aggregated uplink reporter for all lanes of the agent.
/// * `store` - Persistence for the state of the lanes.
///
async fn write_task<Store>(
    configuration: WriteTaskConfiguration,
    initial_endpoints: Vec<LaneEndpoint<ByteReader>>,
    message_rx: mpsc::Receiver<WriteTaskMessage>,
    stop_voter: timeout_coord::Voter,
    stopping: trigger::Receiver,
    aggregate_reporter: Option<UplinkReporter>,
    store: Store,
) -> Result<(), StoreError>
where
    Store: AgentPersistence + Clone + Send + Sync,
{
    let message_stream = ReceiverStream::new(message_rx).take_until(stopping);

    let WriteTaskConfiguration {
        identity,
        node_uri,
        runtime_config,
    } = configuration;

    let timeout_delay = sleep(runtime_config.inactive_timeout);
    let remote_prune_delay = sleep(Duration::default());

    pin_mut!(timeout_delay);
    pin_mut!(remote_prune_delay);
    let mut streams = WriteTaskEvents::new(
        runtime_config.inactive_timeout,
        runtime_config.prune_remote_delay,
        timeout_delay.as_mut(),
        remote_prune_delay,
        message_stream,
    );
    let mut state = WriteTaskState::new(identity, node_uri, aggregate_reporter);

    info!(endpoints = ?initial_endpoints, "Adding initial endpoints.");
    for endpoint in initial_endpoints {
        let lane_stream = endpoint.into_lane_stream(&store, &mut state)?;
        streams.add_lane(lane_stream);
    }

    let mut voted = false;

    let mut remote_reason = DisconnectionReason::AgentStoppedExternally;

    loop {
        let next = streams.select_next().await;
        match next {
            WriteTaskEvent::Message(reg) => match state.handle_task_message(reg, &store) {
                TaskMessageResult::AddLane(lane) => {
                    streams.add_lane(lane);
                }
                TaskMessageResult::ScheduleWrite {
                    write,
                    schedule_prune,
                } => {
                    if voted {
                        if stop_voter.rescind() == VoteResult::Unanimous {
                            info!(STOP_VOTED);
                            remote_reason = DisconnectionReason::AgentTimedOut;
                            break;
                        }
                        streams.enable_timeout();
                        voted = false;
                    }
                    streams.schedule_write(write.into_future());
                    if let Some(remote_id) = schedule_prune {
                        streams.schedule_prune(remote_id);
                    }
                }
                TaskMessageResult::AddPruneTimeout(remote_id) => {
                    streams.schedule_prune(remote_id);
                }
                TaskMessageResult::StoreFailure(error) => {
                    return Err(error);
                }
                TaskMessageResult::Nothing => {}
            },
            WriteTaskEvent::Event {
                id,
                store_id,
                response,
            } => {
                if voted {
                    if stop_voter.rescind() == VoteResult::Unanimous {
                        info!(STOP_VOTED);
                        remote_reason = DisconnectionReason::AgentTimedOut;
                        break;
                    }
                    streams.enable_timeout();
                    voted = false;
                }
                if let Some(store_id) = store_id {
                    persist_response(&store, store_id, &response)?;
                }
                for write in state.handle_event(id, response) {
                    streams.schedule_write(write.into_future());
                }
            }
            WriteTaskEvent::WriteDone((writer, buffer, result)) => {
                if result.is_ok() {
                    if let Some(write) = state.replace(writer, buffer) {
                        streams.schedule_write(write.into_future());
                    }
                } else {
                    let remote_id = writer.remote_id();
                    error!(
                        "Writing to remote {} failed. Removing attached uplinks.",
                        remote_id
                    );
                    state.remove_remote(remote_id, DisconnectionReason::ChannelClosed);
                }
            }
            WriteTaskEvent::LaneFailed(lane_id) => {
                error!(
                    "Lane with ID {} failed. Unlinking all attached uplinks.",
                    lane_id
                );
                for (unlink, maybe_write) in state.remove_lane(lane_id) {
                    if let Some(write) = maybe_write {
                        streams.schedule_write(write.into_future());
                    }
                    let TriggerUnlink {
                        remote_id,
                        schedule_prune,
                    } = unlink;
                    if schedule_prune {
                        streams.schedule_prune(remote_id);
                    }
                }
            }
            WriteTaskEvent::PruneRemote(remote_id) => {
                state.remove_remote_if_idle(remote_id);
            }
            WriteTaskEvent::Timeout => {
                info!(
                    "No events sent within {:?}, voting to stop.",
                    runtime_config.inactive_timeout
                );
                if !state.has_remotes() {
                    info!("Stopping after timeout with no remotes.");
                    break;
                }
                voted = true;
                streams.disable_timeout();
                if stop_voter.vote() == VoteResult::Unanimous {
                    info!(STOP_VOTED);
                    remote_reason = DisconnectionReason::AgentTimedOut;
                    break;
                }
            }
            WriteTaskEvent::Stop => {
                info!("Write task stopping.");
                break;
            }
        }
    }
    let cleanup_result = timeout(runtime_config.shutdown_timeout, async move {
        info!("Unlinking all links on shutdown.");
        streams.clear_lanes();
        for write in state.unlink_all() {
            streams.schedule_write(write.into_future());
        }
        while let Some((writer, buffer, result)) = streams.next_write().await {
            if result.is_ok() {
                if let Some(write) = state.replace(writer, buffer) {
                    streams.schedule_write(write.into_future());
                }
            }
        }
        state.dispose_of_remotes(remote_reason);
    })
    .await;
    if cleanup_result.is_err() {
        error!(
            "Unlinking lanes on shutdown did not complete within {:?}.",
            runtime_config.shutdown_timeout
        );
    }
    Ok(())
}

async fn await_io_tasks<F1, F2>(
    read: F1,
    write: F2,
    kill_switch_tx: trigger::Sender,
) -> Result<(), StoreError>
where
    F1: Future<Output = ()>,
    F2: Future<Output = Result<(), StoreError>>,
{
    pin_mut!(read);
    pin_mut!(write);
    let first_finished = fselect(read, write).await;
    kill_switch_tx.trigger();
    match first_finished {
        Either::Left((_, write_fut)) => write_fut.await,
        Either::Right((result, read_fut)) => {
            read_fut.await;
            result
        }
    }
}

fn persist_response<Store>(
    store: &Store,
    store_id: Store::LaneId,
    response: &RawLaneResponse,
) -> Result<(), StoreError>
where
    Store: AgentPersistence,
{
    match response {
        RawLaneResponse {
            target: None,
            response: UplinkResponse::Value(body),
        } => store.put_value(store_id, body.as_ref()),
        RawLaneResponse {
            target: None,
            response: UplinkResponse::Map(operation),
        } => store.apply_map(store_id, operation),
        _ => Ok(()),
    }
}<|MERGE_RESOLUTION|>--- conflicted
+++ resolved
@@ -324,92 +324,6 @@
 
 /// Recives a stream of messages sent by a lane.
 #[derive(Debug)]
-<<<<<<< HEAD
-enum LaneSender {
-    Value {
-        sender: FramedWrite<ByteWriter, ValueLaneEncoder>,
-    },
-    Map {
-        sender: FramedWrite<ByteWriter, MapLaneEncoder>,
-    },
-}
-
-impl LaneSender {
-    fn new(tx: ByteWriter, kind: UplinkKind) -> Self {
-        match kind {
-            UplinkKind::Value | UplinkKind::Supply => LaneSender::Value {
-                sender: FramedWrite::new(tx, LaneRequestEncoder::value()),
-            },
-            UplinkKind::Map => LaneSender::Map {
-                sender: FramedWrite::new(tx, LaneRequestEncoder::map()),
-            },
-        }
-    }
-
-    async fn start_sync(&mut self, id: Uuid) -> Result<(), std::io::Error> {
-        match self {
-            LaneSender::Value { sender } => {
-                let req: LaneRequest<Bytes> = LaneRequest::Sync(id);
-                sender.send(req).await
-            }
-            LaneSender::Map { sender } => {
-                let req: LaneRequest<MapMessage<Bytes, Bytes>> = LaneRequest::Sync(id);
-                sender.send(req).await
-            }
-        }
-    }
-
-    async fn feed_frame(&mut self, data: Bytes) -> Result<(), LaneSendError> {
-        match self {
-            LaneSender::Value { sender } => {
-                sender.feed(LaneRequest::Command(data)).await?;
-            }
-            LaneSender::Map { sender } => {
-                let message = extract_header(&data)?;
-                sender.send(LaneRequest::Command(message)).await?;
-            }
-        }
-        Ok(())
-    }
-
-    async fn flush(&mut self) -> Result<(), std::io::Error> {
-        match self {
-            LaneSender::Value { sender } => flush_sender_val(sender).await,
-            LaneSender::Map { sender } => flush_sender_map(sender).await,
-        }
-    }
-}
-
-async fn flush_sender_val<T>(sender: &mut FramedWrite<ByteWriter, T>) -> Result<(), T::Error>
-where
-    T: Encoder<LaneRequest<Bytes>>,
-{
-    sender.flush().await
-}
-
-async fn flush_sender_map<T>(sender: &mut FramedWrite<ByteWriter, T>) -> Result<(), T::Error>
-where
-    T: Encoder<LaneRequest<MapMessage<Bytes, Bytes>>>,
-{
-    sender.flush().await
-=======
-struct ValueLikeLaneReceiver<I> {
-    lane_id: u64,
-    store_id: Option<I>,
-    kind: ValueOrSupply,
-    receiver: FramedRead<ByteReader, ValueLaneResponseDecoder>,
->>>>>>> 8c94e391
-}
-
-#[derive(Debug, Clone, Copy, PartialEq, Eq)]
-enum ValueOrSupply {
-    Value,
-    Supply,
-}
-
-/// Recives a stream of messages sent by a lane.
-#[derive(Debug)]
-<<<<<<< HEAD
 struct ValueLikeLaneReceiver<I> {
     lane_id: u64,
     store_id: Option<I>,
@@ -425,14 +339,6 @@
     receiver: FramedRead<ByteReader, MapLaneResponseDecoder>,
 }
 
-=======
-struct MapLaneReceiver<I> {
-    lane_id: u64,
-    store_id: Option<I>,
-    receiver: FramedRead<ByteReader, MapLaneResponseDecoder>,
-}
-
->>>>>>> 8c94e391
 /// Unified response type from all lane types.
 #[derive(Debug)]
 struct RawLaneResponse {
