--- conflicted
+++ resolved
@@ -17,20 +17,10 @@
     time::Duration,
 };
 
-<<<<<<< HEAD
-use crate::{
-    agent::{
-        task::{
-            tests::{RemoteReceiver, RemoteSender},
-            AgentRuntimeTask, InitialEndpoints, LaneEndpoint, NodeDescriptor,
-        },
-        AgentAttachmentRequest, AgentRuntimeRequest, DisconnectionReason, Io,
-=======
 use crate::agent::{
     task::{
         tests::{RemoteReceiver, RemoteSender},
         AgentRuntimeTask, InitialEndpoints, LaneEndpoint, NodeDescriptor,
->>>>>>> 95d5732e
     },
     AgentAttachmentRequest, AgentRuntimeRequest, DisconnectionReason, Io,
 };
