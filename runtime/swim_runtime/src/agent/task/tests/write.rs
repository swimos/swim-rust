// Copyright 2015-2021 Swim Inc.
//
// Licensed under the Apache License, Version 2.0 (the "License");
// you may not use this file except in compliance with the License.
// You may obtain a copy of the License at
//
//     http://www.apache.org/licenses/LICENSE-2.0
//
// Unless required by applicable law or agreed to in writing, software
// distributed under the License is distributed on an "AS IS" BASIS,
// WITHOUT WARRANTIES OR CONDITIONS OF ANY KIND, either express or implied.
// See the License for the specific language governing permissions and
// limitations under the License.

use std::{collections::HashMap, time::Duration};

use bytes::BytesMut;
use futures::{
    future::{join, join3},
    Future, StreamExt,
};
use swim_api::{
    agent::UplinkKind,
    store::{NodePersistenceBase, StoreDisabled},
};
use swim_messages::protocol::Notification;
use swim_model::Text;
use swim_utilities::{
    io::byte_channel::{byte_channel, ByteWriter},
    trigger::{self, promise},
};
use tokio::{sync::mpsc, time::Instant};
use tokio_stream::wrappers::UnboundedReceiverStream;
use uuid::Uuid;

<<<<<<< HEAD
use crate::{
    agent::{
        reporting::{UplinkReporter, UplinkSnapshot},
        store::{AgentPersistence, StorePersistence},
        task::{
            fake_store::FakeStore,
            tests::RemoteReceiver,
            timeout_coord::{self, VoteResult},
            write_task, LaneEndpoint, RwCoorindationMessage, WriteTaskConfiguration,
            WriteTaskMessage,
        },
        DisconnectionReason,
=======
use crate::agent::{
    reporting::{UplinkReporter, UplinkSnapshot},
    store::{AgentPersistence, StorePersistence},
    task::{
        fake_store::FakeStore,
        tests::RemoteReceiver,
        timeout_coord::{self, VoteResult},
        write_task, LaneEndpoint, RwCoorindationMessage, WriteTaskConfiguration, WriteTaskMessage,
>>>>>>> 95d5732e
    },
    DisconnectionReason,
};

use super::{
    make_config, Instruction, Instructions, MapLaneSender, ReportReaders, Snapshots,
    ValueLikeLaneSender, BUFFER_SIZE, DEFAULT_TIMEOUT, INACTIVE_TEST_TIMEOUT, MAP_LANE, QUEUE_SIZE,
    SUPPLY_LANE, TEST_TIMEOUT, VAL_LANE,
};

struct FakeAgent {
    initial: Vec<LaneEndpoint<ByteWriter>>,
    stopping: trigger::Receiver,
    instr_rx: mpsc::UnboundedReceiver<Instruction>,
}

impl FakeAgent {
    fn new(
        initial: Vec<LaneEndpoint<ByteWriter>>,
        stopping: trigger::Receiver,
        instr_rx: mpsc::UnboundedReceiver<Instruction>,
    ) -> Self {
        FakeAgent {
            initial,
            stopping,
            instr_rx,
        }
    }

    async fn run(self) {
        let FakeAgent {
            initial,
            stopping,
            instr_rx,
        } = self;

        let mut value_lanes = HashMap::new();
        let mut supply_lanes = HashMap::new();
        let mut map_lanes = HashMap::new();
        for endpoint in initial {
            let LaneEndpoint { name, kind, io, .. } = endpoint;
            match kind {
                UplinkKind::Value => {
                    value_lanes.insert(name, ValueLikeLaneSender::new(io));
                }
                UplinkKind::Map => {
                    map_lanes.insert(name, MapLaneSender::new(io));
                }
                UplinkKind::Supply => {
                    supply_lanes.insert(name, ValueLikeLaneSender::new(io));
                }
            }
        }

        let mut instruction_stream = UnboundedReceiverStream::new(instr_rx).take_until(stopping);

        while let Some(instruction) = instruction_stream.next().await {
            match instruction {
                Instruction::ValueEvent { lane, value } => {
                    if let Some(tx) = value_lanes.get_mut(&lane) {
                        tx.event(value).await;
                    }
                }
                Instruction::SupplyEvent { lane, value } => {
                    if let Some(tx) = supply_lanes.get_mut(&lane) {
                        tx.event(value).await;
                    }
                }
                Instruction::MapEvent {
                    lane,
                    key,
                    value,
                    id: Some(id),
                } => {
                    if let Some(tx) = map_lanes.get_mut(&lane) {
                        tx.sync_event(id, key, value).await;
                    }
                }
                Instruction::MapEvent {
                    lane, key, value, ..
                } => {
                    if let Some(tx) = map_lanes.get_mut(&lane) {
                        tx.update_event(key, value).await;
                    }
                }
                Instruction::ValueSynced { lane, id, value } => {
                    if let Some(tx) = value_lanes.get_mut(&lane) {
                        tx.synced(id, value).await;
                    }
                }
                Instruction::SupplySynced { lane, id } => {
                    if let Some(tx) = supply_lanes.get_mut(&lane) {
                        tx.synced_only(id).await;
                    }
                }
                Instruction::MapSynced { lane, id } => {
                    if let Some(tx) = map_lanes.get_mut(&lane) {
                        tx.synced(id).await;
                    }
                }
            }
        }
    }
}

struct TestContext {
    stop_sender: trigger::Sender,
    messages_tx: mpsc::Sender<WriteTaskMessage>,
    vote2: timeout_coord::Voter,
    vote_rx: timeout_coord::Receiver,
    instr_tx: Instructions,
    reporters: Option<ReportReaders>,
}

const AGENT_ID: Uuid = Uuid::from_u128(1);
const NODE: &str = "/node";

use std::fmt::Debug;

async fn run_test_case<F, Fut>(inactive_timeout: Duration, test_case: F) -> Fut::Output
where
    F: FnOnce(TestContext) -> Fut,
    Fut: Future + Send,
    Fut::Output: Debug,
{
    run_test_case_with_store(inactive_timeout, false, StoreDisabled, test_case).await
}

async fn run_test_case_with_reporting<F, Fut>(
    inactive_timeout: Duration,
    test_case: F,
) -> Fut::Output
where
    F: FnOnce(TestContext) -> Fut,
    Fut: Future + Send,
    Fut::Output: Debug,
{
    run_test_case_with_store(inactive_timeout, true, StoreDisabled, test_case).await
}

async fn run_test_case_with_store<F, Fut, Store>(
    inactive_timeout: Duration,
    with_reporting: bool,
    store: Store,
    test_case: F,
) -> Fut::Output
where
    F: FnOnce(TestContext) -> Fut,
    Fut: Future + Send,
    Fut::Output: Debug,
    Store: AgentPersistence + Clone + Send + Sync,
{
    let (stop_tx, stop_rx) = trigger::trigger();
    let config = make_config(inactive_timeout);

    let (agg_rep, val_rep, map_rep, sup_rep, reporting) = if with_reporting {
        let agg_rep = UplinkReporter::default();
        let val_rep = UplinkReporter::default();
        let map_rep = UplinkReporter::default();
        let sup_rep = UplinkReporter::default();
        let reporting = ReportReaders {
            aggregate: agg_rep.reader(),
            lanes: [
                (VAL_LANE, val_rep.reader()),
                (MAP_LANE, map_rep.reader()),
                (SUPPLY_LANE, sup_rep.reader()),
            ]
            .into_iter()
            .collect(),
        };
        (
            Some(agg_rep),
            Some(val_rep),
            Some(map_rep),
            Some(sup_rep),
            Some(reporting),
        )
    } else {
        (None, None, None, None, None)
    };

    let endpoints = vec![
        LaneEndpoint {
            name: Text::new(VAL_LANE),
            kind: UplinkKind::Value,
            transient: false,
            io: byte_channel(BUFFER_SIZE),
            reporter: val_rep,
        },
        LaneEndpoint {
            name: Text::new(SUPPLY_LANE),
            kind: UplinkKind::Supply,
            transient: true,
            io: byte_channel(BUFFER_SIZE),
            reporter: sup_rep,
        },
        LaneEndpoint {
            name: Text::new(MAP_LANE),
            kind: UplinkKind::Map,
            transient: false,
            io: byte_channel(BUFFER_SIZE),
            reporter: map_rep,
        },
    ];

    let (endpoints_tx, endpoints_rx) = endpoints.into_iter().map(LaneEndpoint::split).unzip();
    let (instr_tx, instr_rx) = mpsc::unbounded_channel();
    let (vote1, vote2, vote_rx) = timeout_coord::timeout_coordinator();
    let (messages_tx, messages_rx) = mpsc::channel(QUEUE_SIZE.get());

    let fake_agent = FakeAgent::new(endpoints_tx, stop_rx.clone(), instr_rx);
    let write_config = WriteTaskConfiguration::new(AGENT_ID, Text::new(NODE), config);
    let write = write_task(
        write_config,
        endpoints_rx,
        messages_rx,
        vote1,
        stop_rx,
        agg_rep,
        store,
    );

    let context = TestContext {
        stop_sender: stop_tx,
        messages_tx,
        vote2,
        vote_rx,
        instr_tx: Instructions::new(instr_tx),
        reporters: reporting,
    };

    let test_task = test_case(context);

    let (_, _, result) =
        tokio::time::timeout(TEST_TIMEOUT, join3(fake_agent.run(), write, test_task))
            .await
            .expect("Test timed out.");
    result
}

#[tokio::test]
async fn clean_shutdown_no_remotes() {
    run_test_case(DEFAULT_TIMEOUT, |context| async move {
        let TestContext {
            stop_sender,
            messages_tx: _messages_tx,
            vote2: _vote2,
            vote_rx: _vote_rx,
            instr_tx: _instr_tx,
            ..
        } = context;

        stop_sender.trigger();
    })
    .await;
}

async fn attach_remote(
    remote_id: Uuid,
    messages_tx: &mpsc::Sender<WriteTaskMessage>,
) -> RemoteReceiver {
    let (completion_tx, completion_rx) = promise::promise();
    let (tx, rx) = byte_channel(BUFFER_SIZE);
    assert!(messages_tx
        .send(WriteTaskMessage::Remote {
            id: remote_id,
            writer: tx,
            completion: completion_tx,
            on_attached: None,
        })
        .await
        .is_ok());
    RemoteReceiver::new(AGENT_ID, NODE.to_string(), rx, completion_rx)
}

async fn attach_remote_and_wait(
    remote_id: Uuid,
    messages_tx: &mpsc::Sender<WriteTaskMessage>,
) -> RemoteReceiver {
    let (completion_tx, completion_rx) = promise::promise();
    let (tx, rx) = byte_channel(BUFFER_SIZE);
    let (attach_tx, attach_rx) = trigger::trigger();
    assert!(messages_tx
        .send(WriteTaskMessage::Remote {
            id: remote_id,
            writer: tx,
            completion: completion_tx,
            on_attached: Some(attach_tx),
        })
        .await
        .is_ok());
    assert!(attach_rx.await.is_ok());
    RemoteReceiver::new(AGENT_ID, NODE.to_string(), rx, completion_rx)
}

async fn link_remote(remote_id: Uuid, lane: &str, messages_tx: &mpsc::Sender<WriteTaskMessage>) {
    let msg = RwCoorindationMessage::Link {
        origin: remote_id,
        lane: Text::new(lane),
    };
    assert!(messages_tx.send(WriteTaskMessage::Coord(msg)).await.is_ok());
}

async fn unlink_remote(remote_id: Uuid, lane: &str, messages_tx: &mpsc::Sender<WriteTaskMessage>) {
    let msg = RwCoorindationMessage::Unlink {
        origin: remote_id,
        lane: Text::new(lane),
    };
    assert!(messages_tx.send(WriteTaskMessage::Coord(msg)).await.is_ok());
}

const RID1: Uuid = Uuid::from_u128(1);
const RID2: Uuid = Uuid::from_u128(2);

#[tokio::test]
async fn attach_remote_no_link() {
    run_test_case(DEFAULT_TIMEOUT, |context| async move {
        let TestContext {
            stop_sender,
            messages_tx,
            vote2: _vote2,
            vote_rx: _vote_rx,
            instr_tx: _instr_tx,
            ..
        } = context;

        let reader = attach_remote_and_wait(RID1, &messages_tx).await;

        stop_sender.trigger();
        reader.expect_clean_shutdown(vec![], None).await;
    })
    .await;
}

#[tokio::test]
async fn attach_and_link_remote() {
    run_test_case(DEFAULT_TIMEOUT, |context| async move {
        let TestContext {
            stop_sender,
            messages_tx,
            vote2: _vote2,
            vote_rx: _vote_rx,
            instr_tx: _instr_tx,
            ..
        } = context;

        let mut reader = attach_remote(RID1, &messages_tx).await;
        link_remote(RID1, VAL_LANE, &messages_tx).await;

        reader.expect_linked(VAL_LANE).await;
        stop_sender.trigger();
        reader.expect_clean_shutdown(vec![VAL_LANE], None).await;
    })
    .await;
}

#[tokio::test]
async fn receive_value_message_when_linked_remote() {
    run_test_case(DEFAULT_TIMEOUT, |context| async move {
        let TestContext {
            stop_sender,
            messages_tx,
            vote2: _vote2,
            vote_rx: _vote_rx,
            instr_tx,
            ..
        } = context;

        let mut reader = attach_remote(RID1, &messages_tx).await;
        link_remote(RID1, VAL_LANE, &messages_tx).await;
        reader.expect_linked(VAL_LANE).await;

        instr_tx.value_event(VAL_LANE, 747);
        reader.expect_value_like_event(VAL_LANE, 747).await;

        stop_sender.trigger();
        reader.expect_clean_shutdown(vec![VAL_LANE], None).await;
    })
    .await;
}

#[tokio::test]
async fn receive_supply_message_when_linked_remote() {
<<<<<<< HEAD
    run_test_case(DEFAULT_TIMEOUT, |context| async move {
        let TestContext {
            stop_sender,
            messages_tx,
            vote2: _vote2,
            vote_rx: _vote_rx,
            instr_tx,
            ..
        } = context;

        let mut reader = attach_remote(RID1.into(), &messages_tx).await;
        link_remote(RID1.into(), SUPPLY_LANE, &messages_tx).await;
        reader.expect_linked(SUPPLY_LANE).await;

        instr_tx.supply_event(SUPPLY_LANE, 747);
        reader.expect_value_like_event(SUPPLY_LANE, 747).await;

        stop_sender.trigger();
        reader.expect_clean_shutdown(vec![SUPPLY_LANE], None).await;
    })
    .await;
}

#[tokio::test]
async fn receive_value_messages_when_linked_remote() {
=======
>>>>>>> 95d5732e
    run_test_case(DEFAULT_TIMEOUT, |context| async move {
        let TestContext {
            stop_sender,
            messages_tx,
            vote2: _vote2,
            vote_rx: _vote_rx,
            instr_tx,
            ..
        } = context;

        let mut reader = attach_remote(RID1, &messages_tx).await;
        link_remote(RID1, SUPPLY_LANE, &messages_tx).await;
        reader.expect_linked(SUPPLY_LANE).await;

        instr_tx.supply_event(SUPPLY_LANE, 747);
        reader.expect_value_like_event(SUPPLY_LANE, 747).await;

        stop_sender.trigger();
        reader.expect_clean_shutdown(vec![SUPPLY_LANE], None).await;
    })
    .await;
}

#[tokio::test]
async fn receive_value_messages_when_linked_remote() {
    run_test_case(DEFAULT_TIMEOUT, |context| async move {
        let TestContext {
            stop_sender,
            messages_tx,
            vote2: _vote2,
            vote_rx: _vote_rx,
            instr_tx,
            ..
        } = context;

        let mut reader = attach_remote(RID1, &messages_tx).await;
        link_remote(RID1, VAL_LANE, &messages_tx).await;
        reader.expect_linked(VAL_LANE).await;

        instr_tx.value_event(VAL_LANE, 747);
        reader.expect_value_like_event(VAL_LANE, 747).await;
        instr_tx.value_event(VAL_LANE, 367);
        reader.expect_value_like_event(VAL_LANE, 367).await;

        stop_sender.trigger();
        reader.expect_clean_shutdown(vec![VAL_LANE], None).await;
    })
    .await;
}

#[tokio::test]
async fn receive_supply_messages_when_linked_remote() {
    run_test_case(DEFAULT_TIMEOUT, |context| async move {
        let TestContext {
            stop_sender,
            messages_tx,
            vote2: _vote2,
            vote_rx: _vote_rx,
            instr_tx,
            ..
        } = context;

<<<<<<< HEAD
        let mut reader = attach_remote(RID1.into(), &messages_tx).await;
        link_remote(RID1.into(), SUPPLY_LANE, &messages_tx).await;
=======
        let mut reader = attach_remote(RID1, &messages_tx).await;
        link_remote(RID1, SUPPLY_LANE, &messages_tx).await;
>>>>>>> 95d5732e
        reader.expect_linked(SUPPLY_LANE).await;

        instr_tx.supply_event(SUPPLY_LANE, 8483);
        reader.expect_value_like_event(SUPPLY_LANE, 8483).await;
        instr_tx.supply_event(SUPPLY_LANE, -826743);
        reader.expect_value_like_event(SUPPLY_LANE, -826743).await;

        stop_sender.trigger();
        reader.expect_clean_shutdown(vec![SUPPLY_LANE], None).await;
    })
    .await;
}

#[tokio::test]
async fn explicitly_unlink_remote() {
    run_test_case(DEFAULT_TIMEOUT, |context| async move {
        let TestContext {
            stop_sender,
            messages_tx,
            vote2: _vote2,
            vote_rx: _vote_rx,
            instr_tx: _instr_tx,
            ..
        } = context;

        let mut reader = attach_remote(RID1, &messages_tx).await;

        link_remote(RID1, VAL_LANE, &messages_tx).await;
        reader.expect_linked(VAL_LANE).await;

        unlink_remote(RID1, VAL_LANE, &messages_tx).await;
        reader.expect_unlinked(VAL_LANE).await;

        stop_sender.trigger();
        // The remote shouldn't be unlinked again.
        reader.expect_clean_shutdown(vec![], None).await;
    })
    .await;
}

#[tokio::test]
async fn broadcast_value_message_when_linked_multiple_remotes() {
    run_test_case(DEFAULT_TIMEOUT, |context| async move {
        let TestContext {
            stop_sender,
            messages_tx,
            vote2: _vote2,
            vote_rx: _vote_rx,
            instr_tx,
            ..
        } = context;

        let mut reader1 = attach_remote(RID1, &messages_tx).await;
        link_remote(RID1, VAL_LANE, &messages_tx).await;

        let mut reader2 = attach_remote(RID2, &messages_tx).await;
        link_remote(RID2, VAL_LANE, &messages_tx).await;

        reader1.expect_linked(VAL_LANE).await;
        reader2.expect_linked(VAL_LANE).await;

        instr_tx.value_event(VAL_LANE, 747);

        join(
            reader1.expect_value_like_event(VAL_LANE, 747),
            reader2.expect_value_like_event(VAL_LANE, 747),
        )
        .await;

        stop_sender.trigger();
        join(
            reader1.expect_clean_shutdown(vec![VAL_LANE], None),
            reader2.expect_clean_shutdown(vec![VAL_LANE], None),
        )
        .await;
    })
    .await;
}

#[tokio::test]
async fn broadcast_supply_message_when_linked_multiple_remotes() {
    run_test_case(DEFAULT_TIMEOUT, |context| async move {
        let TestContext {
            stop_sender,
            messages_tx,
            vote2: _vote2,
            vote_rx: _vote_rx,
            instr_tx,
            ..
        } = context;

<<<<<<< HEAD
        let mut reader1 = attach_remote(RID1.into(), &messages_tx).await;
        link_remote(RID1.into(), SUPPLY_LANE, &messages_tx).await;

        let mut reader2 = attach_remote(RID2.into(), &messages_tx).await;
        link_remote(RID2.into(), SUPPLY_LANE, &messages_tx).await;
=======
        let mut reader1 = attach_remote(RID1, &messages_tx).await;
        link_remote(RID1, SUPPLY_LANE, &messages_tx).await;

        let mut reader2 = attach_remote(RID2, &messages_tx).await;
        link_remote(RID2, SUPPLY_LANE, &messages_tx).await;
>>>>>>> 95d5732e

        reader1.expect_linked(SUPPLY_LANE).await;
        reader2.expect_linked(SUPPLY_LANE).await;

        instr_tx.supply_event(SUPPLY_LANE, 948383);

        join(
            reader1.expect_value_like_event(SUPPLY_LANE, 948383),
            reader2.expect_value_like_event(SUPPLY_LANE, 948383),
        )
        .await;

        stop_sender.trigger();
        join(
            reader1.expect_clean_shutdown(vec![SUPPLY_LANE], None),
            reader2.expect_clean_shutdown(vec![SUPPLY_LANE], None),
        )
        .await;
    })
    .await;
}

#[tokio::test]
async fn value_synced_message_are_targetted() {
    run_test_case(DEFAULT_TIMEOUT, |context| async move {
        let TestContext {
            stop_sender,
            messages_tx,
            vote2: _vote2,
            vote_rx: _vote_rx,
            instr_tx,
            ..
        } = context;

        let mut reader1 = attach_remote(RID1, &messages_tx).await;
        link_remote(RID1, VAL_LANE, &messages_tx).await;

        let mut reader2 = attach_remote(RID2, &messages_tx).await;
        link_remote(RID2, VAL_LANE, &messages_tx).await;

        reader1.expect_linked(VAL_LANE).await;
        reader2.expect_linked(VAL_LANE).await;

        instr_tx.value_synced_event(RID1, VAL_LANE, 64);

        reader1.expect_value_synced(VAL_LANE, 64).await;

        stop_sender.trigger();
        join(
            reader1.expect_clean_shutdown(vec![VAL_LANE], None),
            reader2.expect_clean_shutdown(vec![VAL_LANE], None),
        )
        .await;
    })
    .await;
}

#[tokio::test]
async fn supply_synced_message_are_targetted() {
    run_test_case(DEFAULT_TIMEOUT, |context| async move {
        let TestContext {
            stop_sender,
            messages_tx,
            vote2: _vote2,
            vote_rx: _vote_rx,
            instr_tx,
            ..
        } = context;

<<<<<<< HEAD
        let mut reader1 = attach_remote(RID1.into(), &messages_tx).await;
        link_remote(RID1.into(), SUPPLY_LANE, &messages_tx).await;

        let mut reader2 = attach_remote(RID2.into(), &messages_tx).await;
        link_remote(RID2.into(), SUPPLY_LANE, &messages_tx).await;
=======
        let mut reader1 = attach_remote(RID1, &messages_tx).await;
        link_remote(RID1, SUPPLY_LANE, &messages_tx).await;

        let mut reader2 = attach_remote(RID2, &messages_tx).await;
        link_remote(RID2, SUPPLY_LANE, &messages_tx).await;
>>>>>>> 95d5732e

        reader1.expect_linked(SUPPLY_LANE).await;
        reader2.expect_linked(SUPPLY_LANE).await;

<<<<<<< HEAD
        instr_tx.supply_synced_event(RID1.into(), SUPPLY_LANE);
=======
        instr_tx.supply_synced_event(RID1, SUPPLY_LANE);
>>>>>>> 95d5732e

        reader1.expect_supply_synced(SUPPLY_LANE).await;

        stop_sender.trigger();
        join(
            reader1.expect_clean_shutdown(vec![SUPPLY_LANE], None),
            reader2.expect_clean_shutdown(vec![SUPPLY_LANE], None),
        )
        .await;
    })
    .await;
}

#[tokio::test]
async fn broadcast_map_message_when_linked_multiple_remotes() {
    run_test_case(DEFAULT_TIMEOUT, |context| async move {
        let TestContext {
            stop_sender,
            messages_tx,
            vote2: _vote2,
            vote_rx: _vote_rx,
            instr_tx,
            ..
        } = context;

        let mut reader1 = attach_remote(RID1, &messages_tx).await;
        link_remote(RID1, MAP_LANE, &messages_tx).await;

        let mut reader2 = attach_remote(RID2, &messages_tx).await;
        link_remote(RID2, MAP_LANE, &messages_tx).await;

        reader1.expect_linked(MAP_LANE).await;
        reader2.expect_linked(MAP_LANE).await;

        instr_tx.map_event(MAP_LANE, "key", 49);

        join(
            reader1.expect_map_event(MAP_LANE, "key", 49),
            reader2.expect_map_event(MAP_LANE, "key", 49),
        )
        .await;

        stop_sender.trigger();
        join(
            reader1.expect_clean_shutdown(vec![MAP_LANE], None),
            reader2.expect_clean_shutdown(vec![MAP_LANE], None),
        )
        .await;
    })
    .await;
}

#[tokio::test]
async fn receive_map_messages_when_linked() {
    run_test_case(DEFAULT_TIMEOUT, |context| async move {
        let TestContext {
            stop_sender,
            messages_tx,
            vote2: _vote2,
            vote_rx: _vote_rx,
            instr_tx,
            ..
        } = context;

        let mut reader = attach_remote(RID1, &messages_tx).await;
        link_remote(RID1, MAP_LANE, &messages_tx).await;

        reader.expect_linked(MAP_LANE).await;

        instr_tx.map_event(MAP_LANE, "key", 42);
        reader.expect_map_event(MAP_LANE, "key", 42).await;
        instr_tx.map_event(MAP_LANE, "key2", 56);
        reader.expect_map_event(MAP_LANE, "key2", 56).await;

        stop_sender.trigger();
        reader.expect_clean_shutdown(vec![MAP_LANE], None).await;
    })
    .await;
}

#[tokio::test]
async fn map_synced_message_are_targetted() {
    run_test_case(DEFAULT_TIMEOUT, |context| async move {
        let TestContext {
            stop_sender,
            messages_tx,
            vote2: _vote2,
            vote_rx: _vote_rx,
            instr_tx,
            ..
        } = context;

        let mut reader1 = attach_remote(RID1, &messages_tx).await;
        link_remote(RID1, MAP_LANE, &messages_tx).await;

        let mut reader2 = attach_remote(RID2, &messages_tx).await;
        link_remote(RID2, MAP_LANE, &messages_tx).await;

        reader1.expect_linked(MAP_LANE).await;
        reader2.expect_linked(MAP_LANE).await;

        instr_tx.map_syncing_event(RID2, MAP_LANE, "key", 389);
        instr_tx.map_synced_event(RID2, MAP_LANE);

        reader2.expect_map_event(MAP_LANE, "key", 389).await;
        reader2.expect_map_synced(MAP_LANE).await;

        stop_sender.trigger();
        join(
            reader1.expect_clean_shutdown(vec![MAP_LANE], None),
            reader2.expect_clean_shutdown(vec![MAP_LANE], None),
        )
        .await;
    })
    .await;
}

#[tokio::test]
async fn write_task_stops_if_no_remotes() {
    run_test_case(INACTIVE_TEST_TIMEOUT, |context| async move {
        let TestContext {
            stop_sender,
            messages_tx: _messages_tx,
            vote2: _vote2,
            vote_rx: _vote_rx,
            instr_tx: _instr_tx,
            ..
        } = context;

        stop_sender
    })
    .await;
}

#[tokio::test]
async fn write_task_votes_to_stop() {
    run_test_case(INACTIVE_TEST_TIMEOUT, |context| async move {
        let TestContext {
            stop_sender,
            messages_tx,
            vote2,
            vote_rx,
            instr_tx: _instr_tx,
            ..
        } = context;

        let mut reader = attach_remote(RID1, &messages_tx).await;

        let before = Instant::now();
        link_remote(RID1, VAL_LANE, &messages_tx).await;

        reader.expect_linked(VAL_LANE).await;
        //Voting on behalf of the missing read task.
        assert_eq!(vote2.vote(), VoteResult::UnanimityPending);
        vote_rx.await;
        let after = Instant::now();
        let elapsed = after.duration_since(before);
        assert!(elapsed >= INACTIVE_TEST_TIMEOUT);
        reader
            .expect_clean_shutdown(vec![VAL_LANE], Some(DisconnectionReason::AgentTimedOut))
            .await;
        stop_sender
    })
    .await;
}

#[tokio::test]
async fn write_task_rescinds_vote_to_stop() {
    run_test_case(INACTIVE_TEST_TIMEOUT, |context| async move {
        let TestContext {
            stop_sender,
            messages_tx,
            vote2,
            vote_rx: _vote_rx,
            instr_tx,
            ..
        } = context;

        let mut reader = attach_remote(RID1, &messages_tx).await;

        link_remote(RID1, VAL_LANE, &messages_tx).await;

        reader.expect_linked(VAL_LANE).await;

        tokio::time::sleep(2 * INACTIVE_TEST_TIMEOUT).await;

        instr_tx.value_event(VAL_LANE, 747);
        reader.expect_value_like_event(VAL_LANE, 747).await;

        assert_eq!(vote2.vote(), VoteResult::UnanimityPending);

        stop_sender.trigger();
        reader.expect_clean_shutdown(vec![VAL_LANE], None).await;
    })
    .await;
}

const NUM_RECORDS: i32 = 512;

#[tokio::test]
async fn backpressure_relief_on_value_lanes() {
    run_test_case(DEFAULT_TIMEOUT, |context| async move {
        let TestContext {
            stop_sender,
            messages_tx,
            vote2: _vote2,
            vote_rx: _vote_rx,
            instr_tx,
            ..
        } = context;

        let mut reader = attach_remote(RID1, &messages_tx).await;
        link_remote(RID1, VAL_LANE, &messages_tx).await;
        reader.expect_linked(VAL_LANE).await;

        for i in 0..NUM_RECORDS {
            instr_tx.value_event(VAL_LANE, i);
        }

        let mut prev = None;

        while prev.unwrap_or_default() < NUM_RECORDS - 1 {
            reader
                .expect_envelope(VAL_LANE, |envelope| match envelope {
                    Notification::Event(body) => {
                        let body_str = std::str::from_utf8(body.as_ref()).expect("Invalid UTF8");
                        let n = body_str.parse::<i32>().expect("Invalid integer.");
                        assert!((0..NUM_RECORDS).contains(&n));
                        if let Some(m) = prev {
                            assert!(n > m);
                        }
                        prev = Some(n);
                    }
                    ow => panic!("Unexpected envelope: {:?}", ow),
                })
                .await;
        }

        stop_sender.trigger();
        reader.expect_clean_shutdown(vec![VAL_LANE], None).await;
    })
    .await;
}

const EXPECTED_PREFIX: &str = "@update(key:test) ";

#[tokio::test]
async fn backpressure_relief_on_map_lanes() {
    run_test_case(DEFAULT_TIMEOUT, |context| async move {
        let TestContext {
            stop_sender,
            messages_tx,
            vote2: _vote2,
            vote_rx: _vote_rx,
            instr_tx,
            ..
        } = context;

        let mut reader = attach_remote(RID1, &messages_tx).await;
        link_remote(RID1, MAP_LANE, &messages_tx).await;
        reader.expect_linked(MAP_LANE).await;

        for i in 0..NUM_RECORDS {
            instr_tx.map_event(MAP_LANE, "test", i);
        }

        let mut prev = None;

        while prev.unwrap_or_default() < NUM_RECORDS - 1 {
            reader
                .expect_envelope(MAP_LANE, |envelope| match envelope {
                    Notification::Event(body) => {
                        let body_str = std::str::from_utf8(body.as_ref()).expect("Invalid UTF8");
                        assert!(body_str.starts_with(EXPECTED_PREFIX));
                        let value_str = &body_str[EXPECTED_PREFIX.len()..];
                        let n = value_str.parse::<i32>().expect("Invalid integer.");
                        assert!((0..NUM_RECORDS).contains(&n));
                        if let Some(m) = prev {
                            assert!(n > m);
                        } else {
                            assert_eq!(n, 0);
                        }
                        prev = Some(n);
                    }
                    ow => panic!("Unexpected envelope: {:?}", ow),
                })
                .await;
        }

        stop_sender.trigger();
        reader.expect_clean_shutdown(vec![MAP_LANE], None).await;
    })
    .await;
}

const SYNCED_AT: i32 = 450;

#[tokio::test]
async fn backpressure_relief_on_map_lanes_with_synced() {
    run_test_case(DEFAULT_TIMEOUT, |context| async move {
        let TestContext {
            stop_sender,
            messages_tx,
            vote2: _vote2,
            vote_rx: _vote_rx,
            instr_tx,
            ..
        } = context;

        let mut reader = attach_remote(RID1, &messages_tx).await;
        link_remote(RID1, MAP_LANE, &messages_tx).await;
        reader.expect_linked(MAP_LANE).await;

        for i in 0..SYNCED_AT {
            instr_tx.map_event(MAP_LANE, "test", i);
        }
        instr_tx.map_syncing_event(RID1, MAP_LANE, "test", SYNCED_AT);
        instr_tx.map_synced_event(RID1, MAP_LANE);
        for i in (SYNCED_AT + 1)..NUM_RECORDS {
            instr_tx.map_event(MAP_LANE, "test", i);
        }

        let mut prev = None;
        let mut synced = false;

        while prev.unwrap_or_default() < NUM_RECORDS - 1 {
            reader
                .expect_envelope(MAP_LANE, |envelope| match envelope {
                    Notification::Event(body) => {
                        let body_str = std::str::from_utf8(body.as_ref()).expect("Invalid UTF8");
                        assert!(body_str.starts_with(EXPECTED_PREFIX));
                        let value_str = &body_str[EXPECTED_PREFIX.len()..];
                        let n = value_str.parse::<i32>().expect("Invalid integer.");
                        assert!((0..NUM_RECORDS).contains(&n));
                        if let Some(m) = prev {
                            assert!(n > m);
                        } else {
                            assert_eq!(n, 0);
                        }
                        prev = Some(n);
                    }
                    Notification::Synced => {
                        if synced {
                            panic!("Synced twice.");
                        } else {
                            if let Some(m) = prev {
                                assert!(m >= SYNCED_AT);
                            } else {
                                panic!("Synced before seen any values.");
                            }
                            synced = true;
                        }
                    }
                    ow => panic!("Unexpected envelope: {:?}", ow),
                })
                .await;
        }
        assert!(synced);

        stop_sender.trigger();
        reader.expect_clean_shutdown(vec![MAP_LANE], None).await;
    })
    .await;
}

#[tokio::test]
async fn value_lane_events_persisted() {
    let store = FakeStore::new(vec![VAL_LANE, MAP_LANE]);
    let persistence = StorePersistence(store.clone());

    run_test_case_with_store(DEFAULT_TIMEOUT, false, persistence, |context| async move {
        let TestContext {
            stop_sender,
            messages_tx,
            vote2: _vote2,
            vote_rx: _vote_rx,
            instr_tx,
            ..
        } = context;

        let mut reader = attach_remote(RID1, &messages_tx).await;
        link_remote(RID1, VAL_LANE, &messages_tx).await;
        reader.expect_linked(VAL_LANE).await;

        instr_tx.value_event(VAL_LANE, 747);
        reader.expect_value_like_event(VAL_LANE, 747).await;

        stop_sender.trigger();
        reader.expect_clean_shutdown(vec![VAL_LANE], None).await;
    })
    .await;

    let id = store.id_for(VAL_LANE).expect("Lane not valid.");
    let mut buffer = BytesMut::new();
    store.get_value(id, &mut buffer).expect("Key not found.");
    assert_eq!(buffer.as_ref(), b"747");
}

#[tokio::test]
async fn map_lane_events_persisted() {
    let store = FakeStore::new(vec![VAL_LANE, MAP_LANE]);
    let persistence = StorePersistence(store.clone());

    run_test_case_with_store(DEFAULT_TIMEOUT, false, persistence, |context| async move {
        let TestContext {
            stop_sender,
            messages_tx,
            vote2: _vote2,
            vote_rx: _vote_rx,
            instr_tx,
            ..
        } = context;

        let mut reader = attach_remote(RID1, &messages_tx).await;
        link_remote(RID1, MAP_LANE, &messages_tx).await;
        reader.expect_linked(MAP_LANE).await;

        instr_tx.map_event(MAP_LANE, "a", 1);
        reader.expect_map_event(MAP_LANE, "a", 1).await;
        instr_tx.map_event(MAP_LANE, "b", 2);
        reader.expect_map_event(MAP_LANE, "b", 2).await;
        instr_tx.map_event(MAP_LANE, "c", 3);
        reader.expect_map_event(MAP_LANE, "c", 3).await;

        stop_sender.trigger();
        reader.expect_clean_shutdown(vec![MAP_LANE], None).await;
    })
    .await;

    let id = store.id_for(MAP_LANE).expect("Lane not valid.");
    let store_map = store
        .get_map(id)
        .expect("Bad ID")
        .expect("No map in store.");
    let mut expected = HashMap::new();
    expected.insert(b"a".to_vec(), b"1".to_vec());
    expected.insert(b"b".to_vec(), b"2".to_vec());
    expected.insert(b"c".to_vec(), b"3".to_vec());
    assert_eq!(store_map, expected);
}

#[tokio::test]
async fn supply_uplink_does_not_drop_messages() {
    run_test_case(DEFAULT_TIMEOUT, |context| async move {
        let TestContext {
            stop_sender,
            messages_tx,
            vote2: _vote2,
            vote_rx: _vote_rx,
            instr_tx,
            ..
        } = context;

<<<<<<< HEAD
        let mut reader = attach_remote(RID1.into(), &messages_tx).await;
        link_remote(RID1.into(), SUPPLY_LANE, &messages_tx).await;
=======
        let mut reader = attach_remote(RID1, &messages_tx).await;
        link_remote(RID1, SUPPLY_LANE, &messages_tx).await;
>>>>>>> 95d5732e
        reader.expect_linked(SUPPLY_LANE).await;

        for i in 0..1024 {
            instr_tx.supply_event(SUPPLY_LANE, i);
        }

        for i in 0..1024 {
            reader.expect_value_like_event(SUPPLY_LANE, i).await;
        }

        stop_sender.trigger();
        reader.expect_clean_shutdown(vec![SUPPLY_LANE], None).await;
    })
    .await;
}

#[tokio::test]
async fn count_links() {
    run_test_case_with_reporting(DEFAULT_TIMEOUT, |context| async move {
        let TestContext {
            stop_sender,
            messages_tx,
            vote2: _vote2,
            vote_rx: _vote_rx,
            instr_tx: _instr_tx,
            reporters,
        } = context;

<<<<<<< HEAD
        let mut reader = attach_remote(RID1.into(), &messages_tx).await;
        link_remote(RID1.into(), VAL_LANE, &messages_tx).await;
=======
        let mut reader = attach_remote(RID1, &messages_tx).await;
        link_remote(RID1, VAL_LANE, &messages_tx).await;
>>>>>>> 95d5732e

        reader.expect_linked(VAL_LANE).await;

        let Snapshots { aggregate, lanes } = reporters
            .as_ref()
            .and_then(ReportReaders::snapshot)
            .expect("Reporting not initialized or dropped.");

        assert_eq!(
            aggregate,
            UplinkSnapshot {
                link_count: 1,
                event_count: 0,
                command_count: 0
            }
        );
        assert_eq!(
            lanes[VAL_LANE],
            UplinkSnapshot {
                link_count: 1,
                event_count: 0,
                command_count: 0
            }
        );
        assert_eq!(
            lanes[SUPPLY_LANE],
            UplinkSnapshot {
                link_count: 0,
                event_count: 0,
                command_count: 0
            }
        );
        assert_eq!(
            lanes[MAP_LANE],
            UplinkSnapshot {
                link_count: 0,
                event_count: 0,
                command_count: 0
            }
        );

<<<<<<< HEAD
        unlink_remote(RID1.into(), VAL_LANE, &messages_tx).await;
=======
        unlink_remote(RID1, VAL_LANE, &messages_tx).await;
>>>>>>> 95d5732e

        reader.expect_unlinked(VAL_LANE).await;

        let Snapshots { aggregate, lanes } = reporters
            .as_ref()
            .and_then(ReportReaders::snapshot)
            .expect("Reporting not initialized or dropped.");

        assert_eq!(
            aggregate,
            UplinkSnapshot {
                link_count: 0,
                event_count: 0,
                command_count: 0
            }
        );
        assert_eq!(
            lanes[VAL_LANE],
            UplinkSnapshot {
                link_count: 0,
                event_count: 0,
                command_count: 0
            }
        );
        assert_eq!(
            lanes[SUPPLY_LANE],
            UplinkSnapshot {
                link_count: 0,
                event_count: 0,
                command_count: 0
            }
        );
        assert_eq!(
            lanes[MAP_LANE],
            UplinkSnapshot {
                link_count: 0,
                event_count: 0,
                command_count: 0
            }
        );

        stop_sender.trigger();
        reader.expect_clean_shutdown(vec![], None).await;
    })
    .await;
}

#[tokio::test]
async fn count_events() {
    run_test_case_with_reporting(DEFAULT_TIMEOUT, |context| async move {
        let TestContext {
            stop_sender,
            messages_tx,
            vote2: _vote2,
            vote_rx: _vote_rx,
            instr_tx,
            reporters,
        } = context;

<<<<<<< HEAD
        let mut reader = attach_remote(RID1.into(), &messages_tx).await;
        link_remote(RID1.into(), VAL_LANE, &messages_tx).await;
=======
        let mut reader = attach_remote(RID1, &messages_tx).await;
        link_remote(RID1, VAL_LANE, &messages_tx).await;
>>>>>>> 95d5732e
        reader.expect_linked(VAL_LANE).await;

        instr_tx.value_event(VAL_LANE, 747);
        reader.expect_value_like_event(VAL_LANE, 747).await;

        instr_tx.value_event(VAL_LANE, 3748);
        reader.expect_value_like_event(VAL_LANE, 3748).await;

        let Snapshots { aggregate, lanes } = reporters
            .as_ref()
            .and_then(ReportReaders::snapshot)
            .expect("Reporting not initialized or dropped.");

        assert_eq!(
            aggregate,
            UplinkSnapshot {
                link_count: 1,
                event_count: 2,
                command_count: 0
            }
        );
        assert_eq!(
            lanes[VAL_LANE],
            UplinkSnapshot {
                link_count: 1,
                event_count: 2,
                command_count: 0
            }
        );
        assert_eq!(
            lanes[SUPPLY_LANE],
            UplinkSnapshot {
                link_count: 0,
                event_count: 0,
                command_count: 0
            }
        );
        assert_eq!(
            lanes[MAP_LANE],
            UplinkSnapshot {
                link_count: 0,
                event_count: 0,
                command_count: 0
            }
        );

        stop_sender.trigger();
        reader.expect_clean_shutdown(vec![VAL_LANE], None).await;
    })
    .await;
}<|MERGE_RESOLUTION|>--- conflicted
+++ resolved
@@ -33,20 +33,6 @@
 use tokio_stream::wrappers::UnboundedReceiverStream;
 use uuid::Uuid;
 
-<<<<<<< HEAD
-use crate::{
-    agent::{
-        reporting::{UplinkReporter, UplinkSnapshot},
-        store::{AgentPersistence, StorePersistence},
-        task::{
-            fake_store::FakeStore,
-            tests::RemoteReceiver,
-            timeout_coord::{self, VoteResult},
-            write_task, LaneEndpoint, RwCoorindationMessage, WriteTaskConfiguration,
-            WriteTaskMessage,
-        },
-        DisconnectionReason,
-=======
 use crate::agent::{
     reporting::{UplinkReporter, UplinkSnapshot},
     store::{AgentPersistence, StorePersistence},
@@ -55,7 +41,6 @@
         tests::RemoteReceiver,
         timeout_coord::{self, VoteResult},
         write_task, LaneEndpoint, RwCoorindationMessage, WriteTaskConfiguration, WriteTaskMessage,
->>>>>>> 95d5732e
     },
     DisconnectionReason,
 };
@@ -439,34 +424,6 @@
 
 #[tokio::test]
 async fn receive_supply_message_when_linked_remote() {
-<<<<<<< HEAD
-    run_test_case(DEFAULT_TIMEOUT, |context| async move {
-        let TestContext {
-            stop_sender,
-            messages_tx,
-            vote2: _vote2,
-            vote_rx: _vote_rx,
-            instr_tx,
-            ..
-        } = context;
-
-        let mut reader = attach_remote(RID1.into(), &messages_tx).await;
-        link_remote(RID1.into(), SUPPLY_LANE, &messages_tx).await;
-        reader.expect_linked(SUPPLY_LANE).await;
-
-        instr_tx.supply_event(SUPPLY_LANE, 747);
-        reader.expect_value_like_event(SUPPLY_LANE, 747).await;
-
-        stop_sender.trigger();
-        reader.expect_clean_shutdown(vec![SUPPLY_LANE], None).await;
-    })
-    .await;
-}
-
-#[tokio::test]
-async fn receive_value_messages_when_linked_remote() {
-=======
->>>>>>> 95d5732e
     run_test_case(DEFAULT_TIMEOUT, |context| async move {
         let TestContext {
             stop_sender,
@@ -529,13 +486,8 @@
             ..
         } = context;
 
-<<<<<<< HEAD
-        let mut reader = attach_remote(RID1.into(), &messages_tx).await;
-        link_remote(RID1.into(), SUPPLY_LANE, &messages_tx).await;
-=======
         let mut reader = attach_remote(RID1, &messages_tx).await;
         link_remote(RID1, SUPPLY_LANE, &messages_tx).await;
->>>>>>> 95d5732e
         reader.expect_linked(SUPPLY_LANE).await;
 
         instr_tx.supply_event(SUPPLY_LANE, 8483);
@@ -627,19 +579,11 @@
             ..
         } = context;
 
-<<<<<<< HEAD
-        let mut reader1 = attach_remote(RID1.into(), &messages_tx).await;
-        link_remote(RID1.into(), SUPPLY_LANE, &messages_tx).await;
-
-        let mut reader2 = attach_remote(RID2.into(), &messages_tx).await;
-        link_remote(RID2.into(), SUPPLY_LANE, &messages_tx).await;
-=======
         let mut reader1 = attach_remote(RID1, &messages_tx).await;
         link_remote(RID1, SUPPLY_LANE, &messages_tx).await;
 
         let mut reader2 = attach_remote(RID2, &messages_tx).await;
         link_remote(RID2, SUPPLY_LANE, &messages_tx).await;
->>>>>>> 95d5732e
 
         reader1.expect_linked(SUPPLY_LANE).await;
         reader2.expect_linked(SUPPLY_LANE).await;
@@ -709,28 +653,16 @@
             ..
         } = context;
 
-<<<<<<< HEAD
-        let mut reader1 = attach_remote(RID1.into(), &messages_tx).await;
-        link_remote(RID1.into(), SUPPLY_LANE, &messages_tx).await;
-
-        let mut reader2 = attach_remote(RID2.into(), &messages_tx).await;
-        link_remote(RID2.into(), SUPPLY_LANE, &messages_tx).await;
-=======
         let mut reader1 = attach_remote(RID1, &messages_tx).await;
         link_remote(RID1, SUPPLY_LANE, &messages_tx).await;
 
         let mut reader2 = attach_remote(RID2, &messages_tx).await;
         link_remote(RID2, SUPPLY_LANE, &messages_tx).await;
->>>>>>> 95d5732e
 
         reader1.expect_linked(SUPPLY_LANE).await;
         reader2.expect_linked(SUPPLY_LANE).await;
 
-<<<<<<< HEAD
-        instr_tx.supply_synced_event(RID1.into(), SUPPLY_LANE);
-=======
         instr_tx.supply_synced_event(RID1, SUPPLY_LANE);
->>>>>>> 95d5732e
 
         reader1.expect_supply_synced(SUPPLY_LANE).await;
 
@@ -1184,13 +1116,8 @@
             ..
         } = context;
 
-<<<<<<< HEAD
-        let mut reader = attach_remote(RID1.into(), &messages_tx).await;
-        link_remote(RID1.into(), SUPPLY_LANE, &messages_tx).await;
-=======
         let mut reader = attach_remote(RID1, &messages_tx).await;
         link_remote(RID1, SUPPLY_LANE, &messages_tx).await;
->>>>>>> 95d5732e
         reader.expect_linked(SUPPLY_LANE).await;
 
         for i in 0..1024 {
@@ -1219,13 +1146,8 @@
             reporters,
         } = context;
 
-<<<<<<< HEAD
-        let mut reader = attach_remote(RID1.into(), &messages_tx).await;
-        link_remote(RID1.into(), VAL_LANE, &messages_tx).await;
-=======
         let mut reader = attach_remote(RID1, &messages_tx).await;
         link_remote(RID1, VAL_LANE, &messages_tx).await;
->>>>>>> 95d5732e
 
         reader.expect_linked(VAL_LANE).await;
 
@@ -1267,11 +1189,7 @@
             }
         );
 
-<<<<<<< HEAD
-        unlink_remote(RID1.into(), VAL_LANE, &messages_tx).await;
-=======
         unlink_remote(RID1, VAL_LANE, &messages_tx).await;
->>>>>>> 95d5732e
 
         reader.expect_unlinked(VAL_LANE).await;
 
@@ -1331,13 +1249,8 @@
             reporters,
         } = context;
 
-<<<<<<< HEAD
-        let mut reader = attach_remote(RID1.into(), &messages_tx).await;
-        link_remote(RID1.into(), VAL_LANE, &messages_tx).await;
-=======
         let mut reader = attach_remote(RID1, &messages_tx).await;
         link_remote(RID1, VAL_LANE, &messages_tx).await;
->>>>>>> 95d5732e
         reader.expect_linked(VAL_LANE).await;
 
         instr_tx.value_event(VAL_LANE, 747);
