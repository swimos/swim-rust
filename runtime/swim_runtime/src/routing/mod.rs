// Copyright 2015-2021 Swim Inc.
//
// Licensed under the Apache License, Version 2.0 (the "License");
// you may not use this file except in compliance with the License.
// You may obtain a copy of the License at
//
//     http://www.apache.org/licenses/LICENSE-2.0
//
// Unless required by applicable law or agreed to in writing, software
// distributed under the License is distributed on an "AS IS" BASIS,
// WITHOUT WARRANTIES OR CONDITIONS OF ANY KIND, either express or implied.
// See the License for the specific language governing permissions and
// limitations under the License.

use crate::error::{
    ConnectionDropped, ConnectionError, ResolutionError, RouterError, RoutingError,
};
use std::convert::TryFrom;
use std::error::Error;

use crate::remote::RawOutRoute;
use bytes::Buf;
use futures::future::BoxFuture;
use futures::{FutureExt, Stream};
use std::fmt::{Display, Formatter};
use std::io::ErrorKind;
use swim_form::structural::read::recognizer::RecognizerReadable;
use swim_model::Value;
use swim_utilities::future::item_sink::{ItemSink, SendError};
use swim_utilities::routing::uri::RelativeUri;
use swim_utilities::trigger::promise;
use swim_warp::envelope::{Envelope, RequestEnvelope, ResponseEnvelope};
use tokio::sync::mpsc;
use url::Url;
use uuid::Uuid;

pub type CloseReceiver = promise::Receiver<mpsc::Sender<Result<(), RoutingError>>>;
pub type CloseSender = promise::Sender<mpsc::Sender<Result<(), RoutingError>>>;

#[cfg(test)]
mod tests;

/// A key into the server routing table specifying an endpoint to which [`Envelope`]s can be sent.
/// This is deliberately non-descriptive to allow it to be [`Copy`] and so very cheap to use as a
/// key.
type Location = Uuid;

/// An opaque routing address.
#[derive(Debug, Clone, Copy, PartialEq, Eq, Hash)]
pub struct RoutingAddr(Location);

const REMOTE: u8 = 0;
const PLANE: u8 = 1;
const CLIENT: u8 = 2;

impl RoutingAddr {
    const fn new(tag: u8, id: u32) -> Self {
        let mut uuid_as_int = id as u128;
        uuid_as_int |= (tag as u128) << 120;
        RoutingAddr(Uuid::from_u128(uuid_as_int))
    }

    pub const fn remote(id: u32) -> Self {
        RoutingAddr::new(REMOTE, id)
    }

    pub const fn plane(id: u32) -> Self {
        RoutingAddr::new(PLANE, id)
    }

    pub const fn client(id: u32) -> Self {
        RoutingAddr::new(CLIENT, id)
    }

    pub fn is_plane(&self) -> bool {
        let RoutingAddr(inner) = self;
        inner.as_bytes()[0] == PLANE
    }

    pub fn is_remote(&self) -> bool {
        let RoutingAddr(inner) = self;
        inner.as_bytes()[0] == REMOTE
    }

    pub fn is_client(&self) -> bool {
        let RoutingAddr(inner) = self;
        inner.as_bytes()[0] == CLIENT
    }

    pub fn uuid(&self) -> &Uuid {
        &self.0
    }

    fn get_location(&self) -> u32 {
        let mut slice = &self.0.as_bytes()[12..];
        slice.get_u32()
    }
}

impl Display for RoutingAddr {
    fn fmt(&self, f: &mut Formatter<'_>) -> std::fmt::Result {
        let location = self.get_location();
        match self.0.as_bytes()[0] {
            REMOTE => write!(f, "Remote({})", location),
            PLANE => write!(f, "Plane({})", location),
            _ => write!(f, "Client({})", location),
        }
    }
}

impl From<RoutingAddr> for Uuid {
    fn from(addr: RoutingAddr) -> Self {
        addr.0
    }
}

#[derive(Debug)]
pub struct InvalidRoutingAddr(Uuid);

impl Display for InvalidRoutingAddr {
    fn fmt(&self, f: &mut Formatter<'_>) -> std::fmt::Result {
        write!(f, "{} is not a valid routing address.", &self.0)
    }
}

impl std::error::Error for InvalidRoutingAddr {}

impl TryFrom<Uuid> for RoutingAddr {
    type Error = InvalidRoutingAddr;

    fn try_from(value: Uuid) -> Result<Self, Self::Error> {
        if value.as_bytes()[0] <= CLIENT {
            Ok(RoutingAddr(value))
        } else {
            Err(InvalidRoutingAddr(value))
        }
    }
}

/// An [`Envelope`] tagged with the key of the endpoint into routing table from which it originated.
#[derive(Debug, Clone, PartialEq)]
pub struct TaggedEnvelope(pub RoutingAddr, pub Envelope);

/// An [`RequestEnvelope`] tagged with the key of the endpoint into routing table from which it
/// originated.
#[derive(Debug, Clone, PartialEq)]
pub struct TaggedClientEnvelope(pub RoutingAddr, pub RequestEnvelope);

impl TaggedClientEnvelope {
    pub fn lane(&self) -> &str {
        self.1.path().lane.as_str()
    }
}

#[derive(Debug)]
pub struct TaggedByteChannel {
    channel: FramedWrite<ByteWriter, EnvelopeEncoder>,
}

impl TaggedByteChannel {
    pub fn new(addr: RoutingAddr, channel: ByteWriter) -> Self {
        TaggedByteChannel {
            channel: FramedWrite::new(channel, EnvelopeEncoder::new(addr)),
        }
    }

    pub fn is_closed(&self) -> bool {
        self.channel.get_ref().is_closed()
    }

    pub async fn send(&mut self, envelope: Envelope) -> Result<(), std::io::Error> {
        let TaggedByteChannel { channel } = self;
        channel.send(envelope).await
    }
}

#[derive(Debug)]
enum RouteSender {
    Mpsc(TaggedSender),
    ByteChannel(TaggedByteChannel),
}

/// A single entry in the router consisting of a sender that will push envelopes to the endpoint
/// and a promise that will be satisfied when the endpoint closes.
#[derive(Debug)]
pub struct Route {
    sender: RouteSender,
    on_drop: promise::Receiver<ConnectionDropped>,
}

/// A extended router entry for a client (downlink). In addition to the [`Route`] for sending
/// messages, there is also a receiver to which incoming messages for the downlink will be routed.
#[derive(Debug)]
pub struct ClientRoute {
<<<<<<< HEAD
    route: Route,
    receiver: ClientEndpoint,
}

#[derive(Debug)]
enum ClientReceiver {
    Mpsc(mpsc::Receiver<TaggedEnvelope>),
    ByteChannel(ByteReader),
}

#[derive(Debug)]
pub struct ClientEndpoint {
    tag: RoutingAddr,
    receiver: ClientReceiver,
    rx_on_dropped: promise::Receiver<ConnectionDropped>,
    handle_drop: ClientRouteMonitor,
}

use crate::compat::{
    ClientMessageDecoder, EnvelopeEncoder, MessageDecodeError, Notification, ResponseMessage,
};
use futures::future::{ready, select, Either};
use futures::stream::unfold;
use futures::StreamExt;
use futures_util::SinkExt;
use swim_utilities::io::byte_channel::{ByteReader, ByteWriter};
use tokio_stream::wrappers::ReceiverStream;
use tokio_util::codec::{FramedRead, FramedWrite};

/// The Router events are emitted by the connection streams of the router and indicate
/// messages or errors from the remote host.
#[derive(Debug, Clone, PartialEq)]
pub enum RouterEvent {
    // Incoming message from a remote host.
    Message(ResponseEnvelope),
    // There was an error in the connection. If a retry strategy exists this will trigger it.
    ConnectionClosed,
    /// The remote host is unreachable. This will not trigger the retry system.
    Unreachable(String),
    // The router is stopping.
    Stopping,
}

struct RouteStream<S> {
    host: Option<Url>,
    stream: S,
    on_dropped: Option<promise::Receiver<ConnectionDropped>>,
    _monitor: ClientRouteMonitor,
    stop_trigger: CloseReceiver,
}

impl<S> RouteStream<S> {
    fn new(
        host: Option<Url>,
        stream: S,
        on_dropped: promise::Receiver<ConnectionDropped>,
        monitor: ClientRouteMonitor,
        stop_trigger: CloseReceiver,
    ) -> Self {
        RouteStream {
            host,
            stream,
            on_dropped: Some(on_dropped),
            _monitor: monitor,
            stop_trigger,
        }
    }
}

impl ClientEndpoint {
    pub fn into_stream(
        self,
        host: Option<Url>,
        stop_trigger: CloseReceiver,
    ) -> impl Stream<Item = RouterEvent> {
        let ClientEndpoint {
            receiver,
            rx_on_dropped,
            handle_drop,
            ..
        } = self;
        match receiver {
            ClientReceiver::Mpsc(receiver) => Either::Left(mpsc_client_stream(
                receiver,
                rx_on_dropped,
                handle_drop,
                host,
                stop_trigger,
            )),
            ClientReceiver::ByteChannel(receiver) => Either::Right(bytes_channel_client_stream(
                receiver,
                rx_on_dropped,
                handle_drop,
                host,
                stop_trigger,
            )),
        }
    }
}

enum ChannelFailure {
    ChannelBroken,
    InvalidFrame,
}

fn bytes_channel_client_stream(
    receiver: ByteReader,
    rx_on_dropped: promise::Receiver<ConnectionDropped>,
    handle_drop: ClientRouteMonitor,
    host: Option<Url>,
    stop_trigger: CloseReceiver,
) -> impl Stream<Item = RouterEvent> {
    let decoder = ClientMessageDecoder::new(Value::make_recognizer());
    let framed = FramedRead::new(receiver, decoder);
    let stream = framed.map(|result| match result {
        Ok(message) => {
            let ResponseMessage { path, envelope, .. } = message;

            let envelope = match envelope {
                Notification::Linked => ResponseEnvelope::Linked(path, Default::default(), None),
                Notification::Synced => ResponseEnvelope::Synced(path, None),
                Notification::Unlinked(_) => ResponseEnvelope::Unlinked(path, None),
                Notification::Event(body) => ResponseEnvelope::Event(path, Some(body)),
            };
            Ok(envelope)
        }
        Err(MessageDecodeError::Io(_)) => Err(ChannelFailure::ChannelBroken),
        Err(_) => Err(ChannelFailure::InvalidFrame),
    });
    client_stream(stream, rx_on_dropped, handle_drop, host, stop_trigger)
}

fn mpsc_client_stream(
    receiver: mpsc::Receiver<TaggedEnvelope>,
    rx_on_dropped: promise::Receiver<ConnectionDropped>,
    handle_drop: ClientRouteMonitor,
    host: Option<Url>,
    stop_trigger: CloseReceiver,
) -> impl Stream<Item = RouterEvent> {
    let stream = ReceiverStream::new(receiver)
        .filter_map(|TaggedEnvelope(_, env)| ready(env.into_response().map(Ok)));
    client_stream(stream, rx_on_dropped, handle_drop, host, stop_trigger)
}

fn client_stream<S>(
    stream: S,
    rx_on_dropped: promise::Receiver<ConnectionDropped>,
    handle_drop: ClientRouteMonitor,
    host: Option<Url>,
    stop_trigger: CloseReceiver,
) -> impl Stream<Item = RouterEvent>
where
    S: Stream<Item = Result<ResponseEnvelope, ChannelFailure>> + Unpin,
{
    let seed = RouteStream::new(host, stream, rx_on_dropped, handle_drop, stop_trigger);

    unfold(seed, |mut rs| async move {
        let RouteStream {
            host,
            stream,
            on_dropped,
            stop_trigger,
            ..
        } = &mut rs;
        if let Some(dropped) = on_dropped {
            let event = match select(stream.next(), stop_trigger).await {
                Either::Left((Some(Ok(env)), _)) => RouterEvent::Message(env),
                Either::Left((Some(Err(ChannelFailure::InvalidFrame)), _)) => {
                    *on_dropped = None;
                    RouterEvent::ConnectionClosed
                }
                Either::Left(_) => {
                    let result = dropped.await;
                    *on_dropped = None;
                    if let Ok(reason) = result {
                        match &*reason {
                            ConnectionDropped::Failed(ConnectionError::Resolution(name)) => {
                                RouterEvent::Unreachable(name.clone())
                            }
                            ConnectionDropped::Failed(ConnectionError::Io(e)) => {
                                match (e.kind(), host) {
                                    (ErrorKind::NotFound, Some(host)) => {
                                        RouterEvent::Unreachable(host.to_string())
                                    }
                                    _ => RouterEvent::ConnectionClosed,
                                }
                            }
                            ConnectionDropped::Failed(_) => RouterEvent::ConnectionClosed,
                            _ => RouterEvent::ConnectionClosed,
                        }
                    } else {
                        RouterEvent::ConnectionClosed
                    }
                }
                Either::Right(_) => {
                    *on_dropped = None;
                    RouterEvent::Stopping
                }
            };
            Some((event, rs))
        } else {
            None
        }
    })
=======
    // The routing address for the target of this route.
    pub tag: RoutingAddr,
    // Route to which outgoingmessages to are sent.
    pub route: Route,
    // Receiver for incoming messages for this client.
    pub receiver: mpsc::Receiver<TaggedEnvelope>,
    // Promise that will be satisfied after the channel corresponding to the receiver is dropped.
    pub rx_on_dropped: promise::Receiver<ConnectionDropped>,
    // When this handle is dropped, the task with the responsibility of routing messages to this
    // client will be informed that it is no longer active.
    pub handle_drop: ClientRouteMonitor,
>>>>>>> 83c477eb
}

/// A client route that cannot be directly route to. This type of client route is attached to a
/// remote socket and so does not have a routing address of its own. (By contrast, a client
/// connected to a local lane can be routed to directly by the agent to which it is connected).
#[derive(Debug)]
pub struct UnroutableClient {
    route: RawOutRoute,
    receiver: mpsc::Receiver<TaggedEnvelope>,
    rx_on_dropped: promise::Receiver<ConnectionDropped>,
    handle_drop: ClientRouteMonitor,
}

impl ClientRoute {
    pub fn new(
        tag: RoutingAddr,
        route: Route,
        receiver: mpsc::Receiver<TaggedEnvelope>,
        rx_on_dropped: promise::Receiver<ConnectionDropped>,
        handle_drop: ClientRouteMonitor,
    ) -> Self {
        ClientRoute {
            route,
            receiver: ClientEndpoint {
                tag,
                receiver: ClientReceiver::Mpsc(receiver),
                rx_on_dropped,
                handle_drop,
            },
        }
    }

    pub fn new_bytes(
        tag: RoutingAddr,
        route: Route,
        receiver: ByteReader,
        rx_on_dropped: promise::Receiver<ConnectionDropped>,
        handle_drop: ClientRouteMonitor,
    ) -> Self {
        ClientRoute {
            route,
            receiver: ClientEndpoint {
                tag,
                receiver: ClientReceiver::ByteChannel(receiver),
                rx_on_dropped,
                handle_drop,
            },
        }
    }

    pub fn split(self) -> (Route, ClientEndpoint) {
        let ClientRoute { route, receiver } = self;
        (route, receiver)
    }
}

/// A client route monitor keeps track of whether a client route is being used. A downlink that
/// has a client route should make sure that it its monitor is not dropped until it has stopped.
/// This is used to notify that task that is routing messags to the downlink that it can stop.
#[derive(Debug)]
pub struct ClientRouteMonitor(Option<promise::Sender<ConnectionDropped>>);

impl ClientRouteMonitor {
    pub fn new(sender: promise::Sender<ConnectionDropped>) -> Self {
        ClientRouteMonitor(Some(sender))
    }
}

impl Drop for ClientRouteMonitor {
    fn drop(&mut self) {
        if let Some(tx) = self.0.take() {
            let _ = tx.provide(ConnectionDropped::Closed);
        }
    }
}

impl UnroutableClient {
    pub fn new(
        route: RawOutRoute,
        receiver: mpsc::Receiver<TaggedEnvelope>,
        rx_on_dropped: promise::Receiver<ConnectionDropped>,
        handle_drop: promise::Sender<ConnectionDropped>,
    ) -> Self {
        UnroutableClient {
            route,
            receiver,
            rx_on_dropped,
            handle_drop: ClientRouteMonitor(Some(handle_drop)),
        }
    }

    pub fn make_client(self, addr: RoutingAddr) -> ClientRoute {
        let UnroutableClient {
            route: RawOutRoute { sender, on_drop },
            receiver,
            rx_on_dropped,
            handle_drop,
        } = self;
        ClientRoute::new(
            addr,
            Route::new(TaggedSender::new(addr, sender), on_drop),
            receiver,
            rx_on_dropped,
            handle_drop,
        )
    }
}

#[derive(Debug, Copy, Clone, PartialEq, Eq)]
pub struct SendFailed;

impl Display for SendFailed {
    fn fmt(&self, f: &mut Formatter<'_>) -> std::fmt::Result {
        write!(f, "Envelope could not be routed.")
    }
}

impl Error for SendFailed {}

impl Route {
    pub fn new(sender: TaggedSender, on_drop: promise::Receiver<ConnectionDropped>) -> Self {
        Route {
            sender: RouteSender::Mpsc(sender),
            on_drop,
        }
    }

    pub fn new_bytes(
        sender: TaggedByteChannel,
        on_drop: promise::Receiver<ConnectionDropped>,
    ) -> Self {
        Route {
            sender: RouteSender::ByteChannel(sender),
            on_drop,
        }
    }

    pub fn is_closed(&self) -> bool {
        let Route { sender, .. } = self;
        match sender {
            RouteSender::Mpsc(tx) => tx.is_closed(),
            RouteSender::ByteChannel(tx) => tx.is_closed(),
        }
    }

    pub async fn send_item(&mut self, envelope: Envelope) -> Result<(), SendFailed> {
        let Route { sender, .. } = self;
        match sender {
            RouteSender::Mpsc(tx) => tx.send_item(envelope).await.map_err(|_| SendFailed),
            RouteSender::ByteChannel(tx) => tx.send(envelope).await.map_err(|_| SendFailed),
        }
    }

    pub async fn terminated(self) -> ConnectionDropped {
        let Route { on_drop, .. } = self;
        on_drop
            .await
            .map(|reason| (*reason).clone())
            .unwrap_or(ConnectionDropped::Unknown)
    }

    pub async fn duplicate(&self) -> Self {
        todo!()
    }
}

/// Trait for routers capable of resolving addresses and returning connections to them.
/// The connections can only be used to send [`Envelope`]s to the corresponding addresses.
pub trait Router: Send + Sync {
    /// Given a routing address, resolve the corresponding router entry
    /// consisting of a sender that will push envelopes to the endpoint.
    fn resolve_sender(&mut self, addr: RoutingAddr) -> BoxFuture<Result<Route, ResolutionError>>;

    /// Find and return the corresponding routing address of an endpoint for a given route.
    fn lookup(
        &mut self,
        host: Option<Url>,
        route: RelativeUri,
    ) -> BoxFuture<Result<RoutingAddr, RouterError>>;
}

/// Create router instances bound to particular routing addresses.
pub trait RouterFactory: Send + Sync {
    type Router: Router + 'static;

    /// Create a new router for a given routing address.
    fn create_for(&self, addr: RoutingAddr) -> Self::Router;

    /// Find and return the corresponding routing address of an endpoint for a given route.
    fn lookup(
        &mut self,
        host: Option<Url>,
        route: RelativeUri,
    ) -> BoxFuture<Result<RoutingAddr, RouterError>>;
}

/// Sender that attaches a [`RoutingAddr`] to received envelopes before sending them over a channel.
#[derive(Debug, Clone)]
pub struct TaggedSender {
    tag: RoutingAddr,
    inner: mpsc::Sender<TaggedEnvelope>,
}

impl TaggedSender {
    pub fn new(tag: RoutingAddr, inner: mpsc::Sender<TaggedEnvelope>) -> Self {
        TaggedSender { tag, inner }
    }

    pub fn is_closed(&self) -> bool {
        self.inner.is_closed()
    }

    pub async fn send_item(&mut self, envelope: Envelope) -> Result<(), SendError<Envelope>> {
        Ok(self
            .inner
            .send(TaggedEnvelope(self.tag, envelope))
            .await
            .map_err(|e| {
                let TaggedEnvelope(_addr, env) = e.0;
                SendError(env)
            })?)
    }
}

impl<'a> ItemSink<'a, Envelope> for TaggedSender {
    type Error = SendError<Envelope>;
    type SendFuture = BoxFuture<'a, Result<(), Self::Error>>;

    fn send_item(&'a mut self, value: Envelope) -> Self::SendFuture {
        self.send_item(value).boxed()
    }
}

impl<'a> ItemSink<'a, Envelope> for Route {
    type Error = SendFailed;
    type SendFuture = BoxFuture<'a, Result<(), Self::Error>>;

    fn send_item(&'a mut self, value: Envelope) -> Self::SendFuture {
        async move {
            let Route { sender, .. } = self;
            match sender {
                RouteSender::Mpsc(tx) => tx.send_item(value).await.map_err(|_| SendFailed),
                RouteSender::ByteChannel(tx) => tx.send(value).await.map_err(|_| SendFailed),
            }
        }
        .boxed()
    }
}

#[derive(Debug, Clone, Copy)]
pub struct NoRoutes;

impl Router for NoRoutes {
    fn resolve_sender(&mut self, addr: RoutingAddr) -> BoxFuture<Result<Route, ResolutionError>> {
        async move { Err(ResolutionError::Unresolvable(addr)) }.boxed()
    }

    fn lookup(
        &mut self,
        host: Option<Url>,
        route: RelativeUri,
    ) -> BoxFuture<Result<RoutingAddr, RouterError>> {
        async move {
            if let Some(url) = host {
                Err(RouterError::ConnectionFailure(ConnectionError::Resolution(
                    url.to_string(),
                )))
            } else {
                Err(RouterError::NoAgentAtRoute(route))
            }
        }
        .boxed()
    }
}

impl RouterFactory for NoRoutes {
    type Router = NoRoutes;

    fn create_for(&self, _addr: RoutingAddr) -> Self::Router {
        NoRoutes
    }

    fn lookup(
        &mut self,
        host: Option<Url>,
        route: RelativeUri,
    ) -> BoxFuture<Result<RoutingAddr, RouterError>> {
        Router::lookup(self, host, route)
    }
}<|MERGE_RESOLUTION|>--- conflicted
+++ resolved
@@ -33,184 +33,6 @@
 use tokio::sync::mpsc;
 use url::Url;
 use uuid::Uuid;
-
-pub type CloseReceiver = promise::Receiver<mpsc::Sender<Result<(), RoutingError>>>;
-pub type CloseSender = promise::Sender<mpsc::Sender<Result<(), RoutingError>>>;
-
-#[cfg(test)]
-mod tests;
-
-/// A key into the server routing table specifying an endpoint to which [`Envelope`]s can be sent.
-/// This is deliberately non-descriptive to allow it to be [`Copy`] and so very cheap to use as a
-/// key.
-type Location = Uuid;
-
-/// An opaque routing address.
-#[derive(Debug, Clone, Copy, PartialEq, Eq, Hash)]
-pub struct RoutingAddr(Location);
-
-const REMOTE: u8 = 0;
-const PLANE: u8 = 1;
-const CLIENT: u8 = 2;
-
-impl RoutingAddr {
-    const fn new(tag: u8, id: u32) -> Self {
-        let mut uuid_as_int = id as u128;
-        uuid_as_int |= (tag as u128) << 120;
-        RoutingAddr(Uuid::from_u128(uuid_as_int))
-    }
-
-    pub const fn remote(id: u32) -> Self {
-        RoutingAddr::new(REMOTE, id)
-    }
-
-    pub const fn plane(id: u32) -> Self {
-        RoutingAddr::new(PLANE, id)
-    }
-
-    pub const fn client(id: u32) -> Self {
-        RoutingAddr::new(CLIENT, id)
-    }
-
-    pub fn is_plane(&self) -> bool {
-        let RoutingAddr(inner) = self;
-        inner.as_bytes()[0] == PLANE
-    }
-
-    pub fn is_remote(&self) -> bool {
-        let RoutingAddr(inner) = self;
-        inner.as_bytes()[0] == REMOTE
-    }
-
-    pub fn is_client(&self) -> bool {
-        let RoutingAddr(inner) = self;
-        inner.as_bytes()[0] == CLIENT
-    }
-
-    pub fn uuid(&self) -> &Uuid {
-        &self.0
-    }
-
-    fn get_location(&self) -> u32 {
-        let mut slice = &self.0.as_bytes()[12..];
-        slice.get_u32()
-    }
-}
-
-impl Display for RoutingAddr {
-    fn fmt(&self, f: &mut Formatter<'_>) -> std::fmt::Result {
-        let location = self.get_location();
-        match self.0.as_bytes()[0] {
-            REMOTE => write!(f, "Remote({})", location),
-            PLANE => write!(f, "Plane({})", location),
-            _ => write!(f, "Client({})", location),
-        }
-    }
-}
-
-impl From<RoutingAddr> for Uuid {
-    fn from(addr: RoutingAddr) -> Self {
-        addr.0
-    }
-}
-
-#[derive(Debug)]
-pub struct InvalidRoutingAddr(Uuid);
-
-impl Display for InvalidRoutingAddr {
-    fn fmt(&self, f: &mut Formatter<'_>) -> std::fmt::Result {
-        write!(f, "{} is not a valid routing address.", &self.0)
-    }
-}
-
-impl std::error::Error for InvalidRoutingAddr {}
-
-impl TryFrom<Uuid> for RoutingAddr {
-    type Error = InvalidRoutingAddr;
-
-    fn try_from(value: Uuid) -> Result<Self, Self::Error> {
-        if value.as_bytes()[0] <= CLIENT {
-            Ok(RoutingAddr(value))
-        } else {
-            Err(InvalidRoutingAddr(value))
-        }
-    }
-}
-
-/// An [`Envelope`] tagged with the key of the endpoint into routing table from which it originated.
-#[derive(Debug, Clone, PartialEq)]
-pub struct TaggedEnvelope(pub RoutingAddr, pub Envelope);
-
-/// An [`RequestEnvelope`] tagged with the key of the endpoint into routing table from which it
-/// originated.
-#[derive(Debug, Clone, PartialEq)]
-pub struct TaggedClientEnvelope(pub RoutingAddr, pub RequestEnvelope);
-
-impl TaggedClientEnvelope {
-    pub fn lane(&self) -> &str {
-        self.1.path().lane.as_str()
-    }
-}
-
-#[derive(Debug)]
-pub struct TaggedByteChannel {
-    channel: FramedWrite<ByteWriter, EnvelopeEncoder>,
-}
-
-impl TaggedByteChannel {
-    pub fn new(addr: RoutingAddr, channel: ByteWriter) -> Self {
-        TaggedByteChannel {
-            channel: FramedWrite::new(channel, EnvelopeEncoder::new(addr)),
-        }
-    }
-
-    pub fn is_closed(&self) -> bool {
-        self.channel.get_ref().is_closed()
-    }
-
-    pub async fn send(&mut self, envelope: Envelope) -> Result<(), std::io::Error> {
-        let TaggedByteChannel { channel } = self;
-        channel.send(envelope).await
-    }
-}
-
-#[derive(Debug)]
-enum RouteSender {
-    Mpsc(TaggedSender),
-    ByteChannel(TaggedByteChannel),
-}
-
-/// A single entry in the router consisting of a sender that will push envelopes to the endpoint
-/// and a promise that will be satisfied when the endpoint closes.
-#[derive(Debug)]
-pub struct Route {
-    sender: RouteSender,
-    on_drop: promise::Receiver<ConnectionDropped>,
-}
-
-/// A extended router entry for a client (downlink). In addition to the [`Route`] for sending
-/// messages, there is also a receiver to which incoming messages for the downlink will be routed.
-#[derive(Debug)]
-pub struct ClientRoute {
-<<<<<<< HEAD
-    route: Route,
-    receiver: ClientEndpoint,
-}
-
-#[derive(Debug)]
-enum ClientReceiver {
-    Mpsc(mpsc::Receiver<TaggedEnvelope>),
-    ByteChannel(ByteReader),
-}
-
-#[derive(Debug)]
-pub struct ClientEndpoint {
-    tag: RoutingAddr,
-    receiver: ClientReceiver,
-    rx_on_dropped: promise::Receiver<ConnectionDropped>,
-    handle_drop: ClientRouteMonitor,
-}
-
 use crate::compat::{
     ClientMessageDecoder, EnvelopeEncoder, MessageDecodeError, Notification, ResponseMessage,
 };
@@ -221,6 +43,188 @@
 use swim_utilities::io::byte_channel::{ByteReader, ByteWriter};
 use tokio_stream::wrappers::ReceiverStream;
 use tokio_util::codec::{FramedRead, FramedWrite};
+
+pub type CloseReceiver = promise::Receiver<mpsc::Sender<Result<(), RoutingError>>>;
+pub type CloseSender = promise::Sender<mpsc::Sender<Result<(), RoutingError>>>;
+
+#[cfg(test)]
+mod tests;
+
+/// A key into the server routing table specifying an endpoint to which [`Envelope`]s can be sent.
+/// This is deliberately non-descriptive to allow it to be [`Copy`] and so very cheap to use as a
+/// key.
+type Location = Uuid;
+
+/// An opaque routing address.
+#[derive(Debug, Clone, Copy, PartialEq, Eq, Hash)]
+pub struct RoutingAddr(Location);
+
+const REMOTE: u8 = 0;
+const PLANE: u8 = 1;
+const CLIENT: u8 = 2;
+
+impl RoutingAddr {
+    const fn new(tag: u8, id: u32) -> Self {
+        let mut uuid_as_int = id as u128;
+        uuid_as_int |= (tag as u128) << 120;
+        RoutingAddr(Uuid::from_u128(uuid_as_int))
+    }
+
+    pub const fn remote(id: u32) -> Self {
+        RoutingAddr::new(REMOTE, id)
+    }
+
+    pub const fn plane(id: u32) -> Self {
+        RoutingAddr::new(PLANE, id)
+    }
+
+    pub const fn client(id: u32) -> Self {
+        RoutingAddr::new(CLIENT, id)
+    }
+
+    pub fn is_plane(&self) -> bool {
+        let RoutingAddr(inner) = self;
+        inner.as_bytes()[0] == PLANE
+    }
+
+    pub fn is_remote(&self) -> bool {
+        let RoutingAddr(inner) = self;
+        inner.as_bytes()[0] == REMOTE
+    }
+
+    pub fn is_client(&self) -> bool {
+        let RoutingAddr(inner) = self;
+        inner.as_bytes()[0] == CLIENT
+    }
+
+    pub fn uuid(&self) -> &Uuid {
+        &self.0
+    }
+
+    fn get_location(&self) -> u32 {
+        let mut slice = &self.0.as_bytes()[12..];
+        slice.get_u32()
+    }
+}
+
+impl Display for RoutingAddr {
+    fn fmt(&self, f: &mut Formatter<'_>) -> std::fmt::Result {
+        let location = self.get_location();
+        match self.0.as_bytes()[0] {
+            REMOTE => write!(f, "Remote({})", location),
+            PLANE => write!(f, "Plane({})", location),
+            _ => write!(f, "Client({})", location),
+        }
+    }
+}
+
+impl From<RoutingAddr> for Uuid {
+    fn from(addr: RoutingAddr) -> Self {
+        addr.0
+    }
+}
+
+#[derive(Debug)]
+pub struct InvalidRoutingAddr(Uuid);
+
+impl Display for InvalidRoutingAddr {
+    fn fmt(&self, f: &mut Formatter<'_>) -> std::fmt::Result {
+        write!(f, "{} is not a valid routing address.", &self.0)
+    }
+}
+
+impl std::error::Error for InvalidRoutingAddr {}
+
+impl TryFrom<Uuid> for RoutingAddr {
+    type Error = InvalidRoutingAddr;
+
+    fn try_from(value: Uuid) -> Result<Self, Self::Error> {
+        if value.as_bytes()[0] <= CLIENT {
+            Ok(RoutingAddr(value))
+        } else {
+            Err(InvalidRoutingAddr(value))
+        }
+    }
+}
+
+/// An [`Envelope`] tagged with the key of the endpoint into routing table from which it originated.
+#[derive(Debug, Clone, PartialEq)]
+pub struct TaggedEnvelope(pub RoutingAddr, pub Envelope);
+
+/// An [`RequestEnvelope`] tagged with the key of the endpoint into routing table from which it
+/// originated.
+#[derive(Debug, Clone, PartialEq)]
+pub struct TaggedClientEnvelope(pub RoutingAddr, pub RequestEnvelope);
+
+impl TaggedClientEnvelope {
+    pub fn lane(&self) -> &str {
+        self.1.path().lane.as_str()
+    }
+}
+
+#[derive(Debug)]
+pub struct TaggedByteChannel {
+    channel: FramedWrite<ByteWriter, EnvelopeEncoder>,
+}
+
+impl TaggedByteChannel {
+    pub fn new(addr: RoutingAddr, channel: ByteWriter) -> Self {
+        TaggedByteChannel {
+            channel: FramedWrite::new(channel, EnvelopeEncoder::new(addr)),
+        }
+    }
+
+    pub fn is_closed(&self) -> bool {
+        self.channel.get_ref().is_closed()
+    }
+
+    pub async fn send(&mut self, envelope: Envelope) -> Result<(), std::io::Error> {
+        let TaggedByteChannel { channel } = self;
+        channel.send(envelope).await
+    }
+}
+
+#[derive(Debug)]
+enum RouteSender {
+    Mpsc(TaggedSender),
+    ByteChannel(TaggedByteChannel),
+}
+
+/// A single entry in the router consisting of a sender that will push envelopes to the endpoint
+/// and a promise that will be satisfied when the endpoint closes.
+#[derive(Debug)]
+pub struct Route {
+    sender: RouteSender,
+    on_drop: promise::Receiver<ConnectionDropped>,
+}
+
+/// A extended router entry for a client (downlink). In addition to the [`Route`] for sending
+/// messages, there is also a receiver to which incoming messages for the downlink will be routed.
+#[derive(Debug)]
+pub struct ClientRoute {
+    // Route to which outgoingmessages to are sent.
+    route: Route,
+    receiver: ClientEndpoint,
+}
+
+#[derive(Debug)]
+enum ClientReceiver {
+    Mpsc(mpsc::Receiver<TaggedEnvelope>),
+    ByteChannel(ByteReader),
+}
+
+#[derive(Debug)]
+pub struct ClientEndpoint {
+    // The routing address for the target of this route.
+    tag: RoutingAddr,
+    // Receiver for incoming messages for this client.
+    receiver: ClientReceiver,
+    // Promise that will be satisfied after the channel corresponding to the receiver is dropped.
+    rx_on_dropped: promise::Receiver<ConnectionDropped>,
+    // When this handle is dropped, the task with the responsibility of routing messages to this
+    // client will be informed that it is no longer active.
+    handle_drop: ClientRouteMonitor,
+}
 
 /// The Router events are emitted by the connection streams of the router and indicate
 /// messages or errors from the remote host.
@@ -397,19 +401,6 @@
             None
         }
     })
-=======
-    // The routing address for the target of this route.
-    pub tag: RoutingAddr,
-    // Route to which outgoingmessages to are sent.
-    pub route: Route,
-    // Receiver for incoming messages for this client.
-    pub receiver: mpsc::Receiver<TaggedEnvelope>,
-    // Promise that will be satisfied after the channel corresponding to the receiver is dropped.
-    pub rx_on_dropped: promise::Receiver<ConnectionDropped>,
-    // When this handle is dropped, the task with the responsibility of routing messages to this
-    // client will be informed that it is no longer active.
-    pub handle_drop: ClientRouteMonitor,
->>>>>>> 83c477eb
 }
 
 /// A client route that cannot be directly route to. This type of client route is attached to a
