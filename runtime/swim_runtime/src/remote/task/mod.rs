// Copyright 2015-2021 Swim Inc.
//
// Licensed under the Apache License, Version 2.0 (the "License");
// you may not use this file except in compliance with the License.
// You may obtain a copy of the License at
//
//     http://www.apache.org/licenses/LICENSE-2.0
//
// Unless required by applicable law or agreed to in writing, software
// distributed under the License is distributed on an "AS IS" BASIS,
// WITHOUT WARRANTIES OR CONDITIONS OF ANY KIND, either express or implied.
// See the License for the specific language governing permissions and
// limitations under the License.

#[cfg(test)]
mod tests;

use crate::error::{
    CloseError, CloseErrorKind, ConnectionError, ProtocolError, ProtocolErrorKind, ResolutionError,
    ResolutionErrorKind,
};
use crate::error::{ConnectionDropped, RouterError};
use crate::remote::config::RemoteConnectionsConfig;
use crate::remote::router::RemoteRouter;
use crate::remote::{BidirectionalReceiverRequest, RemoteRoutingRequest};
use crate::routing::{Route, Router, RouterFactory, RoutingAddr, TaggedEnvelope, TaggedSender};
use crate::ws::{into_stream, WsMessage};
use futures::future::join_all;
use futures::future::BoxFuture;
use futures::{select_biased, FutureExt, StreamExt};
use pin_utils::pin_mut;
use ratchet::{CloseCode, CloseReason, SplittableExtension, WebSocket, WebSocketStream};
use slab::Slab;
use std::collections::hash_map::Entry;
use std::collections::HashMap;
use std::error::Error;
use std::fmt::{Display, Formatter};
use std::future::Future;
use std::str::FromStr;
use std::time::Duration;
use swim_form::Form;
use swim_model::path::RelativePath;
use swim_recon::parser::{parse_recognize, ParseError, Span};
use swim_utilities::errors::Recoverable;
use swim_utilities::future::retryable::RetryStrategy;
use swim_utilities::future::task::Spawner;
use swim_utilities::routing::uri::{BadRelativeUri, RelativeUri};
use swim_utilities::trigger;
use swim_warp::envelope::{Envelope, EnvelopeHeader};
use tokio::sync::mpsc;
use tokio::time::{sleep, Instant};
use tokio_stream::wrappers::ReceiverStream;
use tracing::{event, Level};

const ZERO: Duration = Duration::from_secs(0);
const PEER_CLOSED: &str = "The peer closed the connection.";
const IGNORING_MESSAGE: &str = "Ignoring unexpected message.";
const ERROR_ON_CLOSE: &str = "Error whilst closing connection.";
const BIDIRECTIONAL_RECEIVER_ERROR: &str = "Error whilst sending a bidirectional receiver.";

/// A task that manages reading from and writing to a web-sockets channel.
pub struct ConnectionTask<Sock, Ext, Router> {
    tag: RoutingAddr,
    ws_stream: WebSocket<Sock, Ext>,
    messages: mpsc::Receiver<TaggedEnvelope>,
    message_injector: mpsc::Sender<TaggedEnvelope>,
    router: Router,
    bidirectional_request_rx: mpsc::Receiver<BidirectionalReceiverRequest>,
    stop_signal: trigger::Receiver,
    config: RemoteConnectionsConfig,
}

/// Possible ways in which the task can end.
#[derive(Debug)]
enum Completion {
    Failed(ConnectionError),
    TimedOut,
    StoppedRemotely,
    StoppedLocally,
}

impl From<ParseError> for Completion {
    fn from(err: ParseError) -> Self {
        Completion::Failed(ConnectionError::Protocol(ProtocolError::new(
            ProtocolErrorKind::Warp,
            Some(err.to_string()),
        )))
    }
}

enum ConnectionEvent {
    Read(Result<WsMessage, ratchet::Error>),
    Write(TaggedEnvelope),
    Request(BidirectionalReceiverRequest),
}

impl<Sock, Ext, R> ConnectionTask<Sock, Ext, R>
where
    Sock: WebSocketStream,
    Ext: SplittableExtension,
    R: Router,
{
    /// Create a new task.
    ///
    /// #Arguments
    ///
    /// * `tag`  - The routing address of the connection.
    /// * `ws_stream` - The joined sink/stream that implements the web sockets protocol.
    /// * `router` - Router to route incoming messages to the appropriate destination.
    /// * `messages_tx` - Allows messages to be injected into the outgoing stream.
    /// * `messages_rx`- Stream of messages to be sent into the sink.
    /// * `bidirectional_request_rx` - Stream of bidirectional requests.
    /// * `stop_signal` - Signals to the task that it should stop.
    /// * `config` - Configuration for the connection task.
    /// runtime.
    pub fn new(
        tag: RoutingAddr,
        ws_stream: WebSocket<Sock, Ext>,
        router: R,
        (messages_tx, messages_rx): (mpsc::Sender<TaggedEnvelope>, mpsc::Receiver<TaggedEnvelope>),
        bidirectional_request_rx: mpsc::Receiver<BidirectionalReceiverRequest>,
        stop_signal: trigger::Receiver,
        config: RemoteConnectionsConfig,
    ) -> Self {
        assert!(config.activity_timeout > ZERO);
        ConnectionTask {
            tag,
            ws_stream,
            messages: messages_rx,
            message_injector: messages_tx,
            router,
            bidirectional_request_rx,
            stop_signal,
            config,
        }
    }

    pub async fn run(self) -> ConnectionDropped {
        let ConnectionTask {
            tag,
            ws_stream,
            messages,
            message_injector,
            mut router,
            bidirectional_request_rx,
            stop_signal,
            config,
        } = self;

        let mut outgoing_payloads = ReceiverStream::new(messages).map(Into::into).fuse();
        let mut bidirectional_request_rx = ReceiverStream::new(bidirectional_request_rx).fuse();
        let mut bidirectional_connections = Slab::new();

        let (mut ws_tx, ws_rx) = match ws_stream.split() {
            Ok((tx, rx)) => (tx, rx),
            Err(_) => return ConnectionDropped::Closed,
        };

        let envelopes = into_stream(ws_rx).fuse();
        pin_mut!(envelopes);

        let mut stop_fused = stop_signal.fuse();
        let timeout = sleep(config.activity_timeout);
        pin_mut!(timeout);

        let mut resolved: HashMap<RelativePath, Route> = HashMap::new();
        let yield_mod = config.yield_after.get();
        let mut iteration_count: usize = 0;

        let completion = loop {
            timeout.as_mut().reset(
                Instant::now()
                    .checked_add(config.activity_timeout)
                    .expect("Timer overflow."),
            );
            let next: Option<ConnectionEvent> = select_biased! {
                _ = stop_fused => {
                    break Completion::StoppedLocally;
                },
                _ = (&mut timeout).fuse() => {
                    break Completion::TimedOut;
                }
                conn_request = bidirectional_request_rx.next() => conn_request.map(ConnectionEvent::Request),
                envelope = envelopes.next() => envelope.map(ConnectionEvent::Read),
                payload  = outgoing_payloads.next() => payload.map(ConnectionEvent::Write)
            };

            if let Some(event) = next {
                match event {
                    ConnectionEvent::Request(receiver_request) => {
                        let (tx, rx) = mpsc::channel(config.channel_buffer_size.get());
                        bidirectional_connections.insert(TaggedSender::new(tag, tx));

                        if receiver_request.send(rx).is_err() {
                            event!(Level::WARN, BIDIRECTIONAL_RECEIVER_ERROR);
                            // todo: should the connection not be removed here?
                        }
                    }
<<<<<<< HEAD
                    Either::Right(Ok(SelectorResult::Read(msg))) => match msg {
                        WsMessage::Text(msg) => {
                            match parse_recognize(Span::new(msg.as_str()), false) {
                                Ok(envelope) => {
                                    let (done_tx, done_rx) = trigger::trigger();

                                    let write_task = write_to_socket_only(
                                        &mut selector,
                                        done_rx,
                                        yield_mod,
                                        &mut iteration_count,
                                    );

                                    let dispatch_task = async {
                                        let dispatch_result = dispatch_envelope(
                                            &mut router,
                                            &mut bidirectional_connections,
                                            &mut resolved,
                                            envelope,
                                            config.connection_retries,
                                            sleep,
                                        )
                                        .await;
                                        if let Err((env, _)) = dispatch_result {
                                            handle_not_found(env, &message_injector).await;
                                        }
                                    }
                                    .then(move |_| async {
                                        done_tx.trigger();
                                    });

                                    let (_, write_result) = join(dispatch_task, write_task).await;

                                    if let Err(err) = write_result {
                                        break Completion::Failed(err);
                                    }
=======
                    ConnectionEvent::Read(msg) => match msg {
                        Ok(WsMessage::Text(message)) => {
                            match parse_recognize(Span::new(message.as_str())) {
                                Ok(envelope) => {
                                    let dispatch_result = dispatch_envelope(
                                        &mut router,
                                        &mut bidirectional_connections,
                                        &mut resolved,
                                        envelope,
                                        config.connection_retries,
                                        sleep,
                                    )
                                    .await;

                                    // Todo add router to ratchet's upgrade function to avoid this
                                    if let Err((env, _)) = dispatch_result {
                                        handle_not_found(env, &message_injector).await;
                                    }
>>>>>>> e1653a82
                                }
                                Err(err) => {
                                    break err.into();
                                }
                            }
                        }
<<<<<<< HEAD
                        message => {
=======
                        Ok(WsMessage::Close(reason)) => {
                            event!(Level::DEBUG, PEER_CLOSED, ?reason);
                            break Completion::StoppedRemotely;
                        }
                        Ok(message) => {
>>>>>>> e1653a82
                            event!(Level::WARN, IGNORING_MESSAGE, ?message);
                        }
                        Err(e) => break Completion::Failed(e.into()),
                    },
                    ConnectionEvent::Write(envelope) => {
                        let TaggedEnvelope(_, envelope) = envelope;
                        if let Err(e) = ws_tx.write_text(envelope.into_value().to_string()).await {
                            break Completion::Failed(e.into());
                        }
                    }
                }

                iteration_count += 1;
                if iteration_count % yield_mod == 0 {
                    tokio::task::yield_now().await;
                }
            } else {
                break Completion::StoppedRemotely;
            }
        };

        if let Some(reason) = match &completion {
            Completion::StoppedLocally => Some(CloseReason::new(
                CloseCode::GoingAway,
                Some("Stopped locally".to_string()),
            )),
            Completion::Failed(ConnectionError::Protocol(e))
                if e.kind() == ProtocolErrorKind::Warp =>
            {
                Some(CloseReason::new(CloseCode::Protocol, e.cause().clone()))
            }
            _ => None,
        } {
            if let Err(error) = ws_tx.close_with(reason).await {
                event!(Level::ERROR, ERROR_ON_CLOSE, ?error);
            }
        }

        match completion {
            Completion::Failed(err) => ConnectionDropped::Failed(err),
            Completion::TimedOut => ConnectionDropped::TimedOut(config.activity_timeout),
            Completion::StoppedRemotely => ConnectionDropped::Failed(ConnectionError::Closed(
                CloseError::new(CloseErrorKind::ClosedRemotely, None),
            )),
            _ => ConnectionDropped::Closed,
        }
    }
}

/// Error type indicating a failure to route an incoming message.
#[derive(Debug)]
enum DispatchError {
    BadNodeUri(BadRelativeUri),
    Unresolvable(ResolutionError),
    RoutingProblem(RouterError),
    Dropped(ConnectionDropped),
}

impl Display for DispatchError {
    fn fmt(&self, f: &mut Formatter<'_>) -> std::fmt::Result {
        match self {
            DispatchError::BadNodeUri(err) => write!(f, "Invalid relative URI: '{}'", err),
            DispatchError::Unresolvable(err) => {
                write!(f, "Could not resolve a router endpoint: '{}'", err)
            }
            DispatchError::RoutingProblem(err) => {
                write!(f, "Could not find a router endpoint: '{}'", err)
            }
            DispatchError::Dropped(err) => write!(f, "The routing channel was dropped: '{}'", err),
        }
    }
}

impl Error for DispatchError {
    fn source(&self) -> Option<&(dyn Error + 'static)> {
        match self {
            DispatchError::BadNodeUri(err) => Some(err),
            DispatchError::Unresolvable(err) => Some(err),
            DispatchError::RoutingProblem(err) => Some(err),
            _ => None,
        }
    }
}

impl Recoverable for DispatchError {
    fn is_fatal(&self) -> bool {
        match self {
            DispatchError::RoutingProblem(err) => err.is_fatal(),
            DispatchError::Dropped(reason) => !reason.is_recoverable(),
            DispatchError::Unresolvable(e) if e.kind() == ResolutionErrorKind::Unresolvable => {
                false
            }
            _ => true,
        }
    }
}

impl From<BadRelativeUri> for DispatchError {
    fn from(err: BadRelativeUri) -> Self {
        DispatchError::BadNodeUri(err)
    }
}

impl From<ResolutionError> for DispatchError {
    fn from(err: ResolutionError) -> Self {
        DispatchError::Unresolvable(err)
    }
}

impl From<RouterError> for DispatchError {
    fn from(err: RouterError) -> Self {
        DispatchError::RoutingProblem(err)
    }
}

async fn dispatch_envelope<R, F, D>(
    router: &mut R,
    bidirectional_connections: &mut Slab<TaggedSender>,
    resolved: &mut HashMap<RelativePath, Route>,
    mut envelope: Envelope,
    mut retry_strategy: RetryStrategy,
    delay_fn: F,
) -> Result<(), (Envelope, DispatchError)>
where
    R: Router,
    F: Fn(Duration) -> D,
    D: Future<Output = ()>,
{
    loop {
        let result =
            try_dispatch_envelope(router, bidirectional_connections, resolved, envelope).await;
        match result {
            Err((env, err)) if !err.is_fatal() => {
                match retry_strategy.next() {
                    Some(Some(dur)) => {
                        delay_fn(dur).await;
                    }
                    None => {
                        break Err((env, err));
                    }
                    _ => {}
                }
                envelope = env;
            }
            Err((env, err)) => {
                break Err((env, err));
            }
            _ => {
                break Ok(());
            }
        }
    }
}

async fn try_dispatch_envelope<R>(
    router: &mut R,
    bidirectional_connections: &mut Slab<TaggedSender>,
    resolved: &mut HashMap<RelativePath, Route>,
    envelope: Envelope,
) -> Result<(), (Envelope, DispatchError)>
where
    R: Router,
{
    match envelope.discriminate_header() {
        EnvelopeHeader::Response(_) => {
            let mut futures = vec![];

            for (idx, conn) in bidirectional_connections.iter_mut() {
                let envelope = envelope.clone();

                futures.push(async move {
                    let result = conn.send_item(envelope).await;
                    (idx, result)
                });
            }

            let results = join_all(futures).await;

            for result in results {
                if let (idx, Err(_)) = result {
                    bidirectional_connections.remove(idx);
                }
            }

            Ok(())
        }
        EnvelopeHeader::Request(target) => {
            let Route { sender, .. } = if let Some(route) = resolved.get_mut(&target) {
                if route.sender.is_closed() {
                    resolved.remove(&target);
                    insert_new_route(router, resolved, &target)
                        .await
                        .map_err(|err| (envelope.clone(), err))?
                } else {
                    route
                }
            } else {
                insert_new_route(router, resolved, &target)
                    .await
                    .map_err(|err| (envelope.clone(), err))?
            };
            if let Err(err) = sender.send_item(envelope).await {
                if let Some(Route { on_drop, .. }) = resolved.remove(&target) {
                    let reason = on_drop
                        .await
                        .map(|reason| (*reason).clone())
                        .unwrap_or(ConnectionDropped::Unknown);
                    Err((err.0, DispatchError::Dropped(reason)))
                } else {
                    unreachable!();
                }
            } else {
                Ok(())
            }
        }
        _ => {
            panic!("Authentication envelopes not yet supported.");
        }
    }
}

#[allow(clippy::needless_lifetimes)]
async fn insert_new_route<'a, R>(
    router: &mut R,
    resolved: &'a mut HashMap<RelativePath, Route>,
    target: &RelativePath,
) -> Result<&'a mut Route, DispatchError>
where
    R: Router,
{
    let route = get_route(router, target).await;

    match route {
        Ok(route) => match resolved.entry(target.clone()) {
            Entry::Occupied(_) => unreachable!(),
            Entry::Vacant(entry) => Ok(entry.insert(route)),
        },
        Err(err) => Err(err),
    }
}

async fn get_route<R>(router: &mut R, target: &RelativePath) -> Result<Route, DispatchError>
where
    R: Router,
{
    let target_addr = router
        .lookup(None, RelativeUri::from_str(target.node.as_str())?)
        .await?;
    Ok(router.resolve_sender(target_addr).await?)
}

/// Factory to create and spawn new connection tasks.
pub struct TaskFactory<DelegateRouterFac> {
    request_tx: mpsc::Sender<RemoteRoutingRequest>,
    stop_trigger: trigger::Receiver,
    configuration: RemoteConnectionsConfig,
    delegate_router_fac: DelegateRouterFac,
}

impl<DelegateRouterFac> TaskFactory<DelegateRouterFac> {
    pub fn new(
        request_tx: mpsc::Sender<RemoteRoutingRequest>,
        stop_trigger: trigger::Receiver,
        configuration: RemoteConnectionsConfig,
        delegate_router_fac: DelegateRouterFac,
    ) -> Self {
        TaskFactory {
            request_tx,
            stop_trigger,
            configuration,
            delegate_router_fac,
        }
    }
}

impl<DelegateRouterFac> TaskFactory<DelegateRouterFac>
where
    DelegateRouterFac: RouterFactory + 'static,
{
    pub fn spawn_connection_task<Sock, Ext, Sp>(
        &self,
        ws_stream: WebSocket<Sock, Ext>,
        tag: RoutingAddr,
        spawner: &Sp,
    ) -> (
        mpsc::Sender<TaggedEnvelope>,
        mpsc::Sender<BidirectionalReceiverRequest>,
    )
    where
        Ext: SplittableExtension + Send + 'static,
        Sock: WebSocketStream + Send + 'static,
        Sp: Spawner<BoxFuture<'static, (RoutingAddr, ConnectionDropped)>>,
    {
        let TaskFactory {
            request_tx,
            stop_trigger,
            configuration,
            delegate_router_fac,
        } = self;
        let (msg_tx, msg_rx) = mpsc::channel(configuration.channel_buffer_size.get());
        let (bidirectional_request_tx, bidirectional_request_rx) =
            mpsc::channel(configuration.channel_buffer_size.get());

        let task = ConnectionTask::new(
            tag,
            ws_stream,
            RemoteRouter::new(tag, delegate_router_fac.create_for(tag), request_tx.clone()),
            (msg_tx.clone(), msg_rx),
            bidirectional_request_rx,
            stop_trigger.clone(),
            *configuration,
        );

        spawner.add(
            async move {
                let result = task.run().await;
                (tag, result)
            }
            .boxed(),
        );
        (msg_tx, bidirectional_request_tx)
    }
}

//Get the target path only for link and sync messages (for creating the "not found" response).
fn link_or_sync(env: Envelope) -> Option<RelativePath> {
    match env {
        Envelope::Link {
            node_uri, lane_uri, ..
        }
        | Envelope::Sync {
            node_uri, lane_uri, ..
        } => Some(RelativePath::new(node_uri, lane_uri)),
        _ => None,
    }
}

// Dummy origing for not found messages.
const NOT_FOUND_ADDR: RoutingAddr = RoutingAddr::plane(0);

// For a link or sync message that cannot be routed, send back a "not found" message.
async fn handle_not_found(env: Envelope, sender: &mpsc::Sender<TaggedEnvelope>) {
    if let Some(RelativePath { node, lane }) = link_or_sync(env) {
        let not_found = Envelope::node_not_found(node, lane);
        //An error here means the web socket connection has failed and will produce an error
        //the next time it is polled so it is fine to discard this error.
        let _ = sender.send(TaggedEnvelope(NOT_FOUND_ADDR, not_found)).await;
    }
}<|MERGE_RESOLUTION|>--- conflicted
+++ resolved
@@ -196,47 +196,9 @@
                             // todo: should the connection not be removed here?
                         }
                     }
-<<<<<<< HEAD
-                    Either::Right(Ok(SelectorResult::Read(msg))) => match msg {
-                        WsMessage::Text(msg) => {
-                            match parse_recognize(Span::new(msg.as_str()), false) {
-                                Ok(envelope) => {
-                                    let (done_tx, done_rx) = trigger::trigger();
-
-                                    let write_task = write_to_socket_only(
-                                        &mut selector,
-                                        done_rx,
-                                        yield_mod,
-                                        &mut iteration_count,
-                                    );
-
-                                    let dispatch_task = async {
-                                        let dispatch_result = dispatch_envelope(
-                                            &mut router,
-                                            &mut bidirectional_connections,
-                                            &mut resolved,
-                                            envelope,
-                                            config.connection_retries,
-                                            sleep,
-                                        )
-                                        .await;
-                                        if let Err((env, _)) = dispatch_result {
-                                            handle_not_found(env, &message_injector).await;
-                                        }
-                                    }
-                                    .then(move |_| async {
-                                        done_tx.trigger();
-                                    });
-
-                                    let (_, write_result) = join(dispatch_task, write_task).await;
-
-                                    if let Err(err) = write_result {
-                                        break Completion::Failed(err);
-                                    }
-=======
                     ConnectionEvent::Read(msg) => match msg {
                         Ok(WsMessage::Text(message)) => {
-                            match parse_recognize(Span::new(message.as_str())) {
+                            match parse_recognize(Span::new(message.as_str()), false) {
                                 Ok(envelope) => {
                                     let dispatch_result = dispatch_envelope(
                                         &mut router,
@@ -252,22 +214,17 @@
                                     if let Err((env, _)) = dispatch_result {
                                         handle_not_found(env, &message_injector).await;
                                     }
->>>>>>> e1653a82
                                 }
                                 Err(err) => {
                                     break err.into();
                                 }
                             }
                         }
-<<<<<<< HEAD
-                        message => {
-=======
                         Ok(WsMessage::Close(reason)) => {
                             event!(Level::DEBUG, PEER_CLOSED, ?reason);
                             break Completion::StoppedRemotely;
                         }
                         Ok(message) => {
->>>>>>> e1653a82
                             event!(Level::WARN, IGNORING_MESSAGE, ?message);
                         }
                         Err(e) => break Completion::Failed(e.into()),
