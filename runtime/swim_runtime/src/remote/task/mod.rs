// Copyright 2015-2021 SWIM.AI inc.
//
// Licensed under the Apache License, Version 2.0 (the "License");
// you may not use this file except in compliance with the License.
// You may obtain a copy of the License at
//
//     http://www.apache.org/licenses/LICENSE-2.0
//
// Unless required by applicable law or agreed to in writing, software
// distributed under the License is distributed on an "AS IS" BASIS,
// WITHOUT WARRANTIES OR CONDITIONS OF ANY KIND, either express or implied.
// See the License for the specific language governing permissions and
// limitations under the License.

#[cfg(test)]
mod tests;

use crate::error::{
    CloseError, CloseErrorKind, ConnectionError, ProtocolError, ProtocolErrorKind, ResolutionError,
    ResolutionErrorKind,
};
use crate::error::{ConnectionDropped, RouterError};
use crate::remote::config::RemoteConnectionsConfig;
use crate::remote::router::RemoteRouter;
use crate::remote::{BidirectionalReceiverRequest, RemoteRoutingRequest};
use crate::routing::{Route, Router, RouterFactory, RoutingAddr, TaggedEnvelope, TaggedSender};
use crate::ws::{into_stream, WsMessage};
use futures::future::join_all;
use futures::future::BoxFuture;
use futures::{select_biased, FutureExt, StreamExt};
use pin_utils::pin_mut;
use ratchet::{CloseCode, CloseReason, SplittableExtension, WebSocket, WebSocketStream};
use slab::Slab;
use std::collections::hash_map::Entry;
use std::collections::HashMap;
use std::error::Error;
use std::fmt::{Display, Formatter};
use std::future::Future;
use std::str::FromStr;
use std::time::Duration;
use swim_model::path::RelativePath;
use swim_recon::parser::{parse_recognize, ParseError, Span};
use swim_utilities::errors::Recoverable;
use swim_utilities::future::retryable::RetryStrategy;
use swim_utilities::future::task::Spawner;
use swim_utilities::routing::uri::{BadRelativeUri, RelativeUri};
use swim_utilities::trigger;
use swim_warp::envelope::{Envelope, EnvelopeHeader};
use tokio::sync::mpsc;
use tokio::time::{sleep, Instant};
use tokio_stream::wrappers::ReceiverStream;
use tracing::{event, Level};

const ZERO: Duration = Duration::from_secs(0);
const PEER_CLOSED: &str = "The peer closed the connection.";
const IGNORING_MESSAGE: &str = "Ignoring unexpected message.";
const ERROR_ON_CLOSE: &str = "Error whilst closing connection.";
const BIDIRECTIONAL_RECEIVER_ERROR: &str = "Error whilst sending a bidirectional receiver.";

/// A task that manages reading from and writing to a web-sockets channel.
pub struct ConnectionTask<Sock, Ext, Router> {
    tag: RoutingAddr,
    ws_stream: WebSocket<Sock, Ext>,
    messages: mpsc::Receiver<TaggedEnvelope>,
    message_injector: mpsc::Sender<TaggedEnvelope>,
    router: Router,
    bidirectional_request_rx: mpsc::Receiver<BidirectionalReceiverRequest>,
    stop_signal: trigger::Receiver,
    config: RemoteConnectionsConfig,
}

/// Possible ways in which the task can end.
#[derive(Debug)]
enum Completion {
    Failed(ConnectionError),
    TimedOut,
    StoppedRemotely,
    StoppedLocally,
}

impl From<ParseError> for Completion {
    fn from(err: ParseError) -> Self {
        Completion::Failed(ConnectionError::Protocol(ProtocolError::new(
            ProtocolErrorKind::Warp,
            Some(err.to_string()),
        )))
    }
}

enum ConnectionEvent {
    Read(Result<WsMessage, ratchet::Error>),
    Write(TaggedEnvelope),
    Request(BidirectionalReceiverRequest),
}

impl<Sock, Ext, R> ConnectionTask<Sock, Ext, R>
where
    Sock: WebSocketStream,
    Ext: SplittableExtension,
    R: Router,
{
    /// Create a new task.
    ///
    /// #Arguments
    ///
    /// * `tag`  - The routing address of the connection.
    /// * `ws_stream` - The joined sink/stream that implements the web sockets protocol.
    /// * `router` - Router to route incoming messages to the appropriate destination.
    /// * `messages_tx` - Allows messages to be injected into the outgoing stream.
    /// * `messages_rx`- Stream of messages to be sent into the sink.
    /// * `bidirectional_request_rx` - Stream of bidirectional requests.
    /// * `stop_signal` - Signals to the task that it should stop.
    /// * `config` - Configuration for the connection task.
    /// runtime.
    pub fn new(
        tag: RoutingAddr,
        ws_stream: WebSocket<Sock, Ext>,
        router: R,
        (messages_tx, messages_rx): (mpsc::Sender<TaggedEnvelope>, mpsc::Receiver<TaggedEnvelope>),
        bidirectional_request_rx: mpsc::Receiver<BidirectionalReceiverRequest>,
        stop_signal: trigger::Receiver,
        config: RemoteConnectionsConfig,
    ) -> Self {
        assert!(config.activity_timeout > ZERO);
        ConnectionTask {
            tag,
            ws_stream,
            messages: messages_rx,
            message_injector: messages_tx,
            router,
            bidirectional_request_rx,
            stop_signal,
            config,
        }
    }

    pub async fn run(self) -> ConnectionDropped {
        let ConnectionTask {
            tag,
            ws_stream,
            messages,
            message_injector,
            mut router,
            bidirectional_request_rx,
            stop_signal,
            config,
        } = self;

        let mut outgoing_payloads = ReceiverStream::new(messages).map(Into::into).fuse();
        let mut bidirectional_request_rx = ReceiverStream::new(bidirectional_request_rx).fuse();
        let mut bidirectional_connections = Slab::new();

        let (mut ws_tx, ws_rx) = match ws_stream.split() {
            Ok((tx, rx)) => (tx, rx),
            Err(_) => return ConnectionDropped::Closed,
        };

        let envelopes = into_stream(ws_rx).fuse();
        pin_mut!(envelopes);

        let mut stop_fused = stop_signal.fuse();
        let timeout = sleep(config.activity_timeout);
        pin_mut!(timeout);

        let mut resolved: HashMap<RelativePath, Route> = HashMap::new();
        let yield_mod = config.yield_after.get();
        let mut iteration_count: usize = 0;

        let completion = loop {
            timeout.as_mut().reset(
                Instant::now()
                    .checked_add(config.activity_timeout)
                    .expect("Timer overflow."),
            );
            let next: Option<ConnectionEvent> = select_biased! {
                _ = stop_fused => {
                    break Completion::StoppedLocally;
                },
                _ = (&mut timeout).fuse() => {
                    break Completion::TimedOut;
                }
                conn_request = bidirectional_request_rx.next() => conn_request.map(ConnectionEvent::Request),
                envelope = envelopes.next() => envelope.map(ConnectionEvent::Read),
                payload  = outgoing_payloads.next() => payload.map(ConnectionEvent::Write)
            };

            if let Some(event) = next {
                match event {
                    ConnectionEvent::Request(receiver_request) => {
                        let (tx, rx) = mpsc::channel(config.channel_buffer_size.get());
                        bidirectional_connections.insert(TaggedSender::new(tag, tx));

                        if receiver_request.send(rx).is_err() {
                            event!(Level::WARN, BIDIRECTIONAL_RECEIVER_ERROR);
                            // todo: should the connection not be removed here?
                        }
                    }
<<<<<<< HEAD
                    ConnectionEvent::Read(msg) => match msg {
                        Ok(WsMessage::Text(message)) => match read_envelope(&message) {
=======
                    Either::Right(Ok(SelectorResult::Read(msg))) => match msg {
                        WsMessage::Text(msg) => match parse_recognize(Span::new(msg.as_str())) {
>>>>>>> aa67ffa7
                            Ok(envelope) => {
                                let dispatch_result = dispatch_envelope(
                                    &mut router,
                                    &mut bidirectional_connections,
                                    &mut resolved,
                                    envelope,
                                    config.connection_retries,
                                    sleep,
                                )
                                .await;

                                // Todo add router to ratchet's upgrade function to avoid this
                                if let Err((env, _)) = dispatch_result {
                                    handle_not_found(env, &message_injector).await;
                                }
                            }
                            Err(err) => {
                                break err.into();
                            }
                        },
                        Ok(WsMessage::Close(reason)) => {
                            event!(Level::DEBUG, PEER_CLOSED, ?reason);
                            break Completion::StoppedRemotely;
                        }
                        Ok(message) => {
                            event!(Level::WARN, IGNORING_MESSAGE, ?message);
                        }
                        Err(e) => break Completion::Failed(e.into()),
                    },
                    ConnectionEvent::Write(envelope) => {
                        let TaggedEnvelope(_, envelope) = envelope;
                        if let Err(e) = ws_tx.write_text(envelope.into_value().to_string()).await {
                            break Completion::Failed(e.into());
                        }
                    }
                }

                iteration_count += 1;
                if iteration_count % yield_mod == 0 {
                    tokio::task::yield_now().await;
                }
            } else {
                break Completion::StoppedRemotely;
            }
        };

        if let Some(reason) = match &completion {
            Completion::StoppedLocally => Some(CloseReason::new(
                CloseCode::GoingAway,
                Some("Stopped locally".to_string()),
            )),
            Completion::Failed(ConnectionError::Protocol(e))
                if e.kind() == ProtocolErrorKind::Warp =>
            {
                Some(CloseReason::new(CloseCode::Protocol, e.cause().clone()))
            }
            _ => None,
        } {
            if let Err(error) = ws_tx.close_with(reason).await {
                event!(Level::ERROR, ERROR_ON_CLOSE, ?error);
            }
        }

        match completion {
            Completion::Failed(err) => ConnectionDropped::Failed(err),
            Completion::TimedOut => ConnectionDropped::TimedOut(config.activity_timeout),
            Completion::StoppedRemotely => ConnectionDropped::Failed(ConnectionError::Closed(
                CloseError::new(CloseErrorKind::ClosedRemotely, None),
            )),
            _ => ConnectionDropped::Closed,
        }
    }
}

/// Error type indicating a failure to route an incoming message.
#[derive(Debug)]
enum DispatchError {
    BadNodeUri(BadRelativeUri),
    Unresolvable(ResolutionError),
    RoutingProblem(RouterError),
    Dropped(ConnectionDropped),
}

impl Display for DispatchError {
    fn fmt(&self, f: &mut Formatter<'_>) -> std::fmt::Result {
        match self {
            DispatchError::BadNodeUri(err) => write!(f, "Invalid relative URI: '{}'", err),
            DispatchError::Unresolvable(err) => {
                write!(f, "Could not resolve a router endpoint: '{}'", err)
            }
            DispatchError::RoutingProblem(err) => {
                write!(f, "Could not find a router endpoint: '{}'", err)
            }
            DispatchError::Dropped(err) => write!(f, "The routing channel was dropped: '{}'", err),
        }
    }
}

impl Error for DispatchError {
    fn source(&self) -> Option<&(dyn Error + 'static)> {
        match self {
            DispatchError::BadNodeUri(err) => Some(err),
            DispatchError::Unresolvable(err) => Some(err),
            DispatchError::RoutingProblem(err) => Some(err),
            _ => None,
        }
    }
}

impl Recoverable for DispatchError {
    fn is_fatal(&self) -> bool {
        match self {
            DispatchError::RoutingProblem(err) => err.is_fatal(),
            DispatchError::Dropped(reason) => !reason.is_recoverable(),
            DispatchError::Unresolvable(e) if e.kind() == ResolutionErrorKind::Unresolvable => {
                false
            }
            _ => true,
        }
    }
}

impl From<BadRelativeUri> for DispatchError {
    fn from(err: BadRelativeUri) -> Self {
        DispatchError::BadNodeUri(err)
    }
}

impl From<ResolutionError> for DispatchError {
    fn from(err: ResolutionError) -> Self {
        DispatchError::Unresolvable(err)
    }
}

impl From<RouterError> for DispatchError {
    fn from(err: RouterError) -> Self {
        DispatchError::RoutingProblem(err)
    }
}

async fn dispatch_envelope<R, F, D>(
    router: &mut R,
    bidirectional_connections: &mut Slab<TaggedSender>,
    resolved: &mut HashMap<RelativePath, Route>,
    mut envelope: Envelope,
    mut retry_strategy: RetryStrategy,
    delay_fn: F,
) -> Result<(), (Envelope, DispatchError)>
where
    R: Router,
    F: Fn(Duration) -> D,
    D: Future<Output = ()>,
{
    loop {
        let result =
            try_dispatch_envelope(router, bidirectional_connections, resolved, envelope).await;
        match result {
            Err((env, err)) if !err.is_fatal() => {
                match retry_strategy.next() {
                    Some(Some(dur)) => {
                        delay_fn(dur).await;
                    }
                    None => {
                        break Err((env, err));
                    }
                    _ => {}
                }
                envelope = env;
            }
            Err((env, err)) => {
                break Err((env, err));
            }
            _ => {
                break Ok(());
            }
        }
    }
}

async fn try_dispatch_envelope<R>(
    router: &mut R,
    bidirectional_connections: &mut Slab<TaggedSender>,
    resolved: &mut HashMap<RelativePath, Route>,
    envelope: Envelope,
) -> Result<(), (Envelope, DispatchError)>
where
    R: Router,
{
    match envelope.discriminate_header() {
        EnvelopeHeader::Response(_) => {
            let mut futures = vec![];

            for (idx, conn) in bidirectional_connections.iter_mut() {
                let envelope = envelope.clone();

                futures.push(async move {
                    let result = conn.send_item(envelope).await;
                    (idx, result)
                });
            }

            let results = join_all(futures).await;

            for result in results {
                if let (idx, Err(_)) = result {
                    bidirectional_connections.remove(idx);
                }
            }

            Ok(())
        }
        EnvelopeHeader::Request(target) => {
            let Route { sender, .. } = if let Some(route) = resolved.get_mut(&target) {
                if route.sender.is_closed() {
                    resolved.remove(&target);
                    insert_new_route(router, resolved, &target)
                        .await
                        .map_err(|err| (envelope.clone(), err))?
                } else {
                    route
                }
            } else {
                insert_new_route(router, resolved, &target)
                    .await
                    .map_err(|err| (envelope.clone(), err))?
            };
            if let Err(err) = sender.send_item(envelope).await {
                if let Some(Route { on_drop, .. }) = resolved.remove(&target) {
                    let reason = on_drop
                        .await
                        .map(|reason| (*reason).clone())
                        .unwrap_or(ConnectionDropped::Unknown);
                    Err((err.0, DispatchError::Dropped(reason)))
                } else {
                    unreachable!();
                }
            } else {
                Ok(())
            }
        }
        _ => {
            panic!("Authentication envelopes not yet supported.");
        }
    }
}

#[allow(clippy::needless_lifetimes)]
async fn insert_new_route<'a, R>(
    router: &mut R,
    resolved: &'a mut HashMap<RelativePath, Route>,
    target: &RelativePath,
) -> Result<&'a mut Route, DispatchError>
where
    R: Router,
{
    let route = get_route(router, target).await;

    match route {
        Ok(route) => match resolved.entry(target.clone()) {
            Entry::Occupied(_) => unreachable!(),
            Entry::Vacant(entry) => Ok(entry.insert(route)),
        },
        Err(err) => Err(err),
    }
}

async fn get_route<R>(router: &mut R, target: &RelativePath) -> Result<Route, DispatchError>
where
    R: Router,
{
    let target_addr = router
        .lookup(None, RelativeUri::from_str(target.node.as_str())?)
        .await?;
    Ok(router.resolve_sender(target_addr).await?)
}

/// Factory to create and spawn new connection tasks.
pub struct TaskFactory<DelegateRouterFac> {
    request_tx: mpsc::Sender<RemoteRoutingRequest>,
    stop_trigger: trigger::Receiver,
    configuration: RemoteConnectionsConfig,
    delegate_router_fac: DelegateRouterFac,
}

impl<DelegateRouterFac> TaskFactory<DelegateRouterFac> {
    pub fn new(
        request_tx: mpsc::Sender<RemoteRoutingRequest>,
        stop_trigger: trigger::Receiver,
        configuration: RemoteConnectionsConfig,
        delegate_router_fac: DelegateRouterFac,
    ) -> Self {
        TaskFactory {
            request_tx,
            stop_trigger,
            configuration,
            delegate_router_fac,
        }
    }
}

impl<DelegateRouterFac> TaskFactory<DelegateRouterFac>
where
    DelegateRouterFac: RouterFactory + 'static,
{
    pub fn spawn_connection_task<Sock, Ext, Sp>(
        &self,
        ws_stream: WebSocket<Sock, Ext>,
        tag: RoutingAddr,
        spawner: &Sp,
    ) -> (
        mpsc::Sender<TaggedEnvelope>,
        mpsc::Sender<BidirectionalReceiverRequest>,
    )
    where
        Ext: SplittableExtension + Send + 'static,
        Sock: WebSocketStream + Send + 'static,
        Sp: Spawner<BoxFuture<'static, (RoutingAddr, ConnectionDropped)>>,
    {
        let TaskFactory {
            request_tx,
            stop_trigger,
            configuration,
            delegate_router_fac,
        } = self;
        let (msg_tx, msg_rx) = mpsc::channel(configuration.channel_buffer_size.get());
        let (bidirectional_request_tx, bidirectional_request_rx) =
            mpsc::channel(configuration.channel_buffer_size.get());

        let task = ConnectionTask::new(
            tag,
            ws_stream,
            RemoteRouter::new(tag, delegate_router_fac.create_for(tag), request_tx.clone()),
            (msg_tx.clone(), msg_rx),
            bidirectional_request_rx,
            stop_trigger.clone(),
            *configuration,
        );

        spawner.add(
            async move {
                let result = task.run().await;
                (tag, result)
            }
            .boxed(),
        );
        (msg_tx, bidirectional_request_tx)
    }
}

//Get the target path only for link and sync messages (for creating the "not found" response).
fn link_or_sync(env: Envelope) -> Option<RelativePath> {
    match env {
        Envelope::Link {
            node_uri, lane_uri, ..
        }
        | Envelope::Sync {
            node_uri, lane_uri, ..
        } => Some(RelativePath::new(node_uri, lane_uri)),
        _ => None,
    }
}

// Dummy origing for not found messages.
const NOT_FOUND_ADDR: RoutingAddr = RoutingAddr::plane(0);

// For a link or sync message that cannot be routed, send back a "not found" message.
async fn handle_not_found(env: Envelope, sender: &mpsc::Sender<TaggedEnvelope>) {
    if let Some(RelativePath { node, lane }) = link_or_sync(env) {
        let not_found = Envelope::node_not_found(node, lane);
        //An error here means the web socket connection has failed and will produce an error
        //the next time it is polled so it is fine to discard this error.
        let _ = sender.send(TaggedEnvelope(NOT_FOUND_ADDR, not_found)).await;
    }
}<|MERGE_RESOLUTION|>--- conflicted
+++ resolved
@@ -195,13 +195,8 @@
                             // todo: should the connection not be removed here?
                         }
                     }
-<<<<<<< HEAD
                     ConnectionEvent::Read(msg) => match msg {
-                        Ok(WsMessage::Text(message)) => match read_envelope(&message) {
-=======
-                    Either::Right(Ok(SelectorResult::Read(msg))) => match msg {
-                        WsMessage::Text(msg) => match parse_recognize(Span::new(msg.as_str())) {
->>>>>>> aa67ffa7
+                        Ok(WsMessage::Text(message)) => match parse_recognize(Span::new(msg.as_str())) {
                             Ok(envelope) => {
                                 let dispatch_result = dispatch_envelope(
                                     &mut router,
