// Copyright 2015-2021 Swim Inc.
//
// Licensed under the Apache License, Version 2.0 (the "License");
// you may not use this file except in compliance with the License.
// You may obtain a copy of the License at
//
//     http://www.apache.org/licenses/LICENSE-2.0
//
// Unless required by applicable law or agreed to in writing, software
// distributed under the License is distributed on an "AS IS" BASIS,
// WITHOUT WARRANTIES OR CONDITIONS OF ANY KIND, either express or implied.
// See the License for the specific language governing permissions and
// limitations under the License.

use std::collections::HashMap;
use std::sync::Arc;

use futures::future::{join, BoxFuture};
use futures::FutureExt;
use http::Uri;
use parking_lot::Mutex;
use swim_async_runtime::time::timeout;
use swim_form::Form;
use swim_model::path::RelativePath;
use swim_recon::printer::print_recon_compact;
use swim_utilities::algebra::non_zero_usize;
use swim_utilities::future::retryable::{Quantity, RetryStrategy};
use swim_utilities::routing::uri::{BadRelativeUri, RelativeUri, UriIsAbsolute};
use swim_utilities::trigger;
use swim_utilities::trigger::promise;
use swim_warp::envelope::Envelope;
use tokio::sync::mpsc;

use crate::error::{
    CloseError, CloseErrorKind, ConnectionError, IoError, ProtocolError, ResolutionError,
};
use crate::error::{ConnectionDropped, RoutingError};
use crate::remote::config::RemoteConnectionsConfig;
<<<<<<< HEAD
use crate::remote::task::{ConnectionTask, DispatchError};
use crate::routing::BidirectionalReceiverRequest;
=======
use crate::remote::task::{AttachClientRouted, ConnectionTask, DispatchError};
use crate::remote::test_fixture::LocalRoutes;
>>>>>>> 27535297
use crate::routing::{Route, RoutingAddr, TaggedEnvelope, TaggedSender};
use crate::test_fixture::{LocalRoutes, RouteTable};
use crate::ws::{AutoWebSocket, WsMessage};
use futures::io::ErrorKind;
use ratchet::{NoExt, SplittableExtension};
use ratchet_fixture::duplex::websocket_pair;
use ratchet_fixture::ratchet_failing_ext::FailingExt;
use std::num::NonZeroUsize;
use std::time::Duration;
use swim_model::Value;
use tokio::io::DuplexStream;

#[test]
fn dispatch_error_display() {
    let bad_uri: Uri = "swim://localhost/hello".parse().unwrap();
    let string =
        DispatchError::BadNodeUri(BadRelativeUri::Absolute(UriIsAbsolute(bad_uri))).to_string();
    assert_eq!(
        string,
        "Invalid relative URI: ''swim://localhost/hello' is an absolute URI.'"
    );

    let string = DispatchError::RoutingProblem(RoutingError::Dropped).to_string();
    assert_eq!(string, "Could not find a router endpoint: 'Router dropped'");

    let string = DispatchError::Dropped(ConnectionDropped::Closed).to_string();
    assert_eq!(
        string,
        "The routing channel was dropped: 'The connection was explicitly closed.'"
    );
}

fn envelope(path: RelativePath, body: &str) -> Envelope {
    let RelativePath { node, lane } = path;
    Envelope::command()
        .node_uri(node)
        .lane_uri(lane)
        .body(body)
        .done()
}

#[tokio::test]
async fn try_dispatch_in_map() {
    let (tx, mut rx) = mpsc::channel(8);
    let (_drop_tx, drop_rx) = promise::promise();
    let addr = RoutingAddr::remote(0);
    let mut resolved = HashMap::new();
    let mut bidirectional_connections = Default::default();
    let path = RelativePath::new("/node", "/lane");
    resolved.insert(
        path.clone(),
        Route::new(TaggedSender::new(addr, tx), drop_rx),
    );

    let (router, _jh) = LocalRoutes::from_table(RouteTable::new(addr));
    let mut tagged_router = router.tagged(addr);

    let env = envelope(path, "a");

    let result = super::try_dispatch_envelope(
        &mut tagged_router,
        &mut bidirectional_connections,
        &mut resolved,
        env.clone(),
    )
    .await;

    assert!(result.is_ok());

    let received = rx.recv().now_or_never();
    assert_eq!(received, Some(Some(TaggedEnvelope(addr, env))));
}

#[tokio::test]
async fn try_dispatch_from_router() {
    let addr = RoutingAddr::remote(0);
    let mut table = RouteTable::new(addr);
    let mut rx = table.add("/node".parse().unwrap());
    let (router, _router_task) = LocalRoutes::from_table(table);
    let mut tagged_router = router.tagged(addr);

    let mut resolved = HashMap::new();
    let mut bidirectional_connections = Default::default();
    let path = RelativePath::new("/node", "/lane");

    let env = envelope(path.clone(), "a");

    let result = super::try_dispatch_envelope(
        &mut tagged_router,
        &mut bidirectional_connections,
        &mut resolved,
        env.clone(),
    )
    .await;
    assert!(result.is_ok());

    let received = rx.recv().now_or_never();
    assert_eq!(received, Some(Some(TaggedEnvelope(addr, env))));

    assert!(resolved.contains_key(&path));
}

#[tokio::test]
<<<<<<< HEAD
async fn try_dispatch_to_bidirectional() {
    let addr = RoutingAddr::remote(0);
    let mut table = RouteTable::new(addr);
    let mut resolved = HashMap::new();
    let mut bidirectional_connections = Slab::new();

    let (conn_tx, mut conn_rx) = mpsc::channel(8);
    bidirectional_connections.insert(TaggedSender::new(addr, conn_tx));

    let path = RelativePath::new("/node", "/lane");

    let mut rx = table.add("/node".parse().unwrap());
    let (router, _jh) = LocalRoutes::from_table(table);
    let mut tagged_router = router.tagged(addr);

    let env = Envelope::event()
        .node_uri(&path.node)
        .lane_uri(&path.lane)
        .body("a")
        .done();

    let result = super::try_dispatch_envelope(
        &mut tagged_router,
        &mut bidirectional_connections,
        &mut resolved,
        env.clone(),
    )
    .await;

    assert!(result.is_ok());
    let received = rx.recv().now_or_never();
    assert_eq!(received, None);
    assert!(!resolved.contains_key(&path));

    let received = conn_rx.recv().now_or_never();
    assert_eq!(received, Some(Some(TaggedEnvelope(addr, env))));
}

#[tokio::test]
=======
>>>>>>> 27535297
async fn try_dispatch_closed_sender() {
    let addr = RoutingAddr::remote(0);
    let (router, _jh) = LocalRoutes::from_table(RouteTable::new(addr));
    let mut tagged_router = router.tagged(addr);

    let mut resolved = HashMap::new();
    let mut bidirectional_connections = Default::default();
    let path = RelativePath::new("/node", "/lane");

    let env = envelope(path.clone(), "a");

    let result = super::try_dispatch_envelope(
        &mut tagged_router,
        &mut bidirectional_connections,
        &mut resolved,
        env.clone(),
    )
    .await;

    if let Err((return_env, err)) = result {
        let expected_uri: RelativeUri = "/node".parse().unwrap();
        assert_eq!(return_env, env);
        assert!(
            matches!(err, DispatchError::RoutingProblem(RoutingError::Connection(ConnectionError::Resolution(ResolutionError::Agent(uri)))) if uri == expected_uri)
        );
    } else {
        panic!("Unexpected success.")
    }
}

#[tokio::test]
async fn try_dispatch_fail_on_dropped() {
    let (tx, rx) = mpsc::channel(8);
    let (drop_tx, drop_rx) = promise::promise();
    let addr = RoutingAddr::remote(0);
<<<<<<< HEAD
    let mut bidirectional_connections = Slab::new();
    let mut table = RouteTable::new(addr);
    let mut router_rx = table.add("/node".parse().unwrap());
    let (router, _jh) = LocalRoutes::from_table(table);
    let mut tagged_router = router.tagged(addr);
=======
    let mut bidirectional_connections = Default::default();
    let mut router = LocalRoutes::new(addr);
    let mut router_rx = router.add("/node".parse().unwrap());
>>>>>>> 27535297

    let path = RelativePath::new("/node", "/lane");
    let mut resolved = HashMap::new();
    resolved.insert(
        path.clone(),
        Route::new(TaggedSender::new(addr, tx), drop_rx),
    );

    let env = envelope(path, "a");

    drop(rx);
    drop(drop_tx);

    let result = super::try_dispatch_envelope(
        &mut tagged_router,
        &mut bidirectional_connections,
        &mut resolved,
        env.clone(),
    )
    .await;

    assert!(result.is_ok());

    let received = router_rx.recv().now_or_never();
    assert_eq!(received, Some(Some(TaggedEnvelope(addr, env))));
}

#[tokio::test]
async fn try_dispatch_fail_on_no_route() {
    let addr = RoutingAddr::remote(0);
    let (router, _jh) = LocalRoutes::from_table(RouteTable::new(addr));
    let mut tagged_router = router.tagged(addr);
    let mut resolved = HashMap::new();
    let mut bidirectional_connections = Default::default();
    let path = RelativePath::new("/node", "/lane");

    let env = envelope(path.clone(), "a");

    let result = super::try_dispatch_envelope(
        &mut tagged_router,
        &mut bidirectional_connections,
        &mut resolved,
        env.clone(),
    )
    .await;

    if let Err((return_env, err)) = result {
        let expected_uri = "/node";
        assert_eq!(return_env, env);
        assert!(
            matches!(err, DispatchError::RoutingProblem(RoutingError::Connection(ConnectionError::Resolution(ResolutionError::Agent(uri)))) if uri == expected_uri)
        );
    } else {
        panic!("Unexpected success.")
    }
}

#[tokio::test]
async fn dispatch_immediate_success() {
    let addr = RoutingAddr::remote(0);
    let mut table = RouteTable::new(addr);
    let mut resolved = HashMap::new();
    let mut bidirectional_connections = Default::default();
    let path = RelativePath::new("/node", "/lane");

    let mut rx = table.add("/node".parse().unwrap());
    let (router, _jh) = LocalRoutes::from_table(table);
    let mut tagged_router = router.tagged(addr);

    let env = envelope(path.clone(), "a");

    let delays = Arc::new(Mutex::new(vec![]));

    let result = super::dispatch_envelope(
        &mut tagged_router,
        &mut bidirectional_connections,
        &mut resolved,
        env.clone(),
        RetryStrategy::none(),
        |dur| {
            let delays_cpy = delays.clone();
            async move {
                delays_cpy.lock().push(dur);
            }
        },
    )
    .await;

    assert!(delays.lock().is_empty());

    assert!(result.is_ok());

    let received = rx.recv().now_or_never();
    assert_eq!(received, Some(Some(TaggedEnvelope(addr, env))));

    assert!(resolved.contains_key(&path));
}

fn retries() -> NonZeroUsize {
    non_zero_usize!(100)
}

#[tokio::test]
async fn dispatch_immediate_failure() {
    let addr = RoutingAddr::remote(0);
    let (router, _jh) = LocalRoutes::from_table(RouteTable::new(addr));
    let mut tagged_router = router.tagged(addr);
    let mut resolved = HashMap::new();
    let mut bidirectional_connections = Default::default();
    let path = RelativePath::new("/node", "/lane");

    let env = envelope(path.clone(), "a");

    let delays = Arc::new(Mutex::new(vec![]));

    let result = super::dispatch_envelope(
        &mut tagged_router,
        &mut bidirectional_connections,
        &mut resolved,
        env.clone(),
        RetryStrategy::interval(Duration::from_secs(1), Quantity::Finite(retries())),
        |dur| {
            let delays_cpy = delays.clone();
            async move {
                delays_cpy.lock().push(dur);
            }
        },
    )
    .await;

    assert!(delays.lock().is_empty());

    if let Err((err_env, err)) = result {
        let expected_uri = "/node";
        assert!(
            matches!(err, DispatchError::RoutingProblem(RoutingError::Connection(ConnectionError::Resolution(ResolutionError::Agent(uri)))) if uri == expected_uri
            )
        );
        assert_eq!(err_env, env);
    } else {
        panic!("Unexpected success.")
    }
}

#[tokio::test]
async fn dispatch_after_retry() {
    let addr = RoutingAddr::remote(0);
    let mut table = RouteTable::new(addr);
    let mut resolved = HashMap::new();
    let mut bidirectional_connections = Default::default();
    let path = RelativePath::new("/node", "/lane");

    let mut rx = table.add_with_countdown("/node".parse().unwrap(), 1);
    let (router, _jh) = LocalRoutes::from_table(table);
    let mut tagged_router = router.tagged(addr);
    let env = envelope(path.clone(), "a");

    let delays = Arc::new(Mutex::new(vec![]));

    let result = super::dispatch_envelope(
        &mut tagged_router,
        &mut bidirectional_connections,
        &mut resolved,
        env.clone(),
        RetryStrategy::interval(Duration::from_secs(1), Quantity::Finite(retries())),
        |dur| {
            let delays_cpy = delays.clone();
            async move {
                delays_cpy.lock().push(dur);
            }
        },
    )
    .await;

    assert_eq!(&*delays.lock(), &vec![Duration::from_secs(1)]);

    assert!(result.is_ok());

    let received = rx.recv().now_or_never();
    assert_eq!(received, Some(Some(TaggedEnvelope(addr, env))));

    assert!(resolved.contains_key(&path));
}

#[tokio::test]
async fn dispatch_after_immediate_retry() {
    let addr = RoutingAddr::remote(0);
    let mut table = RouteTable::new(addr);
    let mut resolved = HashMap::new();
    let mut bidirectional_connections = Default::default();
    let path = RelativePath::new("/node", "/lane");

    let mut rx = table.add_with_countdown("/node".parse().unwrap(), 1);
    let (router, _jh) = LocalRoutes::from_table(table);
    let mut tagged_router = router.tagged(addr);
    let env = envelope(path.clone(), "a");

    let delays = Arc::new(Mutex::new(vec![]));

    let result = super::dispatch_envelope(
        &mut tagged_router,
        &mut bidirectional_connections,
        &mut resolved,
        env.clone(),
        RetryStrategy::immediate(retries()),
        |dur| {
            let delays_cpy = delays.clone();
            async move {
                delays_cpy.lock().push(dur);
            }
        },
    )
    .await;

    assert!(delays.lock().is_empty());

    assert!(result.is_ok());

    let received = rx.recv().now_or_never();
    assert_eq!(received, Some(Some(TaggedEnvelope(addr, env))));

    assert!(resolved.contains_key(&path));
}

// todo add ws extension type param so failing test fixtures
struct TaskFixture<E> {
    task: BoxFuture<'static, ConnectionDropped>,
    websocket_peer: AutoWebSocket<DuplexStream, E>,
    envelope_tx: mpsc::Sender<TaggedEnvelope>,
    attach_client_tx: mpsc::Sender<AttachClientRouted>,
    stop_trigger: trigger::Sender,
}

const BUFFER_SIZE: usize = 8;

impl<E> TaskFixture<E>
where
    E: SplittableExtension + Send + Sync + Clone + 'static,
{
    fn new(ext: E, table: RouteTable) -> Self {
        let addr = table.addr();

        let (local_websocket, websocket_peer) = websocket_pair(ext.clone(), ext);
        let (env_tx, env_rx) = mpsc::channel(BUFFER_SIZE);
        let (attach_client_tx, attach_client_rx) = mpsc::channel(BUFFER_SIZE);
        let (stop_tx, stop_rx) = trigger::trigger();
        let (router, _router_task) = LocalRoutes::from_table(table);

        let task = ConnectionTask::new(
            addr,
            local_websocket,
            router.tagged(addr),
            (env_tx.clone(), env_rx),
            attach_client_rx,
            stop_rx,
            RemoteConnectionsConfig {
                router_buffer_size: non_zero_usize!(10),
                channel_buffer_size: non_zero_usize!(10),
                activity_timeout: Duration::from_secs(30),
                write_timeout: Duration::from_secs(20),
                connection_retries: RetryStrategy::immediate(non_zero_usize!(1)),
                yield_after: non_zero_usize!(256),
            },
        )
        .run()
        .boxed();

        TaskFixture {
            task,
            websocket_peer: AutoWebSocket::new(websocket_peer),
            envelope_tx: env_tx,
            attach_client_tx,
            stop_trigger: stop_tx,
        }
    }
}

fn env_to_string(env: Envelope) -> String {
    env.into_value().to_string()
}

fn message_for(env: Envelope) -> WsMessage {
    WsMessage::Text(format!("{}", print_recon_compact(&env)))
}

#[tokio::test]
async fn task_send_message() {
    let TaskFixture {
        task,
        mut websocket_peer,
        envelope_tx,
        stop_trigger,
<<<<<<< HEAD
        bidirectional_tx: _bidirectional_tx,
    } = TaskFixture::new(NoExt, RouteTable::new(RoutingAddr::remote(0)));
=======
        router: _router,
        attach_client_tx: _attach_client_tx,
    } = TaskFixture::new(NoExt);
>>>>>>> 27535297

    let envelope = Envelope::event()
        .node_uri("/node")
        .lane_uri("/lane")
        .body("a")
        .done();
    let env_cpy = envelope.clone();

    let test_case = async move {
        let tagged = TaggedEnvelope(RoutingAddr::plane(100), env_cpy.clone());
        assert!(envelope_tx.send(tagged).await.is_ok());

        match websocket_peer.read().await.unwrap() {
            WsMessage::Text(msg) => {
                assert_eq!(msg, env_to_string(env_cpy));
                stop_trigger.trigger();
            }
            m => {
                panic!("Expected a text message, got: {:?}", m)
            }
        }
    };

    let result = timeout::timeout(Duration::from_secs(5), join(task, test_case)).await;
    assert!(matches!(result, Ok((ConnectionDropped::Closed, _))));
}

#[tokio::test]
<<<<<<< HEAD
async fn task_send_message_bidirectional() {
    let TaskFixture {
        task,
        envelope_tx: _envelope_tx,
        mut websocket_peer,
        stop_trigger,
        bidirectional_tx,
    } = TaskFixture::new(NoExt, RouteTable::new(RoutingAddr::remote(0)));

    let envelope = Envelope::event()
        .node_uri("/node")
        .lane_uri("/lane")
        .body("a")
        .done();

    let env_cpy = envelope.clone();

    let test_case = async move {
        let (tx, rx) = oneshot::channel();
        bidirectional_tx
            .send(BidirectionalReceiverRequest::new(tx))
            .await
            .unwrap();

        let mut bidirectional_receiver = rx.await.unwrap();

        assert!(websocket_peer
            .write_text(env_to_string(env_cpy.clone()))
            .await
            .is_ok());
        assert!(
            matches!(bidirectional_receiver.recv().await, Some(TaggedEnvelope(_, env)) if env == env_cpy)
        );
        stop_trigger.trigger();
    };

    let result = timeout::timeout(Duration::from_secs(5), join(task, test_case)).await;
    assert!(matches!(result, Ok((ConnectionDropped::Closed, _))));
}

#[tokio::test]
=======
>>>>>>> 27535297
async fn task_send_message_failure() {
    let TaskFixture {
        task,
        websocket_peer: _peer,
        envelope_tx,
        stop_trigger: _stop_trigger,
<<<<<<< HEAD
        bidirectional_tx: _bidirectional_tx,
    } = TaskFixture::new(
        FailingExt(ConnectionError::Io(IoError::new(
            ErrorKind::ConnectionReset,
            None,
        ))),
        RouteTable::new(RoutingAddr::remote(0)),
    );
=======
        router: _router,
        attach_client_tx: _attach_client_tx,
    } = TaskFixture::new(FailingExt(ConnectionError::Io(IoError::new(
        ErrorKind::ConnectionReset,
        None,
    ))));
>>>>>>> 27535297

    let envelope = Envelope::event()
        .node_uri("/node")
        .lane_uri("/lane")
        .body("a")
        .done();

    let env_cpy = envelope.clone();

    let test_case = async move {
        let tagged = TaggedEnvelope(RoutingAddr::plane(100), env_cpy.clone());

        assert!(envelope_tx.send(tagged).await.is_ok());
    };

    let result = timeout::timeout(Duration::from_secs(5), join(task, test_case)).await;
    let _err = ConnectionError::Io(IoError::new(ErrorKind::ConnectionReset, None));
    assert!(matches!(result, Ok((ConnectionDropped::Failed(_err), _))));
}

#[tokio::test]
async fn task_receive_message_with_route() {
    let mut table = RouteTable::new(RoutingAddr::remote(0));
    let mut rx = table.add("/node".parse().unwrap());

    let TaskFixture {
        task,
        mut websocket_peer,
        envelope_tx: _envelope_tx,
        stop_trigger,
<<<<<<< HEAD
        bidirectional_tx: _bidirectional_tx,
    } = TaskFixture::new(NoExt, table);
=======
        router,
        attach_client_tx: _attach_client_tx,
    } = TaskFixture::new(NoExt);
>>>>>>> 27535297

    let envelope = Envelope::command()
        .node_uri("/node")
        .lane_uri("/lane")
        .body("a")
        .done();

    let env_cpy = envelope.clone();

    let test_case = async move {
        assert!(websocket_peer
            .write_text(env_to_string(env_cpy.clone()))
            .await
            .is_ok());
        assert!(matches!(rx.recv().await, Some(TaggedEnvelope(_, env)) if env == env_cpy));
        stop_trigger.trigger();
    };

    let result = timeout::timeout(Duration::from_secs(5), join(task, test_case)).await;
    assert!(matches!(result, Ok((ConnectionDropped::Closed, _))));
}

#[tokio::test]
async fn task_receive_link_message_missing_node() {
    let TaskFixture {
        task,
        mut websocket_peer,
        envelope_tx: _envelope_tx,
        stop_trigger,
<<<<<<< HEAD
        bidirectional_tx: _bidirectional_tx,
    } = TaskFixture::new(NoExt, RouteTable::new(RoutingAddr::plane(0)));
=======
        router: _router,
        attach_client_tx: _attach_client_tx,
    } = TaskFixture::new(NoExt);
>>>>>>> 27535297

    let envelope = Envelope::link()
        .node_uri("/missing")
        .lane_uri("/lane")
        .done();

    let response = Envelope::node_not_found("/missing", "/lane");

    let test_case = async move {
        assert!(websocket_peer
            .write_text(env_to_string(envelope))
            .await
            .is_ok());

        let message = websocket_peer.read().await.unwrap();
        assert_eq!(message, message_for(response));

        stop_trigger.trigger();
    };

    let result = timeout::timeout(Duration::from_secs(5), join(task, test_case)).await;
    assert!(matches!(result, Ok((ConnectionDropped::Closed, _))));
}

#[tokio::test]
async fn task_receive_sync_message_missing_node() {
    let TaskFixture {
        task,
        mut websocket_peer,
        envelope_tx: _envelope_tx,
        stop_trigger: _stop_trigger,
<<<<<<< HEAD
        bidirectional_tx: _bidirectional_tx,
    } = TaskFixture::new(NoExt, RouteTable::new(RoutingAddr::plane(0)));
=======
        router: _router,
        attach_client_tx: _attach_client_tx,
    } = TaskFixture::new(NoExt);
>>>>>>> 27535297

    let envelope = Envelope::sync()
        .node_uri("/missing")
        .lane_uri("/lane")
        .done();

    let test_case = async move {
        assert!(websocket_peer
            .write_text(env_to_string(envelope))
            .await
            .is_ok());
        let message = websocket_peer.read().await.unwrap();
        let envelope = Envelope::node_not_found("/missing", "/lane");
        let expected = WsMessage::Text(envelope.into_value().to_string());

        assert_eq!(message, expected);
    };

    let result = timeout::timeout(Duration::from_secs(5), join(task, test_case)).await;
    assert!(result.is_ok());
}

#[tokio::test]
async fn task_receive_message_no_route() {
    let TaskFixture {
        task,
        mut websocket_peer,
        envelope_tx: _envelope_tx,
        stop_trigger,
<<<<<<< HEAD
        bidirectional_tx: _bidirectional_tx,
    } = TaskFixture::new(NoExt, RouteTable::new(RoutingAddr::plane(0)));
=======
        router: _router,
        attach_client_tx: _attach_client_tx,
    } = TaskFixture::new(NoExt);
>>>>>>> 27535297

    let envelope = Envelope::event()
        .node_uri("/node")
        .lane_uri("/lane")
        .body("a")
        .done();

    let env_cpy = envelope.clone();

    let test_case = async move {
        assert!(websocket_peer
            .write_text(env_to_string(env_cpy.clone()))
            .await
            .is_ok());
        stop_trigger.trigger();
    };

    let result = timeout::timeout(Duration::from_secs(5), join(task, test_case)).await;
    assert!(matches!(result, Ok((ConnectionDropped::Closed, _))));
}

#[tokio::test]
async fn task_receive_error() {
    let TaskFixture {
        task,
        mut websocket_peer,
        envelope_tx: _envelope_tx,
        stop_trigger: _stop_trigger,
<<<<<<< HEAD
        bidirectional_tx: _bidirectional_tx,
    } = TaskFixture::new(NoExt, RouteTable::new(RoutingAddr::plane(0)));
=======
        router: _router,
        attach_client_tx: _attach_client_tx,
    } = TaskFixture::new(NoExt);
>>>>>>> 27535297

    let test_case = async move {
        let envelope = Envelope::event()
            .node_uri("/node")
            .lane_uri("/lane")
            .body(Value::text("a"))
            .done();
        assert!(websocket_peer
            .write_text(env_to_string(envelope))
            .await
            .is_ok());
    };

    let result = timeout::timeout(Duration::from_secs(5), join(task, test_case)).await;
    let _err = ConnectionError::Io(IoError::new(ErrorKind::ConnectionReset, None));
    assert!(matches!(result, Ok((ConnectionDropped::Failed(_err), _))));
}

#[tokio::test]
async fn task_stopped_remotely() {
    let TaskFixture {
        task,
        websocket_peer,
        envelope_tx: _envelope_tx,
        stop_trigger: _stop_trigger,
<<<<<<< HEAD
        bidirectional_tx: _bidirectional_tx,
    } = TaskFixture::new(NoExt, RouteTable::new(RoutingAddr::plane(0)));
=======
        router: _router,
        attach_client_tx: _attach_client_tx,
    } = TaskFixture::new(NoExt);
>>>>>>> 27535297

    let test_case = async move {
        drop(websocket_peer);
    };

    let result = timeout::timeout(Duration::from_secs(5), join(task, test_case)).await;
    let _err = ConnectionError::Closed(CloseError::new(CloseErrorKind::ClosedRemotely, None));
    assert!(matches!(result, Ok((ConnectionDropped::Failed(_err), _))));
}

#[tokio::test]
async fn task_timeout() {
    let TaskFixture {
        task,
        mut websocket_peer,
        envelope_tx,
        stop_trigger: _stop_trigger,
<<<<<<< HEAD
        bidirectional_tx: _bidirectional_tx,
    } = TaskFixture::new(NoExt, RouteTable::new(RoutingAddr::plane(0)));
=======
        router: _router,
        attach_client_tx: _attach_client_tx,
    } = TaskFixture::new(NoExt);
>>>>>>> 27535297

    let envelope = Envelope::event()
        .node_uri("/node")
        .lane_uri("/lane")
        .body("a")
        .done();

    let env_cpy = envelope.clone();

    let test_case = async move {
        let tagged = TaggedEnvelope(RoutingAddr::plane(100), env_cpy.clone());
        tokio::time::pause();
        assert!(envelope_tx.send(tagged).await.is_ok());

        let message = websocket_peer.read().await;
        assert!(message.is_ok());
        tokio::time::advance(Duration::from_secs(31)).await;
    };

    let result = join(task, test_case).await;
    assert!(matches!(result, (ConnectionDropped::TimedOut(d), _) if d == Duration::from_secs(30)));
}

#[tokio::test]
async fn task_receive_bad_message() {
    let TaskFixture {
        task,
        mut websocket_peer,
        envelope_tx: _envelope_tx,
        stop_trigger: _stop_trigger,
<<<<<<< HEAD
        bidirectional_tx: _bidirectional_tx,
    } = TaskFixture::new(NoExt, RouteTable::new(RoutingAddr::plane(0)));
=======
        router: _router,
        attach_client_tx: _attach_client_tx,
    } = TaskFixture::new(NoExt);
>>>>>>> 27535297

    let test_case = async move {
        assert!(websocket_peer.write_text("Boom!").await.is_ok());
    };

    let result = timeout::timeout(Duration::from_secs(5), join(task, test_case)).await;
    let _err = ConnectionError::Protocol(ProtocolError::warp(None));
    assert!(matches!(result, Ok((ConnectionDropped::Failed(_err), _))));
}<|MERGE_RESOLUTION|>--- conflicted
+++ resolved
@@ -36,13 +36,7 @@
 };
 use crate::error::{ConnectionDropped, RoutingError};
 use crate::remote::config::RemoteConnectionsConfig;
-<<<<<<< HEAD
-use crate::remote::task::{ConnectionTask, DispatchError};
-use crate::routing::BidirectionalReceiverRequest;
-=======
 use crate::remote::task::{AttachClientRouted, ConnectionTask, DispatchError};
-use crate::remote::test_fixture::LocalRoutes;
->>>>>>> 27535297
 use crate::routing::{Route, RoutingAddr, TaggedEnvelope, TaggedSender};
 use crate::test_fixture::{LocalRoutes, RouteTable};
 use crate::ws::{AutoWebSocket, WsMessage};
@@ -146,48 +140,6 @@
 }
 
 #[tokio::test]
-<<<<<<< HEAD
-async fn try_dispatch_to_bidirectional() {
-    let addr = RoutingAddr::remote(0);
-    let mut table = RouteTable::new(addr);
-    let mut resolved = HashMap::new();
-    let mut bidirectional_connections = Slab::new();
-
-    let (conn_tx, mut conn_rx) = mpsc::channel(8);
-    bidirectional_connections.insert(TaggedSender::new(addr, conn_tx));
-
-    let path = RelativePath::new("/node", "/lane");
-
-    let mut rx = table.add("/node".parse().unwrap());
-    let (router, _jh) = LocalRoutes::from_table(table);
-    let mut tagged_router = router.tagged(addr);
-
-    let env = Envelope::event()
-        .node_uri(&path.node)
-        .lane_uri(&path.lane)
-        .body("a")
-        .done();
-
-    let result = super::try_dispatch_envelope(
-        &mut tagged_router,
-        &mut bidirectional_connections,
-        &mut resolved,
-        env.clone(),
-    )
-    .await;
-
-    assert!(result.is_ok());
-    let received = rx.recv().now_or_never();
-    assert_eq!(received, None);
-    assert!(!resolved.contains_key(&path));
-
-    let received = conn_rx.recv().now_or_never();
-    assert_eq!(received, Some(Some(TaggedEnvelope(addr, env))));
-}
-
-#[tokio::test]
-=======
->>>>>>> 27535297
 async fn try_dispatch_closed_sender() {
     let addr = RoutingAddr::remote(0);
     let (router, _jh) = LocalRoutes::from_table(RouteTable::new(addr));
@@ -223,17 +175,11 @@
     let (tx, rx) = mpsc::channel(8);
     let (drop_tx, drop_rx) = promise::promise();
     let addr = RoutingAddr::remote(0);
-<<<<<<< HEAD
-    let mut bidirectional_connections = Slab::new();
+    let mut bidirectional_connections = Default::default();
     let mut table = RouteTable::new(addr);
     let mut router_rx = table.add("/node".parse().unwrap());
     let (router, _jh) = LocalRoutes::from_table(table);
     let mut tagged_router = router.tagged(addr);
-=======
-    let mut bidirectional_connections = Default::default();
-    let mut router = LocalRoutes::new(addr);
-    let mut router_rx = router.add("/node".parse().unwrap());
->>>>>>> 27535297
 
     let path = RelativePath::new("/node", "/lane");
     let mut resolved = HashMap::new();
@@ -526,14 +472,8 @@
         mut websocket_peer,
         envelope_tx,
         stop_trigger,
-<<<<<<< HEAD
-        bidirectional_tx: _bidirectional_tx,
+        attach_client_tx: _attach_client_tx,
     } = TaskFixture::new(NoExt, RouteTable::new(RoutingAddr::remote(0)));
-=======
-        router: _router,
-        attach_client_tx: _attach_client_tx,
-    } = TaskFixture::new(NoExt);
->>>>>>> 27535297
 
     let envelope = Envelope::event()
         .node_uri("/node")
@@ -562,58 +502,13 @@
 }
 
 #[tokio::test]
-<<<<<<< HEAD
-async fn task_send_message_bidirectional() {
-    let TaskFixture {
-        task,
-        envelope_tx: _envelope_tx,
-        mut websocket_peer,
-        stop_trigger,
-        bidirectional_tx,
-    } = TaskFixture::new(NoExt, RouteTable::new(RoutingAddr::remote(0)));
-
-    let envelope = Envelope::event()
-        .node_uri("/node")
-        .lane_uri("/lane")
-        .body("a")
-        .done();
-
-    let env_cpy = envelope.clone();
-
-    let test_case = async move {
-        let (tx, rx) = oneshot::channel();
-        bidirectional_tx
-            .send(BidirectionalReceiverRequest::new(tx))
-            .await
-            .unwrap();
-
-        let mut bidirectional_receiver = rx.await.unwrap();
-
-        assert!(websocket_peer
-            .write_text(env_to_string(env_cpy.clone()))
-            .await
-            .is_ok());
-        assert!(
-            matches!(bidirectional_receiver.recv().await, Some(TaggedEnvelope(_, env)) if env == env_cpy)
-        );
-        stop_trigger.trigger();
-    };
-
-    let result = timeout::timeout(Duration::from_secs(5), join(task, test_case)).await;
-    assert!(matches!(result, Ok((ConnectionDropped::Closed, _))));
-}
-
-#[tokio::test]
-=======
->>>>>>> 27535297
 async fn task_send_message_failure() {
     let TaskFixture {
         task,
         websocket_peer: _peer,
         envelope_tx,
         stop_trigger: _stop_trigger,
-<<<<<<< HEAD
-        bidirectional_tx: _bidirectional_tx,
+        attach_client_tx: _attach_client_tx,
     } = TaskFixture::new(
         FailingExt(ConnectionError::Io(IoError::new(
             ErrorKind::ConnectionReset,
@@ -621,14 +516,6 @@
         ))),
         RouteTable::new(RoutingAddr::remote(0)),
     );
-=======
-        router: _router,
-        attach_client_tx: _attach_client_tx,
-    } = TaskFixture::new(FailingExt(ConnectionError::Io(IoError::new(
-        ErrorKind::ConnectionReset,
-        None,
-    ))));
->>>>>>> 27535297
 
     let envelope = Envelope::event()
         .node_uri("/node")
@@ -659,14 +546,8 @@
         mut websocket_peer,
         envelope_tx: _envelope_tx,
         stop_trigger,
-<<<<<<< HEAD
-        bidirectional_tx: _bidirectional_tx,
+        attach_client_tx: _attach_client_tx,
     } = TaskFixture::new(NoExt, table);
-=======
-        router,
-        attach_client_tx: _attach_client_tx,
-    } = TaskFixture::new(NoExt);
->>>>>>> 27535297
 
     let envelope = Envelope::command()
         .node_uri("/node")
@@ -696,14 +577,8 @@
         mut websocket_peer,
         envelope_tx: _envelope_tx,
         stop_trigger,
-<<<<<<< HEAD
-        bidirectional_tx: _bidirectional_tx,
+        attach_client_tx: _attach_client_tx,
     } = TaskFixture::new(NoExt, RouteTable::new(RoutingAddr::plane(0)));
-=======
-        router: _router,
-        attach_client_tx: _attach_client_tx,
-    } = TaskFixture::new(NoExt);
->>>>>>> 27535297
 
     let envelope = Envelope::link()
         .node_uri("/missing")
@@ -735,14 +610,8 @@
         mut websocket_peer,
         envelope_tx: _envelope_tx,
         stop_trigger: _stop_trigger,
-<<<<<<< HEAD
-        bidirectional_tx: _bidirectional_tx,
+        attach_client_tx: _attach_client_tx,
     } = TaskFixture::new(NoExt, RouteTable::new(RoutingAddr::plane(0)));
-=======
-        router: _router,
-        attach_client_tx: _attach_client_tx,
-    } = TaskFixture::new(NoExt);
->>>>>>> 27535297
 
     let envelope = Envelope::sync()
         .node_uri("/missing")
@@ -772,14 +641,8 @@
         mut websocket_peer,
         envelope_tx: _envelope_tx,
         stop_trigger,
-<<<<<<< HEAD
-        bidirectional_tx: _bidirectional_tx,
+        attach_client_tx: _attach_client_tx,
     } = TaskFixture::new(NoExt, RouteTable::new(RoutingAddr::plane(0)));
-=======
-        router: _router,
-        attach_client_tx: _attach_client_tx,
-    } = TaskFixture::new(NoExt);
->>>>>>> 27535297
 
     let envelope = Envelope::event()
         .node_uri("/node")
@@ -808,14 +671,8 @@
         mut websocket_peer,
         envelope_tx: _envelope_tx,
         stop_trigger: _stop_trigger,
-<<<<<<< HEAD
-        bidirectional_tx: _bidirectional_tx,
+        attach_client_tx: _attach_client_tx,
     } = TaskFixture::new(NoExt, RouteTable::new(RoutingAddr::plane(0)));
-=======
-        router: _router,
-        attach_client_tx: _attach_client_tx,
-    } = TaskFixture::new(NoExt);
->>>>>>> 27535297
 
     let test_case = async move {
         let envelope = Envelope::event()
@@ -841,14 +698,8 @@
         websocket_peer,
         envelope_tx: _envelope_tx,
         stop_trigger: _stop_trigger,
-<<<<<<< HEAD
-        bidirectional_tx: _bidirectional_tx,
+        attach_client_tx: _attach_client_tx,
     } = TaskFixture::new(NoExt, RouteTable::new(RoutingAddr::plane(0)));
-=======
-        router: _router,
-        attach_client_tx: _attach_client_tx,
-    } = TaskFixture::new(NoExt);
->>>>>>> 27535297
 
     let test_case = async move {
         drop(websocket_peer);
@@ -866,14 +717,8 @@
         mut websocket_peer,
         envelope_tx,
         stop_trigger: _stop_trigger,
-<<<<<<< HEAD
-        bidirectional_tx: _bidirectional_tx,
+        attach_client_tx: _attach_client_tx,
     } = TaskFixture::new(NoExt, RouteTable::new(RoutingAddr::plane(0)));
-=======
-        router: _router,
-        attach_client_tx: _attach_client_tx,
-    } = TaskFixture::new(NoExt);
->>>>>>> 27535297
 
     let envelope = Envelope::event()
         .node_uri("/node")
@@ -904,14 +749,8 @@
         mut websocket_peer,
         envelope_tx: _envelope_tx,
         stop_trigger: _stop_trigger,
-<<<<<<< HEAD
-        bidirectional_tx: _bidirectional_tx,
+        attach_client_tx: _attach_client_tx,
     } = TaskFixture::new(NoExt, RouteTable::new(RoutingAddr::plane(0)));
-=======
-        router: _router,
-        attach_client_tx: _attach_client_tx,
-    } = TaskFixture::new(NoExt);
->>>>>>> 27535297
 
     let test_case = async move {
         assert!(websocket_peer.write_text("Boom!").await.is_ok());
