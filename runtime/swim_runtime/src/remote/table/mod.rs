// Copyright 2015-2021 Swim Inc.
//
// Licensed under the Apache License, Version 2.0 (the "License");
// you may not use this file except in compliance with the License.
// You may obtain a copy of the License at
//
//     http://www.apache.org/licenses/LICENSE-2.0
//
// Unless required by applicable law or agreed to in writing, software
// distributed under the License is distributed on an "AS IS" BASIS,
// WITHOUT WARRANTIES OR CONDITIONS OF ANY KIND, either express or implied.
// See the License for the specific language governing permissions and
// limitations under the License.

<<<<<<< HEAD
#[cfg(test)]
mod tests;

use crate::error::{ConnectionDropped, ConnectionError};
use crate::remote::{BadUrl, RawRoute, Scheme, SchemeSocketAddr};
use crate::routing::BidirectionalReceiverRequest;
use crate::routing::{BidirectionalRoute, RoutingAddr, TaggedEnvelope, TaggedSender};
=======
>>>>>>> 27535297
use std::collections::{HashMap, HashSet};
use std::convert::TryFrom;
use std::fmt::{Display, Formatter};

use tokio::sync::mpsc;
use url::Url;

use swim_utilities::trigger::promise;

use crate::error::ConnectionDropped;
use crate::remote::task::AttachClientRouted;
use crate::remote::{BadUrl, RawOutRoute, Scheme, SchemeSocketAddr};
use crate::routing::{RoutingAddr, TaggedEnvelope};

#[cfg(test)]
mod tests;

/// A combination of host name and port to be used as a key into the routing table.
#[derive(Debug, Clone, PartialEq, Eq, Hash)]
pub struct SchemeHostPort(Scheme, String, u16);

impl SchemeHostPort {
    pub fn new(scheme: Scheme, host: String, port: u16) -> Self {
        SchemeHostPort(scheme, host, port)
    }

    pub fn scheme(&self) -> &Scheme {
        &self.0
    }

    pub fn host(&self) -> &String {
        &self.1
    }

    pub fn port(&self) -> u16 {
        self.2
    }

    pub fn split(self) -> (Scheme, String, u16) {
        let SchemeHostPort(scheme, host, port) = self;
        (scheme, host, port)
    }
}

impl Display for SchemeHostPort {
    fn fmt(&self, f: &mut Formatter<'_>) -> std::fmt::Result {
        let SchemeHostPort(scheme, host, port) = self;
        write!(f, "{}://{}:{}", scheme, host, port)
    }
}

impl<'a> TryFrom<&'a Url> for SchemeHostPort {
    type Error = BadUrl;

    fn try_from(url: &'a Url) -> Result<Self, Self::Error> {
        let scheme = Scheme::try_from(url.scheme())?;
        match (url.host_str(), url.port()) {
            (Some(host_str), Some(port)) => {
                Ok(SchemeHostPort::new(scheme, host_str.to_owned(), port))
            }
            (Some(host_str), _) => {
                let default_port = scheme.get_default_port();
                Ok(SchemeHostPort::new(
                    scheme,
                    host_str.to_owned(),
                    default_port,
                ))
            }
            _ => Err(BadUrl::NoHost),
        }
    }
}

/// Routing table for active routes to remote hosts. An entry in the table contains a channel
/// sender which can send envelopes to the task that manages to route and a promise that will
/// be satisfied when the task stops running.
#[derive(Debug, Default)]
pub struct RoutingTable {
    open_sockets: HashMap<SchemeSocketAddr, RoutingAddr>,
    resolved_forward: HashMap<SchemeHostPort, RoutingAddr>,
    endpoints: HashMap<RoutingAddr, Handle>,
}

impl RoutingTable {
    /// Try to get the routing key in the table for a given host/port combination.
    pub fn try_resolve(&self, target: &SchemeHostPort) -> Option<RoutingAddr> {
        self.resolved_forward.get(target).copied()
    }

    /// Try to get a routing key in the table for a resolved socket address.
    pub fn get_resolved(&self, target: &SchemeSocketAddr) -> Option<RoutingAddr> {
        self.open_sockets.get(target).copied()
    }

    /// Get the entry in the table associated with a routing key, if it exists.
    pub fn resolve(&self, addr: RoutingAddr) -> Option<RawOutRoute> {
        self.endpoints
            .get(&addr)
            .map(|h| RawOutRoute::new(h.tx.clone(), h.drop_rx.clone()))
    }

    /// Get a bidirectional connection to the routing address, if it exists.
    pub fn resolve_attach_client(
        &self,
        addr: RoutingAddr,
    ) -> Option<(RawOutRoute, &mpsc::Sender<AttachClientRouted>)> {
        self.endpoints.get(&addr).map(|h| {
            let route = RawOutRoute::new(h.tx.clone(), h.drop_rx.clone());
            (route, &h.client_request_tx)
        })
    }

    /// Insert an entry into the table.
    pub fn insert(
        &mut self,
        addr: RoutingAddr,
        host: Option<SchemeHostPort>,
        sock_addr: SchemeSocketAddr,
        tx: mpsc::Sender<TaggedEnvelope>,
        client_request_tx: mpsc::Sender<AttachClientRouted>,
    ) {
        let RoutingTable {
            open_sockets,
            resolved_forward,
            endpoints,
            ..
        } = self;
        debug_assert!(!open_sockets.contains_key(&sock_addr));

        open_sockets.insert(sock_addr, addr);
        let mut hosts = HashSet::new();
        if let Some(host) = host {
            resolved_forward.insert(host.clone(), addr);
            hosts.insert(host);
        }

        let handle = Handle::new(tx, client_request_tx, sock_addr, hosts);

        endpoints.insert(addr, handle);
    }

    /// Associate another host/port combination with a socket address that already has an entry in
    /// the table. This will return [`Some`] if and only if there is already an entry for that
    /// address.
    pub fn add_host(
        &mut self,
        host: SchemeHostPort,
        sock_addr: SchemeSocketAddr,
    ) -> Option<RoutingAddr> {
        let RoutingTable {
            open_sockets,
            resolved_forward,
            endpoints,
            ..
        } = self;

        if let Some(addr) = open_sockets.get(&sock_addr) {
            debug_assert!(!resolved_forward.contains_key(&host));
            resolved_forward.insert(host.clone(), *addr);
            let handle = endpoints.get_mut(addr).expect("Inconsistent table.");
            handle.bindings.insert(host);
            Some(*addr)
        } else {
            None
        }
    }

    /// Remove an entry from the table, returning the sender for the promise associated with the
    /// entry (that can then be used to report why the entry is being removed).
    pub fn remove(&mut self, addr: RoutingAddr) -> Option<promise::Sender<ConnectionDropped>> {
        let RoutingTable {
            open_sockets,
            resolved_forward,
            endpoints,
            ..
        } = self;
        if let Some(Handle {
            peer,
            bindings,
            drop_tx,
            ..
        }) = endpoints.remove(&addr)
        {
            open_sockets.remove(&peer);
            bindings.iter().for_each(move |h| {
                resolved_forward.remove(h);
            });
            Some(drop_tx)
        } else {
            None
        }
    }
}

<<<<<<< HEAD
#[derive(Debug, Clone)]
pub struct BidirectionalRegistrator {
    sender: TaggedSender,
    receiver_request_tx: mpsc::Sender<BidirectionalReceiverRequest>,
    on_drop: promise::Receiver<ConnectionDropped>,
}

impl BidirectionalRegistrator {
    pub fn new(
        sender: TaggedSender,
        receiver_request_tx: mpsc::Sender<BidirectionalReceiverRequest>,
        on_drop: promise::Receiver<ConnectionDropped>,
    ) -> Self {
        BidirectionalRegistrator {
            sender,
            receiver_request_tx,
            on_drop,
        }
    }

    pub async fn register(self) -> Result<BidirectionalRoute, ConnectionError> {
        let (tx, rx) = oneshot::channel();
        self.receiver_request_tx
            .send(Request::new(tx))
            .await
            .map_err(|_| ConnectionError::RouterDropped)?;

        match rx.await {
            Ok(receiver) => Ok(BidirectionalRoute::new(self.sender, receiver, self.on_drop)),
            Err(_) => Err(ConnectionError::RouterDropped),
        }
    }
}

=======
>>>>>>> 27535297
#[derive(Debug)]
struct Handle {
    tx: mpsc::Sender<TaggedEnvelope>,
    client_request_tx: mpsc::Sender<AttachClientRouted>,
    drop_tx: promise::Sender<ConnectionDropped>,
    drop_rx: promise::Receiver<ConnectionDropped>,
    peer: SchemeSocketAddr,
    bindings: HashSet<SchemeHostPort>,
}

impl Handle {
    fn new(
        tx: mpsc::Sender<TaggedEnvelope>,
        client_request_tx: mpsc::Sender<AttachClientRouted>,
        peer: SchemeSocketAddr,
        bindings: HashSet<SchemeHostPort>,
    ) -> Self {
        let (drop_tx, drop_rx) = promise::promise();
        Handle {
            tx,
            client_request_tx,
            drop_tx,
            drop_rx,
            peer,
            bindings,
        }
    }
}<|MERGE_RESOLUTION|>--- conflicted
+++ resolved
@@ -12,16 +12,12 @@
 // See the License for the specific language governing permissions and
 // limitations under the License.
 
-<<<<<<< HEAD
 #[cfg(test)]
 mod tests;
 
-use crate::error::{ConnectionDropped, ConnectionError};
-use crate::remote::{BadUrl, RawRoute, Scheme, SchemeSocketAddr};
-use crate::routing::BidirectionalReceiverRequest;
-use crate::routing::{BidirectionalRoute, RoutingAddr, TaggedEnvelope, TaggedSender};
-=======
->>>>>>> 27535297
+use crate::error::ConnectionDropped;
+use crate::remote::{BadUrl, Scheme, SchemeSocketAddr};
+use crate::routing::{RoutingAddr, TaggedEnvelope};
 use std::collections::{HashMap, HashSet};
 use std::convert::TryFrom;
 use std::fmt::{Display, Formatter};
@@ -31,13 +27,8 @@
 
 use swim_utilities::trigger::promise;
 
-use crate::error::ConnectionDropped;
 use crate::remote::task::AttachClientRouted;
-use crate::remote::{BadUrl, RawOutRoute, Scheme, SchemeSocketAddr};
-use crate::routing::{RoutingAddr, TaggedEnvelope};
-
-#[cfg(test)]
-mod tests;
+use crate::remote::RawOutRoute;
 
 /// A combination of host name and port to be used as a key into the routing table.
 #[derive(Debug, Clone, PartialEq, Eq, Hash)]
@@ -216,43 +207,6 @@
     }
 }
 
-<<<<<<< HEAD
-#[derive(Debug, Clone)]
-pub struct BidirectionalRegistrator {
-    sender: TaggedSender,
-    receiver_request_tx: mpsc::Sender<BidirectionalReceiverRequest>,
-    on_drop: promise::Receiver<ConnectionDropped>,
-}
-
-impl BidirectionalRegistrator {
-    pub fn new(
-        sender: TaggedSender,
-        receiver_request_tx: mpsc::Sender<BidirectionalReceiverRequest>,
-        on_drop: promise::Receiver<ConnectionDropped>,
-    ) -> Self {
-        BidirectionalRegistrator {
-            sender,
-            receiver_request_tx,
-            on_drop,
-        }
-    }
-
-    pub async fn register(self) -> Result<BidirectionalRoute, ConnectionError> {
-        let (tx, rx) = oneshot::channel();
-        self.receiver_request_tx
-            .send(Request::new(tx))
-            .await
-            .map_err(|_| ConnectionError::RouterDropped)?;
-
-        match rx.await {
-            Ok(receiver) => Ok(BidirectionalRoute::new(self.sender, receiver, self.on_drop)),
-            Err(_) => Err(ConnectionError::RouterDropped),
-        }
-    }
-}
-
-=======
->>>>>>> 27535297
 #[derive(Debug)]
 struct Handle {
     tx: mpsc::Sender<TaggedEnvelope>,
