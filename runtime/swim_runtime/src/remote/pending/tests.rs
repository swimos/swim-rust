--- conflicted
+++ resolved
@@ -14,16 +14,9 @@
 
 use crate::error::{CloseError, CloseErrorKind, ConnectionError};
 use crate::remote::pending::{PendingRequest, PendingRequests};
-<<<<<<< HEAD
-use crate::remote::table::{BidirectionalRegistrator, SchemeHostPort};
-use crate::remote::Scheme;
-use crate::routing::BidirectionalRequest;
-use crate::routing::{RoutingAddr, TaggedSender};
-=======
 use crate::remote::table::SchemeHostPort;
 use crate::remote::Scheme;
 use crate::routing::RoutingAddr;
->>>>>>> 27535297
 use futures::future::join;
 use swim_utilities::future::request::Request;
 use tokio::sync::oneshot;
@@ -52,32 +45,6 @@
 }
 
 #[tokio::test]
-<<<<<<< HEAD
-async fn add_single_bidirectional_and_send_err() {
-    let key = SchemeHostPort::new(Scheme::Ws, "host".to_string(), 42);
-    let (tx, rx) = oneshot::channel();
-    let req = PendingRequest::Bidirectional(BidirectionalRequest::new(tx));
-
-    let mut pending = PendingRequests::default();
-    pending.add(key.clone(), req);
-    pending.send_err(
-        &key,
-        ConnectionError::Closed(CloseError::new(CloseErrorKind::ClosedRemotely, None)),
-    );
-
-    let result = rx.await;
-    assert!(matches!(
-        result,
-        Ok(Err(ConnectionError::Closed(err))) if err == CloseError::new(
-            CloseErrorKind::ClosedRemotely,
-            None,
-
-    )));
-}
-
-#[tokio::test]
-=======
->>>>>>> 27535297
 async fn add_two_and_send_err() {
     let key = SchemeHostPort::new(Scheme::Ws, "host".to_string(), 42);
     let (tx1, rx1) = oneshot::channel();
