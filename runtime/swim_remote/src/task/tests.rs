// Copyright 2015-2021 Swim Inc.
//
// Licensed under the Apache License, Version 2.0 (the "License");
// you may not use this file except in compliance with the License.
// You may obtain a copy of the License at
//
//     http://www.apache.org/licenses/LICENSE-2.0
//
// Unless required by applicable law or agreed to in writing, software
// distributed under the License is distributed on an "AS IS" BASIS,
// WITHOUT WARRANTIES OR CONDITIONS OF ANY KIND, either express or implied.
// See the License for the specific language governing permissions and
// limitations under the License.

use std::{num::NonZeroUsize, time::Duration};

use bytes::BytesMut;
use futures::{
    future::{join, join3, join4},
    Future, SinkExt, StreamExt,
};
use ratchet::{
    CloseCode, CloseReason, Message, NegotiatedExtension, NoExt, NoExtDecoder, Receiver, Role,
    WebSocket, WebSocketConfig,
};
use swim_messages::{
    bytes_str::BytesStr,
    protocol::{
        path_from_static_strs, BytesRequestMessage, BytesResponseMessage, Notification, Operation,
        Path, RawRequestMessageDecoder, RawRequestMessageEncoder, RawResponseMessageDecoder,
        RawResponseMessageEncoder, RequestMessage, ResponseMessage,
    },
};
use swim_model::{address::RelativeAddress, Text};
use swim_utilities::{
    io::byte_channel::{self, byte_channel, ByteReader, ByteWriter},
    non_zero_usize, trigger,
};
use tokio::{
    io::{duplex, DuplexStream},
    sync::{mpsc, oneshot},
};
use tokio_stream::wrappers::ReceiverStream;
use tokio_util::codec::{FramedRead, FramedWrite};
use uuid::Uuid;

use crate::{error::AgentResolutionError, task::OutgoingKind, AttachClient, FindNode, NoSuchAgent};

use super::{InputError, OutgoingTaskMessage, RegisterIncoming};

const ID: Uuid = Uuid::from_u128(1484);
const CHAN_SIZE: NonZeroUsize = non_zero_usize!(8);
const BUFFER_SIZE: NonZeroUsize = non_zero_usize!(4096);
const TEST_TIMEOUT: Duration = Duration::from_secs(5);
const NODE: &str = "/node";
const OTHER: &str = "/other";
const LANE: &str = "lane";

const DL_NODE: &str = "/remote";
const DL_LANE: &str = "remote_lane";

fn agent_path() -> Path<BytesStr> {
    path_from_static_strs(NODE, LANE)
}

fn dl_path() -> Path<BytesStr> {
    path_from_static_strs(DL_NODE, DL_LANE)
}

async fn test_registration_task<F, Fut>(test_case: F) -> Fut::Output
where
    F: FnOnce(
        mpsc::Sender<AttachClient>,
        mpsc::Receiver<RegisterIncoming>,
        mpsc::Receiver<OutgoingTaskMessage>,
        trigger::Sender,
    ) -> Fut,
    Fut: Future,
{
    let (att_tx, att_rx) = mpsc::channel(CHAN_SIZE.get());
    let (in_tx, in_rx) = mpsc::channel(CHAN_SIZE.get());
    let (out_tx, out_rx) = mpsc::channel(CHAN_SIZE.get());
    let (stop_tx, stop_rx) = trigger::trigger();

    let reg_task = super::registration_task(att_rx, in_tx, out_tx, stop_rx);
    let test_task = test_case(att_tx, in_rx, out_rx, stop_tx);
    let (_, result) = tokio::time::timeout(TEST_TIMEOUT, join(reg_task, test_task))
        .await
        .expect("Test timed out.");
    result
}

#[tokio::test]
async fn reg_task_stops_when_triggered() {
    let _parts = test_registration_task(|att_tx, in_rx, out_rx, stop_trigger| async move {
        stop_trigger.trigger();
        (att_tx, in_rx, out_rx)
    })
    .await;
}

#[tokio::test]
async fn reg_task_stops_when_channel_ends() {
    let _stop_trigger =
        test_registration_task(|_, _, _, stop_trigger| async move { stop_trigger }).await;
}

#[tokio::test]
async fn register_for_downlinks() {
    test_registration_task(|att_tx, mut in_rx, mut out_rx, stop_trigger| async move {
        let (tx1, rx1) = byte_channel::byte_channel(BUFFER_SIZE);
        let (tx2, rx2) = byte_channel::byte_channel(BUFFER_SIZE);
        let (done_tx, done_rx) = oneshot::channel();
        att_tx
            .send(AttachClient::AttachDownlink {
                downlink_id: DL_ID,
                path: RelativeAddress::text(NODE, LANE),
                sender: tx1,
                receiver: rx2,
                done: done_tx,
            })
            .await
            .expect("Channel closed.");

        let (in_res, out_res) = join(in_rx.recv(), out_rx.recv()).await;
        let RegisterIncoming {
            path: RelativeAddress { node, lane },
            sender,
            done: done_in,
        } = in_res.expect("Channel closed.");

        assert_eq!(node, NODE);
        assert_eq!(lane, LANE);

        assert!(byte_channel::are_connected(&sender, &rx1));

        done_in.trigger();

        if let Some(OutgoingTaskMessage::RegisterOutgoing {
            kind,
            receiver,
            done: done_out,
        }) = out_res
        {
            assert_eq!(kind, OutgoingKind::Client);
            assert!(byte_channel::are_connected(&tx2, &receiver));

            done_out.trigger();

            assert!(matches!(done_rx.await, Ok(Ok(_))));
        } else {
            panic!("Incorrect message received.");
        }

        stop_trigger.trigger();
    })
    .await;
}

struct IncomingTestContext {
    stop_tx: Option<trigger::Sender>,
    in_tx: mpsc::Sender<Result<BytesStr, InputError>>,
    attach_tx: mpsc::Sender<RegisterIncoming>,
    outgoing_rx: mpsc::Receiver<OutgoingTaskMessage>,
    agent_in_rx: Option<ByteReader>,
    agent_replace_tx: mpsc::Sender<(ByteWriter, ByteReader)>,
}

impl IncomingTestContext {
    fn take_agent_reader(&mut self) -> ByteReader {
        self.agent_in_rx.take().expect("Reader already taken.")
    }

    fn stop(&mut self) {
        if let Some(stop_trigger) = self.stop_tx.take() {
            stop_trigger.trigger();
        }
    }
}

async fn test_incoming_task<F, Fut>(test_case: F) -> (Result<(), InputError>, Fut::Output)
where
    F: FnOnce(IncomingTestContext) -> Fut,
    Fut: Future,
{
    let (stop_tx, stop_rx) = trigger::trigger();
    let (in_tx, in_rx) = mpsc::channel(CHAN_SIZE.get());
    let (attach_tx, attach_rx) = mpsc::channel(CHAN_SIZE.get());
    let (find_tx, mut find_rx) = mpsc::channel(CHAN_SIZE.get());
    let (outgoing_tx, outgoing_rx) = mpsc::channel(CHAN_SIZE.get());
    let (agent_in_tx, agent_in_rx) = byte_channel::byte_channel(BUFFER_SIZE);
    let (_agent_out_tx, agent_out_rx) = byte_channel::byte_channel(BUFFER_SIZE);
    let (agent_replace_tx, mut agent_replace_rx) = mpsc::channel(CHAN_SIZE.get());

    let context = IncomingTestContext {
        stop_tx: Some(stop_tx),
        in_tx,
        attach_tx,
        outgoing_rx,
        agent_in_rx: Some(agent_in_rx),
        agent_replace_tx,
    };

    let mut incoming = super::IncomingTask::new(ID);

    let incoming_task = incoming.run(
        stop_rx,
        ReceiverStream::new(in_rx),
        attach_rx,
        find_tx,
        outgoing_tx,
    );

    let mut agent = Some((agent_in_tx, agent_out_rx));
    let resolve_task = async move {
        while let Some(FindNode {
            node,
            lane,
            provider,
            ..
        }) = find_rx.recv().await
        {
            if node == NODE {
                if let Some(agent) = agent.take() {
                    provider.send(Ok(agent)).expect("Task stopped.");
                } else if let Some(agent) = agent_replace_rx.recv().await {
                    provider.send(Ok(agent)).expect("Task stopped.");
                } else {
                    panic!("Agent cannot be attached.");
                }
            } else {
                provider
                    .send(Err(NoSuchAgent { node, lane }.into()))
                    .expect("Task stopped.");
            }
        }
    };

    let test_task = test_case(context);

    let (task_result, _, result) =
        tokio::time::timeout(TEST_TIMEOUT, join3(incoming_task, resolve_task, test_task))
            .await
            .expect("Test timed out.");
    (task_result, result)
}

#[tokio::test]
async fn incoming_clean_shutdown() {
    let (task_result, _context) = test_incoming_task(|mut context| async move {
        context.stop();
        context
    })
    .await;
    assert!(task_result.is_ok());
}

#[tokio::test]
async fn incoming_shutdown_end_of_input() {
    let (task_result, _parts) = test_incoming_task(|context| async move {
        let IncomingTestContext {
            stop_tx,
            in_tx,
            attach_tx,
            outgoing_rx,
            ..
        } = context;
        drop(in_tx);
        (stop_tx, attach_tx, outgoing_rx)
    })
    .await;
    assert!(task_result.is_ok());
}

const DL_BODY: &str = "5";

fn make_dl_envelope() -> BytesStr {
    let env = format!("@event(node:\"{}\",lane:{}) {}", DL_NODE, DL_LANE, DL_BODY);
    BytesStr::from(env)
}

struct DlReader(FramedRead<ByteReader, RawResponseMessageDecoder>);
impl DlReader {
    fn new(reader: ByteReader) -> Self {
        DlReader(FramedRead::new(reader, Default::default()))
    }

    async fn recv(&mut self) -> BytesResponseMessage {
        self.0
            .next()
            .await
            .expect("Channel dropped.")
            .expect("Read failed.")
    }
}

struct AgentReader(FramedRead<ByteReader, RawRequestMessageDecoder>);
impl AgentReader {
    fn new(reader: ByteReader) -> Self {
        AgentReader(FramedRead::new(reader, Default::default()))
    }

    async fn recv(&mut self) -> BytesRequestMessage {
        self.0
            .next()
            .await
            .expect("Channel dropped.")
            .expect("Read failed.")
    }

    async fn recv_opt(&mut self) -> Option<BytesRequestMessage> {
        self.0.next().await.and_then(Result::ok)
    }
}

#[tokio::test]
async fn incoming_route_downlink_env() {
    let (task_result, _) = test_incoming_task(|mut context| async move {
        let IncomingTestContext {
            in_tx, attach_tx, ..
        } = &mut context;

        let (channel_tx, channel_rx) = byte_channel::byte_channel(BUFFER_SIZE);
        let (done_tx, done_rx) = trigger::trigger();

        attach_tx
            .send(RegisterIncoming {
                path: RelativeAddress::text(DL_NODE, DL_LANE),
                sender: channel_tx,
                done: done_tx,
            })
            .await
            .expect("Channel ended.");

        assert!(done_rx.await.is_ok());

        in_tx
            .send(Ok(make_dl_envelope()))
            .await
            .expect("Task stopped.");

        let mut dl_rx = DlReader::new(channel_rx);

        let ResponseMessage {
            origin,
            path,
            envelope,
        } = dl_rx.recv().await;

        assert_eq!(origin, ID);
        assert_eq!(path, dl_path());
        match envelope {
            Notification::Event(body) => {
                let body_str = std::str::from_utf8(body.as_ref()).expect("Invalid UTF8");
                assert_eq!(body_str, DL_BODY);
            }
            ow => panic!("Unexpected envelope: {:?}", ow),
        }

        context.stop();
        context
    })
    .await;

    assert!(task_result.is_ok());
}

fn make_agent_envelope(a: i32) -> BytesStr {
    let env = format!("@command(node:\"{}\",lane:{}) {{a:{}}}", NODE, LANE, a);
    BytesStr::from(env)
}

fn make_bad_agent_envelope() -> BytesStr {
    let env = format!("@command(node:\"{}\",lane:{}) {{a:2}}", OTHER, LANE);
    BytesStr::from(env)
}

async fn check_env(n: i32, agent_rx: &mut AgentReader) {
    let RequestMessage {
        origin,
        path,
        envelope,
    } = agent_rx.recv().await;

    assert_eq!(origin, ID);
    assert_eq!(path, agent_path());

    match envelope {
        Operation::Command(body) => {
            let body_str = std::str::from_utf8(body.as_ref()).expect("Invalid UTF8");
            let expected = format!("{{a:{}}}", n);
            assert_eq!(body_str, expected);
        }
        ow => panic!("Unexpected envelope: {:?}", ow),
    }
}

#[tokio::test]
async fn incoming_route_valid_agent_env() {
    let (task_result, _) = test_incoming_task(|mut context| async move {
        let mut agent_rx = AgentReader::new(context.take_agent_reader());

        let IncomingTestContext {
            in_tx, outgoing_rx, ..
        } = &mut context;

        in_tx
            .send(Ok(make_agent_envelope(8)))
            .await
            .expect("Task stopped.");

        match outgoing_rx.recv().await {
            Some(OutgoingTaskMessage::RegisterOutgoing {
                kind: OutgoingKind::Server,
                done,
                ..
            }) => {
                done.trigger();
            }
            ow => panic!("Unexpected registration: {:?}", ow),
        }

        check_env(8, &mut agent_rx).await;

        context.stop();
        context
    })
    .await;
    assert!(task_result.is_ok());
}

#[tokio::test]
async fn incoming_route_valid_agent_restart() {
    let (task_result, _) = test_incoming_task(|mut context| async move {
        let mut agent_rx = AgentReader::new(context.take_agent_reader());
        let IncomingTestContext {
            in_tx,
            outgoing_rx,
            agent_replace_tx,
            ..
        } = &mut context;

        in_tx
            .send(Ok(make_agent_envelope(8)))
            .await
            .expect("Task stopped.");

        match outgoing_rx.recv().await {
            Some(OutgoingTaskMessage::RegisterOutgoing {
                kind: OutgoingKind::Server,
                done,
                ..
            }) => {
                done.trigger();
            }
            ow => panic!("Unexpected registration: {:?}", ow),
        }

        check_env(8, &mut agent_rx).await;

        //Drop the agent and replace it.

        drop(agent_rx);
        let (agent_in_tx, agent_in_rx) = byte_channel::byte_channel(BUFFER_SIZE);
        let (_agent_out_tx, agent_out_rx) = byte_channel::byte_channel(BUFFER_SIZE);

        agent_replace_tx
            .send((agent_in_tx, agent_out_rx))
            .await
            .expect("Replacing agent failed.");

        let mut agent_rx = AgentReader::new(agent_in_rx);

        //Send another envelope and check it is routed to the new agent.

        in_tx
            .send(Ok(make_agent_envelope(346)))
            .await
            .expect("Task stopped.");

        match outgoing_rx.recv().await {
            Some(OutgoingTaskMessage::RegisterOutgoing {
                kind: OutgoingKind::Server,
                done,
                ..
            }) => {
                done.trigger();
            }
            ow => panic!("Unexpected registration: {:?}", ow),
        }

        check_env(346, &mut agent_rx).await;
        context.stop();
        context
    })
    .await;
    assert!(task_result.is_ok());
}

#[tokio::test]
async fn incoming_route_multiple_agent_env() {
    let (task_result, _) = test_incoming_task(|mut context| async move {
        let mut agent_rx = AgentReader::new(context.take_agent_reader());

        let IncomingTestContext {
            in_tx, outgoing_rx, ..
        } = &mut context;

        in_tx
            .send(Ok(make_agent_envelope(8)))
            .await
            .expect("Task stopped.");

        match outgoing_rx.recv().await {
            Some(OutgoingTaskMessage::RegisterOutgoing {
                kind: OutgoingKind::Server,
                done,
                ..
            }) => {
                done.trigger();
            }
            ow => panic!("Unexpected registration: {:?}", ow),
        }

        check_env(8, &mut agent_rx).await;

        in_tx
            .send(Ok(make_agent_envelope(24)))
            .await
            .expect("Task stopped.");

        check_env(24, &mut agent_rx).await;

        context.stop();
        context
    })
    .await;
    assert!(task_result.is_ok());
}

#[tokio::test]
async fn incoming_route_not_found_env() {
    let (task_result, _) = test_incoming_task(|mut context| async move {
        let IncomingTestContext {
            in_tx, outgoing_rx, ..
        } = &mut context;

        in_tx
            .send(Ok(make_bad_agent_envelope()))
            .await
            .expect("Task stopped.");

        match outgoing_rx.recv().await {
            Some(OutgoingTaskMessage::NotFound {
                error: AgentResolutionError::NotFound(NoSuchAgent { node, lane }),
            }) => {
                assert_eq!(node, OTHER);
                assert_eq!(lane, LANE);
            }
            ow => panic!("Unexpected registration: {:?}", ow),
        }

        context.stop();
        context
    })
    .await;
    assert!(task_result.is_ok());
}

#[tokio::test]
async fn incoming_terminates_on_input_error() {
    let (task_result, _context) = test_incoming_task(|mut context| async move {
        let IncomingTestContext { in_tx, .. } = &mut context;

        in_tx
            .send(Err(InputError::BinaryFrame))
            .await
            .expect("Task stopped.");

        context
    })
    .await;
    assert!(matches!(task_result, Err(InputError::BinaryFrame)));
}

fn make_fake_ws() -> (
    WebSocket<DuplexStream, NoExt>,
    WebSocket<DuplexStream, NoExt>,
) {
    let (server, client) = duplex(BUFFER_SIZE.get());
    let config = WebSocketConfig::default();

    let server = WebSocket::from_upgraded(
        config,
        server,
        NegotiatedExtension::from(NoExt),
        BytesMut::new(),
        Role::Server,
    );
    let client = WebSocket::from_upgraded(
        config,
        client,
        NegotiatedExtension::from(NoExt),
        BytesMut::new(),
        Role::Client,
    );
    (server, client)
}

#[tokio::test]
async fn messages_from_ws() {
    let (server, mut client) = make_fake_ws();

    let (_server_tx, mut server_rx) = server.split().expect("Split failed.");
    let stream = super::text_frame_stream(&mut server_rx);

    client.write_text("first").await.expect("Send failed.");
    client.write_text("second").await.expect("Send failed.");
    client.write_text("third").await.expect("Send failed.");

    let frames: Vec<_> = tokio::time::timeout(
        TEST_TIMEOUT,
        stream
            .take(3)
            .map(|r| r.expect("Stream failed."))
            .map(|body| body.to_string())
            .collect(),
    )
    .await
    .expect("Timed out.");

    assert_eq!(
        frames,
        vec![
            "first".to_string(),
            "second".to_string(),
            "third".to_string()
        ]
    );
}

#[tokio::test]
async fn ws_close() {
    let (server, mut client) = make_fake_ws();

    let (_server_tx, mut server_rx) = server.split().expect("Split failed.");
    let stream = super::text_frame_stream(&mut server_rx);

    let close_reason = CloseReason::new(CloseCode::GoingAway, Some("gone".to_string()));
    client
        .close(close_reason.clone())
        .await
        .expect("Close failed.");

    let frames: Vec<_> = tokio::time::timeout(TEST_TIMEOUT, stream.collect())
        .await
        .expect("Timed out.");

    match frames.as_slice() {
        [Err(InputError::Closed(Some(reason)))] => {
            assert_eq!(reason, &close_reason);
        }
        ow => panic!("Unexpected frames: {:?}", ow),
    }
}

#[tokio::test]
async fn error_on_binary_frame() {
    let (server, mut client) = make_fake_ws();

    let (_server_tx, mut server_rx) = server.split().expect("Split failed.");
    let stream = super::text_frame_stream(&mut server_rx);

    client
        .write_binary(&[0, 1, 2, 3])
        .await
        .expect("Close failed.");

    let frames: Vec<_> = tokio::time::timeout(TEST_TIMEOUT, stream.collect())
        .await
        .expect("Timed out.");

    assert!(matches!(frames.as_slice(), [Err(InputError::BinaryFrame)]));
}

#[tokio::test]
async fn ignore_ping_pong() {
    let (server, mut client) = make_fake_ws();

    let (_server_tx, mut server_rx) = server.split().expect("Split failed.");
    let stream = super::text_frame_stream(&mut server_rx);

    client.write_text("first").await.expect("Send failed.");
    client.write_ping("ping!").await.expect("Send failed.");
    client.write_text("second").await.expect("Send failed.");
    client.write_text("third").await.expect("Send failed.");

    let frames: Vec<_> = tokio::time::timeout(
        TEST_TIMEOUT,
        stream
            .take(3)
            .map(|r| r.expect("Stream failed."))
            .map(|body| body.to_string())
            .collect(),
    )
    .await
    .expect("Timed out.");

    let mut buf = BytesMut::new();

    let message = client.read(&mut buf).await.expect("Read failed.");
    assert!(matches!(message, Message::Pong(_)));

    assert_eq!(
        frames,
        vec![
            "first".to_string(),
            "second".to_string(),
            "third".to_string()
        ]
    );
}

struct OutgoingTestContext {
    stop_tx: Option<trigger::Sender>,
    outgoing_tx: mpsc::Sender<OutgoingTaskMessage>,
    client: WebSocket<DuplexStream, NoExt>,
    _server_rx: Receiver<DuplexStream, NoExtDecoder>,
}

impl OutgoingTestContext {
    fn stop(&mut self) {
        if let Some(stop_trigger) = self.stop_tx.take() {
            stop_trigger.trigger();
        }
    }
}

async fn test_outgoing_task<F, Fut>(test_case: F) -> Fut::Output
where
    F: FnOnce(OutgoingTestContext) -> Fut,
    Fut: Future,
{
    let (stop_tx, stop_rx) = trigger::trigger();

    let (outgoing_tx, outgoing_rx) = mpsc::channel(CHAN_SIZE.get());

    let mut outgoing = super::OutgoingTask::default();
    let (server, client) = duplex(BUFFER_SIZE.get());
    let config = WebSocketConfig::default();

    let server = WebSocket::from_upgraded(
        config,
        server,
        NegotiatedExtension::from(NoExt),
        BytesMut::new(),
        Role::Server,
    );
    let client = WebSocket::from_upgraded(
        config,
        client,
        NegotiatedExtension::from(NoExt),
        BytesMut::new(),
        Role::Client,
    );

    let (mut server_tx, server_rx) = server.split().expect("Split failed.");

    let context = OutgoingTestContext {
        stop_tx: Some(stop_tx),
        outgoing_tx,
        client,
        _server_rx: server_rx,
    };

    let outgoing_task = outgoing.run(stop_rx, &mut server_tx, outgoing_rx);

    let test_task = test_case(context);

    let (_, result) = tokio::time::timeout(TEST_TIMEOUT, join(outgoing_task, test_task))
        .await
        .expect("Test timed out.");
    result
}

#[tokio::test]
async fn outgoing_clean_shutdown() {
    let _context = test_outgoing_task(|mut context| async move {
        context.stop();
        context
    })
    .await;
}

struct DlSender(FramedWrite<ByteWriter, RawRequestMessageEncoder>);

struct AgentSender(FramedWrite<ByteWriter, RawResponseMessageEncoder>);

const DL_ID: Uuid = Uuid::from_u128(99918833);
const AGENT_ID: Uuid = Uuid::from_u128(23648498);

impl DlSender {
    fn new(writer: ByteWriter) -> Self {
        DlSender(FramedWrite::new(writer, Default::default()))
    }

    async fn send(&mut self, node: &str, lane: &str, body: &str) {
        self.0
            .send(RequestMessage::command(DL_ID, Path::new(node, lane), body))
            .await
            .expect("Send failed.");
    }
}

impl AgentSender {
    fn new(writer: ByteWriter) -> Self {
        AgentSender(FramedWrite::new(writer, Default::default()))
    }

    async fn send(&mut self, node: &str, lane: &str, body: &str) {
        self.0
            .send(ResponseMessage::<_, _, &[u8]>::event(
                AGENT_ID,
                Path::new(node, lane),
                body,
            ))
            .await
            .expect("Send failed.");
    }

    async fn send_response(&mut self, msg: BytesResponseMessage) {
        self.0.send(msg).await.expect("Send failed.");
    }
}

#[tokio::test]
async fn outgoing_downlink_message() {
    let _context = test_outgoing_task(|mut context| async move {
        let OutgoingTestContext {
            outgoing_tx,
            client,
            ..
        } = &mut context;

        let (dl_tx, dl_rx) = byte_channel(BUFFER_SIZE);
        let (done_tx, done_rx) = trigger::trigger();

        outgoing_tx
            .send(OutgoingTaskMessage::RegisterOutgoing {
                kind: OutgoingKind::Client,
                receiver: dl_rx,
                done: done_tx,
            })
            .await
            .expect("Channel dropped");

        assert!(done_rx.await.is_ok());
        let mut dl_sender = DlSender::new(dl_tx);

        let body = "content";

        dl_sender.send(DL_NODE, DL_LANE, body).await;

        let mut buf = BytesMut::new();
        let message = client.read(&mut buf).await.expect("Output stopped.");

        assert_eq!(message, Message::Text);

        let env_str = std::str::from_utf8(buf.as_ref()).expect("Invalid UTF8.");

        let expected = format!("@command(node:\"{}\",lane:{}) {}", DL_NODE, DL_LANE, body);

        assert_eq!(env_str, expected);

        context.stop();
        context
    })
    .await;
}

#[tokio::test]
async fn outgoing_agent_message() {
    let _context = test_outgoing_task(|mut context| async move {
        let OutgoingTestContext {
            outgoing_tx,
            client,
            ..
        } = &mut context;

        let (agent_tx, agent_rx) = byte_channel(BUFFER_SIZE);
        let (done_tx, done_rx) = trigger::trigger();

        outgoing_tx
            .send(OutgoingTaskMessage::RegisterOutgoing {
                kind: OutgoingKind::Server,
                receiver: agent_rx,
                done: done_tx,
            })
            .await
            .expect("Channel dropped");

        assert!(done_rx.await.is_ok());
        let mut agent_sender = AgentSender::new(agent_tx);

        let body = "content";

        agent_sender.send(NODE, LANE, body).await;

        let mut buf = BytesMut::new();
        let message = client.read(&mut buf).await.expect("Output stopped.");

        assert_eq!(message, Message::Text);

        let env_str = std::str::from_utf8(buf.as_ref()).expect("Invalid UTF8.");

        let expected = format!("@event(node:\"{}\",lane:{}) {}", NODE, LANE, body);

        assert_eq!(env_str, expected);

        context.stop();
        context
    })
    .await;
}

#[tokio::test]
async fn outgoing_lane_not_found() {
    let _context = test_outgoing_task(|mut context| async move {
        let OutgoingTestContext {
            outgoing_tx,
            client,
            ..
        } = &mut context;

        outgoing_tx
            .send(OutgoingTaskMessage::NotFound {
                error: AgentResolutionError::NotFound(NoSuchAgent {
                    node: Text::new(OTHER),
                    lane: Text::new(LANE),
                }),
            })
            .await
            .expect("Channel dropped");

        let mut buf = BytesMut::new();
        let message = client.read(&mut buf).await.expect("Output stopped.");

        assert_eq!(message, Message::Text);

        let env_str = std::str::from_utf8(buf.as_ref()).expect("Invalid UTF8.");

        let expected = format!("@unlinked(node:\"{}\",lane:{})@nodeNotFound", OTHER, LANE);

        assert_eq!(env_str, expected);

        context.stop();
        context
    })
    .await;
}

struct CombinedTestContext {
    stop_tx: Option<trigger::Sender>,
    attach_tx: mpsc::Sender<AttachClient>,
    client: WebSocket<DuplexStream, NoExt>,
}

impl CombinedTestContext {
    fn stop(&mut self) {
        if let Some(stop_trigger) = self.stop_tx.take() {
            stop_trigger.trigger();
        }
    }
}

async fn test_combined_task<F, Fut>(test_case: F) -> Fut::Output
where
    F: FnOnce(CombinedTestContext) -> Fut,
    Fut: Future,
{
    let (stop_tx, stop_rx) = trigger::trigger();

    let (attach_tx, attach_rx) = mpsc::channel(CHAN_SIZE.get());
    let (find_tx, mut find_rx) = mpsc::channel(CHAN_SIZE.get());
    let (agent_in_tx, agent_in_rx) = byte_channel::byte_channel(BUFFER_SIZE);
    let (agent_out_tx, agent_out_rx) = byte_channel::byte_channel(BUFFER_SIZE);

    let (server, client) = duplex(BUFFER_SIZE.get());
    let config = WebSocketConfig::default();

    let server = WebSocket::from_upgraded(
        config,
        server,
        NegotiatedExtension::from(NoExt),
        BytesMut::new(),
        Role::Server,
    );
    let client = WebSocket::from_upgraded(
        config,
        client,
        NegotiatedExtension::from(NoExt),
        BytesMut::new(),
        Role::Client,
    );

    let context = CombinedTestContext {
        stop_tx: Some(stop_tx),
        attach_tx,
        client,
    };

<<<<<<< HEAD
    let remote = super::RemoteTask::new(
        ID,
        stop_rx,
        server,
        attach_rx,
        find_tx,
        CHAN_SIZE,
    );
=======
    let remote = super::RemoteTask::new(ID, stop_rx, server, attach_rx, find_tx, CHAN_SIZE);
>>>>>>> 95d5732e

    let remote_task = remote.run();

    let mut agent = Some((agent_in_tx, agent_out_rx));
    let resolve_task = async move {
        while let Some(FindNode {
            node,
            lane,
            provider,
            ..
        }) = find_rx.recv().await
        {
            if node == NODE {
                if let Some(agent) = agent.take() {
                    provider.send(Ok(agent)).expect("Task stopped.");
                } else {
                    panic!("Agent connection requested twice.");
                }
            } else {
                provider
                    .send(Err(NoSuchAgent { node, lane }.into()))
                    .expect("Task stopped.");
            }
        }
    };

    let agent_task = async move {
        let mut rx = AgentReader::new(agent_in_rx);
        let mut tx = AgentSender::new(agent_out_tx);

        while let Some(RequestMessage { path, envelope, .. }) = rx.recv_opt().await {
            let echo = match envelope {
                Operation::Link => Notification::Linked,
                Operation::Sync => Notification::Synced,
                Operation::Unlink => Notification::Unlinked(None),
                Operation::Command(body) => Notification::Event(body),
            };
            let response = ResponseMessage {
                origin: AGENT_ID,
                path,
                envelope: echo,
            };
            tx.send_response(response).await;
        }
    };

    let test_task = test_case(context);

    let (_, _, _, result) = tokio::time::timeout(
        TEST_TIMEOUT,
        join4(remote_task, agent_task, resolve_task, test_task),
    )
    .await
    .expect("Test timed out.");
    result
}

#[tokio::test]
async fn combined_clean_shutdown() {
    test_combined_task(|mut context| async move {
        context.stop();

        let CombinedTestContext { client, .. } = &mut context;

        let mut buf = BytesMut::new();
        let result = client.read(&mut buf).await;
        let message = result.unwrap();
        let reason = CloseReason::new(CloseCode::GoingAway, Some(super::STOPPING.to_string()));
        assert_eq!(message, Message::Close(Some(reason)));

        context
    })
    .await;
}

#[tokio::test]
async fn combined_no_agent() {
    test_combined_task(|mut context| async move {
        let CombinedTestContext { client, .. } = &mut context;

        let envelope = make_bad_agent_envelope();

        client.write_text(envelope).await.expect("Write failed.");

        let mut buf = BytesMut::new();
        let message = client.read(&mut buf).await.expect("Channel closed.");
        assert_eq!(message, Message::Text);

        let frame_str = std::str::from_utf8(buf.as_ref()).expect("Invalid UTF8");
        let expected = format!("@unlinked(node:\"{}\",lane:{})@nodeNotFound", OTHER, LANE);
        assert_eq!(frame_str, expected);
        context.stop();
        context
    })
    .await;
}

#[tokio::test]
async fn combined_agent_io() {
    test_combined_task(|mut context| async move {
        let CombinedTestContext { client, .. } = &mut context;

        let n = -786;

        let envelope = make_agent_envelope(n);

        client.write_text(envelope).await.expect("Write failed.");

        let mut buf = BytesMut::new();
        let message = client.read(&mut buf).await.expect("Channel closed.");
        assert_eq!(message, Message::Text);

        let frame_str = std::str::from_utf8(buf.as_ref()).expect("Invalid UTF8");
        let expected = format!("@event(node:\"{}\",lane:{}) {{a:{}}}", NODE, LANE, n);
        assert_eq!(frame_str, expected);
        context.stop();
        context
    })
    .await;
}

#[tokio::test]
async fn combined_downlink_io() {
    test_combined_task(|mut context| async move {
        let CombinedTestContext {
            client, attach_tx, ..
        } = &mut context;
        let (tx1, rx1) = byte_channel::byte_channel(BUFFER_SIZE);
        let (tx2, rx2) = byte_channel::byte_channel(BUFFER_SIZE);
        let (done_tx, done_rx) = oneshot::channel();
        attach_tx
            .send(AttachClient::AttachDownlink {
                downlink_id: DL_ID,
                path: RelativeAddress::text(DL_NODE, DL_LANE),
                sender: tx1,
                receiver: rx2,
                done: done_tx,
            })
            .await
            .expect("Channel closed.");

        assert!(matches!(done_rx.await, Ok(Ok(_))));

        let envelope_in = make_dl_envelope();

        let mut dl_rx = DlReader::new(rx1);
        let mut dl_tx = DlSender::new(tx2);

        client.write_text(envelope_in).await.expect("Write failed.");

        let ResponseMessage {
            origin,
            path,
            envelope,
        } = dl_rx.recv().await;

        assert_eq!(origin, ID);
        assert_eq!(path, dl_path());

        match envelope {
            Notification::Event(body) => {
                assert_eq!(body.as_ref(), DL_BODY.as_bytes());
            }
            ow => panic!("Unexpected envelope: {:?}", ow),
        }

        dl_tx.send(DL_NODE, DL_LANE, "22").await;

        let mut buf = BytesMut::new();
        let message = client.read(&mut buf).await.expect("Channel closed.");
        assert_eq!(message, Message::Text);

        let frame_str = std::str::from_utf8(buf.as_ref()).expect("Invalid UTF8");
        let expected = format!("@command(node:\"{}\",lane:{}) 22", DL_NODE, DL_LANE);
        assert_eq!(frame_str, expected);
        context.stop();
        context
    })
    .await;
}<|MERGE_RESOLUTION|>--- conflicted
+++ resolved
@@ -1009,18 +1009,7 @@
         client,
     };
 
-<<<<<<< HEAD
-    let remote = super::RemoteTask::new(
-        ID,
-        stop_rx,
-        server,
-        attach_rx,
-        find_tx,
-        CHAN_SIZE,
-    );
-=======
     let remote = super::RemoteTask::new(ID, stop_rx, server, attach_rx, find_tx, CHAN_SIZE);
->>>>>>> 95d5732e
 
     let remote_task = remote.run();
 
