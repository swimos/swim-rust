[package]
name = "cookbook"
version = "0.1.0"
authors = ["Swim.AI developers info@swim.ai"]
edition = "2018"

# See more keys and their definitions at https://doc.rust-lang.org/cargo/reference/manifest.html

[dependencies]
url = "2.1.1"
tokio = "1.1.1"
futures = "0.3.4"
futures-util = "0.3.4"
rand = "0.7.3"
async-std = "1.7.0"
tracing = "0.1.16"
tracing-futures = "0.2.4"
swim_client = { path = "../swim_client" }
swim_common = { path = "../swim_common" }
swim_server = { path = "../swim_server" }
<<<<<<< HEAD
stm = { path = "../stm" }

[[bin]]
name = "downlinks_server"
path = "src/downlinks/server.rs"

[[bin]]
name = "downlinks_client"
path = "src/downlinks/client.rs"

[[bin]]
name = "command_lanes_server"
path = "src/command_lanes/server.rs"

[[bin]]
name = "command_lanes_client"
path = "src/command_lanes/client.rs"

[[bin]]
name = "value_lanes_server"
path = "src/value_lanes/server.rs"

[[bin]]
name = "value_lanes_client"
path = "src/value_lanes/client.rs"

[[bin]]
name = "map_lanes_server"
path = "src/map_lanes/server.rs"

[[bin]]
name = "map_lanes_client"
path = "src/map_lanes/client.rs"

[[bin]]
name = "timers_server"
path = "src/timers/server.rs"

[[bin]]
name = "timers_client"
path = "src/timers/client.rs"

[[bin]]
name = "join_value_lanes_client"
path = "src/join_value_lanes/client.rs"

[[bin]]
name = "join_map_lanes_client"
path = "src/join_map_lanes/client.rs"
=======
swim_runtime = {path = "../swim_runtime" }
>>>>>>> 690c7f76
<|MERGE_RESOLUTION|>--- conflicted
+++ resolved
@@ -18,7 +18,6 @@
 swim_client = { path = "../swim_client" }
 swim_common = { path = "../swim_common" }
 swim_server = { path = "../swim_server" }
-<<<<<<< HEAD
 stm = { path = "../stm" }
 
 [[bin]]
@@ -67,7 +66,4 @@
 
 [[bin]]
 name = "join_map_lanes_client"
-path = "src/join_map_lanes/client.rs"
-=======
-swim_runtime = {path = "../swim_runtime" }
->>>>>>> 690c7f76
+path = "src/join_map_lanes/client.rs"