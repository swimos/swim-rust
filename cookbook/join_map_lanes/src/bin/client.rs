--- conflicted
+++ resolved
@@ -52,13 +52,8 @@
 
 #[tokio::main]
 async fn main() {
-<<<<<<< HEAD
     let client = SwimClientBuilder::build_with_default().await;
-    let host_uri = url::Url::parse(&"ws://127.0.0.1:53556".to_string()).unwrap();
-=======
-    let (client, client_handle) = SwimClientBuilder::build_with_default().await;
     let host_uri = url::Url::parse(&"warp://127.0.0.1:53556".to_string()).unwrap();
->>>>>>> 78bd9c62
     let node_uri = "/join/state/all";
     let lane_uri = "join";
 
