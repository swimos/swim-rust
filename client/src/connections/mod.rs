// Copyright 2015-2020 SWIM.AI inc.
//
// Licensed under the Apache License, Version 2.0 (the "License");
// you may not use this file except in compliance with the License.
// You may obtain a copy of the License at
//
//     http://www.apache.org/licenses/LICENSE-2.0
//
// Unless required by applicable law or agreed to in writing, software
// distributed under the License is distributed on an "AS IS" BASIS,
// WITHOUT WARRANTIES OR CONDITIONS OF ANY KIND, either express or implied.
// See the License for the specific language governing permissions and
// limitations under the License.

use futures::select;
use futures::stream;
use futures::{Sink, Stream, StreamExt};
use futures_util::future::TryFutureExt;
use futures_util::FutureExt;
use futures_util::TryStreamExt;
use std::borrow::Cow;
use std::collections::HashMap;
use std::sync::atomic::{AtomicBool, Ordering};
use std::sync::Arc;
use std::task::{Context, Poll};
use std::time::Instant;
use tokio::sync::mpsc;
use tokio::sync::mpsc::error::{ClosedError, TrySendError};
use tokio::sync::oneshot;
use tokio::task::JoinHandle;
use tokio::time::Duration;
use tokio_tungstenite::tungstenite;
use tokio_tungstenite::tungstenite::protocol::Message;
use tungstenite::error::Error as TError;

use common::request::request_future::RequestError;

use crate::connections::factory::WebsocketFactory;
use url::Host;

pub mod factory;

#[cfg(test)]
mod tests;

/// Connection pool message wraps a message from a remote host.
#[derive(Debug)]
pub struct ConnectionPoolMessage {
    /// The URL of the remote host.
    pub host: Host,
    /// The message from the remote host.
    pub message: String,
}

struct ConnectionRequest {
    host_url: url::Url,
    tx: oneshot::Sender<Result<ConnectionChannel, ConnectionError>>,
    recreate: bool,
}

/// Connection pool is responsible for managing the opening and closing of connections
/// to remote hosts.
#[derive(Clone)]
pub struct ConnectionPool {
    connection_request_tx: mpsc::Sender<ConnectionRequest>,
    _connection_requests_handler: Arc<JoinHandle<Result<(), ConnectionError>>>,
    stop_request_tx: mpsc::Sender<()>,
}

impl ConnectionPool {
    /// Creates a new connection pool for managing connections to remote hosts.
    ///
    /// # Arguments
    ///
    /// * `buffer_size`             - The buffer size of the internal channels in the connection
    ///                               pool as an integer.
    /// * `router_tx`               - Transmitting end of a channel for receiving messages
    ///                               from the connections in the pool.
    /// * `connection_factory`      - Custom factory capable of producing connections for the pool.
    pub fn new<WsFac>(buffer_size: usize, connection_factory: WsFac) -> ConnectionPool
    where
        WsFac: WebsocketFactory + 'static,
    {
        let (connection_request_tx, connection_request_rx) = mpsc::channel(buffer_size);
        let (stop_request_tx, stop_request_rx) = mpsc::channel(buffer_size);

        let task = PoolTask::new(
            connection_request_rx,
            connection_factory,
            buffer_size,
            stop_request_rx,
        );

        // TODO: Add configuration for connections
        let connection_requests_handler =
            tokio::task::spawn(task.run(Duration::from_secs(5), Duration::from_secs(10)));

        ConnectionPool {
            connection_request_tx,
            _connection_requests_handler: Arc::new(connection_requests_handler),
            stop_request_tx,
        }
    }

    /// Sends and asynchronous request for a connection to a specific host.
    ///
    /// # Arguments
    ///
    /// * `host_url`        - The URL of the remote host.
    ///
    /// # Returns
    ///
    /// The receiving end of a oneshot channel that can be awaited. The value from the channel is a
    /// `Result` containing either a `ConnectionSender` that can be used to send messages to the
    /// remote host or a `ConnectionError`.
    pub fn request_connection(
        &mut self,
        host_url: url::Url,
        recreate: bool,
    ) -> Result<oneshot::Receiver<Result<ConnectionChannel, ConnectionError>>, ConnectionError>
    {
        let (tx, rx) = oneshot::channel();

        self.connection_request_tx
            .try_send(ConnectionRequest {
                host_url,
                tx,
                recreate,
            })
            .map_err(|_| ConnectionError::ConnectError(None))?;

        Ok(rx)
    }

    /// Stops the pool from accepting new connection requests and closes down all existing
    /// connections.
    pub async fn close(mut self) -> Result<(), ConnectionError> {
        self.stop_request_tx
            .send(())
            .await
            .map_err(|_| ConnectionError::ClosedError)
    }
}

enum RequestType {
    NewConnection(ConnectionRequest),
    Prune,
    Close,
}

struct PoolTask<WsFac>
where
    WsFac: WebsocketFactory + 'static,
{
    connection_request_rx: mpsc::Receiver<ConnectionRequest>,
    connection_factory: WsFac,
    buffer_size: usize,
    stop_request_rx: mpsc::Receiver<()>,
}

impl<WsFac> PoolTask<WsFac>
where
    WsFac: WebsocketFactory + 'static,
{
    fn new(
        connection_request_rx: mpsc::Receiver<ConnectionRequest>,
        connection_factory: WsFac,
        buffer_size: usize,
        stop_request_rx: mpsc::Receiver<()>,
    ) -> Self {
        PoolTask {
            connection_request_rx,
            connection_factory,
            buffer_size,
            stop_request_rx,
        }
    }

    async fn run(
        self,
        reaper_frequency: Duration,
        conn_timeout: Duration,
    ) -> Result<(), ConnectionError> {
        let PoolTask {
            connection_request_rx,
            mut connection_factory,
            buffer_size,
            stop_request_rx,
        } = self;
        let mut connections: HashMap<String, InnerConnection> = HashMap::new();

        let mut prune_timer = tokio::time::delay_for(reaper_frequency).fuse();
        let requests_rx = combine_connection_streams(connection_request_rx, stop_request_rx);
        let mut fused_requests = requests_rx.fuse();

        loop {
            let request: RequestType = select! {
            timer = prune_timer => Some(RequestType::Prune),
            req = fused_requests.next() => req,
            }
            .ok_or(ConnectionError::ConnectError(None))?;

            match request {
                RequestType::NewConnection(conn_req) => {
                    let ConnectionRequest {
                        host_url,
                        tx: request_tx,
                        recreate,
                    } = conn_req;

                    let host = host_url.as_str().to_owned();

                    let recreate = match (recreate, connections.get(&host)) {
                        // Connection has stopped and needs to be recreated
                        (_, Some(inner)) if inner.stopped() => true,
                        // Connection doesn't exist
                        (false, None) => true,
                        // Connection exists and is healthy
                        (false, Some(_)) => false,
                        // Connection doesn't exist
                        (true, _) => true,
                    };

                    let connection_channel = if recreate {
                        let connection_result =
                            SwimConnection::new(host_url, buffer_size, &mut connection_factory)
                                .await;

                        match connection_result {
                            Ok(connection) => {
                                let (inner, sender, receiver) = InnerConnection::from(connection)?;
                                let _ = connections.insert(host.clone(), inner);
                                Ok((sender, Some(receiver)))
                            }
                            Err(error) => Err(error),
                        }
                    } else {
                        let mut inner_connection = connections
                            .get_mut(&host)
                            .ok_or(ConnectionError::ConnectError(None))?;
                        inner_connection.last_accessed = Instant::now();

                        Ok((
                            (ConnectionSender {
                                tx: inner_connection.conn.tx.clone(),
                            }),
                            None,
                        ))
                    };

                    request_tx
                        .send(connection_channel)
                        .map_err(|_| ConnectionError::ConnectError(None))?;
                }

                RequestType::Prune => {
                    connections.retain(|_, v| v.last_accessed.elapsed() < conn_timeout);
                    prune_timer = tokio::time::delay_for(reaper_frequency).fuse();
                }
<<<<<<< HEAD
                Some(Either::Right(RequestType::Close)) => {
                    break Ok(());
=======

                RequestType::Close => {
                    break;
>>>>>>> 8aa28c81
                }
            }
        }
    }
}

fn combine_connection_streams(
    connection_requests_rx: mpsc::Receiver<ConnectionRequest>,
    close_requests_rx: mpsc::Receiver<()>,
) -> impl stream::Stream<Item = RequestType> + Send + 'static {
    let connection_requests = connection_requests_rx.map(RequestType::NewConnection);
    let close_request = close_requests_rx.map(|_| RequestType::Close);

    stream::select(connection_requests, close_request)
}

struct SendTask<S>
where
    S: Sink<Message> + Send + 'static + Unpin,
{
    stopped: Arc<AtomicBool>,
    write_sink: S,
    rx: mpsc::Receiver<Message>,
}

impl<S> SendTask<S>
where
    S: Sink<Message> + Send + 'static + Unpin,
{
    fn new(write_sink: S, rx: mpsc::Receiver<Message>, stopped: Arc<AtomicBool>) -> Self {
        SendTask {
            stopped,
            write_sink,
            rx,
        }
    }

    async fn run(self) -> Result<(), ConnectionError> {
        let SendTask {
            stopped,
            write_sink,
            rx,
        } = self;

        rx.map(Ok)
            .forward(write_sink)
            .map_err(|_| {
                stopped.store(true, Ordering::Release);
                ConnectionError::SendMessageError
            })
            .await
            .map_err(|_| ConnectionError::SendMessageError)
    }
}

struct ReceiveTask<S>
where
    S: Stream<Item = Result<Message, ConnectionError>> + Send + Unpin + 'static,
{
    stopped: Arc<AtomicBool>,
    read_stream: S,
    tx: mpsc::Sender<Message>,
}

impl<S> ReceiveTask<S>
where
    S: Stream<Item = Result<Message, ConnectionError>> + Send + Unpin + 'static,
{
    fn new(read_stream: S, tx: mpsc::Sender<Message>, stopped: Arc<AtomicBool>) -> Self {
        ReceiveTask {
            stopped,
            read_stream,
            tx,
        }
    }

    async fn run(self) -> Result<(), ConnectionError> {
        let ReceiveTask {
            stopped,
            mut read_stream,
            mut tx,
        } = self;

        loop {
            let message = read_stream
                .try_next()
                .await
                .map_err(|_| {
                    stopped.store(true, Ordering::Release);
                    ConnectionError::ReceiveMessageError
                })?
                .ok_or(ConnectionError::ReceiveMessageError)?;

            tx.send(message)
                .await
                .map_err(|_| ConnectionError::ReceiveMessageError)?;
        }
    }
}

struct InnerConnection {
    conn: SwimConnection,
    _birth: Instant,
    last_accessed: Instant,
}

impl InnerConnection {
    pub fn from(
        mut conn: SwimConnection,
    ) -> Result<(InnerConnection, ConnectionSender, mpsc::Receiver<Message>), ConnectionError> {
        let sender = ConnectionSender {
            tx: conn.tx.clone(),
        };
        let receiver = conn.rx.take().ok_or(ConnectionError::ConnectError(None))?;

        let inner = InnerConnection {
            conn,
            _birth: Instant::now(),
            last_accessed: Instant::now(),
        };
        Ok((inner, sender, receiver))
    }
    pub fn stopped(&self) -> bool {
        self.conn.stopped.load(Ordering::Acquire)
    }
}

/// Connection to a remote host.
pub struct SwimConnection {
    stopped: Arc<AtomicBool>,
    tx: mpsc::Sender<Message>,
    rx: Option<mpsc::Receiver<Message>>,
    _send_handler: JoinHandle<Result<(), ConnectionError>>,
    _receive_handler: JoinHandle<Result<(), ConnectionError>>,
}

impl SwimConnection {
    async fn new<T: WebsocketFactory + Send + Sync + 'static>(
        host_url: url::Url,
        buffer_size: usize,
        websocket_factory: &mut T,
    ) -> Result<SwimConnection, ConnectionError> {
        let (sender_tx, sender_rx) = mpsc::channel(buffer_size);
        let (receiver_tx, receiver_rx) = mpsc::channel(buffer_size);

        let (write_sink, read_stream) = websocket_factory.connect(host_url).await?;

        let stopped = Arc::new(AtomicBool::new(false));

        let receive = ReceiveTask::new(read_stream, receiver_tx, stopped.clone());
        let send = SendTask::new(write_sink, sender_rx, stopped.clone());

        let send_handler = tokio::spawn(send.run());
        let receive_handler = tokio::spawn(receive.run());

        Ok(SwimConnection {
            stopped,
            tx: sender_tx,
            rx: Some(receiver_rx),
            _send_handler: send_handler,
            _receive_handler: receive_handler,
        })
    }
}

pub type ConnectionChannel = (ConnectionSender, Option<ConnectionReceiver>);

/// Wrapper for the transmitting end of a channel to an open connection.
#[derive(Debug, Clone)]
pub struct ConnectionSender {
    tx: mpsc::Sender<Message>,
}

impl ConnectionSender {
    crate_only! {
        /// Crate-only function for creating a sender. Useful for unit testing.
        fn new(tx: mpsc::Sender<Message>) -> ConnectionSender {
            ConnectionSender { tx }
        }
    }

    /// Sends a message asynchronously to the remote host of the connection.
    ///
    /// # Arguments
    ///
    /// * `message`         - Message to be sent to the remote host.
    ///
    /// # Returns
    ///
    /// `Ok` if the message has been sent.
    /// `ConnectionError` if it failed.
    pub async fn send_message(&mut self, message: &str) -> Result<(), ConnectionError> {
        self.tx
            .send(Message::text(message))
            .await
            .map_err(|_| ConnectionError::SendMessageError)
    }

    pub fn poll_ready(&mut self, cx: &mut Context<'_>) -> Poll<Result<(), ClosedError>> {
        self.tx.poll_ready(cx)
    }

    pub fn try_send(&mut self, message: Message) -> Result<(), TrySendError<Message>> {
        self.tx.try_send(message)
    }
}

type ConnectionReceiver = mpsc::Receiver<Message>;

/// Connection error types returned by the connection pool and the connections.
#[derive(Debug, PartialEq, Clone)]
pub enum ConnectionError {
    /// Error that occurred when connecting to a remote host. With an optional error message.
    ConnectError(Option<Cow<'static, str>>),
    /// Error that occurred when sending messages.
    SendMessageError,
    /// Error that occurred when receiving messages.
    ReceiveMessageError,
    /// Error that occurred when closing down connections.
    ClosedError,
    /// A transient, possibly recoverable error that has occured. Used to signal that reopening or
    /// attempting a request again may resolve correctly.
    Transient,
}

impl From<RequestError> for ConnectionError {
    fn from(_: RequestError) -> Self {
        ConnectionError::ClosedError
    }
}

impl From<tokio::task::JoinError> for ConnectionError {
    fn from(_: tokio::task::JoinError) -> Self {
        ConnectionError::ConnectError(None)
    }
}

impl From<tungstenite::error::Error> for ConnectionError {
    fn from(e: TError) -> Self {
        match e {
            TError::ConnectionClosed | TError::AlreadyClosed => ConnectionError::ClosedError,
            TError::Http(_) | TError::HttpFormat(_) | TError::Tls(_) => {
                ConnectionError::ConnectError(None)
            }
            _ => ConnectionError::ReceiveMessageError,
        }
    }
}<|MERGE_RESOLUTION|>--- conflicted
+++ resolved
@@ -257,14 +257,9 @@
                     connections.retain(|_, v| v.last_accessed.elapsed() < conn_timeout);
                     prune_timer = tokio::time::delay_for(reaper_frequency).fuse();
                 }
-<<<<<<< HEAD
-                Some(Either::Right(RequestType::Close)) => {
+
+                RequestType::Close => {
                     break Ok(());
-=======
-
-                RequestType::Close => {
-                    break;
->>>>>>> 8aa28c81
                 }
             }
         }
