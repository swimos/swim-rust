// Copyright 2015-2020 SWIM.AI inc.
//
// Licensed under the Apache License, Version 2.0 (the "License");
// you may not use this file except in compliance with the License.
// You may obtain a copy of the License at
//
//     http://www.apache.org/licenses/LICENSE-2.0
//
// Unless required by applicable law or agreed to in writing, software
// distributed under the License is distributed on an "AS IS" BASIS,
// WITHOUT WARRANTIES OR CONDITIONS OF ANY KIND, either express or implied.
// See the License for the specific language governing permissions and
// limitations under the License.

use std::collections::HashMap;

use futures::future::{AbortHandle, Abortable, Aborted};
use futures::{Sink, Stream, StreamExt};
use futures_util::TryStreamExt;
use tokio::sync::mpsc;
use tokio::sync::oneshot;
use tokio::task::JoinHandle;
use tokio_tungstenite::tungstenite;
use tokio_tungstenite::tungstenite::protocol::Message;

pub mod factory;

#[cfg(test)]
mod tests;

/// Connection pool message wraps a message from a remote host.
#[derive(Debug)]
pub struct ConnectionPoolMessage {
    /// The URL of the remote host.
    pub host: String,
    /// The message from the remote host.
    pub message: String,
}

struct ConnectionRequest {
    host_url: url::Url,
    tx: oneshot::Sender<Result<ConnectionSender, ConnectionError>>,
}

/// Connection pool is responsible for managing the opening and closing of connections
/// to remote hosts.
pub struct ConnectionPool {
    connection_requests_abort_handle: AbortHandle,
    connection_requests_handler: JoinHandle<Result<Result<(), ConnectionError>, Aborted>>,
    connection_request_tx: mpsc::Sender<ConnectionRequest>,
}

impl ConnectionPool {
    /// Creates a new connection pool for managing connections to remote hosts.
    ///
    /// # Arguments
    ///
    /// * `buffer_size`             - The buffer size of the internal channels in the connection
    ///                               pool as an integer.
    /// * `router_tx`               - Transmitting end of a channel for receiving messages
    ///                               from the connections in the pool.
    /// * `connection_factory`      - Custom factory capable of producing connections for the pool.
    pub fn new<WsFac>(
        buffer_size: usize,
        router_tx: mpsc::Sender<Result<ConnectionPoolMessage, ConnectionError>>,
        connection_factory: WsFac,
    ) -> ConnectionPool
    where
        WsFac: WebsocketFactory + 'static,
    {
        let (connection_request_tx, connection_request_rx) = mpsc::channel(buffer_size);

        let (connection_requests_abort_handle, abort_registration) = AbortHandle::new_pair();

        let task = PoolTask::new(
            connection_request_rx,
            connection_factory,
            router_tx,
            buffer_size,
        );

        let accept_connection_requests_future = Abortable::new(task.run(), abort_registration);

        let connection_requests_handler = tokio::task::spawn(accept_connection_requests_future);

        ConnectionPool {
            connection_requests_abort_handle,
            connection_requests_handler,
            connection_request_tx,
        }
    }

    /// Sends and asynchronous request for a connection to a specific host.
    ///
    /// # Arguments
    ///
    /// * `host_url`        - The URL of the remote host.
    ///
    /// # Returns
    ///
    /// The receiving end of a oneshot channel that can be awaited. The value from the channel is a
    /// `Result` containing either a `ConnectionSender` that can be used to send messages to the
    /// remote host or a `ConnectionError`.
    ///
    ///
    pub fn request_connection(
        &mut self,
        host_url: url::Url,
    ) -> Result<oneshot::Receiver<Result<ConnectionSender, ConnectionError>>, ConnectionError> {
        let (tx, rx) = oneshot::channel();

        self.connection_request_tx
            .try_send(ConnectionRequest { host_url, tx })
            .map_err(|_| ConnectionError::ConnectError)?;

        Ok(rx)
    }

    /// Stops the pool from accepting new connection requests and closes down all existing
    /// connections.
    pub async fn close(self) {
        self.connection_requests_abort_handle.abort();
        let _ = self.connection_requests_handler.await;
    }
}

struct PoolTask<WsFac>
where
    WsFac: WebsocketFactory + 'static,
{
    rx: mpsc::Receiver<ConnectionRequest>,
    connection_factory: WsFac,
    router_tx: mpsc::Sender<Result<ConnectionPoolMessage, ConnectionError>>,
    buffer_size: usize,
}

impl<WsFac> PoolTask<WsFac>
where
    WsFac: WebsocketFactory + 'static,
{
    fn new(
        rx: mpsc::Receiver<ConnectionRequest>,
        connection_factory: WsFac,
        router_tx: mpsc::Sender<Result<ConnectionPoolMessage, ConnectionError>>,
        buffer_size: usize,
    ) -> Self {
        PoolTask {
            rx,
            connection_factory,
            router_tx,
            buffer_size,
        }
    }

    async fn run(self) -> Result<(), ConnectionError> {
        let PoolTask {
            mut rx,
            mut connection_factory,
            router_tx,
            buffer_size,
        } = self;
        let mut connections: HashMap<String, SwimConnection> = HashMap::new();
        loop {
            let connection_request = rx.recv().await.ok_or(ConnectionError::ConnectError)?;
            let ConnectionRequest {
                host_url,
                tx: request_tx,
            } = connection_request;

            let host = host_url.as_str().to_owned();

            let sender = if connections.contains_key(&host) {
                let conn = connections
                    .get_mut(&host)
                    .ok_or(ConnectionError::ConnectError)?;
                Ok(ConnectionSender {
                    tx: conn.tx.clone(),
                })
            } else {
                let connection_result = SwimConnection::new(
                    host_url,
                    buffer_size,
                    router_tx.clone(),
                    &mut connection_factory,
                )
                .await;

                match connection_result {
                    Ok(connection) => {
                        let sender = ConnectionSender {
                            tx: connection.tx.clone(),
                        };
                        connections.insert(host.clone(), connection);
                        Ok(sender)
                    }
                    Err(error) => Err(error),
                }
            };

            request_tx
                .send(sender)
                .map_err(|_| ConnectionError::ConnectError)?;
        }
    }
}

struct SendTask<S>
where
    S: Sink<Message> + Send + 'static + Unpin,
{
    write_sink: S,
    rx: mpsc::Receiver<Message>,
}

<<<<<<< HEAD
/// Factory that can produce Swim connections to remote hosts.
pub struct SwimConnectionFactory {}

#[async_trait]
impl ConnectionFactory for SwimConnectionFactory {
    type ConnectionType = SwimConnection;

    /// Creates a new Swim connection and returns a `Result` with either the connection
    /// or a `ConnectionError`.
    async fn create_connection(
        &mut self,
        host_url: url::Url,
        buffer_size: usize,
        router_tx: mpsc::Sender<Result<ConnectionPoolMessage, ConnectionError>>,
    ) -> Result<Self::ConnectionType, ConnectionError> {
        SwimConnection::new(host_url, buffer_size, router_tx, SwimWebsocketFactory {}).await
=======
impl<S> SendTask<S>
where
    S: Sink<Message> + Send + 'static + Unpin,
{
    fn new(write_sink: S, rx: mpsc::Receiver<Message>) -> Self {
        SendTask { write_sink, rx }
>>>>>>> b4aeb28b
    }

    async fn run(self) -> Result<(), ConnectionError> {
        let SendTask { write_sink, rx } = self;
        rx.map(Ok)
            .forward(write_sink)
            .await
            .map_err(|_| ConnectionError::SendMessageError)
    }
}

struct ReceiveTask<S>
where
    S: Stream<Item = Result<Message, ConnectionError>> + Send + Unpin + 'static,
{
    read_stream: S,
    router_tx: mpsc::Sender<Result<ConnectionPoolMessage, ConnectionError>>,
    host: String,
}

impl<S> ReceiveTask<S>
where
    S: Stream<Item = Result<Message, ConnectionError>> + Send + Unpin + 'static,
{
    fn new(
        read_stream: S,
        router_tx: mpsc::Sender<Result<ConnectionPoolMessage, ConnectionError>>,
        host: String,
    ) -> Self {
        ReceiveTask {
            read_stream,
            router_tx,
            host,
        }
    }

    async fn run(self) -> Result<(), ConnectionError> {
        let ReceiveTask {
            mut read_stream,
            mut router_tx,
            host,
        } = self;

        loop {
            let message = read_stream
                .try_next()
                .await
                .map_err(|_| ConnectionError::ReceiveMessageError)?
                .ok_or(ConnectionError::ReceiveMessageError)?;

            let message = message
                .into_text()
                .map_err(|_| ConnectionError::ReceiveMessageError)?;

            router_tx
                .send(Ok(ConnectionPoolMessage {
                    host: host.clone(),
                    message,
                }))
                .await
                .map_err(|_| ConnectionError::ReceiveMessageError)?;
        }
    }
}

/// Connection to a remote host.
pub struct SwimConnection {
    tx: mpsc::Sender<Message>,
    _send_handler: JoinHandle<Result<(), ConnectionError>>,
    _receive_handler: JoinHandle<Result<(), ConnectionError>>,
}

impl SwimConnection {
    /// Creates a new websocket connection to a remote host that can send and receive messages.
    async fn new<T: WebsocketFactory + Send + Sync + 'static>(
        host_url: url::Url,
        buffer_size: usize,
        router_tx: mpsc::Sender<Result<ConnectionPoolMessage, ConnectionError>>,
        websocket_factory: &mut T,
    ) -> Result<SwimConnection, ConnectionError> {
        let host = host_url.as_str().to_owned();
        let (tx, rx) = mpsc::channel(buffer_size);

        let (write_sink, read_stream) = websocket_factory.connect(host_url).await?;

        let receive = ReceiveTask::new(read_stream, router_tx, host);
        let send = SendTask::new(write_sink, rx);

        let send_handler = tokio::spawn(send.run());
        let receive_handler = tokio::spawn(receive.run());

        Ok(SwimConnection {
            tx,
            _send_handler: send_handler,
            _receive_handler: receive_handler,
        })
    }
}

/// Wrapper for the transmitting end of a channel to an open connection.
#[derive(Debug, Clone)]
pub struct ConnectionSender {
    tx: mpsc::Sender<Message>,
}

impl ConnectionSender {
    /// Sends a message asynchronously to the remote host of the connection.
    ///
    /// # Arguments
    ///
    /// * `message`         - Message to be sent to the remote host.
    ///
    /// # Returns
    ///
    /// `Ok` if the message has been sent.
    /// `ConnectionError` if it failed.
    pub async fn send_message(&mut self, message: &str) -> Result<(), ConnectionError> {
        self.tx
            .send(Message::text(message))
            .await
            .map_err(|_| ConnectionError::SendMessageError)
    }
}

/// Connection error types returned by the connection pool and the connections.
#[derive(Debug, Clone, PartialEq)]
pub enum ConnectionError {
    /// Error that occurred when connecting to a remote host.
    ConnectError,
    /// Error that occurred when sending messages.
    SendMessageError,
    /// Error that occurred when receiving messages.
    ReceiveMessageError,
    /// Error that occurred when closing down connections.
    ClosedError,
}

impl From<RequestError> for ConnectionError {
    fn from(_: RequestError) -> Self {
        ConnectionError::ClosedError
    }
}

impl From<tokio::task::JoinError> for ConnectionError {
    fn from(_: tokio::task::JoinError) -> Self {
        ConnectionError::ConnectError
    }
}

impl From<Aborted> for ConnectionError {
    fn from(_: Aborted) -> Self {
        ConnectionError::ClosedError
    }
}

use crate::connections::factory::WebsocketFactory;
use common::request::request_future::RequestError;
use tungstenite::error::Error as TError;

impl From<tungstenite::error::Error> for ConnectionError {
    fn from(e: TError) -> Self {
        match e {
            TError::ConnectionClosed | TError::AlreadyClosed => ConnectionError::ClosedError,
            TError::Http(_) | TError::HttpFormat(_) | TError::Tls(_) => {
                ConnectionError::ConnectError
            }
            _ => ConnectionError::ReceiveMessageError,
        }
    }
}<|MERGE_RESOLUTION|>--- conflicted
+++ resolved
@@ -212,31 +212,12 @@
     rx: mpsc::Receiver<Message>,
 }
 
-<<<<<<< HEAD
-/// Factory that can produce Swim connections to remote hosts.
-pub struct SwimConnectionFactory {}
-
-#[async_trait]
-impl ConnectionFactory for SwimConnectionFactory {
-    type ConnectionType = SwimConnection;
-
-    /// Creates a new Swim connection and returns a `Result` with either the connection
-    /// or a `ConnectionError`.
-    async fn create_connection(
-        &mut self,
-        host_url: url::Url,
-        buffer_size: usize,
-        router_tx: mpsc::Sender<Result<ConnectionPoolMessage, ConnectionError>>,
-    ) -> Result<Self::ConnectionType, ConnectionError> {
-        SwimConnection::new(host_url, buffer_size, router_tx, SwimWebsocketFactory {}).await
-=======
 impl<S> SendTask<S>
 where
     S: Sink<Message> + Send + 'static + Unpin,
 {
     fn new(write_sink: S, rx: mpsc::Receiver<Message>) -> Self {
         SendTask { write_sink, rx }
->>>>>>> b4aeb28b
     }
 
     async fn run(self) -> Result<(), ConnectionError> {
@@ -310,7 +291,6 @@
 }
 
 impl SwimConnection {
-    /// Creates a new websocket connection to a remote host that can send and receive messages.
     async fn new<T: WebsocketFactory + Send + Sync + 'static>(
         host_url: url::Url,
         buffer_size: usize,
