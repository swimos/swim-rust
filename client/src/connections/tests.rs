--- conflicted
+++ resolved
@@ -47,21 +47,16 @@
 
     let test_data = TestData::new(vec![], writer_tx);
 
-<<<<<<< HEAD
-    let mut connection_pool = ConnectionPool::new(
+    let mut connection_pool = SwimConnPool::new(
         ConnectionPoolParams::default(),
         TestConnectionFactory::new(test_data).await,
     );
-=======
-    let mut connection_pool =
-        SwimConnPool::new(buffer_size, TestConnectionFactory::new(test_data).await);
 
     let (mut connection_sender, _connection_receiver) = connection_pool
         .request_connection(host_url, false)
         .await
         .unwrap()
         .unwrap();
->>>>>>> 6bf06154
 
     // When
     connection_sender
@@ -84,15 +79,10 @@
 
     let test_data = TestData::new(vec![], writer_tx);
 
-<<<<<<< HEAD
-    let mut connection_pool = ConnectionPool::new(
+    let mut connection_pool = SwimConnPool::new(
         ConnectionPoolParams::default(),
         TestConnectionFactory::new(test_data).await,
     );
-=======
-    let mut connection_pool =
-        SwimConnPool::new(buffer_size, TestConnectionFactory::new(test_data).await);
->>>>>>> 6bf06154
 
     let (mut first_connection_sender, _first_connection_receiver) = connection_pool
         .request_connection(host_url.clone(), false)
@@ -149,13 +139,8 @@
         TestData::new(vec![], third_writer_tx),
     ];
 
-<<<<<<< HEAD
-    let mut connection_pool = ConnectionPool::new(
-        ConnectionPoolParams::default(),
-=======
-    let mut connection_pool = SwimConnPool::new(
-        buffer_size,
->>>>>>> 6bf06154
+    let mut connection_pool = SwimConnPool::new(
+        ConnectionPoolParams::default(),
         TestConnectionFactory::new_multiple(test_data).await,
     );
 
@@ -215,15 +200,10 @@
     let (writer_tx, _writer_rx) = mpsc::channel(5);
 
     let test_data = TestData::new(items, writer_tx);
-<<<<<<< HEAD
-    let mut connection_pool = ConnectionPool::new(
+    let mut connection_pool = SwimConnPool::new(
         ConnectionPoolParams::default(),
         TestConnectionFactory::new(test_data).await,
     );
-=======
-    let mut connection_pool =
-        SwimConnPool::new(buffer_size, TestConnectionFactory::new(test_data).await);
->>>>>>> 6bf06154
 
     // When
     let (_connection_sender, connection_receiver) = connection_pool
@@ -248,15 +228,10 @@
     let (writer_tx, _writer_rx) = mpsc::channel(5);
 
     let test_data = TestData::new(items, writer_tx);
-<<<<<<< HEAD
-    let mut connection_pool = ConnectionPool::new(
+    let mut connection_pool = SwimConnPool::new(
         ConnectionPoolParams::default(),
         TestConnectionFactory::new(test_data).await,
     );
-=======
-    let mut connection_pool =
-        SwimConnPool::new(buffer_size, TestConnectionFactory::new(test_data).await);
->>>>>>> 6bf06154
 
     // When
     let (_connection_sender, connection_receiver) = connection_pool
@@ -280,7 +255,7 @@
 #[tokio::test]
 async fn invalid_protocol() {
     let buffer_size = 5;
-    let mut connection_pool = ConnectionPool::new(
+    let mut connection_pool = SwimConnPool::new(
         ConnectionPoolParams::default(),
         TungsteniteWsFactory::new(buffer_size).await,
     );
@@ -288,17 +263,16 @@
     let url = url::Url::parse("xyz://swim.ai").unwrap();
     let rx = connection_pool
         .request_connection(url, false)
-        .unwrap()
-        .await
-        .unwrap();
-
-    assert_matches::assert_matches!(rx.err().unwrap().tungstenite_error.unwrap(), TError::Url(m));
+        .await
+        .unwrap();
+
+    assert_matches::assert_matches!(rx.err().unwrap().tungstenite_error.unwrap(), TError::Url(_));
 }
 
 #[tokio::test]
 async fn no_such_host() {
     let buffer_size = 5;
-    let mut connection_pool = ConnectionPool::new(
+    let mut connection_pool = SwimConnPool::new(
         ConnectionPoolParams::default(),
         TungsteniteWsFactory::new(buffer_size).await,
     );
@@ -307,7 +281,6 @@
         url::Url::parse("wss://ThisHost-Shouldnt_ExistDuringThisTest1234567.UnitTest").unwrap();
     let rx = connection_pool
         .request_connection(url, false)
-        .unwrap()
         .await
         .unwrap();
 
@@ -340,13 +313,8 @@
         TestData::new(third_items, third_writer_tx),
     ];
 
-<<<<<<< HEAD
-    let mut connection_pool = ConnectionPool::new(
-        ConnectionPoolParams::default(),
-=======
-    let mut connection_pool = SwimConnPool::new(
-        buffer_size,
->>>>>>> 6bf06154
+    let mut connection_pool = SwimConnPool::new(
+        ConnectionPoolParams::default(),
         TestConnectionFactory::new_multiple(test_data).await,
     );
 
@@ -389,21 +357,16 @@
 
     let test_data = TestData::new(items, writer_tx);
 
-<<<<<<< HEAD
-    let mut connection_pool = ConnectionPool::new(
+    let mut connection_pool = SwimConnPool::new(
         ConnectionPoolParams::default(),
         TestConnectionFactory::new(test_data).await,
     );
-=======
-    let mut connection_pool =
-        SwimConnPool::new(buffer_size, TestConnectionFactory::new(test_data).await);
 
     let (mut connection_sender, connection_receiver) = connection_pool
         .request_connection(host_url, false)
         .await
         .unwrap()
         .unwrap();
->>>>>>> 6bf06154
 
     // When
     connection_sender
@@ -426,13 +389,8 @@
     // Given
     let host_url = url::Url::parse("ws://127.0.0.1/").unwrap();
 
-<<<<<<< HEAD
-    let mut connection_pool = ConnectionPool::new(
-        ConnectionPoolParams::default(),
-=======
-    let mut connection_pool = SwimConnPool::new(
-        buffer_size,
->>>>>>> 6bf06154
+    let mut connection_pool = SwimConnPool::new(
+        ConnectionPoolParams::default(),
         TestConnectionFactory::new_multiple(vec![]).await,
     );
 
@@ -456,13 +414,8 @@
 
     let test_data = vec![None, Some(TestData::new(vec![], writer_tx))];
 
-<<<<<<< HEAD
-    let mut connection_pool = ConnectionPool::new(
-        ConnectionPoolParams::default(),
-=======
-    let mut connection_pool = SwimConnPool::new(
-        buffer_size,
->>>>>>> 6bf06154
+    let mut connection_pool = SwimConnPool::new(
+        ConnectionPoolParams::default(),
         TestConnectionFactory::new_multiple_with_errs(test_data).await,
     );
 
@@ -498,15 +451,10 @@
 
     let test_data = TestData::new(vec![], writer_tx);
 
-<<<<<<< HEAD
-    let connection_pool = ConnectionPool::new(
+    let connection_pool = SwimConnPool::new(
         ConnectionPoolParams::default(),
         TestConnectionFactory::new(test_data).await,
     );
-=======
-    let connection_pool =
-        SwimConnPool::new(buffer_size, TestConnectionFactory::new(test_data).await);
->>>>>>> 6bf06154
 
     // When
     assert!(connection_pool.close().unwrap().await.is_ok());
