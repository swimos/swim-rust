// Copyright 2015-2020 SWIM.AI inc.
//
// Licensed under the Apache License, Version 2.0 (the "License");
// you may not use this file except in compliance with the License.
// You may obtain a copy of the License at
//
//     http://www.apache.org/licenses/LICENSE-2.0
//
// Unless required by applicable law or agreed to in writing, software
// distributed under the License is distributed on an "AS IS" BASIS,
// WITHOUT WARRANTIES OR CONDITIONS OF ANY KIND, either express or implied.
// See the License for the specific language governing permissions and
// limitations under the License.

use futures::future::ErrInto as FutErrInto;
use futures::stream::{SplitSink, SplitStream, StreamExt};
use tokio::net::TcpStream;
use tokio_tls::TlsStream;
use tokio_tungstenite::stream::Stream as StreamSwitcher;
use tokio_tungstenite::tungstenite::protocol::Message;
use tokio_tungstenite::tungstenite::Error;
use tokio_tungstenite::*;
use url::Url;

use common::request::request_future::SendAndAwait;

use super::async_factory;
<<<<<<< HEAD
use common::connections::error::{ConnectionError, ConnectionErrorKind};
use common::connections::{WebsocketFactory, WsMessage};
=======
use common::connections::error::{ConnectionError, WebSocketError};
use common::connections::{WebsocketFactory, WsMessage};
use std::ops::Deref;
>>>>>>> b4997597
use utilities::errors::FlattenErrors;
use utilities::future::{TransformMut, TransformedSink, TransformedStream};

type TungSink = TransformedSink<SplitSink<WsConnection, Message>, SinkTransformer>;
type TungStream = TransformedStream<SplitStream<WsConnection>, StreamTransformer>;
type ConnectionFuture = SendAndAwait<ConnReq, Result<(TungSink, TungStream), ConnectionError>>;

pub type MaybeTlsStream<S> = StreamSwitcher<S, TlsStream<S>>;
pub type WsConnection = WebSocketStream<MaybeTlsStream<TcpStream>>;
pub type ConnReq = async_factory::ConnReq<TungSink, TungStream>;

impl TungsteniteWsFactory {
    /// Create a tungstenite-tokio connection factory where the internal task uses the provided
    /// buffer size.
    pub async fn new(buffer_size: usize) -> TungsteniteWsFactory {
        let inner = async_factory::AsyncFactory::new(buffer_size, open_conn).await;
        TungsteniteWsFactory { inner }
    }
}

impl WebsocketFactory for TungsteniteWsFactory {
    type WsStream = TungStream;
    type WsSink = TungSink;
    type ConnectFut = FlattenErrors<FutErrInto<ConnectionFuture, ConnectionError>>;

    fn connect(&mut self, url: Url) -> Self::ConnectFut {
        self.inner.connect(url)
    }
}

pub struct SinkTransformer;
impl TransformMut<WsMessage> for SinkTransformer {
    type Out = Message;

    fn transform(&mut self, input: WsMessage) -> Self::Out {
        match input {
<<<<<<< HEAD
            WsMessage::String(s) => Message::Text(s),
=======
            WsMessage::Text(s) => Message::Text(s),
>>>>>>> b4997597
            WsMessage::Binary(v) => Message::Binary(v),
        }
    }
}

pub struct StreamTransformer;
impl TransformMut<Result<Message, TError>> for StreamTransformer {
    type Out = Result<WsMessage, ConnectionError>;

    fn transform(&mut self, input: Result<Message, TError>) -> Self::Out {
        match input {
            Ok(i) => match i {
<<<<<<< HEAD
                Message::Text(s) => Ok(WsMessage::String(s)),
                Message::Binary(v) => Ok(WsMessage::Binary(v)),
                _ => Err(ConnectionError::new(
                    ConnectionErrorKind::ReceiveMessageError,
                )),
            },
            Err(e) => Err(ConnectionError::with_cause(
                ConnectionErrorKind::ConnectError,
                Box::new(e),
            )),
=======
                Message::Text(s) => Ok(WsMessage::Text(s)),
                Message::Binary(v) => Ok(WsMessage::Binary(v)),
                _ => Err(ConnectionError::ReceiveMessageError),
            },
            Err(_) => Err(ConnectionError::ConnectError),
>>>>>>> b4997597
        }
    }
}

/// Specialized [`AsyncFactory`] that creates tungstenite-tokio connections.
pub struct TungsteniteWsFactory {
    inner: async_factory::AsyncFactory<TungSink, TungStream>,
}

async fn open_conn(url: url::Url) -> Result<(TungSink, TungStream), ConnectionError> {
    tracing::info!("Connecting to URL {:?}", &url);

    match connect_async(url).await.map_err(TungsteniteError) {
        Ok((ws_str, _)) => {
            let (tx, rx) = ws_str.split();
            let transformed_sink = TransformedSink::new(tx, SinkTransformer);
            let transformed_stream = TransformedStream::new(rx, StreamTransformer);

            Ok((transformed_sink, transformed_stream))
        }
        Err(e) => {
            match &*e {
                Error::Url(m) => {
                    // Malformatted URL, permanent error
                    tracing::error!(cause = %m, "Failed to connect to the host due to an invalid URL");
                    Err(e.into())
                }
                Error::Io(io_err) => {
                    // todo: This should be considered a fatal error. How should it be handled?
                    tracing::error!(cause = %io_err, "IO error when attempting to connect to host");
                    Err(e.into())
                }
                Error::Tls(tls_err) => {
                    // Apart from any WouldBock, SSL session closed, or retry errors, these seem to be unrecoverable errors
                    tracing::error!(cause = %tls_err, "IO error when attempting to connect to host");
                    Err(e.into())
                }
                Error::Protocol(m) => {
                    tracing::error!(cause = %m, "A protocol error occured when connecting to host");
                    Err(e.into())
                }
                Error::Http(code) => {
                    // todo: This should be expanded and determined if it is possibly a transient error
                    // but for now it will suffice
                    tracing::error!(status_code = %code, "HTTP error when connecting to host");
                    Err(e.into())
                }
                Error::HttpFormat(http_err) => {
                    // This should be expanded and determined if it is possibly a transient error
                    // but for now it will suffice
                    tracing::error!(cause = %http_err, "HTTP error when connecting to host");
                    Err(e.into())
                }
                e => {
                    // Transient or unreachable errors
                    tracing::error!(cause = %e, "Failed to connect to URL");
                    // Err(e.into())
                    unimplemented!()
                }
            }
        }
    }
}

type TError = tungstenite::error::Error;
struct TungsteniteError(tungstenite::error::Error);

impl Deref for TungsteniteError {
    type Target = TError;

    fn deref(&self) -> &Self::Target {
        &self.0
    }
}

impl From<TungsteniteError> for ConnectionError {
    fn from(e: TungsteniteError) -> Self {
        match e.deref() {
            TError::ConnectionClosed => ConnectionError::Closed,
            TError::Url(url) => ConnectionError::SocketError(WebSocketError::Url(url.to_string())),
            TError::HttpFormat(_) | TError::Http(_) => {
                ConnectionError::SocketError(WebSocketError::Protocol)
            }
            _ => ConnectionError::ConnectError,
        }
    }
}

#[cfg(test)]
mod tests {
    use crate::configuration::router::ConnectionPoolParams;
    use crate::connections::factory::tungstenite::TungsteniteWsFactory;
    use crate::connections::{ConnectionPool, SwimConnPool};

    use common::connections::error::ConnectionError;

    #[tokio::test]
    async fn invalid_protocol() {
        let buffer_size = 5;
        let mut connection_pool = SwimConnPool::new(
            ConnectionPoolParams::default(),
            TungsteniteWsFactory::new(buffer_size).await,
        );

        let url = url::Url::parse("xyz://swim.ai").unwrap();
        let rx = connection_pool
            .request_connection(url, false)
            .await
            .unwrap();

        assert!(matches!(rx.err().unwrap(), ConnectionError::SocketError(_)));
    }
}<|MERGE_RESOLUTION|>--- conflicted
+++ resolved
@@ -25,14 +25,9 @@
 use common::request::request_future::SendAndAwait;
 
 use super::async_factory;
-<<<<<<< HEAD
-use common::connections::error::{ConnectionError, ConnectionErrorKind};
-use common::connections::{WebsocketFactory, WsMessage};
-=======
 use common::connections::error::{ConnectionError, WebSocketError};
 use common::connections::{WebsocketFactory, WsMessage};
 use std::ops::Deref;
->>>>>>> b4997597
 use utilities::errors::FlattenErrors;
 use utilities::future::{TransformMut, TransformedSink, TransformedStream};
 
@@ -69,11 +64,7 @@
 
     fn transform(&mut self, input: WsMessage) -> Self::Out {
         match input {
-<<<<<<< HEAD
-            WsMessage::String(s) => Message::Text(s),
-=======
             WsMessage::Text(s) => Message::Text(s),
->>>>>>> b4997597
             WsMessage::Binary(v) => Message::Binary(v),
         }
     }
@@ -86,24 +77,11 @@
     fn transform(&mut self, input: Result<Message, TError>) -> Self::Out {
         match input {
             Ok(i) => match i {
-<<<<<<< HEAD
-                Message::Text(s) => Ok(WsMessage::String(s)),
-                Message::Binary(v) => Ok(WsMessage::Binary(v)),
-                _ => Err(ConnectionError::new(
-                    ConnectionErrorKind::ReceiveMessageError,
-                )),
-            },
-            Err(e) => Err(ConnectionError::with_cause(
-                ConnectionErrorKind::ConnectError,
-                Box::new(e),
-            )),
-=======
                 Message::Text(s) => Ok(WsMessage::Text(s)),
                 Message::Binary(v) => Ok(WsMessage::Binary(v)),
                 _ => Err(ConnectionError::ReceiveMessageError),
             },
             Err(_) => Err(ConnectionError::ConnectError),
->>>>>>> b4997597
         }
     }
 }
