// Copyright 2015-2020 SWIM.AI inc.
//
// Licensed under the Apache License, Version 2.0 (the "License");
// you may not use this file except in compliance with the License.
// You may obtain a copy of the License at
//
//     http://www.apache.org/licenses/LICENSE-2.0
//
// Unless required by applicable law or agreed to in writing, software
// distributed under the License is distributed on an "AS IS" BASIS,
// WITHOUT WARRANTIES OR CONDITIONS OF ANY KIND, either express or implied.
// See the License for the specific language governing permissions and
// limitations under the License.

use std::error::Error;
use std::fmt::{Display, Formatter};
<<<<<<< HEAD

use futures::future::Ready;
use futures::stream;
=======
use std::pin::Pin;

use futures::future::Ready;
use futures::stream;
use futures::task::{Context, Poll};
>>>>>>> d84fb7e0
use futures::{Future, Stream};
use tokio::stream::StreamExt;
use tokio::sync::mpsc;
use tokio::sync::mpsc::error::SendError;
use tokio::sync::oneshot;
use tokio::task::JoinHandle;
<<<<<<< HEAD
use tokio::time::Duration;

use common::request::request_future::{RequestError, RequestFuture, Sequenced};
=======

use common::request::request_future::SendAndAwait;
use common::request::Request;
>>>>>>> d84fb7e0
use common::sink::item::map_err::SenderErrInto;
use common::sink::item::ItemSender;
use common::warp::envelope::Envelope;
use common::warp::path::AbsolutePath;

use crate::connections::factory::tungstenite::TungsteniteWsFactory;
use crate::connections::{ConnectionError, ConnectionPool, ConnectionSender};
<<<<<<< HEAD
use crate::router::configuration::{RouterConfig, RouterConfigBuilder};
use crate::router::incoming::{IncomingHostTask, IncomingRequest};
use crate::router::outgoing::OutgoingHostTask;

use crate::router::outgoing::retry::RetryStrategy;
use std::collections::HashMap;

pub mod command;
pub mod configuration;
=======
use crate::router::command::{CommandSender, CommandTask};
use crate::router::incoming::{IncomingSubscriberReqSender, IncomingTask, IncomingTaskReqSender};
use crate::router::outgoing::{OutgoingTask, OutgoingTaskReqSender};

use crate::configuration::router::RouterParams;
use tokio_tungstenite::tungstenite::protocol::Message;

pub mod command;
>>>>>>> d84fb7e0
pub mod incoming;
pub mod outgoing;

#[cfg(test)]
mod tests;

pub trait Router: Send {
    type ConnectionStream: Stream<Item = RouterEvent> + Send + 'static;
    type ConnectionSink: ItemSender<Envelope, RoutingError> + Send + Clone + Sync + 'static;
    type GeneralSink: ItemSender<(String, Envelope), RoutingError> + Send + 'static;

    type ConnectionFut: Future<Output = Result<(Self::ConnectionSink, Self::ConnectionStream), RequestError>>
        + Send;
    type GeneralFut: Future<Output = Self::GeneralSink> + Send;

    fn connection_for(&mut self, target: &AbsolutePath) -> Self::ConnectionFut;

    fn general_sink(&mut self) -> Self::GeneralFut;
}

<<<<<<< HEAD
type Host = String;

pub type ConnectionRequest = (
    AbsolutePath,
    oneshot::Sender<(
        <SwimRouter as Router>::ConnectionSink,
        <SwimRouter as Router>::ConnectionStream,
    )>,
);

pub struct SwimRouter {
    router_connection_request_tx: mpsc::Sender<ConnectionRequest>,
    _task_manager_handler: JoinHandle<Result<(), RoutingError>>,
    _configuration: RouterConfig,
}

impl SwimRouter {
    pub async fn new(buffer_size: usize) -> SwimRouter {
        let connection_pool =
            ConnectionPool::new(buffer_size, TungsteniteWsFactory::new(buffer_size).await);

        // TODO: Accept as an argument
        let configuration = RouterConfigBuilder::default()
            .with_buffer_size(buffer_size)
            .with_idle_timeout(5)
            .with_conn_reaper_frequency(10)
            .with_retry_stategy(RetryStrategy::exponential(
                Duration::from_secs(8),
                // Indefinately try to send requests
                None,
            ))
            .build();

        let (task_manager, router_connection_tx) = TaskManager::new(connection_pool, configuration);
        let task_manager_handler = tokio::spawn(task_manager.run());

        SwimRouter {
            router_connection_request_tx: router_connection_tx,
            _task_manager_handler: task_manager_handler,
            _configuration: configuration,
        }
    }

    pub async fn close(self) {
        //Todo impl
=======
pub type CloseRequestSender = mpsc::Sender<()>;
pub type CloseRequestReceiver = mpsc::Receiver<()>;

pub struct SwimRouter {
    configuration: RouterParams,
    outgoing_task_request_tx: OutgoingTaskReqSender,
    incoming_subscribe_request_tx: IncomingSubscriberReqSender,
    connection_request_handler: JoinHandle<Result<(), RoutingError>>,
    connections_task_close_request_tx: CloseRequestSender,
    outgoing_task_handler: JoinHandle<Result<(), RoutingError>>,
    outgoing_task_close_request_tx: CloseRequestSender,
    incoming_task_handler: JoinHandle<Result<(), RoutingError>>,
    incoming_task_close_request_tx: CloseRequestSender,
    command_tx: CommandSender,
    command_task_handler: JoinHandle<Result<(), RoutingError>>,
    command_task_close_request_tx: CloseRequestSender,
}

impl SwimRouter {
    pub async fn new(configuration: RouterParams) -> SwimRouter {
        let buffer_size = configuration.buffer_size().get();

        let connection_pool =
            ConnectionPool::new(buffer_size, TungsteniteWsFactory::new(buffer_size).await);

        let (
            incoming_task,
            incoming_task_request_tx,
            incoming_subscribe_request_tx,
            incoming_task_close_request_tx,
        ) = IncomingTask::new(buffer_size);

        let (connection_request_task, connection_request_tx, connections_task_close_request_tx) =
            ConnectionRequestTask::new(
                connection_pool,
                incoming_task_request_tx.clone(),
                configuration,
            );

        let (outgoing_task, outgoing_task_request_tx, outgoing_task_close_request_tx) =
            OutgoingTask::new(
                connection_request_tx.clone(),
                incoming_task_request_tx,
                configuration,
            );

        let (command_task, command_tx, command_task_close_request_tx) =
            CommandTask::new(connection_request_tx, configuration);

        let connection_request_handler = tokio::spawn(connection_request_task.run());
        let outgoing_task_handler = tokio::spawn(outgoing_task.run());
        let incoming_task_handler = tokio::spawn(incoming_task.run());
        let command_task_handler = tokio::spawn(command_task.run());

        SwimRouter {
            configuration,
            outgoing_task_request_tx,
            incoming_subscribe_request_tx,
            connection_request_handler,
            connections_task_close_request_tx,
            outgoing_task_handler,
            outgoing_task_close_request_tx,
            incoming_task_handler,
            incoming_task_close_request_tx,
            command_tx,
            command_task_handler,
            command_task_close_request_tx,
        }
    }

    pub async fn close(mut self) {
        self.outgoing_task_close_request_tx.send(()).await.unwrap();
        let _ = self.outgoing_task_handler.await.unwrap();

        self.command_task_close_request_tx.send(()).await.unwrap();
        let _ = self.command_task_handler.await.unwrap();

        self.connections_task_close_request_tx
            .send(())
            .await
            .unwrap();
        let _ = self.connection_request_handler.await.unwrap();

        self.incoming_task_close_request_tx.send(()).await.unwrap();
        let _ = self.incoming_task_handler.await.unwrap();
>>>>>>> d84fb7e0
    }

    pub fn send_command(
        &mut self,
<<<<<<< HEAD
        _target: &AbsolutePath,
        _message: String,
    ) -> Result<(), RoutingError> {
        //Todo impl

        // let AbsolutePath { host, node, lane } = target;
        //
        // self.command_tx
        //     .try_send((
        //         AbsolutePath {
        //             host: host.clone(),
        //             node: node.clone(),
        //             lane: lane.clone(),
        //         },
        //         message,
        //     ))
        //     .map_err(|_| RoutingError::ConnectionError)?;
        //
=======
        target: &AbsolutePath,
        message: String,
    ) -> Result<(), RoutingError> {
        let AbsolutePath { host, node, lane } = target;
        let host_url = url::Url::parse(host).unwrap();

        self.command_tx
            .try_send(((host_url, node.clone(), lane.clone()), message))
            .map_err(|_| RoutingError::ConnectionError)?;

>>>>>>> d84fb7e0
        Ok(())
    }
}

<<<<<<< HEAD
#[derive(Debug, Clone, PartialEq)]
pub enum RouterEvent {
    Envelope(Envelope),
    ConnectionClosed,
    Unreachable,
    Stopping,
}

struct TaskManager {
    //Todo maybe change this with combinators?
    request_rx: mpsc::Receiver<ConnectionRequest>,
    connection_pool: ConnectionPool,
    config: RouterConfig,
}

impl TaskManager {
    fn new(
        connection_pool: ConnectionPool,
        config: RouterConfig,
    ) -> (Self, mpsc::Sender<ConnectionRequest>) {
        let (request_tx, request_rx) = mpsc::channel(config.buffer_size().get());
        (
            TaskManager {
                request_rx,
                connection_pool,
                config,
            },
            request_tx,
=======
pub enum ConnectionResponse {
    Success((url::Url, mpsc::Receiver<Message>)),
    Failure(url::Url),
}

pub type ConnReqSender = mpsc::Sender<(
    url::Url,
    oneshot::Sender<Result<ConnectionSender, RoutingError>>,
    bool, // Whether or not to recreate the connection
)>;
type ConnReqReceiver = mpsc::Receiver<(
    url::Url,
    oneshot::Sender<Result<ConnectionSender, RoutingError>>,
    bool, // Whether or not to recreate the connection
)>;

struct ConnectionRequestTask {
    connection_pool: ConnectionPool,
    connection_request_rx: ConnReqReceiver,
    close_request_rx: CloseRequestReceiver,
    incoming_task_request_tx: IncomingTaskReqSender,
}

impl ConnectionRequestTask {
    fn new(
        connection_pool: ConnectionPool,
        incoming_task_request_tx: IncomingTaskReqSender,
        config: RouterParams,
    ) -> (Self, ConnReqSender, CloseRequestSender) {
        let (connection_request_tx, connection_request_rx) =
            mpsc::channel(config.buffer_size().get());
        let (close_request_tx, close_request_rx) = mpsc::channel(config.buffer_size().get());

        (
            ConnectionRequestTask {
                connection_pool,
                connection_request_rx,
                close_request_rx,
                incoming_task_request_tx,
            },
            connection_request_tx,
            close_request_tx,
>>>>>>> d84fb7e0
        )
    }

    async fn run(self) -> Result<(), RoutingError> {
<<<<<<< HEAD
        let TaskManager {
            mut request_rx,
            connection_pool,
            config,
        } = self;

        let mut host_managers: HashMap<
            String,
            (
                mpsc::Sender<Envelope>,
                mpsc::Sender<mpsc::Sender<RouterEvent>>,
            ),
        > = HashMap::new();

        loop {
            let (target, response_tx) = request_rx
                .recv()
                .await
                .ok_or(RoutingError::ConnectionError)?;

            if !host_managers.contains_key(&target.host) {
                let (host_manager, sink, stream_registrator) =
                    HostManager::new(target.clone(), connection_pool.clone(), config);
                host_managers.insert(target.host.clone(), (sink, stream_registrator));
                tokio::spawn(host_manager.run());
            }

            let (sink, mut stream_registrator) = host_managers
                .get(&target.host)
                .ok_or(RoutingError::ConnectionError)?
                .clone();

            let (subscriber_tx, stream) = mpsc::channel(config.buffer_size().get());

            stream_registrator
                .send(subscriber_tx)
                .await
                .map_err(|_| RoutingError::ConnectionError)?;

            response_tx
                .send((sink.map_err_into::<RoutingError>(), stream))
                .map_err(|_| RoutingError::ConnectionError)?;
        }
    }

    fn close() {
        //Todo impl
    }
}

enum HostTask {
    Connect((oneshot::Sender<ConnectionSender>, bool)),
    Subscribe(mpsc::Sender<RouterEvent>),
}

struct HostManager {
    target: AbsolutePath,
    connection_pool: ConnectionPool,
    sink_rx: mpsc::Receiver<Envelope>,
    stream_registrator_rx: mpsc::Receiver<mpsc::Sender<RouterEvent>>,
    config: RouterConfig,
}

impl HostManager {
    fn new(
        target: AbsolutePath,
        connection_pool: ConnectionPool,
        config: RouterConfig,
    ) -> (
        HostManager,
        mpsc::Sender<Envelope>,
        mpsc::Sender<mpsc::Sender<RouterEvent>>,
    ) {
        let (sink_tx, sink_rx) = mpsc::channel(config.buffer_size().get());
        let (stream_registrator_tx, stream_registrator_rx) =
            mpsc::channel(config.buffer_size().get());

        (
            HostManager {
                target,
                connection_pool,
                sink_rx,
                stream_registrator_rx,
                config,
            },
            sink_tx,
            stream_registrator_tx,
        )
    }

    async fn run(self) -> Result<(), RoutingError> {
        let HostManager {
            target,
            mut connection_pool,
            sink_rx,
            stream_registrator_rx,
            config,
        } = self;

        //Todo report to the downlink if this fails
        let host_url = url::Url::parse(&target.host).map_err(|_| RoutingError::ConnectionError)?;

        let (connection_request_tx, connection_request_rx) =
            mpsc::channel(config.buffer_size().get());

        let (incoming_task, mut incoming_task_tx) =
            IncomingHostTask::new(config.buffer_size().get());
        let outgoing_task = OutgoingHostTask::new(sink_rx, connection_request_tx, config);

        tokio::spawn(incoming_task.run());
        tokio::spawn(outgoing_task.run());

        let mut rx = combine_host_streams(connection_request_rx, stream_registrator_rx);
        loop {
            let task = rx.next().await.ok_or(RoutingError::ConnectionError)?;

            match task {
                HostTask::Connect((connection_response_tx, recreate)) => {
                    let maybe_connection_channel = connection_pool
                        .request_connection(host_url.clone(), recreate)
                        .map_err(|_| RoutingError::ConnectionError)?
                        .await
                        .map_err(|_| RoutingError::ConnectionError)?;

                    match maybe_connection_channel {
                        Ok((connection_tx, maybe_connection_rx)) => {
                            connection_response_tx
                                .send(connection_tx)
                                .map_err(|_| RoutingError::ConnectionError)?;

                            if let Some(connection_rx) = maybe_connection_rx {
                                incoming_task_tx
                                    .send(IncomingRequest::Connection(connection_rx))
                                    .await
                                    .map_err(|_| RoutingError::ConnectionError)?;
                            }
                        }
                        Err(connection_error) => match connection_error {
                            ConnectionError::Transient => {
                                // let _ = connection_response_tx.send(Err(RoutingError::Transient));
                            }
                            _ => {
                                // let _ =
                                //     connection_response_tx.send(Err(RoutingError::ConnectionError));

                                let _ = incoming_task_tx.send(IncomingRequest::Unreachable).await;
                            }
                        },
                    }
                }
                HostTask::Subscribe(event_tx) => {
                    incoming_task_tx
                        .send(IncomingRequest::Subscribe((target.clone(), event_tx)))
                        .await
                        .map_err(|_| RoutingError::ConnectionError)?;
                }
            }
        }
    }

    fn close() {
        //Todo impl
    }
}

fn combine_host_streams(
    connection_requests_rx: mpsc::Receiver<(oneshot::Sender<ConnectionSender>, bool)>,
    stream_registrator_rx: mpsc::Receiver<mpsc::Sender<RouterEvent>>,
) -> impl stream::Stream<Item = HostTask> + Send + 'static {
    let connection_requests = connection_requests_rx.map(HostTask::Connect);
    let stream_reg_requests = stream_registrator_rx.map(HostTask::Subscribe);
    stream::select(connection_requests, stream_reg_requests)
}

type SwimRouterConnectionFut = Sequenced<
    RequestFuture<ConnectionRequest>,
    oneshot::Receiver<(
        <SwimRouter as Router>::ConnectionSink,
        <SwimRouter as Router>::ConnectionStream,
    )>,
>;

pub fn connect(
    target: AbsolutePath,
    router_connection_request_tx: mpsc::Sender<ConnectionRequest>,
) -> SwimRouterConnectionFut {
    let (response_tx, response_rx) = oneshot::channel();
    let request_future = RequestFuture::new(router_connection_request_tx, (target, response_tx));
    Sequenced::new(request_future, response_rx)
}
=======
        let ConnectionRequestTask {
            mut connection_pool,
            connection_request_rx,
            close_request_rx,
            mut incoming_task_request_tx,
        } = self;

        let mut rx = combine_router_streams(connection_request_rx, close_request_rx);

        while let ConnectionRequestType::NewConnection {
            host,
            connection_tx,
            recreate,
        } = rx.next().await.ok_or(RoutingError::ConnectionError)?
        {
            let connection = if recreate {
                connection_pool
                    .recreate_connection(host.clone())
                    .map_err(|_| RoutingError::ConnectionError)?
                    .await
            } else {
                connection_pool
                    .request_connection(host.clone())
                    .map_err(|_| RoutingError::ConnectionError)?
                    .await
            }
            .map_err(|_| RoutingError::ConnectionError)?;

            match connection {
                Ok((connection_sender, connection_receiver)) => {
                    connection_tx
                        .send(Ok(connection_sender))
                        .map_err(|_| RoutingError::ConnectionError)?;

                    if let Some(receiver) = connection_receiver {
                        incoming_task_request_tx
                            .send(ConnectionResponse::Success((host, receiver)))
                            .await
                            .map_err(|_| RoutingError::ConnectionError)?
                    }
                }

                Err(e) => {
                    // Need to return an error to the envelope routing task so that it can cancel
                    // the active request and not attempt it again the request again. Some errors
                    // are transient and they may resolve themselves after waiting
                    match e {
                        // Transient error that may be recoverable
                        ConnectionError::Transient => {
                            let _ = connection_tx.send(Err(RoutingError::Transient));
                        }
                        // Permanent, unrecoverable error
                        _ => {
                            let _ = connection_tx.send(Err(RoutingError::ConnectionError));
                            let _ = incoming_task_request_tx
                                .send(ConnectionResponse::Failure(host))
                                .await;
                        }
                    }
                }
            }
        }
        connection_pool.close().await;
        Ok(())
    }
}

enum ConnectionRequestType {
    NewConnection {
        host: url::Url,
        connection_tx: oneshot::Sender<Result<ConnectionSender, RoutingError>>,
        recreate: bool,
    },
    Close,
}

fn combine_router_streams(
    connection_requests_rx: ConnReqReceiver,
    close_requests_rx: CloseRequestReceiver,
) -> impl stream::Stream<Item = ConnectionRequestType> + Send + 'static {
    let connection_requests =
        connection_requests_rx.map(|r| ConnectionRequestType::NewConnection {
            host: r.0,
            connection_tx: r.1,
            recreate: r.2,
        });
    let close_request = close_requests_rx.map(|_| ConnectionRequestType::Close);
    stream::select(connection_requests, close_request)
}

#[derive(Debug, Clone, PartialEq)]
pub enum RouterEvent {
    Envelope(Envelope),
    ConnectionClosed,
    Unreachable,
    Stopping,
}

pub struct SwimRouterConnection {
    outgoing_task_request_tx: OutgoingTaskReqSender,
    incoming_subscriber_request_tx: IncomingSubscriberReqSender,
    target: AbsolutePath,
    outgoing_tx: Option<oneshot::Sender<mpsc::Sender<Envelope>>>,
    outgoing_rx: oneshot::Receiver<mpsc::Sender<Envelope>>,
    incoming_tx: Option<mpsc::Sender<RouterEvent>>,
    incoming_rx: Option<mpsc::Receiver<RouterEvent>>,
}

impl Unpin for SwimRouterConnection {}

impl SwimRouterConnection {
    pub fn new(
        outgoing_task_request_tx: OutgoingTaskReqSender,
        incoming_subscriber_request_tx: IncomingSubscriberReqSender,
        target: AbsolutePath,
        buffer_size: usize,
    ) -> Self {
        let (outgoing_tx, outgoing_rx) = oneshot::channel();
        let (incoming_tx, incoming_rx) = mpsc::channel(buffer_size);

        SwimRouterConnection {
            outgoing_task_request_tx,
            incoming_subscriber_request_tx,
            target,
            outgoing_tx: Some(outgoing_tx),
            outgoing_rx,
            incoming_tx: Some(incoming_tx),
            incoming_rx: Some(incoming_rx),
        }
    }
}

impl Future for SwimRouterConnection {
    type Output = (
        SenderErrInto<mpsc::Sender<Envelope>, RoutingError>,
        mpsc::Receiver<RouterEvent>,
    );

    fn poll(self: Pin<&mut Self>, cx: &mut Context<'_>) -> Poll<Self::Output> {
        let SwimRouterConnection {
            outgoing_task_request_tx,
            incoming_subscriber_request_tx,
            target,
            outgoing_tx,
            outgoing_rx,
            incoming_tx,
            incoming_rx,
        } = &mut self.get_mut();

        let AbsolutePath { host, node, lane } = target;
        let host_url = url::Url::parse(host).unwrap();

        //Todo refactor this to remove duplication
        match outgoing_task_request_tx.poll_ready(cx).map(|r| match r {
            Ok(_) => {
                if let Some(tx) = outgoing_tx.take() {
                    match outgoing_task_request_tx.try_send((host_url.clone(), tx)) {
                        Ok(_) => (),
                        _ => panic!("Error."),
                    }
                }
            }

            _ => panic!("Error."),
        }) {
            Poll::Ready(_) => {}
            Poll::Pending => return Poll::Pending,
        };

        match incoming_subscriber_request_tx
            .poll_ready(cx)
            .map(|r| match r {
                Ok(_) => {
                    if let Some(tx) = incoming_tx.take() {
                        match incoming_subscriber_request_tx.try_send((
                            host_url.clone(),
                            (*node).to_string(),
                            (*lane).to_string(),
                            tx,
                        )) {
                            Ok(_) => (),
                            _ => panic!("Error."),
                        }
                    }
                }

                _ => panic!("Error."),
            }) {
            Poll::Ready(_) => {}
            Poll::Pending => return Poll::Pending,
        };

        oneshot::Receiver::poll(Pin::new(outgoing_rx), cx).map(|r| match r {
            Ok(outgoing_rx) => (
                outgoing_rx.map_err_into::<RoutingError>(),
                incoming_rx.take().unwrap(),
            ),
            _ => panic!("Error."),
        })
    }
}

pub struct ConnReq<Snk, Str>(Request<Result<(Snk, Str), ConnectionError>>, url::Url);

pub type ConnectionFuture<Str, Snk> =
    SendAndAwait<ConnReq<Snk, Str>, Result<(Snk, Str), ConnectionError>>;
>>>>>>> d84fb7e0

impl Router for SwimRouter {
    type ConnectionStream = mpsc::Receiver<RouterEvent>;
    type ConnectionSink = SenderErrInto<mpsc::Sender<Envelope>, RoutingError>;
    type GeneralSink = SenderErrInto<mpsc::Sender<(String, Envelope)>, RoutingError>;
<<<<<<< HEAD
    type ConnectionFut = SwimRouterConnectionFut;
    type GeneralFut = Ready<Self::GeneralSink>;

    fn connection_for(&mut self, target: &AbsolutePath) -> Self::ConnectionFut {
        connect(target.clone(), self.router_connection_request_tx.clone())
=======
    type ConnectionFut = SwimRouterConnection;
    type GeneralFut = Ready<Self::GeneralSink>;

    fn connection_for(&mut self, target: &AbsolutePath) -> Self::ConnectionFut {
        SwimRouterConnection::new(
            self.outgoing_task_request_tx.clone(),
            self.incoming_subscribe_request_tx.clone(),
            target.clone(),
            self.configuration.buffer_size().get(),
        )
>>>>>>> d84fb7e0
    }

    fn general_sink(&mut self) -> Self::GeneralFut {
        //Todo
        unimplemented!()
    }
}

#[derive(Copy, Clone, Debug, PartialEq, Eq)]
pub enum RoutingError {
    Transient,
    RouterDropped,
    ConnectionError,
}

impl Display for RoutingError {
    fn fmt(&self, f: &mut Formatter<'_>) -> std::fmt::Result {
        match self {
            RoutingError::RouterDropped => write!(f, "Router was dropped."),
            RoutingError::ConnectionError => write!(f, "Connection error."),
            RoutingError::Transient => write!(f, "Transient error"),
        }
    }
}

impl Error for RoutingError {}

impl<T> From<SendError<T>> for RoutingError {
    fn from(_: SendError<T>) -> Self {
        RoutingError::RouterDropped
    }
<<<<<<< HEAD
}

impl From<RoutingError> for RequestError {
    fn from(_: RoutingError) -> Self {
        RequestError {}
    }
=======
>>>>>>> d84fb7e0
}<|MERGE_RESOLUTION|>--- conflicted
+++ resolved
@@ -14,32 +14,17 @@
 
 use std::error::Error;
 use std::fmt::{Display, Formatter};
-<<<<<<< HEAD
 
 use futures::future::Ready;
 use futures::stream;
-=======
-use std::pin::Pin;
-
-use futures::future::Ready;
-use futures::stream;
-use futures::task::{Context, Poll};
->>>>>>> d84fb7e0
 use futures::{Future, Stream};
 use tokio::stream::StreamExt;
 use tokio::sync::mpsc;
 use tokio::sync::mpsc::error::SendError;
 use tokio::sync::oneshot;
 use tokio::task::JoinHandle;
-<<<<<<< HEAD
-use tokio::time::Duration;
 
 use common::request::request_future::{RequestError, RequestFuture, Sequenced};
-=======
-
-use common::request::request_future::SendAndAwait;
-use common::request::Request;
->>>>>>> d84fb7e0
 use common::sink::item::map_err::SenderErrInto;
 use common::sink::item::ItemSender;
 use common::warp::envelope::Envelope;
@@ -47,8 +32,7 @@
 
 use crate::connections::factory::tungstenite::TungsteniteWsFactory;
 use crate::connections::{ConnectionError, ConnectionPool, ConnectionSender};
-<<<<<<< HEAD
-use crate::router::configuration::{RouterConfig, RouterConfigBuilder};
+use crate::configuration::router::RouterParams;
 use crate::router::incoming::{IncomingHostTask, IncomingRequest};
 use crate::router::outgoing::OutgoingHostTask;
 
@@ -56,17 +40,6 @@
 use std::collections::HashMap;
 
 pub mod command;
-pub mod configuration;
-=======
-use crate::router::command::{CommandSender, CommandTask};
-use crate::router::incoming::{IncomingSubscriberReqSender, IncomingTask, IncomingTaskReqSender};
-use crate::router::outgoing::{OutgoingTask, OutgoingTaskReqSender};
-
-use crate::configuration::router::RouterParams;
-use tokio_tungstenite::tungstenite::protocol::Message;
-
-pub mod command;
->>>>>>> d84fb7e0
 pub mod incoming;
 pub mod outgoing;
 
@@ -87,7 +60,6 @@
     fn general_sink(&mut self) -> Self::GeneralFut;
 }
 
-<<<<<<< HEAD
 type Host = String;
 
 pub type ConnectionRequest = (
@@ -101,11 +73,13 @@
 pub struct SwimRouter {
     router_connection_request_tx: mpsc::Sender<ConnectionRequest>,
     _task_manager_handler: JoinHandle<Result<(), RoutingError>>,
-    _configuration: RouterConfig,
+    _configuration: RouterParams,
 }
 
 impl SwimRouter {
-    pub async fn new(buffer_size: usize) -> SwimRouter {
+    pub async fn new(configuration: RouterParams) -> SwimRouter {
+        let buffer_size = configuration.buffer_size().get();
+
         let connection_pool =
             ConnectionPool::new(buffer_size, TungsteniteWsFactory::new(buffer_size).await);
 
@@ -133,98 +107,10 @@
 
     pub async fn close(self) {
         //Todo impl
-=======
-pub type CloseRequestSender = mpsc::Sender<()>;
-pub type CloseRequestReceiver = mpsc::Receiver<()>;
-
-pub struct SwimRouter {
-    configuration: RouterParams,
-    outgoing_task_request_tx: OutgoingTaskReqSender,
-    incoming_subscribe_request_tx: IncomingSubscriberReqSender,
-    connection_request_handler: JoinHandle<Result<(), RoutingError>>,
-    connections_task_close_request_tx: CloseRequestSender,
-    outgoing_task_handler: JoinHandle<Result<(), RoutingError>>,
-    outgoing_task_close_request_tx: CloseRequestSender,
-    incoming_task_handler: JoinHandle<Result<(), RoutingError>>,
-    incoming_task_close_request_tx: CloseRequestSender,
-    command_tx: CommandSender,
-    command_task_handler: JoinHandle<Result<(), RoutingError>>,
-    command_task_close_request_tx: CloseRequestSender,
-}
-
-impl SwimRouter {
-    pub async fn new(configuration: RouterParams) -> SwimRouter {
-        let buffer_size = configuration.buffer_size().get();
-
-        let connection_pool =
-            ConnectionPool::new(buffer_size, TungsteniteWsFactory::new(buffer_size).await);
-
-        let (
-            incoming_task,
-            incoming_task_request_tx,
-            incoming_subscribe_request_tx,
-            incoming_task_close_request_tx,
-        ) = IncomingTask::new(buffer_size);
-
-        let (connection_request_task, connection_request_tx, connections_task_close_request_tx) =
-            ConnectionRequestTask::new(
-                connection_pool,
-                incoming_task_request_tx.clone(),
-                configuration,
-            );
-
-        let (outgoing_task, outgoing_task_request_tx, outgoing_task_close_request_tx) =
-            OutgoingTask::new(
-                connection_request_tx.clone(),
-                incoming_task_request_tx,
-                configuration,
-            );
-
-        let (command_task, command_tx, command_task_close_request_tx) =
-            CommandTask::new(connection_request_tx, configuration);
-
-        let connection_request_handler = tokio::spawn(connection_request_task.run());
-        let outgoing_task_handler = tokio::spawn(outgoing_task.run());
-        let incoming_task_handler = tokio::spawn(incoming_task.run());
-        let command_task_handler = tokio::spawn(command_task.run());
-
-        SwimRouter {
-            configuration,
-            outgoing_task_request_tx,
-            incoming_subscribe_request_tx,
-            connection_request_handler,
-            connections_task_close_request_tx,
-            outgoing_task_handler,
-            outgoing_task_close_request_tx,
-            incoming_task_handler,
-            incoming_task_close_request_tx,
-            command_tx,
-            command_task_handler,
-            command_task_close_request_tx,
-        }
-    }
-
-    pub async fn close(mut self) {
-        self.outgoing_task_close_request_tx.send(()).await.unwrap();
-        let _ = self.outgoing_task_handler.await.unwrap();
-
-        self.command_task_close_request_tx.send(()).await.unwrap();
-        let _ = self.command_task_handler.await.unwrap();
-
-        self.connections_task_close_request_tx
-            .send(())
-            .await
-            .unwrap();
-        let _ = self.connection_request_handler.await.unwrap();
-
-        self.incoming_task_close_request_tx.send(()).await.unwrap();
-        let _ = self.incoming_task_handler.await.unwrap();
->>>>>>> d84fb7e0
     }
 
     pub fn send_command(
         &mut self,
-<<<<<<< HEAD
         _target: &AbsolutePath,
         _message: String,
     ) -> Result<(), RoutingError> {
@@ -243,23 +129,10 @@
         //     ))
         //     .map_err(|_| RoutingError::ConnectionError)?;
         //
-=======
-        target: &AbsolutePath,
-        message: String,
-    ) -> Result<(), RoutingError> {
-        let AbsolutePath { host, node, lane } = target;
-        let host_url = url::Url::parse(host).unwrap();
-
-        self.command_tx
-            .try_send(((host_url, node.clone(), lane.clone()), message))
-            .map_err(|_| RoutingError::ConnectionError)?;
-
->>>>>>> d84fb7e0
         Ok(())
     }
 }
 
-<<<<<<< HEAD
 #[derive(Debug, Clone, PartialEq)]
 pub enum RouterEvent {
     Envelope(Envelope),
@@ -278,7 +151,7 @@
 impl TaskManager {
     fn new(
         connection_pool: ConnectionPool,
-        config: RouterConfig,
+        config: RouterParams,
     ) -> (Self, mpsc::Sender<ConnectionRequest>) {
         let (request_tx, request_rx) = mpsc::channel(config.buffer_size().get());
         (
@@ -288,55 +161,10 @@
                 config,
             },
             request_tx,
-=======
-pub enum ConnectionResponse {
-    Success((url::Url, mpsc::Receiver<Message>)),
-    Failure(url::Url),
-}
-
-pub type ConnReqSender = mpsc::Sender<(
-    url::Url,
-    oneshot::Sender<Result<ConnectionSender, RoutingError>>,
-    bool, // Whether or not to recreate the connection
-)>;
-type ConnReqReceiver = mpsc::Receiver<(
-    url::Url,
-    oneshot::Sender<Result<ConnectionSender, RoutingError>>,
-    bool, // Whether or not to recreate the connection
-)>;
-
-struct ConnectionRequestTask {
-    connection_pool: ConnectionPool,
-    connection_request_rx: ConnReqReceiver,
-    close_request_rx: CloseRequestReceiver,
-    incoming_task_request_tx: IncomingTaskReqSender,
-}
-
-impl ConnectionRequestTask {
-    fn new(
-        connection_pool: ConnectionPool,
-        incoming_task_request_tx: IncomingTaskReqSender,
-        config: RouterParams,
-    ) -> (Self, ConnReqSender, CloseRequestSender) {
-        let (connection_request_tx, connection_request_rx) =
-            mpsc::channel(config.buffer_size().get());
-        let (close_request_tx, close_request_rx) = mpsc::channel(config.buffer_size().get());
-
-        (
-            ConnectionRequestTask {
-                connection_pool,
-                connection_request_rx,
-                close_request_rx,
-                incoming_task_request_tx,
-            },
-            connection_request_tx,
-            close_request_tx,
->>>>>>> d84fb7e0
         )
     }
 
     async fn run(self) -> Result<(), RoutingError> {
-<<<<<<< HEAD
         let TaskManager {
             mut request_rx,
             connection_pool,
@@ -527,237 +355,16 @@
     let request_future = RequestFuture::new(router_connection_request_tx, (target, response_tx));
     Sequenced::new(request_future, response_rx)
 }
-=======
-        let ConnectionRequestTask {
-            mut connection_pool,
-            connection_request_rx,
-            close_request_rx,
-            mut incoming_task_request_tx,
-        } = self;
-
-        let mut rx = combine_router_streams(connection_request_rx, close_request_rx);
-
-        while let ConnectionRequestType::NewConnection {
-            host,
-            connection_tx,
-            recreate,
-        } = rx.next().await.ok_or(RoutingError::ConnectionError)?
-        {
-            let connection = if recreate {
-                connection_pool
-                    .recreate_connection(host.clone())
-                    .map_err(|_| RoutingError::ConnectionError)?
-                    .await
-            } else {
-                connection_pool
-                    .request_connection(host.clone())
-                    .map_err(|_| RoutingError::ConnectionError)?
-                    .await
-            }
-            .map_err(|_| RoutingError::ConnectionError)?;
-
-            match connection {
-                Ok((connection_sender, connection_receiver)) => {
-                    connection_tx
-                        .send(Ok(connection_sender))
-                        .map_err(|_| RoutingError::ConnectionError)?;
-
-                    if let Some(receiver) = connection_receiver {
-                        incoming_task_request_tx
-                            .send(ConnectionResponse::Success((host, receiver)))
-                            .await
-                            .map_err(|_| RoutingError::ConnectionError)?
-                    }
-                }
-
-                Err(e) => {
-                    // Need to return an error to the envelope routing task so that it can cancel
-                    // the active request and not attempt it again the request again. Some errors
-                    // are transient and they may resolve themselves after waiting
-                    match e {
-                        // Transient error that may be recoverable
-                        ConnectionError::Transient => {
-                            let _ = connection_tx.send(Err(RoutingError::Transient));
-                        }
-                        // Permanent, unrecoverable error
-                        _ => {
-                            let _ = connection_tx.send(Err(RoutingError::ConnectionError));
-                            let _ = incoming_task_request_tx
-                                .send(ConnectionResponse::Failure(host))
-                                .await;
-                        }
-                    }
-                }
-            }
-        }
-        connection_pool.close().await;
-        Ok(())
-    }
-}
-
-enum ConnectionRequestType {
-    NewConnection {
-        host: url::Url,
-        connection_tx: oneshot::Sender<Result<ConnectionSender, RoutingError>>,
-        recreate: bool,
-    },
-    Close,
-}
-
-fn combine_router_streams(
-    connection_requests_rx: ConnReqReceiver,
-    close_requests_rx: CloseRequestReceiver,
-) -> impl stream::Stream<Item = ConnectionRequestType> + Send + 'static {
-    let connection_requests =
-        connection_requests_rx.map(|r| ConnectionRequestType::NewConnection {
-            host: r.0,
-            connection_tx: r.1,
-            recreate: r.2,
-        });
-    let close_request = close_requests_rx.map(|_| ConnectionRequestType::Close);
-    stream::select(connection_requests, close_request)
-}
-
-#[derive(Debug, Clone, PartialEq)]
-pub enum RouterEvent {
-    Envelope(Envelope),
-    ConnectionClosed,
-    Unreachable,
-    Stopping,
-}
-
-pub struct SwimRouterConnection {
-    outgoing_task_request_tx: OutgoingTaskReqSender,
-    incoming_subscriber_request_tx: IncomingSubscriberReqSender,
-    target: AbsolutePath,
-    outgoing_tx: Option<oneshot::Sender<mpsc::Sender<Envelope>>>,
-    outgoing_rx: oneshot::Receiver<mpsc::Sender<Envelope>>,
-    incoming_tx: Option<mpsc::Sender<RouterEvent>>,
-    incoming_rx: Option<mpsc::Receiver<RouterEvent>>,
-}
-
-impl Unpin for SwimRouterConnection {}
-
-impl SwimRouterConnection {
-    pub fn new(
-        outgoing_task_request_tx: OutgoingTaskReqSender,
-        incoming_subscriber_request_tx: IncomingSubscriberReqSender,
-        target: AbsolutePath,
-        buffer_size: usize,
-    ) -> Self {
-        let (outgoing_tx, outgoing_rx) = oneshot::channel();
-        let (incoming_tx, incoming_rx) = mpsc::channel(buffer_size);
-
-        SwimRouterConnection {
-            outgoing_task_request_tx,
-            incoming_subscriber_request_tx,
-            target,
-            outgoing_tx: Some(outgoing_tx),
-            outgoing_rx,
-            incoming_tx: Some(incoming_tx),
-            incoming_rx: Some(incoming_rx),
-        }
-    }
-}
-
-impl Future for SwimRouterConnection {
-    type Output = (
-        SenderErrInto<mpsc::Sender<Envelope>, RoutingError>,
-        mpsc::Receiver<RouterEvent>,
-    );
-
-    fn poll(self: Pin<&mut Self>, cx: &mut Context<'_>) -> Poll<Self::Output> {
-        let SwimRouterConnection {
-            outgoing_task_request_tx,
-            incoming_subscriber_request_tx,
-            target,
-            outgoing_tx,
-            outgoing_rx,
-            incoming_tx,
-            incoming_rx,
-        } = &mut self.get_mut();
-
-        let AbsolutePath { host, node, lane } = target;
-        let host_url = url::Url::parse(host).unwrap();
-
-        //Todo refactor this to remove duplication
-        match outgoing_task_request_tx.poll_ready(cx).map(|r| match r {
-            Ok(_) => {
-                if let Some(tx) = outgoing_tx.take() {
-                    match outgoing_task_request_tx.try_send((host_url.clone(), tx)) {
-                        Ok(_) => (),
-                        _ => panic!("Error."),
-                    }
-                }
-            }
-
-            _ => panic!("Error."),
-        }) {
-            Poll::Ready(_) => {}
-            Poll::Pending => return Poll::Pending,
-        };
-
-        match incoming_subscriber_request_tx
-            .poll_ready(cx)
-            .map(|r| match r {
-                Ok(_) => {
-                    if let Some(tx) = incoming_tx.take() {
-                        match incoming_subscriber_request_tx.try_send((
-                            host_url.clone(),
-                            (*node).to_string(),
-                            (*lane).to_string(),
-                            tx,
-                        )) {
-                            Ok(_) => (),
-                            _ => panic!("Error."),
-                        }
-                    }
-                }
-
-                _ => panic!("Error."),
-            }) {
-            Poll::Ready(_) => {}
-            Poll::Pending => return Poll::Pending,
-        };
-
-        oneshot::Receiver::poll(Pin::new(outgoing_rx), cx).map(|r| match r {
-            Ok(outgoing_rx) => (
-                outgoing_rx.map_err_into::<RoutingError>(),
-                incoming_rx.take().unwrap(),
-            ),
-            _ => panic!("Error."),
-        })
-    }
-}
-
-pub struct ConnReq<Snk, Str>(Request<Result<(Snk, Str), ConnectionError>>, url::Url);
-
-pub type ConnectionFuture<Str, Snk> =
-    SendAndAwait<ConnReq<Snk, Str>, Result<(Snk, Str), ConnectionError>>;
->>>>>>> d84fb7e0
 
 impl Router for SwimRouter {
     type ConnectionStream = mpsc::Receiver<RouterEvent>;
     type ConnectionSink = SenderErrInto<mpsc::Sender<Envelope>, RoutingError>;
     type GeneralSink = SenderErrInto<mpsc::Sender<(String, Envelope)>, RoutingError>;
-<<<<<<< HEAD
     type ConnectionFut = SwimRouterConnectionFut;
     type GeneralFut = Ready<Self::GeneralSink>;
 
     fn connection_for(&mut self, target: &AbsolutePath) -> Self::ConnectionFut {
         connect(target.clone(), self.router_connection_request_tx.clone())
-=======
-    type ConnectionFut = SwimRouterConnection;
-    type GeneralFut = Ready<Self::GeneralSink>;
-
-    fn connection_for(&mut self, target: &AbsolutePath) -> Self::ConnectionFut {
-        SwimRouterConnection::new(
-            self.outgoing_task_request_tx.clone(),
-            self.incoming_subscribe_request_tx.clone(),
-            target.clone(),
-            self.configuration.buffer_size().get(),
-        )
->>>>>>> d84fb7e0
     }
 
     fn general_sink(&mut self) -> Self::GeneralFut {
@@ -789,13 +396,10 @@
     fn from(_: SendError<T>) -> Self {
         RoutingError::RouterDropped
     }
-<<<<<<< HEAD
 }
 
 impl From<RoutingError> for RequestError {
     fn from(_: RoutingError) -> Self {
         RequestError {}
     }
-=======
->>>>>>> d84fb7e0
 }