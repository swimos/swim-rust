--- conflicted
+++ resolved
@@ -343,15 +343,10 @@
     }
 }
 
-<<<<<<< HEAD
 const INCOMING_TASK_NAME: &str = "incoming";
 const OUTGOING_TASK_NAME: &str = "outgoing";
 const HOST_MANAGER_TASK_NAME: &str = "host manager";
 
-// type SubscriberRequest = (RelativePath, mpsc::Sender<RouterEvent>);
-
-=======
->>>>>>> 7caad4c1
 enum HostTask {
     Connect(ConnectionRequest),
     Subscribe(SubscriberRequest),
