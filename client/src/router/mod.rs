// Copyright 2015-2020 SWIM.AI inc.
//
// Licensed under the Apache License, Version 2.0 (the "License");
// you may not use this file except in compliance with the License.
// You may obtain a copy of the License at
//
//     http://www.apache.org/licenses/LICENSE-2.0
//
// Unless required by applicable law or agreed to in writing, software
// distributed under the License is distributed on an "AS IS" BASIS,
// WITHOUT WARRANTIES OR CONDITIONS OF ANY KIND, either express or implied.
// See the License for the specific language governing permissions and
// limitations under the License.

use std::error::Error;
use std::fmt::{Display, Formatter};
use std::pin::Pin;

use futures::future::Ready;
use futures::stream;
use futures::task::{Context, Poll};
use futures::{Future, Stream};
use tokio::stream::StreamExt;
use tokio::sync::mpsc;
use tokio::sync::mpsc::error::SendError;
use tokio::sync::oneshot;
use tokio::task::JoinHandle;
use tokio::time::Duration;

<<<<<<< HEAD
use common::request::request_future::SendAndAwait;
use common::request::Request;
=======
use common::request::request_future::{RequestError, RequestFuture, Sequenced};
>>>>>>> 9e8c3b2b
use common::sink::item::map_err::SenderErrInto;
use common::sink::item::ItemSender;
use common::warp::envelope::Envelope;
use common::warp::path::AbsolutePath;

use crate::connections::factory::tungstenite::TungsteniteWsFactory;
use crate::connections::{ConnectionError, ConnectionPool, ConnectionSender};
use crate::router::command::{CommandSender, CommandTask};
use crate::router::configuration::{RouterConfig, RouterConfigBuilder};
<<<<<<< HEAD
use crate::router::incoming::{IncomingSubscriberReqSender, IncomingTask, IncomingTaskReqSender};
use crate::router::outgoing::retry::RetryStrategy;
use crate::router::outgoing::{OutgoingTask, OutgoingTaskReqSender};
=======
use crate::router::incoming::{
    IncomingRequest, IncomingSubscriberReqSender, IncomingTask, IncomingTaskReqSender,
};
use crate::router::outgoing::retry::RetryStrategy;
use crate::router::outgoing::{OutgoingRequest, OutgoingTask, OutgoingTaskReqSender};
>>>>>>> 9e8c3b2b

use tokio_tungstenite::tungstenite::protocol::Message;

pub mod command;
pub mod configuration;
pub mod incoming;
pub mod outgoing;

#[cfg(test)]
mod tests;

pub trait Router: Send {
    type ConnectionStream: Stream<Item = RouterEvent> + Send + 'static;
    type ConnectionSink: ItemSender<Envelope, RoutingError> + Send + Clone + Sync + 'static;
    type GeneralSink: ItemSender<(String, Envelope), RoutingError> + Send + 'static;

    type ConnectionFut: Future<Output = Result<(Self::ConnectionSink, Self::ConnectionStream), RequestError>>
        + Send;
    type GeneralFut: Future<Output = Self::GeneralSink> + Send;

    fn connection_for(&mut self, target: &AbsolutePath) -> Self::ConnectionFut;

    fn general_sink(&mut self) -> Self::GeneralFut;
}

pub type CloseRequestSender = mpsc::Sender<()>;
pub type CloseRequestReceiver = mpsc::Receiver<()>;

pub struct SwimRouter {
    configuration: RouterConfig,
    outgoing_task_request_tx: OutgoingTaskReqSender,
    incoming_subscribe_request_tx: IncomingSubscriberReqSender,
    connection_request_handler: JoinHandle<Result<(), RoutingError>>,
    connections_task_close_request_tx: CloseRequestSender,
    outgoing_task_handler: JoinHandle<Result<(), RoutingError>>,
    outgoing_task_close_request_tx: CloseRequestSender,
    incoming_task_handler: JoinHandle<Result<(), RoutingError>>,
    incoming_task_close_request_tx: CloseRequestSender,
    command_tx: CommandSender,
    command_task_handler: JoinHandle<Result<(), RoutingError>>,
    command_task_close_request_tx: CloseRequestSender,
}

impl SwimRouter {
    pub async fn new(buffer_size: usize) -> SwimRouter {
        let connection_pool =
            ConnectionPool::new(buffer_size, TungsteniteWsFactory::new(buffer_size).await);

        // TODO: Accept as an argument
        let configuration = RouterConfigBuilder::default()
            .with_buffer_size(buffer_size)
            .with_idle_timeout(5)
            .with_conn_reaper_frequency(10)
            .with_retry_stategy(RetryStrategy::exponential(
                Duration::from_secs(8),
                // Indefinately try to send requests
                None,
            ))
            .build();

        let (
            incoming_task,
            incoming_task_request_tx,
            incoming_subscribe_request_tx,
            incoming_task_close_request_tx,
        ) = IncomingTask::new(buffer_size);

        let (connection_request_task, connection_request_tx, connections_task_close_request_tx) =
            ConnectionRequestTask::new(
                connection_pool,
                incoming_task_request_tx.clone(),
                configuration,
            );

        let (outgoing_task, outgoing_task_request_tx, outgoing_task_close_request_tx) =
            OutgoingTask::new(
                connection_request_tx.clone(),
                incoming_task_request_tx,
                configuration,
            );

        let (command_task, command_tx, command_task_close_request_tx) =
            CommandTask::new(connection_request_tx, configuration);

        let connection_request_handler = tokio::spawn(connection_request_task.run());
        let outgoing_task_handler = tokio::spawn(outgoing_task.run());
        let incoming_task_handler = tokio::spawn(incoming_task.run());
        let command_task_handler = tokio::spawn(command_task.run());

        SwimRouter {
            configuration,
            outgoing_task_request_tx,
            incoming_subscribe_request_tx,
            connection_request_handler,
            connections_task_close_request_tx,
            outgoing_task_handler,
            outgoing_task_close_request_tx,
            incoming_task_handler,
            incoming_task_close_request_tx,
            command_tx,
            command_task_handler,
            command_task_close_request_tx,
        }
    }

    pub async fn close(mut self) {
        self.outgoing_task_close_request_tx.send(()).await.unwrap();
        let _ = self.outgoing_task_handler.await.unwrap();

        self.command_task_close_request_tx.send(()).await.unwrap();
        let _ = self.command_task_handler.await.unwrap();

        self.connections_task_close_request_tx
            .send(())
            .await
            .unwrap();
        let _ = self.connection_request_handler.await.unwrap();

        self.incoming_task_close_request_tx.send(()).await.unwrap();
        let _ = self.incoming_task_handler.await.unwrap();
    }

    pub fn send_command(
        &mut self,
        target: &AbsolutePath,
        message: String,
    ) -> Result<(), RoutingError> {
        let AbsolutePath { host, node, lane } = target;
<<<<<<< HEAD
        let host_url = url::Url::parse(host).unwrap();

        self.command_tx
            .try_send(((host_url, node.clone(), lane.clone()), message))
=======

        self.command_tx
            .try_send((
                AbsolutePath {
                    host: host.clone(),
                    node: node.clone(),
                    lane: lane.clone(),
                },
                message,
            ))
>>>>>>> 9e8c3b2b
            .map_err(|_| RoutingError::ConnectionError)?;

        Ok(())
    }
}

<<<<<<< HEAD
pub enum ConnectionResponse {
    Success((url::Url, mpsc::Receiver<Message>)),
    Failure(url::Url),
}

pub type ConnReqSender = mpsc::Sender<(
    url::Url,
=======
type Host = String;

pub enum ConnectionResponse {
    Success((Host, mpsc::Receiver<Message>)),
    Failure(Host),
}

pub type ConnReqSender = mpsc::Sender<(
    Host,
>>>>>>> 9e8c3b2b
    oneshot::Sender<Result<ConnectionSender, RoutingError>>,
    bool, // Whether or not to recreate the connection
)>;
type ConnReqReceiver = mpsc::Receiver<(
<<<<<<< HEAD
    url::Url,
=======
    Host,
>>>>>>> 9e8c3b2b
    oneshot::Sender<Result<ConnectionSender, RoutingError>>,
    bool, // Whether or not to recreate the connection
)>;

struct ConnectionRequestTask {
    connection_pool: ConnectionPool,
    connection_request_rx: ConnReqReceiver,
    close_request_rx: CloseRequestReceiver,
    incoming_task_request_tx: IncomingTaskReqSender,
}

impl ConnectionRequestTask {
    fn new(
        connection_pool: ConnectionPool,
        incoming_task_request_tx: IncomingTaskReqSender,
        config: RouterConfig,
    ) -> (Self, ConnReqSender, CloseRequestSender) {
        let (connection_request_tx, connection_request_rx) =
            mpsc::channel(config.buffer_size().get());
        let (close_request_tx, close_request_rx) = mpsc::channel(config.buffer_size().get());

        (
            ConnectionRequestTask {
                connection_pool,
                connection_request_rx,
                close_request_rx,
                incoming_task_request_tx,
            },
            connection_request_tx,
            close_request_tx,
        )
    }

    async fn run(self) -> Result<(), RoutingError> {
        let ConnectionRequestTask {
            mut connection_pool,
            connection_request_rx,
            close_request_rx,
            mut incoming_task_request_tx,
        } = self;

        let mut rx = combine_router_streams(connection_request_rx, close_request_rx);

        while let ConnectionRequestType::NewConnection {
            host,
            connection_tx,
            recreate,
        } = rx.next().await.ok_or(RoutingError::ConnectionError)?
        {
<<<<<<< HEAD
            let connection = if recreate {
                connection_pool
                    .recreate_connection(host.clone())
=======
            let host_url = url::Url::parse(&host).map_err(|_| RoutingError::ConnectionError)?;

            let connection = if recreate {
                connection_pool
                    .recreate_connection(host_url.clone())
>>>>>>> 9e8c3b2b
                    .map_err(|_| RoutingError::ConnectionError)?
                    .await
            } else {
                connection_pool
<<<<<<< HEAD
                    .request_connection(host.clone())
=======
                    .request_connection(host_url.clone())
>>>>>>> 9e8c3b2b
                    .map_err(|_| RoutingError::ConnectionError)?
                    .await
            }
            .map_err(|_| RoutingError::ConnectionError)?;

            match connection {
                Ok((connection_sender, connection_receiver)) => {
                    connection_tx
                        .send(Ok(connection_sender))
                        .map_err(|_| RoutingError::ConnectionError)?;

                    if let Some(receiver) = connection_receiver {
                        incoming_task_request_tx
                            .send(ConnectionResponse::Success((host, receiver)))
                            .await
                            .map_err(|_| RoutingError::ConnectionError)?
                    }
                }

                Err(e) => {
                    // Need to return an error to the envelope routing task so that it can cancel
                    // the active request and not attempt it again the request again. Some errors
                    // are transient and they may resolve themselves after waiting
                    match e {
                        // Transient error that may be recoverable
                        ConnectionError::Transient => {
                            let _ = connection_tx.send(Err(RoutingError::Transient));
                        }
                        // Permanent, unrecoverable error
                        _ => {
                            let _ = connection_tx.send(Err(RoutingError::ConnectionError));
                            let _ = incoming_task_request_tx
                                .send(ConnectionResponse::Failure(host))
                                .await;
                        }
                    }
                }
            }
        }
        connection_pool.close().await;
        Ok(())
    }
}

enum ConnectionRequestType {
    NewConnection {
<<<<<<< HEAD
        host: url::Url,
=======
        host: Host,
>>>>>>> 9e8c3b2b
        connection_tx: oneshot::Sender<Result<ConnectionSender, RoutingError>>,
        recreate: bool,
    },
    Close,
}

fn combine_router_streams(
    connection_requests_rx: ConnReqReceiver,
    close_requests_rx: CloseRequestReceiver,
) -> impl stream::Stream<Item = ConnectionRequestType> + Send + 'static {
    let connection_requests =
        connection_requests_rx.map(|r| ConnectionRequestType::NewConnection {
            host: r.0,
            connection_tx: r.1,
            recreate: r.2,
        });
    let close_request = close_requests_rx.map(|_| ConnectionRequestType::Close);
    stream::select(connection_requests, close_request)
}

#[derive(Debug, Clone, PartialEq)]
pub enum RouterEvent {
    Envelope(Envelope),
    ConnectionClosed,
    Unreachable,
    Stopping,
}

<<<<<<< HEAD
pub struct SwimRouterConnection {
    outgoing_task_request_tx: OutgoingTaskReqSender,
    incoming_subscriber_request_tx: IncomingSubscriberReqSender,
    target: AbsolutePath,
    outgoing_tx: Option<oneshot::Sender<mpsc::Sender<Envelope>>>,
    outgoing_rx: oneshot::Receiver<mpsc::Sender<Envelope>>,
    incoming_tx: Option<mpsc::Sender<RouterEvent>>,
    incoming_rx: Option<mpsc::Receiver<RouterEvent>>,
}

impl Unpin for SwimRouterConnection {}

impl SwimRouterConnection {
    pub fn new(
        outgoing_task_request_tx: OutgoingTaskReqSender,
        incoming_subscriber_request_tx: IncomingSubscriberReqSender,
        target: AbsolutePath,
        buffer_size: usize,
    ) -> Self {
        let (outgoing_tx, outgoing_rx) = oneshot::channel();
        let (incoming_tx, incoming_rx) = mpsc::channel(buffer_size);

        SwimRouterConnection {
            outgoing_task_request_tx,
            incoming_subscriber_request_tx,
            target,
            outgoing_tx: Some(outgoing_tx),
            outgoing_rx,
            incoming_tx: Some(incoming_tx),
=======
type SwimRouterConnection = (
    SenderErrInto<mpsc::Sender<Envelope>, RoutingError>,
    mpsc::Receiver<RouterEvent>,
);

pub struct ConnectionFuture {
    outgoing_rx: oneshot::Receiver<mpsc::Sender<Envelope>>,
    incoming_rx: Option<mpsc::Receiver<RouterEvent>>,
}

impl ConnectionFuture {
    fn new(
        outgoing_rx: oneshot::Receiver<mpsc::Sender<Envelope>>,
        incoming_rx: mpsc::Receiver<RouterEvent>,
    ) -> ConnectionFuture {
        ConnectionFuture {
            outgoing_rx,
>>>>>>> 9e8c3b2b
            incoming_rx: Some(incoming_rx),
        }
    }
}

<<<<<<< HEAD
impl Future for SwimRouterConnection {
    type Output = (
        SenderErrInto<mpsc::Sender<Envelope>, RoutingError>,
        mpsc::Receiver<RouterEvent>,
    );

    fn poll(self: Pin<&mut Self>, cx: &mut Context<'_>) -> Poll<Self::Output> {
        let SwimRouterConnection {
            outgoing_task_request_tx,
            incoming_subscriber_request_tx,
            target,
            outgoing_tx,
            outgoing_rx,
            incoming_tx,
            incoming_rx,
        } = &mut self.get_mut();

        let AbsolutePath { host, node, lane } = target;
        let host_url = url::Url::parse(host).unwrap();

        //Todo refactor this to remove duplication
        match outgoing_task_request_tx.poll_ready(cx).map(|r| match r {
            Ok(_) => {
                if let Some(tx) = outgoing_tx.take() {
                    match outgoing_task_request_tx.try_send((host_url.clone(), tx)) {
                        Ok(_) => (),
                        _ => panic!("Error."),
                    }
                }
            }

            _ => panic!("Error."),
        }) {
            Poll::Ready(_) => {}
            Poll::Pending => return Poll::Pending,
        };

        match incoming_subscriber_request_tx
            .poll_ready(cx)
            .map(|r| match r {
                Ok(_) => {
                    if let Some(tx) = incoming_tx.take() {
                        match incoming_subscriber_request_tx.try_send((
                            host_url.clone(),
                            (*node).to_string(),
                            (*lane).to_string(),
                            tx,
                        )) {
                            Ok(_) => (),
                            _ => panic!("Error."),
                        }
                    }
                }

                _ => panic!("Error."),
            }) {
            Poll::Ready(_) => {}
            Poll::Pending => return Poll::Pending,
        };

        oneshot::Receiver::poll(Pin::new(outgoing_rx), cx).map(|r| match r {
            Ok(outgoing_rx) => (
                outgoing_rx.map_err_into::<RoutingError>(),
                incoming_rx.take().unwrap(),
            ),
            _ => panic!("Error."),
        })
    }
}

pub struct ConnReq<Snk, Str>(Request<Result<(Snk, Str), ConnectionError>>, url::Url);

pub type ConnectionFuture<Str, Snk> =
    SendAndAwait<ConnReq<Snk, Str>, Result<(Snk, Str), ConnectionError>>;
=======
impl Future for ConnectionFuture {
    type Output = Result<SwimRouterConnection, RoutingError>;

    fn poll(self: Pin<&mut Self>, cx: &mut Context<'_>) -> Poll<Self::Output> {
        let ConnectionFuture {
            outgoing_rx,
            incoming_rx,
        } = &mut self.get_mut();

        oneshot::Receiver::poll(Pin::new(outgoing_rx), cx).map(|r| match r {
            Ok(outgoing_rx) => Ok((
                outgoing_rx.map_err_into::<RoutingError>(),
                incoming_rx.take().ok_or(RoutingError::ConnectionError)?,
            )),
            _ => Err(RoutingError::ConnectionError),
        })
    }
}

type SwimRouterConnectionFut = Sequenced<
    Sequenced<RequestFuture<OutgoingRequest>, RequestFuture<(Host, IncomingRequest)>>,
    ConnectionFuture,
>;

pub fn connect(
    outgoing_task_request_tx: OutgoingTaskReqSender,
    incoming_subscriber_request_tx: IncomingSubscriberReqSender,
    target: AbsolutePath,
    buffer_size: usize,
) -> SwimRouterConnectionFut {
    let (outgoing_tx, outgoing_rx) = oneshot::channel();
    let (incoming_tx, incoming_rx) = mpsc::channel(buffer_size);

    let AbsolutePath { host, node, lane } = target;

    let outgoing_request = RequestFuture::new(
        outgoing_task_request_tx,
        OutgoingRequest::new(host.clone(), outgoing_tx),
    );
    let incoming_request = RequestFuture::new(
        incoming_subscriber_request_tx,
        (host, IncomingRequest::new(node, lane, incoming_tx)),
    );

    let request_futures = Sequenced::new(outgoing_request, incoming_request);

    Sequenced::new(
        request_futures,
        ConnectionFuture::new(outgoing_rx, incoming_rx),
    )
}
>>>>>>> 9e8c3b2b

impl Router for SwimRouter {
    type ConnectionStream = mpsc::Receiver<RouterEvent>;
    type ConnectionSink = SenderErrInto<mpsc::Sender<Envelope>, RoutingError>;
    type GeneralSink = SenderErrInto<mpsc::Sender<(String, Envelope)>, RoutingError>;
<<<<<<< HEAD
    type ConnectionFut = SwimRouterConnection;
    type GeneralFut = Ready<Self::GeneralSink>;

    fn connection_for(&mut self, target: &AbsolutePath) -> Self::ConnectionFut {
        SwimRouterConnection::new(
=======
    type ConnectionFut = SwimRouterConnectionFut;
    type GeneralFut = Ready<Self::GeneralSink>;

    fn connection_for(&mut self, target: &AbsolutePath) -> Self::ConnectionFut {
        connect(
>>>>>>> 9e8c3b2b
            self.outgoing_task_request_tx.clone(),
            self.incoming_subscribe_request_tx.clone(),
            target.clone(),
            self.configuration.buffer_size().get(),
        )
    }

    fn general_sink(&mut self) -> Self::GeneralFut {
        //Todo
        unimplemented!()
    }
}

#[derive(Copy, Clone, Debug, PartialEq, Eq)]
pub enum RoutingError {
    Transient,
    RouterDropped,
    ConnectionError,
}

impl Display for RoutingError {
    fn fmt(&self, f: &mut Formatter<'_>) -> std::fmt::Result {
        match self {
            RoutingError::RouterDropped => write!(f, "Router was dropped."),
            RoutingError::ConnectionError => write!(f, "Connection error."),
            RoutingError::Transient => write!(f, "Transient error"),
        }
    }
}

impl Error for RoutingError {}

impl<T> From<SendError<T>> for RoutingError {
    fn from(_: SendError<T>) -> Self {
        RoutingError::RouterDropped
    }
<<<<<<< HEAD
=======
}

impl From<RoutingError> for RequestError {
    fn from(_: RoutingError) -> Self {
        RequestError {}
    }
>>>>>>> 9e8c3b2b
}<|MERGE_RESOLUTION|>--- conflicted
+++ resolved
@@ -27,12 +27,7 @@
 use tokio::task::JoinHandle;
 use tokio::time::Duration;
 
-<<<<<<< HEAD
-use common::request::request_future::SendAndAwait;
-use common::request::Request;
-=======
 use common::request::request_future::{RequestError, RequestFuture, Sequenced};
->>>>>>> 9e8c3b2b
 use common::sink::item::map_err::SenderErrInto;
 use common::sink::item::ItemSender;
 use common::warp::envelope::Envelope;
@@ -42,17 +37,11 @@
 use crate::connections::{ConnectionError, ConnectionPool, ConnectionSender};
 use crate::router::command::{CommandSender, CommandTask};
 use crate::router::configuration::{RouterConfig, RouterConfigBuilder};
-<<<<<<< HEAD
-use crate::router::incoming::{IncomingSubscriberReqSender, IncomingTask, IncomingTaskReqSender};
-use crate::router::outgoing::retry::RetryStrategy;
-use crate::router::outgoing::{OutgoingTask, OutgoingTaskReqSender};
-=======
 use crate::router::incoming::{
     IncomingRequest, IncomingSubscriberReqSender, IncomingTask, IncomingTaskReqSender,
 };
 use crate::router::outgoing::retry::RetryStrategy;
 use crate::router::outgoing::{OutgoingRequest, OutgoingTask, OutgoingTaskReqSender};
->>>>>>> 9e8c3b2b
 
 use tokio_tungstenite::tungstenite::protocol::Message;
 
@@ -181,12 +170,6 @@
         message: String,
     ) -> Result<(), RoutingError> {
         let AbsolutePath { host, node, lane } = target;
-<<<<<<< HEAD
-        let host_url = url::Url::parse(host).unwrap();
-
-        self.command_tx
-            .try_send(((host_url, node.clone(), lane.clone()), message))
-=======
 
         self.command_tx
             .try_send((
@@ -197,22 +180,12 @@
                 },
                 message,
             ))
->>>>>>> 9e8c3b2b
             .map_err(|_| RoutingError::ConnectionError)?;
 
         Ok(())
     }
 }
 
-<<<<<<< HEAD
-pub enum ConnectionResponse {
-    Success((url::Url, mpsc::Receiver<Message>)),
-    Failure(url::Url),
-}
-
-pub type ConnReqSender = mpsc::Sender<(
-    url::Url,
-=======
 type Host = String;
 
 pub enum ConnectionResponse {
@@ -222,16 +195,11 @@
 
 pub type ConnReqSender = mpsc::Sender<(
     Host,
->>>>>>> 9e8c3b2b
     oneshot::Sender<Result<ConnectionSender, RoutingError>>,
     bool, // Whether or not to recreate the connection
 )>;
 type ConnReqReceiver = mpsc::Receiver<(
-<<<<<<< HEAD
-    url::Url,
-=======
     Host,
->>>>>>> 9e8c3b2b
     oneshot::Sender<Result<ConnectionSender, RoutingError>>,
     bool, // Whether or not to recreate the connection
 )>;
@@ -281,26 +249,16 @@
             recreate,
         } = rx.next().await.ok_or(RoutingError::ConnectionError)?
         {
-<<<<<<< HEAD
-            let connection = if recreate {
-                connection_pool
-                    .recreate_connection(host.clone())
-=======
             let host_url = url::Url::parse(&host).map_err(|_| RoutingError::ConnectionError)?;
 
             let connection = if recreate {
                 connection_pool
                     .recreate_connection(host_url.clone())
->>>>>>> 9e8c3b2b
                     .map_err(|_| RoutingError::ConnectionError)?
                     .await
             } else {
                 connection_pool
-<<<<<<< HEAD
-                    .request_connection(host.clone())
-=======
                     .request_connection(host_url.clone())
->>>>>>> 9e8c3b2b
                     .map_err(|_| RoutingError::ConnectionError)?
                     .await
             }
@@ -347,11 +305,7 @@
 
 enum ConnectionRequestType {
     NewConnection {
-<<<<<<< HEAD
-        host: url::Url,
-=======
         host: Host,
->>>>>>> 9e8c3b2b
         connection_tx: oneshot::Sender<Result<ConnectionSender, RoutingError>>,
         recreate: bool,
     },
@@ -380,37 +334,6 @@
     Stopping,
 }
 
-<<<<<<< HEAD
-pub struct SwimRouterConnection {
-    outgoing_task_request_tx: OutgoingTaskReqSender,
-    incoming_subscriber_request_tx: IncomingSubscriberReqSender,
-    target: AbsolutePath,
-    outgoing_tx: Option<oneshot::Sender<mpsc::Sender<Envelope>>>,
-    outgoing_rx: oneshot::Receiver<mpsc::Sender<Envelope>>,
-    incoming_tx: Option<mpsc::Sender<RouterEvent>>,
-    incoming_rx: Option<mpsc::Receiver<RouterEvent>>,
-}
-
-impl Unpin for SwimRouterConnection {}
-
-impl SwimRouterConnection {
-    pub fn new(
-        outgoing_task_request_tx: OutgoingTaskReqSender,
-        incoming_subscriber_request_tx: IncomingSubscriberReqSender,
-        target: AbsolutePath,
-        buffer_size: usize,
-    ) -> Self {
-        let (outgoing_tx, outgoing_rx) = oneshot::channel();
-        let (incoming_tx, incoming_rx) = mpsc::channel(buffer_size);
-
-        SwimRouterConnection {
-            outgoing_task_request_tx,
-            incoming_subscriber_request_tx,
-            target,
-            outgoing_tx: Some(outgoing_tx),
-            outgoing_rx,
-            incoming_tx: Some(incoming_tx),
-=======
 type SwimRouterConnection = (
     SenderErrInto<mpsc::Sender<Envelope>, RoutingError>,
     mpsc::Receiver<RouterEvent>,
@@ -428,88 +351,11 @@
     ) -> ConnectionFuture {
         ConnectionFuture {
             outgoing_rx,
->>>>>>> 9e8c3b2b
             incoming_rx: Some(incoming_rx),
         }
     }
 }
 
-<<<<<<< HEAD
-impl Future for SwimRouterConnection {
-    type Output = (
-        SenderErrInto<mpsc::Sender<Envelope>, RoutingError>,
-        mpsc::Receiver<RouterEvent>,
-    );
-
-    fn poll(self: Pin<&mut Self>, cx: &mut Context<'_>) -> Poll<Self::Output> {
-        let SwimRouterConnection {
-            outgoing_task_request_tx,
-            incoming_subscriber_request_tx,
-            target,
-            outgoing_tx,
-            outgoing_rx,
-            incoming_tx,
-            incoming_rx,
-        } = &mut self.get_mut();
-
-        let AbsolutePath { host, node, lane } = target;
-        let host_url = url::Url::parse(host).unwrap();
-
-        //Todo refactor this to remove duplication
-        match outgoing_task_request_tx.poll_ready(cx).map(|r| match r {
-            Ok(_) => {
-                if let Some(tx) = outgoing_tx.take() {
-                    match outgoing_task_request_tx.try_send((host_url.clone(), tx)) {
-                        Ok(_) => (),
-                        _ => panic!("Error."),
-                    }
-                }
-            }
-
-            _ => panic!("Error."),
-        }) {
-            Poll::Ready(_) => {}
-            Poll::Pending => return Poll::Pending,
-        };
-
-        match incoming_subscriber_request_tx
-            .poll_ready(cx)
-            .map(|r| match r {
-                Ok(_) => {
-                    if let Some(tx) = incoming_tx.take() {
-                        match incoming_subscriber_request_tx.try_send((
-                            host_url.clone(),
-                            (*node).to_string(),
-                            (*lane).to_string(),
-                            tx,
-                        )) {
-                            Ok(_) => (),
-                            _ => panic!("Error."),
-                        }
-                    }
-                }
-
-                _ => panic!("Error."),
-            }) {
-            Poll::Ready(_) => {}
-            Poll::Pending => return Poll::Pending,
-        };
-
-        oneshot::Receiver::poll(Pin::new(outgoing_rx), cx).map(|r| match r {
-            Ok(outgoing_rx) => (
-                outgoing_rx.map_err_into::<RoutingError>(),
-                incoming_rx.take().unwrap(),
-            ),
-            _ => panic!("Error."),
-        })
-    }
-}
-
-pub struct ConnReq<Snk, Str>(Request<Result<(Snk, Str), ConnectionError>>, url::Url);
-
-pub type ConnectionFuture<Str, Snk> =
-    SendAndAwait<ConnReq<Snk, Str>, Result<(Snk, Str), ConnectionError>>;
-=======
 impl Future for ConnectionFuture {
     type Output = Result<SwimRouterConnection, RoutingError>;
 
@@ -561,25 +407,16 @@
         ConnectionFuture::new(outgoing_rx, incoming_rx),
     )
 }
->>>>>>> 9e8c3b2b
 
 impl Router for SwimRouter {
     type ConnectionStream = mpsc::Receiver<RouterEvent>;
     type ConnectionSink = SenderErrInto<mpsc::Sender<Envelope>, RoutingError>;
     type GeneralSink = SenderErrInto<mpsc::Sender<(String, Envelope)>, RoutingError>;
-<<<<<<< HEAD
-    type ConnectionFut = SwimRouterConnection;
-    type GeneralFut = Ready<Self::GeneralSink>;
-
-    fn connection_for(&mut self, target: &AbsolutePath) -> Self::ConnectionFut {
-        SwimRouterConnection::new(
-=======
     type ConnectionFut = SwimRouterConnectionFut;
     type GeneralFut = Ready<Self::GeneralSink>;
 
     fn connection_for(&mut self, target: &AbsolutePath) -> Self::ConnectionFut {
         connect(
->>>>>>> 9e8c3b2b
             self.outgoing_task_request_tx.clone(),
             self.incoming_subscribe_request_tx.clone(),
             target.clone(),
@@ -616,13 +453,10 @@
     fn from(_: SendError<T>) -> Self {
         RoutingError::RouterDropped
     }
-<<<<<<< HEAD
-=======
 }
 
 impl From<RoutingError> for RequestError {
     fn from(_: RoutingError) -> Self {
         RequestError {}
     }
->>>>>>> 9e8c3b2b
 }