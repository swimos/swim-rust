// Copyright 2015-2020 SWIM.AI inc.
//
// Licensed under the Apache License, Version 2.0 (the "License");
// you may not use this file except in compliance with the License.
// You may obtain a copy of the License at
//
//     http://www.apache.org/licenses/LICENSE-2.0
//
// Unless required by applicable law or agreed to in writing, software
// distributed under the License is distributed on an "AS IS" BASIS,
// WITHOUT WARRANTIES OR CONDITIONS OF ANY KIND, either express or implied.
// See the License for the specific language governing permissions and
// limitations under the License.

use std::error::Error;
use std::fmt::{Display, Formatter};

use crate::configuration::router::RouterParams;
use crate::connections::factory::tungstenite::TungsteniteWsFactory;
use crate::connections::{ConnectionError, ConnectionPool, ConnectionSender};
use crate::router::incoming::{IncomingHostTask, IncomingRequest};
use crate::router::outgoing::OutgoingHostTask;
use common::request::request_future::{RequestError, RequestFuture, Sequenced};
use common::sink::item::map_err::SenderErrInto;
use common::sink::item::ItemSender;
use common::warp::envelope::Envelope;
use common::warp::path::AbsolutePath;
use futures::future::Ready;
use futures::stream;
use futures::{Future, Stream};
use std::collections::HashMap;
use tokio::stream::StreamExt;
use tokio::sync::mpsc::error::SendError;
use tokio::sync::oneshot;
use tokio::sync::{mpsc, watch};
use tokio::task::JoinHandle;

pub mod command;
pub mod incoming;
pub mod outgoing;

#[cfg(test)]
mod tests;

pub trait Router: Send {
    type ConnectionStream: Stream<Item = RouterEvent> + Send + 'static;
    type ConnectionSink: ItemSender<Envelope, RoutingError> + Send + Clone + Sync + 'static;
    type GeneralSink: ItemSender<(String, Envelope), RoutingError> + Send + 'static;

    type ConnectionFut: Future<Output = Result<(Self::ConnectionSink, Self::ConnectionStream), RequestError>>
        + Send;
    type GeneralFut: Future<Output = Self::GeneralSink> + Send;

    fn connection_for(&mut self, target: &AbsolutePath) -> Self::ConnectionFut;

    fn general_sink(&mut self) -> Self::GeneralFut;
}

pub type RouterRequest = (
    AbsolutePath,
    oneshot::Sender<(
        <SwimRouter as Router>::ConnectionSink,
        <SwimRouter as Router>::ConnectionStream,
    )>,
);

pub type CloseSender = watch::Sender<Option<mpsc::Sender<Result<(), RoutingError>>>>;
pub type CloseReceiver = watch::Receiver<Option<mpsc::Sender<Result<(), RoutingError>>>>;

#[derive(Debug, Clone, PartialEq)]
pub enum RouterEvent {
    Envelope(Envelope),
    ConnectionClosed,
    Unreachable,
    Stopping,
}

pub struct SwimRouter {
    router_connection_request_tx: mpsc::Sender<RouterRequest>,
    task_manager_handler: JoinHandle<Result<(), RoutingError>>,
    close_tx: CloseSender,
    configuration: RouterParams,
}

impl SwimRouter {
    pub async fn new(configuration: RouterParams) -> SwimRouter {
        let buffer_size = configuration.buffer_size().get();
        let (close_tx, close_rx) = watch::channel(None);

        let connection_pool =
            ConnectionPool::new(buffer_size, TungsteniteWsFactory::new(buffer_size).await);

        let (task_manager, router_connection_request_tx) =
            TaskManager::new(connection_pool, close_rx.clone(), configuration);

        let task_manager_handler = tokio::spawn(task_manager.run());

        SwimRouter {
            router_connection_request_tx,
            task_manager_handler,
            close_tx,
            configuration,
        }
    }

    pub async fn close(self) -> Result<(), RoutingError> {
        let (result_tx, mut result_rx) = mpsc::channel(self.configuration.buffer_size().get());

        self.close_tx
            .broadcast(Some(result_tx))
            .map_err(|_| RoutingError::CloseError)?;

        while let Some(result) = result_rx.recv().await {
            if let Err(e) = result {
                tracing::trace!("{:?}", e);
            }
        }

        if let Err(e) = self.task_manager_handler.await {
            tracing::trace!("{:?}", e);
        };

        Ok(())
    }

    pub fn send_command(
        &mut self,
        _target: &AbsolutePath,
        _message: String,
    ) -> Result<(), RoutingError> {
        //Todo impl

        // let AbsolutePath { host, node, lane } = target;
        //
        // self.command_tx
        //     .try_send((
        //         AbsolutePath {
        //             host: host.clone(),
        //             node: node.clone(),
        //             lane: lane.clone(),
        //         },
        //         message,
        //     ))
        //     .map_err(|_| RoutingError::ConnectionError)?;
        //
        Ok(())
    }
}

enum RouterTask {
    Request(RouterRequest),
    Close(Option<mpsc::Sender<Result<(), RoutingError>>>),
}

type HostManagerHandle = (
    mpsc::Sender<Envelope>,
    mpsc::Sender<mpsc::Sender<RouterEvent>>,
    JoinHandle<Result<(), RoutingError>>,
);

struct TaskManager {
    request_rx: mpsc::Receiver<RouterRequest>,
    connection_pool: ConnectionPool,
    close_rx: CloseReceiver,
    config: RouterParams,
}

impl TaskManager {
    fn new(
        connection_pool: ConnectionPool,
        close_rx: CloseReceiver,
        config: RouterParams,
    ) -> (Self, mpsc::Sender<RouterRequest>) {
        let (request_tx, request_rx) = mpsc::channel(config.buffer_size().get());
        (
            TaskManager {
                request_rx,
                connection_pool,
                close_rx,
                config,
            },
            request_tx,
        )
    }

    async fn run(self) -> Result<(), RoutingError> {
        let TaskManager {
            request_rx,
            connection_pool,
            close_rx,
            config,
        } = self;

        let mut host_managers: HashMap<String, HostManagerHandle> = HashMap::new();

        let mut rx = combine_router_task(request_rx, close_rx.clone());

        loop {
<<<<<<< HEAD
            let task = rx.next().await.ok_or(RoutingError::ConnectionError)?;

            match task {
                RouterTask::Request((target, response_tx)) => {
                    host_managers
                        .entry(target.host.to_string())
                        .or_insert_with(|| {
                            let (host_manager, sink, stream_registrator) = HostManager::new(
                                target.clone(),
                                connection_pool.clone(),
                                close_rx.clone(),
                                config,
                            );
                            (sink, stream_registrator, tokio::spawn(host_manager.run()))
                        });

                    let (sink, stream_registrator, _) = host_managers
                        .get(&target.host.to_string())
                        .ok_or(RoutingError::ConnectionError)?;

                    let sink = sink.clone();
                    let mut stream_registrator = stream_registrator.clone();

                    let (subscriber_tx, stream) = mpsc::channel(config.buffer_size().get());

                    stream_registrator
                        .send(subscriber_tx)
                        .await
                        .map_err(|_| RoutingError::ConnectionError)?;

                    response_tx
                        .send((sink.map_err_into::<RoutingError>(), stream))
                        .map_err(|_| RoutingError::ConnectionError)?;
                }

                RouterTask::Close(Some(mut close_tx)) => {
                    for (_, (_, _, handle)) in host_managers {
                        close_tx
                            .send(handle.await.map_err(|_| RoutingError::CloseError)?)
                            .await
                            .map_err(|_| RoutingError::CloseError)?;
                    }

                    close_tx
                        .send(
                            connection_pool
                                .close()
                                .await
                                .map_err(|_| RoutingError::ConnectionError),
                        )
                        .await
                        .map_err(|_| RoutingError::CloseError)?;

                    break Ok(());
                }
                RouterTask::Close(None) => {}
            }
=======
            let (target, response_tx) = request_rx
                .recv()
                .await
                .ok_or(RoutingError::ConnectionError)?;

            let (sink, stream_registrator) = host_managers
                .entry(target.host.to_string())
                .or_insert_with(|| {
                    let (host_manager, sink, stream_registrator) =
                        HostManager::new(target.clone(), connection_pool.clone(), config);
                    tokio::spawn(host_manager.run());
                    (sink, stream_registrator)
                });

            let (subscriber_tx, stream) = mpsc::channel(config.buffer_size().get());

            stream_registrator
                .send(subscriber_tx)
                .await
                .map_err(|_| RoutingError::ConnectionError)?;

            response_tx
                .send((sink.clone().map_err_into::<RoutingError>(), stream))
                .map_err(|_| RoutingError::ConnectionError)?;
>>>>>>> 73010d22
        }
    }
}

fn combine_router_task(
    request_rx: mpsc::Receiver<RouterRequest>,
    close_rx: CloseReceiver,
) -> impl stream::Stream<Item = RouterTask> + Send + 'static {
    let requests = request_rx.map(RouterTask::Request);
    let close_requests = close_rx.map(RouterTask::Close);
    stream::select(requests, close_requests)
}

pub type ConnectionRequest = (
    oneshot::Sender<Result<ConnectionSender, RoutingError>>,
    bool, // Whether or not to recreate the connection
);

enum HostTask {
    Connect(ConnectionRequest),
    Subscribe(mpsc::Sender<RouterEvent>),
    Close(Option<mpsc::Sender<Result<(), RoutingError>>>),
}

struct HostManager {
    target: AbsolutePath,
    connection_pool: ConnectionPool,
    sink_rx: mpsc::Receiver<Envelope>,
    stream_registrator_rx: mpsc::Receiver<mpsc::Sender<RouterEvent>>,
    close_rx: CloseReceiver,
    config: RouterParams,
}

impl HostManager {
    fn new(
        target: AbsolutePath,
        connection_pool: ConnectionPool,
        close_rx: CloseReceiver,
        config: RouterParams,
    ) -> (
        HostManager,
        mpsc::Sender<Envelope>,
        mpsc::Sender<mpsc::Sender<RouterEvent>>,
    ) {
        let (sink_tx, sink_rx) = mpsc::channel(config.buffer_size().get());
        let (stream_registrator_tx, stream_registrator_rx) =
            mpsc::channel(config.buffer_size().get());

        (
            HostManager {
                target,
                connection_pool,
                sink_rx,
                stream_registrator_rx,
                close_rx,
                config,
            },
            sink_tx,
            stream_registrator_tx,
        )
    }

    async fn run(self) -> Result<(), RoutingError> {
        let HostManager {
            target,
            mut connection_pool,
            sink_rx,
            stream_registrator_rx,
            close_rx,
            config,
        } = self;

        let (connection_request_tx, connection_request_rx) =
            mpsc::channel(config.buffer_size().get());

        let (incoming_task, mut incoming_task_tx) =
            IncomingHostTask::new(close_rx.clone(), config.buffer_size().get());
        let outgoing_task =
            OutgoingHostTask::new(sink_rx, connection_request_tx, close_rx.clone(), config);

        let incoming_handler = tokio::spawn(incoming_task.run());
        let outgoing_handler = tokio::spawn(outgoing_task.run());

        let mut rx = combine_host_streams(connection_request_rx, stream_registrator_rx, close_rx);
        loop {
            let task = rx.next().await.ok_or(RoutingError::ConnectionError)?;

            match task {
                HostTask::Connect((connection_response_tx, recreate)) => {
                    let maybe_connection_channel = connection_pool
                        .request_connection(target.host.clone(), recreate)
                        .map_err(|_| RoutingError::ConnectionError)?
                        .await
                        .map_err(|_| RoutingError::ConnectionError)?;

                    match maybe_connection_channel {
                        Ok((connection_tx, maybe_connection_rx)) => {
                            connection_response_tx
                                .send(Ok(connection_tx))
                                .map_err(|_| RoutingError::ConnectionError)?;

                            if let Some(connection_rx) = maybe_connection_rx {
                                incoming_task_tx
                                    .send(IncomingRequest::Connection(connection_rx))
                                    .await
                                    .map_err(|_| RoutingError::ConnectionError)?;
                            }
                        }
                        Err(connection_error) => match connection_error {
                            ConnectionError::Transient => {
                                let _ = connection_response_tx.send(Err(RoutingError::Transient));
                            }
                            _ => {
                                let _ =
                                    connection_response_tx.send(Err(RoutingError::ConnectionError));
                                let _ = incoming_task_tx.send(IncomingRequest::Unreachable).await;
                            }
                        },
                    }
                }
                HostTask::Subscribe(event_tx) => {
                    incoming_task_tx
                        .send(IncomingRequest::Subscribe((target.clone(), event_tx)))
                        .await
                        .map_err(|_| RoutingError::ConnectionError)?;
                }
                HostTask::Close(Some(mut close_tx)) => {
                    close_tx
                        .send(
                            incoming_handler
                                .await
                                .map_err(|_| RoutingError::CloseError)?,
                        )
                        .await
                        .map_err(|_| RoutingError::CloseError)?;

                    close_tx
                        .send(
                            outgoing_handler
                                .await
                                .map_err(|_| RoutingError::CloseError)?,
                        )
                        .await
                        .map_err(|_| RoutingError::CloseError)?;

                    break Ok(());
                }
                HostTask::Close(None) => {}
            }
        }
    }
}

fn combine_host_streams(
    connection_requests_rx: mpsc::Receiver<ConnectionRequest>,
    stream_registrator_rx: mpsc::Receiver<mpsc::Sender<RouterEvent>>,
    close_rx: CloseReceiver,
) -> impl stream::Stream<Item = HostTask> + Send + 'static {
    let connection_requests = connection_requests_rx.map(HostTask::Connect);
    let stream_reg_requests = stream_registrator_rx.map(HostTask::Subscribe);
    let close_requests = close_rx.map(HostTask::Close);
    stream::select(
        stream::select(connection_requests, stream_reg_requests),
        close_requests,
    )
}

type SwimRouterConnectionFut = Sequenced<
    RequestFuture<RouterRequest>,
    oneshot::Receiver<(
        <SwimRouter as Router>::ConnectionSink,
        <SwimRouter as Router>::ConnectionStream,
    )>,
>;

pub fn connect(
    target: AbsolutePath,
    router_connection_request_tx: mpsc::Sender<RouterRequest>,
) -> SwimRouterConnectionFut {
    let (response_tx, response_rx) = oneshot::channel();
    let request_future = RequestFuture::new(router_connection_request_tx, (target, response_tx));
    Sequenced::new(request_future, response_rx)
}

impl Router for SwimRouter {
    type ConnectionStream = mpsc::Receiver<RouterEvent>;
    type ConnectionSink = SenderErrInto<mpsc::Sender<Envelope>, RoutingError>;
    type GeneralSink = SenderErrInto<mpsc::Sender<(String, Envelope)>, RoutingError>;
    type ConnectionFut = SwimRouterConnectionFut;
    type GeneralFut = Ready<Self::GeneralSink>;

    fn connection_for(&mut self, target: &AbsolutePath) -> Self::ConnectionFut {
        connect(target.clone(), self.router_connection_request_tx.clone())
    }

    fn general_sink(&mut self) -> Self::GeneralFut {
        //Todo
        unimplemented!()
    }
}

#[derive(Copy, Clone, Debug, PartialEq, Eq)]
pub enum RoutingError {
    Transient,
    RouterDropped,
    ConnectionError,
    CloseError,
}

impl Display for RoutingError {
    fn fmt(&self, f: &mut Formatter<'_>) -> std::fmt::Result {
        match self {
            RoutingError::RouterDropped => write!(f, "Router was dropped."),
            RoutingError::ConnectionError => write!(f, "Connection error."),
            RoutingError::Transient => write!(f, "Transient error."),
            RoutingError::CloseError => write!(f, "Closing error."),
        }
    }
}

impl Error for RoutingError {}

impl<T> From<SendError<T>> for RoutingError {
    fn from(_: SendError<T>) -> Self {
        RoutingError::RouterDropped
    }
}

impl From<RoutingError> for RequestError {
    fn from(_: RoutingError) -> Self {
        RequestError {}
    }
}<|MERGE_RESOLUTION|>--- conflicted
+++ resolved
@@ -196,12 +196,11 @@
         let mut rx = combine_router_task(request_rx, close_rx.clone());
 
         loop {
-<<<<<<< HEAD
             let task = rx.next().await.ok_or(RoutingError::ConnectionError)?;
 
             match task {
                 RouterTask::Request((target, response_tx)) => {
-                    host_managers
+                    let (sink, stream_registrator) = host_managers
                         .entry(target.host.to_string())
                         .or_insert_with(|| {
                             let (host_manager, sink, stream_registrator) = HostManager::new(
@@ -213,13 +212,6 @@
                             (sink, stream_registrator, tokio::spawn(host_manager.run()))
                         });
 
-                    let (sink, stream_registrator, _) = host_managers
-                        .get(&target.host.to_string())
-                        .ok_or(RoutingError::ConnectionError)?;
-
-                    let sink = sink.clone();
-                    let mut stream_registrator = stream_registrator.clone();
-
                     let (subscriber_tx, stream) = mpsc::channel(config.buffer_size().get());
 
                     stream_registrator
@@ -228,7 +220,7 @@
                         .map_err(|_| RoutingError::ConnectionError)?;
 
                     response_tx
-                        .send((sink.map_err_into::<RoutingError>(), stream))
+                        .send((sink.clone().map_err_into::<RoutingError>(), stream))
                         .map_err(|_| RoutingError::ConnectionError)?;
                 }
 
@@ -254,32 +246,6 @@
                 }
                 RouterTask::Close(None) => {}
             }
-=======
-            let (target, response_tx) = request_rx
-                .recv()
-                .await
-                .ok_or(RoutingError::ConnectionError)?;
-
-            let (sink, stream_registrator) = host_managers
-                .entry(target.host.to_string())
-                .or_insert_with(|| {
-                    let (host_manager, sink, stream_registrator) =
-                        HostManager::new(target.clone(), connection_pool.clone(), config);
-                    tokio::spawn(host_manager.run());
-                    (sink, stream_registrator)
-                });
-
-            let (subscriber_tx, stream) = mpsc::channel(config.buffer_size().get());
-
-            stream_registrator
-                .send(subscriber_tx)
-                .await
-                .map_err(|_| RoutingError::ConnectionError)?;
-
-            response_tx
-                .send((sink.clone().map_err_into::<RoutingError>(), stream))
-                .map_err(|_| RoutingError::ConnectionError)?;
->>>>>>> 73010d22
         }
     }
 }
