--- conflicted
+++ resolved
@@ -25,15 +25,8 @@
 use tokio::sync::mpsc::error::SendError;
 use tokio::sync::oneshot;
 use tokio::task::JoinHandle;
-<<<<<<< HEAD
-use tokio::time::Duration;
 
 use common::request::request_future::{RequestError, RequestFuture, Sequenced};
-=======
-
-use common::request::request_future::SendAndAwait;
-use common::request::Request;
->>>>>>> d84fb7e0
 use common::sink::item::map_err::SenderErrInto;
 use common::sink::item::ItemSender;
 use common::warp::envelope::Envelope;
@@ -42,19 +35,6 @@
 use crate::connections::factory::tungstenite::TungsteniteWsFactory;
 use crate::connections::{ConnectionError, ConnectionPool, ConnectionSender};
 use crate::router::command::{CommandSender, CommandTask};
-<<<<<<< HEAD
-use crate::router::configuration::{RouterConfig, RouterConfigBuilder};
-use crate::router::incoming::{
-    IncomingRequest, IncomingSubscriberReqSender, IncomingTask, IncomingTaskReqSender,
-};
-use crate::router::outgoing::retry::RetryStrategy;
-use crate::router::outgoing::{OutgoingRequest, OutgoingTask, OutgoingTaskReqSender};
-
-use tokio_tungstenite::tungstenite::protocol::Message;
-
-pub mod command;
-pub mod configuration;
-=======
 use crate::router::incoming::{IncomingSubscriberReqSender, IncomingTask, IncomingTaskReqSender};
 use crate::router::outgoing::{OutgoingTask, OutgoingTaskReqSender};
 
@@ -62,7 +42,6 @@
 use tokio_tungstenite::tungstenite::protocol::Message;
 
 pub mod command;
->>>>>>> d84fb7e0
 pub mod incoming;
 pub mod outgoing;
 
@@ -87,11 +66,7 @@
 pub type CloseRequestReceiver = mpsc::Receiver<()>;
 
 pub struct SwimRouter {
-<<<<<<< HEAD
-    configuration: RouterConfig,
-=======
     configuration: RouterParams,
->>>>>>> d84fb7e0
     outgoing_task_request_tx: OutgoingTaskReqSender,
     incoming_subscribe_request_tx: IncomingSubscriberReqSender,
     connection_request_handler: JoinHandle<Result<(), RoutingError>>,
@@ -106,31 +81,12 @@
 }
 
 impl SwimRouter {
-<<<<<<< HEAD
-    pub async fn new(buffer_size: usize) -> SwimRouter {
+    pub async fn new(configuration: RouterParams) -> SwimRouter {
+        let buffer_size = configuration.buffer_size().get();
+
         let connection_pool =
             ConnectionPool::new(buffer_size, TungsteniteWsFactory::new(buffer_size).await);
 
-        // TODO: Accept as an argument
-        let configuration = RouterConfigBuilder::default()
-            .with_buffer_size(buffer_size)
-            .with_idle_timeout(5)
-            .with_conn_reaper_frequency(10)
-            .with_retry_stategy(RetryStrategy::exponential(
-                Duration::from_secs(8),
-                // Indefinately try to send requests
-                None,
-            ))
-            .build();
-
-=======
-    pub async fn new(configuration: RouterParams) -> SwimRouter {
-        let buffer_size = configuration.buffer_size().get();
-
-        let connection_pool =
-            ConnectionPool::new(buffer_size, TungsteniteWsFactory::new(buffer_size).await);
-
->>>>>>> d84fb7e0
         let (
             incoming_task,
             incoming_task_request_tx,
@@ -199,7 +155,6 @@
         message: String,
     ) -> Result<(), RoutingError> {
         let AbsolutePath { host, node, lane } = target;
-<<<<<<< HEAD
 
         self.command_tx
             .try_send((
@@ -210,19 +165,12 @@
                 },
                 message,
             ))
-=======
-        let host_url = url::Url::parse(host).unwrap();
-
-        self.command_tx
-            .try_send(((host_url, node.clone(), lane.clone()), message))
->>>>>>> d84fb7e0
             .map_err(|_| RoutingError::ConnectionError)?;
 
         Ok(())
     }
 }
 
-<<<<<<< HEAD
 type Host = String;
 
 pub enum ConnectionResponse {
@@ -232,24 +180,11 @@
 
 pub type ConnReqSender = mpsc::Sender<(
     Host,
-=======
-pub enum ConnectionResponse {
-    Success((url::Url, mpsc::Receiver<Message>)),
-    Failure(url::Url),
-}
-
-pub type ConnReqSender = mpsc::Sender<(
-    url::Url,
->>>>>>> d84fb7e0
     oneshot::Sender<Result<ConnectionSender, RoutingError>>,
     bool, // Whether or not to recreate the connection
 )>;
 type ConnReqReceiver = mpsc::Receiver<(
-<<<<<<< HEAD
     Host,
-=======
-    url::Url,
->>>>>>> d84fb7e0
     oneshot::Sender<Result<ConnectionSender, RoutingError>>,
     bool, // Whether or not to recreate the connection
 )>;
@@ -265,11 +200,7 @@
     fn new(
         connection_pool: ConnectionPool,
         incoming_task_request_tx: IncomingTaskReqSender,
-<<<<<<< HEAD
-        config: RouterConfig,
-=======
         config: RouterParams,
->>>>>>> d84fb7e0
     ) -> (Self, ConnReqSender, CloseRequestSender) {
         let (connection_request_tx, connection_request_rx) =
             mpsc::channel(config.buffer_size().get());
@@ -303,26 +234,16 @@
             recreate,
         } = rx.next().await.ok_or(RoutingError::ConnectionError)?
         {
-<<<<<<< HEAD
             let host_url = url::Url::parse(&host).map_err(|_| RoutingError::ConnectionError)?;
 
             let connection = if recreate {
                 connection_pool
                     .recreate_connection(host_url.clone())
-=======
-            let connection = if recreate {
-                connection_pool
-                    .recreate_connection(host.clone())
->>>>>>> d84fb7e0
                     .map_err(|_| RoutingError::ConnectionError)?
                     .await
             } else {
                 connection_pool
-<<<<<<< HEAD
                     .request_connection(host_url.clone())
-=======
-                    .request_connection(host.clone())
->>>>>>> d84fb7e0
                     .map_err(|_| RoutingError::ConnectionError)?
                     .await
             }
@@ -369,11 +290,7 @@
 
 enum ConnectionRequestType {
     NewConnection {
-<<<<<<< HEAD
         host: Host,
-=======
-        host: url::Url,
->>>>>>> d84fb7e0
         connection_tx: oneshot::Sender<Result<ConnectionSender, RoutingError>>,
         recreate: bool,
     },
@@ -402,7 +319,6 @@
     Stopping,
 }
 
-<<<<<<< HEAD
 type SwimRouterConnection = (
     SenderErrInto<mpsc::Sender<Envelope>, RoutingError>,
     mpsc::Receiver<RouterEvent>,
@@ -420,43 +336,11 @@
     ) -> ConnectionFuture {
         ConnectionFuture {
             outgoing_rx,
-=======
-pub struct SwimRouterConnection {
-    outgoing_task_request_tx: OutgoingTaskReqSender,
-    incoming_subscriber_request_tx: IncomingSubscriberReqSender,
-    target: AbsolutePath,
-    outgoing_tx: Option<oneshot::Sender<mpsc::Sender<Envelope>>>,
-    outgoing_rx: oneshot::Receiver<mpsc::Sender<Envelope>>,
-    incoming_tx: Option<mpsc::Sender<RouterEvent>>,
-    incoming_rx: Option<mpsc::Receiver<RouterEvent>>,
-}
-
-impl Unpin for SwimRouterConnection {}
-
-impl SwimRouterConnection {
-    pub fn new(
-        outgoing_task_request_tx: OutgoingTaskReqSender,
-        incoming_subscriber_request_tx: IncomingSubscriberReqSender,
-        target: AbsolutePath,
-        buffer_size: usize,
-    ) -> Self {
-        let (outgoing_tx, outgoing_rx) = oneshot::channel();
-        let (incoming_tx, incoming_rx) = mpsc::channel(buffer_size);
-
-        SwimRouterConnection {
-            outgoing_task_request_tx,
-            incoming_subscriber_request_tx,
-            target,
-            outgoing_tx: Some(outgoing_tx),
-            outgoing_rx,
-            incoming_tx: Some(incoming_tx),
->>>>>>> d84fb7e0
             incoming_rx: Some(incoming_rx),
         }
     }
 }
 
-<<<<<<< HEAD
 impl Future for ConnectionFuture {
     type Output = Result<SwimRouterConnection, RoutingError>;
 
@@ -508,100 +392,16 @@
         ConnectionFuture::new(outgoing_rx, incoming_rx),
     )
 }
-=======
-impl Future for SwimRouterConnection {
-    type Output = (
-        SenderErrInto<mpsc::Sender<Envelope>, RoutingError>,
-        mpsc::Receiver<RouterEvent>,
-    );
-
-    fn poll(self: Pin<&mut Self>, cx: &mut Context<'_>) -> Poll<Self::Output> {
-        let SwimRouterConnection {
-            outgoing_task_request_tx,
-            incoming_subscriber_request_tx,
-            target,
-            outgoing_tx,
-            outgoing_rx,
-            incoming_tx,
-            incoming_rx,
-        } = &mut self.get_mut();
-
-        let AbsolutePath { host, node, lane } = target;
-        let host_url = url::Url::parse(host).unwrap();
-
-        //Todo refactor this to remove duplication
-        match outgoing_task_request_tx.poll_ready(cx).map(|r| match r {
-            Ok(_) => {
-                if let Some(tx) = outgoing_tx.take() {
-                    match outgoing_task_request_tx.try_send((host_url.clone(), tx)) {
-                        Ok(_) => (),
-                        _ => panic!("Error."),
-                    }
-                }
-            }
-
-            _ => panic!("Error."),
-        }) {
-            Poll::Ready(_) => {}
-            Poll::Pending => return Poll::Pending,
-        };
-
-        match incoming_subscriber_request_tx
-            .poll_ready(cx)
-            .map(|r| match r {
-                Ok(_) => {
-                    if let Some(tx) = incoming_tx.take() {
-                        match incoming_subscriber_request_tx.try_send((
-                            host_url.clone(),
-                            (*node).to_string(),
-                            (*lane).to_string(),
-                            tx,
-                        )) {
-                            Ok(_) => (),
-                            _ => panic!("Error."),
-                        }
-                    }
-                }
-
-                _ => panic!("Error."),
-            }) {
-            Poll::Ready(_) => {}
-            Poll::Pending => return Poll::Pending,
-        };
-
-        oneshot::Receiver::poll(Pin::new(outgoing_rx), cx).map(|r| match r {
-            Ok(outgoing_rx) => (
-                outgoing_rx.map_err_into::<RoutingError>(),
-                incoming_rx.take().unwrap(),
-            ),
-            _ => panic!("Error."),
-        })
-    }
-}
-
-pub struct ConnReq<Snk, Str>(Request<Result<(Snk, Str), ConnectionError>>, url::Url);
-
-pub type ConnectionFuture<Str, Snk> =
-    SendAndAwait<ConnReq<Snk, Str>, Result<(Snk, Str), ConnectionError>>;
->>>>>>> d84fb7e0
 
 impl Router for SwimRouter {
     type ConnectionStream = mpsc::Receiver<RouterEvent>;
     type ConnectionSink = SenderErrInto<mpsc::Sender<Envelope>, RoutingError>;
     type GeneralSink = SenderErrInto<mpsc::Sender<(String, Envelope)>, RoutingError>;
-<<<<<<< HEAD
     type ConnectionFut = SwimRouterConnectionFut;
     type GeneralFut = Ready<Self::GeneralSink>;
 
     fn connection_for(&mut self, target: &AbsolutePath) -> Self::ConnectionFut {
         connect(
-=======
-    type ConnectionFut = SwimRouterConnection;
-    type GeneralFut = Ready<Self::GeneralSink>;
-
-    fn connection_for(&mut self, target: &AbsolutePath) -> Self::ConnectionFut {
-        SwimRouterConnection::new(
->>>>>>> d84fb7e0
             self.outgoing_task_request_tx.clone(),
             self.incoming_subscribe_request_tx.clone(),
             target.clone(),
@@ -638,13 +438,10 @@
     fn from(_: SendError<T>) -> Self {
         RoutingError::RouterDropped
     }
-<<<<<<< HEAD
 }
 
 impl From<RoutingError> for RequestError {
     fn from(_: RoutingError) -> Self {
         RequestError {}
     }
-=======
->>>>>>> d84fb7e0
 }