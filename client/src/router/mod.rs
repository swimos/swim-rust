// Copyright 2015-2020 SWIM.AI inc.
//
// Licensed under the Apache License, Version 2.0 (the "License");
// you may not use this file except in compliance with the License.
// You may obtain a copy of the License at
//
//     http://www.apache.org/licenses/LICENSE-2.0
//
// Unless required by applicable law or agreed to in writing, software
// distributed under the License is distributed on an "AS IS" BASIS,
// WITHOUT WARRANTIES OR CONDITIONS OF ANY KIND, either express or implied.
// See the License for the specific language governing permissions and
// limitations under the License.

use std::error::Error;
use std::fmt::{Display, Formatter};

use crate::configuration::router::RouterParams;
use crate::connections::factory::tungstenite::TungsteniteWsFactory;
use crate::connections::{ConnectionError, ConnectionPool, ConnectionSender};
use crate::router::incoming::{IncomingHostTask, IncomingRequest};
use crate::router::outgoing::OutgoingHostTask;
use common::request::request_future::{RequestError, RequestFuture, Sequenced};
use common::sink::item::map_err::SenderErrInto;
use common::sink::item::ItemSender;
use common::warp::envelope::Envelope;
use common::warp::path::AbsolutePath;
use futures::future::Ready;
use futures::stream;
use futures::{Future, Stream};
use std::collections::HashMap;
use tokio::stream::StreamExt;
use tokio::sync::mpsc::error::SendError;
use tokio::sync::oneshot;
use tokio::sync::{mpsc, watch};
use tokio::task::JoinHandle;

pub mod command;
pub mod incoming;
pub mod outgoing;

#[cfg(test)]
mod tests;

pub trait Router: Send {
    type ConnectionStream: Stream<Item = RouterEvent> + Send + 'static;
    type ConnectionSink: ItemSender<Envelope, RoutingError> + Send + Clone + Sync + 'static;
    type GeneralSink: ItemSender<(String, Envelope), RoutingError> + Send + 'static;

    type ConnectionFut: Future<Output = Result<(Self::ConnectionSink, Self::ConnectionStream), RequestError>>
        + Send;
    type GeneralFut: Future<Output = Self::GeneralSink> + Send;

    fn connection_for(&mut self, target: &AbsolutePath) -> Self::ConnectionFut;

    fn general_sink(&mut self) -> Self::GeneralFut;
}

pub type RouterRequest = (
    AbsolutePath,
    oneshot::Sender<(
        <SwimRouter as Router>::ConnectionSink,
        <SwimRouter as Router>::ConnectionStream,
    )>,
);

pub type CloseSender = watch::Sender<Option<mpsc::Sender<Result<(), RoutingError>>>>;
pub type CloseReceiver = watch::Receiver<Option<mpsc::Sender<Result<(), RoutingError>>>>;

#[derive(Debug, Clone, PartialEq)]
pub enum RouterEvent {
    Envelope(Envelope),
    ConnectionClosed,
    Unreachable,
    Stopping,
}

pub struct SwimRouter {
    router_connection_request_tx: mpsc::Sender<RouterRequest>,
    task_manager_handler: JoinHandle<Result<(), RoutingError>>,
    close_tx: CloseSender,
    configuration: RouterParams,
}

impl SwimRouter {
    pub async fn new(configuration: RouterParams) -> SwimRouter {
        let buffer_size = configuration.buffer_size().get();
        let (close_tx, close_rx) = watch::channel(None);

        let connection_pool =
            ConnectionPool::new(buffer_size, TungsteniteWsFactory::new(buffer_size).await);

        let (task_manager, router_connection_request_tx) =
            TaskManager::new(connection_pool, close_rx.clone(), configuration);

        let task_manager_handler = tokio::spawn(task_manager.run());

        SwimRouter {
            router_connection_request_tx,
            task_manager_handler,
            close_tx,
            configuration,
        }
    }

    pub async fn close(self) -> Result<(), RoutingError> {
        let (result_tx, mut result_rx) = mpsc::channel(self.configuration.buffer_size().get());

        self.close_tx
            .broadcast(Some(result_tx))
            .map_err(|_| RoutingError::CloseError)?;

        while let Some(result) = result_rx.recv().await {
            if let Err(e) = result {
                tracing::trace!("{:?}", e);
            }
        }

        if let Err(e) = self.task_manager_handler.await {
            tracing::trace!("{:?}", e);
        };

        Ok(())
    }

    pub fn send_command(
        &mut self,
        _target: &AbsolutePath,
        _message: String,
    ) -> Result<(), RoutingError> {
        //Todo impl

        // let AbsolutePath { host, node, lane } = target;
        //
        // self.command_tx
        //     .try_send((
        //         AbsolutePath {
        //             host: host.clone(),
        //             node: node.clone(),
        //             lane: lane.clone(),
        //         },
        //         message,
        //     ))
        //     .map_err(|_| RoutingError::ConnectionError)?;
        //
        Ok(())
    }
}

enum RouterTask {
    Request(RouterRequest),
    Close(Option<mpsc::Sender<Result<(), RoutingError>>>),
}

type HostManagerHandle = (
    mpsc::Sender<Envelope>,
    mpsc::Sender<mpsc::Sender<RouterEvent>>,
    JoinHandle<Result<(), RoutingError>>,
);

struct TaskManager {
    request_rx: mpsc::Receiver<RouterRequest>,
    connection_pool: ConnectionPool,
    close_rx: CloseReceiver,
    config: RouterParams,
}

impl TaskManager {
    fn new(
        connection_pool: ConnectionPool,
        close_rx: CloseReceiver,
        config: RouterParams,
    ) -> (Self, mpsc::Sender<RouterRequest>) {
        let (request_tx, request_rx) = mpsc::channel(config.buffer_size().get());
        (
            TaskManager {
                request_rx,
                connection_pool,
                close_rx,
                config,
            },
            request_tx,
        )
    }

    async fn run(self) -> Result<(), RoutingError> {
        let TaskManager {
            request_rx,
            connection_pool,
            close_rx,
            config,
        } = self;

<<<<<<< HEAD
        let mut host_managers: HashMap<String, HostManagerHandle> = HashMap::new();

        let mut rx = combine_router_task(request_rx, close_rx.clone());

        loop {
            let task = rx.next().await.ok_or(RoutingError::ConnectionError)?;

            match task {
                RouterTask::Request((target, response_tx)) => {
                    let (sink, stream_registrator, _) = host_managers
                        .entry(target.host.to_string())
                        .or_insert_with(|| {
                            let (host_manager, sink, stream_registrator) = HostManager::new(
                                target.clone(),
                                connection_pool.clone(),
                                close_rx.clone(),
                                config,
                            );
                            (sink, stream_registrator, tokio::spawn(host_manager.run()))
                        });

                    let (subscriber_tx, stream) = mpsc::channel(config.buffer_size().get());

                    stream_registrator
                        .send(subscriber_tx)
                        .await
                        .map_err(|_| RoutingError::ConnectionError)?;

                    response_tx
                        .send((sink.clone().map_err_into::<RoutingError>(), stream))
                        .map_err(|_| RoutingError::ConnectionError)?;
                }

                RouterTask::Close(Some(mut close_tx)) => {
                    for (_, (_, _, handle)) in host_managers {
                        close_tx
                            .send(handle.await.map_err(|_| RoutingError::CloseError)?)
                            .await
                            .map_err(|_| RoutingError::CloseError)?;
                    }

                    close_tx
                        .send(
                            connection_pool
                                .close()
                                .await
                                .map_err(|_| RoutingError::ConnectionError),
                        )
                        .await
                        .map_err(|_| RoutingError::CloseError)?;

                    break Ok(());
                }
                RouterTask::Close(None) => {}
            }
=======
        let mut host_managers: HashMap<
            url::Url,
            (
                mpsc::Sender<Envelope>,
                mpsc::Sender<mpsc::Sender<RouterEvent>>,
            ),
        > = HashMap::new();

        loop {
            let (target, response_tx) = request_rx
                .recv()
                .await
                .ok_or(RoutingError::ConnectionError)?;

            let (sink, stream_registrator) =
                host_managers.entry(target.host.clone()).or_insert_with(|| {
                    let (host_manager, sink, stream_registrator) =
                        HostManager::new(target.clone(), connection_pool.clone(), config);
                    tokio::spawn(host_manager.run());
                    (sink, stream_registrator)
                });

            let (subscriber_tx, stream) = mpsc::channel(config.buffer_size().get());

            stream_registrator
                .send(subscriber_tx)
                .await
                .map_err(|_| RoutingError::ConnectionError)?;

            response_tx
                .send((sink.clone().map_err_into::<RoutingError>(), stream))
                .map_err(|_| RoutingError::ConnectionError)?;
>>>>>>> 8aa28c81
        }
    }
}

fn combine_router_task(
    request_rx: mpsc::Receiver<RouterRequest>,
    close_rx: CloseReceiver,
) -> impl stream::Stream<Item = RouterTask> + Send + 'static {
    let requests = request_rx.map(RouterTask::Request);
    let close_requests = close_rx.map(RouterTask::Close);
    stream::select(requests, close_requests)
}

pub type ConnectionRequest = (
    oneshot::Sender<Result<ConnectionSender, RoutingError>>,
    bool, // Whether or not to recreate the connection
);

enum HostTask {
    Connect(ConnectionRequest),
    Subscribe(mpsc::Sender<RouterEvent>),
    Close(Option<mpsc::Sender<Result<(), RoutingError>>>),
}

struct HostManager {
    target: AbsolutePath,
    connection_pool: ConnectionPool,
    sink_rx: mpsc::Receiver<Envelope>,
    stream_registrator_rx: mpsc::Receiver<mpsc::Sender<RouterEvent>>,
    close_rx: CloseReceiver,
    config: RouterParams,
}

impl HostManager {
    fn new(
        target: AbsolutePath,
        connection_pool: ConnectionPool,
        close_rx: CloseReceiver,
        config: RouterParams,
    ) -> (
        HostManager,
        mpsc::Sender<Envelope>,
        mpsc::Sender<mpsc::Sender<RouterEvent>>,
    ) {
        let (sink_tx, sink_rx) = mpsc::channel(config.buffer_size().get());
        let (stream_registrator_tx, stream_registrator_rx) =
            mpsc::channel(config.buffer_size().get());

        (
            HostManager {
                target,
                connection_pool,
                sink_rx,
                stream_registrator_rx,
                close_rx,
                config,
            },
            sink_tx,
            stream_registrator_tx,
        )
    }

    async fn run(self) -> Result<(), RoutingError> {
        let HostManager {
            target,
            mut connection_pool,
            sink_rx,
            stream_registrator_rx,
            close_rx,
            config,
        } = self;

        let (connection_request_tx, connection_request_rx) =
            mpsc::channel(config.buffer_size().get());

        let (incoming_task, mut incoming_task_tx) =
            IncomingHostTask::new(close_rx.clone(), config.buffer_size().get());
        let outgoing_task =
            OutgoingHostTask::new(sink_rx, connection_request_tx, close_rx.clone(), config);

        let incoming_handler = tokio::spawn(incoming_task.run());
        let outgoing_handler = tokio::spawn(outgoing_task.run());

        let mut rx = combine_host_streams(connection_request_rx, stream_registrator_rx, close_rx);
        loop {
            let task = rx.next().await.ok_or(RoutingError::ConnectionError)?;

            match task {
                HostTask::Connect((connection_response_tx, recreate)) => {
                    let maybe_connection_channel = connection_pool
                        .request_connection(target.host.clone(), recreate)
                        .map_err(|_| RoutingError::ConnectionError)?
                        .await
                        .map_err(|_| RoutingError::ConnectionError)?;

                    match maybe_connection_channel {
                        Ok((connection_tx, maybe_connection_rx)) => {
                            connection_response_tx
                                .send(Ok(connection_tx))
                                .map_err(|_| RoutingError::ConnectionError)?;

                            if let Some(connection_rx) = maybe_connection_rx {
                                incoming_task_tx
                                    .send(IncomingRequest::Connection(connection_rx))
                                    .await
                                    .map_err(|_| RoutingError::ConnectionError)?;
                            }
                        }
                        Err(connection_error) => match connection_error {
                            ConnectionError::Transient => {
                                let _ = connection_response_tx.send(Err(RoutingError::Transient));
                            }
                            _ => {
                                let _ =
                                    connection_response_tx.send(Err(RoutingError::ConnectionError));
                                let _ = incoming_task_tx.send(IncomingRequest::Unreachable).await;
                            }
                        },
                    }
                }
                HostTask::Subscribe(event_tx) => {
                    incoming_task_tx
                        .send(IncomingRequest::Subscribe((target.clone(), event_tx)))
                        .await
                        .map_err(|_| RoutingError::ConnectionError)?;
                }
                HostTask::Close(Some(mut close_tx)) => {
                    close_tx
                        .send(
                            incoming_handler
                                .await
                                .map_err(|_| RoutingError::CloseError)?,
                        )
                        .await
                        .map_err(|_| RoutingError::CloseError)?;

                    close_tx
                        .send(
                            outgoing_handler
                                .await
                                .map_err(|_| RoutingError::CloseError)?,
                        )
                        .await
                        .map_err(|_| RoutingError::CloseError)?;

                    break Ok(());
                }
                HostTask::Close(None) => {}
            }
        }
    }
}

fn combine_host_streams(
    connection_requests_rx: mpsc::Receiver<ConnectionRequest>,
    stream_registrator_rx: mpsc::Receiver<mpsc::Sender<RouterEvent>>,
    close_rx: CloseReceiver,
) -> impl stream::Stream<Item = HostTask> + Send + 'static {
    let connection_requests = connection_requests_rx.map(HostTask::Connect);
    let stream_reg_requests = stream_registrator_rx.map(HostTask::Subscribe);
    let close_requests = close_rx.map(HostTask::Close);
    stream::select(
        stream::select(connection_requests, stream_reg_requests),
        close_requests,
    )
}

type SwimRouterConnectionFut = Sequenced<
    RequestFuture<RouterRequest>,
    oneshot::Receiver<(
        <SwimRouter as Router>::ConnectionSink,
        <SwimRouter as Router>::ConnectionStream,
    )>,
>;

pub fn connect(
    target: AbsolutePath,
    router_connection_request_tx: mpsc::Sender<RouterRequest>,
) -> SwimRouterConnectionFut {
    let (response_tx, response_rx) = oneshot::channel();
    let request_future = RequestFuture::new(router_connection_request_tx, (target, response_tx));
    Sequenced::new(request_future, response_rx)
}

impl Router for SwimRouter {
    type ConnectionStream = mpsc::Receiver<RouterEvent>;
    type ConnectionSink = SenderErrInto<mpsc::Sender<Envelope>, RoutingError>;
    type GeneralSink = SenderErrInto<mpsc::Sender<(String, Envelope)>, RoutingError>;
    type ConnectionFut = SwimRouterConnectionFut;
    type GeneralFut = Ready<Self::GeneralSink>;

    fn connection_for(&mut self, target: &AbsolutePath) -> Self::ConnectionFut {
        connect(target.clone(), self.router_connection_request_tx.clone())
    }

    fn general_sink(&mut self) -> Self::GeneralFut {
        //Todo
        unimplemented!()
    }
}

#[derive(Copy, Clone, Debug, PartialEq, Eq)]
pub enum RoutingError {
    Transient,
    RouterDropped,
    ConnectionError,
    CloseError,
}

impl Display for RoutingError {
    fn fmt(&self, f: &mut Formatter<'_>) -> std::fmt::Result {
        match self {
            RoutingError::RouterDropped => write!(f, "Router was dropped."),
            RoutingError::ConnectionError => write!(f, "Connection error."),
            RoutingError::Transient => write!(f, "Transient error."),
            RoutingError::CloseError => write!(f, "Closing error."),
        }
    }
}

impl Error for RoutingError {}

impl<T> From<SendError<T>> for RoutingError {
    fn from(_: SendError<T>) -> Self {
        RoutingError::RouterDropped
    }
}

impl From<RoutingError> for RequestError {
    fn from(_: RoutingError) -> Self {
        RequestError {}
    }
}<|MERGE_RESOLUTION|>--- conflicted
+++ resolved
@@ -191,8 +191,7 @@
             config,
         } = self;
 
-<<<<<<< HEAD
-        let mut host_managers: HashMap<String, HostManagerHandle> = HashMap::new();
+        let mut host_managers: HashMap<url::Url, HostManagerHandle> = HashMap::new();
 
         let mut rx = combine_router_task(request_rx, close_rx.clone());
 
@@ -202,7 +201,7 @@
             match task {
                 RouterTask::Request((target, response_tx)) => {
                     let (sink, stream_registrator, _) = host_managers
-                        .entry(target.host.to_string())
+                        .entry(target.host.clone())
                         .or_insert_with(|| {
                             let (host_manager, sink, stream_registrator) = HostManager::new(
                                 target.clone(),
@@ -247,40 +246,6 @@
                 }
                 RouterTask::Close(None) => {}
             }
-=======
-        let mut host_managers: HashMap<
-            url::Url,
-            (
-                mpsc::Sender<Envelope>,
-                mpsc::Sender<mpsc::Sender<RouterEvent>>,
-            ),
-        > = HashMap::new();
-
-        loop {
-            let (target, response_tx) = request_rx
-                .recv()
-                .await
-                .ok_or(RoutingError::ConnectionError)?;
-
-            let (sink, stream_registrator) =
-                host_managers.entry(target.host.clone()).or_insert_with(|| {
-                    let (host_manager, sink, stream_registrator) =
-                        HostManager::new(target.clone(), connection_pool.clone(), config);
-                    tokio::spawn(host_manager.run());
-                    (sink, stream_registrator)
-                });
-
-            let (subscriber_tx, stream) = mpsc::channel(config.buffer_size().get());
-
-            stream_registrator
-                .send(subscriber_tx)
-                .await
-                .map_err(|_| RoutingError::ConnectionError)?;
-
-            response_tx
-                .send((sink.clone().map_err_into::<RoutingError>(), stream))
-                .map_err(|_| RoutingError::ConnectionError)?;
->>>>>>> 8aa28c81
         }
     }
 }
