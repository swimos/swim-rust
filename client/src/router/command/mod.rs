--- conflicted
+++ resolved
@@ -11,102 +11,6 @@
 // WITHOUT WARRANTIES OR CONDITIONS OF ANY KIND, either express or implied.
 // See the License for the specific language governing permissions and
 // limitations under the License.
-<<<<<<< HEAD
-use crate::configuration::router::RouterParams;
-use crate::router::retry::RetryableRequest;
-use crate::router::{CloseRequestReceiver, CloseRequestSender, ConnReqSender, RoutingError};
-use common::warp::path::AbsolutePath;
-use futures::{stream, StreamExt};
-use tokio::sync::mpsc;
-use tokio_tungstenite::tungstenite::protocol::Message;
-
-pub type CommandSender = mpsc::Sender<(AbsolutePath, String)>;
-pub type CommandReceiver = mpsc::Receiver<(AbsolutePath, String)>;
-
-pub struct CommandTask {
-    connection_request_tx: ConnReqSender,
-    command_rx: CommandReceiver,
-    close_request_rx: CloseRequestReceiver,
-    config: RouterParams,
-}
-
-impl CommandTask {
-    pub fn new(
-        connection_request_tx: ConnReqSender,
-        config: RouterParams,
-    ) -> (Self, CommandSender, CloseRequestSender) {
-        let (command_tx, command_rx) = mpsc::channel(config.buffer_size().get());
-        let (close_request_tx, close_request_rx) = mpsc::channel(config.buffer_size().get());
-
-        (
-            CommandTask {
-                connection_request_tx,
-                command_rx,
-                close_request_rx,
-                config,
-            },
-            command_tx,
-            close_request_tx,
-        )
-    }
-
-    pub async fn run(self) -> Result<(), RoutingError> {
-        let CommandTask {
-            connection_request_tx,
-            command_rx,
-            close_request_rx,
-            config,
-        } = self;
-
-        let mut rx = combine_command_streams(command_rx, close_request_rx);
-
-        loop {
-            let command = rx.next().await.ok_or(RoutingError::ConnectionError)?;
-
-            match command {
-                CommandType::Send((AbsolutePath { host, node, lane }, message)) => {
-                    //Todo add proper conversion
-                    let command_message = format!(
-                        "@command(node:\"{}\", lane:\"{}\")\"{}\"",
-                        node, lane, message
-                    );
-
-                    let message = Message::Text(command_message).to_string();
-                    let retry = RetryableRequest::new_future(
-                        message.clone(),
-                        connection_request_tx.clone(),
-                        host.clone(),
-                        config.retry_strategy(),
-                    );
-
-                    retry.await.map_err(|_| RoutingError::ConnectionError)?;
-                }
-
-                CommandType::Close => {
-                    break;
-                }
-            }
-        }
-
-        Ok(())
-    }
-}
-
-enum CommandType {
-    Send((AbsolutePath, String)),
-    Close,
-}
-
-fn combine_command_streams(
-    command_rx: CommandReceiver,
-    close_request_rx: CloseRequestReceiver,
-) -> impl stream::Stream<Item = CommandType> + Send + 'static {
-    let command_request = command_rx.map(CommandType::Send);
-    let close_request = close_request_rx.map(|_| CommandType::Close);
-
-    stream::select(command_request, close_request)
-}
-=======
 // use crate::configuration::router::RouterParams;
 // use crate::router::outgoing::retry::boxed_connection_sender::BoxedConnSender;
 // use crate::router::outgoing::retry::RetryableRequest;
@@ -199,5 +103,4 @@
 //     let close_request = close_request_rx.map(|_| CommandType::Close);
 //
 //     stream::select(command_request, close_request)
-// }
->>>>>>> 5aa7af45
+// }