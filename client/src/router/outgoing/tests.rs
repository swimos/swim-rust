--- conflicted
+++ resolved
@@ -12,21 +12,22 @@
 // See the License for the specific language governing permissions and
 // limitations under the License.
 
-<<<<<<< HEAD
-=======
 use tokio::time::Duration;
 
+use crate::configuration::router::ConnectionPoolParams;
 use crate::connections::factory::tungstenite::TungsteniteWsFactory;
 use crate::connections::SwimConnPool;
 use crate::router::{Router, SwimRouter};
->>>>>>> 6bf06154
 use common::sink::item::ItemSink;
 use common::warp::envelope::Envelope;
 use common::warp::path::AbsolutePath;
 
 #[tokio::test]
 async fn envelope_routing_task() {
-    let connection_pool = SwimConnPool::new(5, TungsteniteWsFactory::new(5).await);
+    let connection_pool = SwimConnPool::new(
+        ConnectionPoolParams::default(),
+        TungsteniteWsFactory::new(5).await,
+    );
 
     let mut router = SwimRouter::new(Default::default(), connection_pool);
 
@@ -38,6 +39,7 @@
     let (mut sink, _stream) = router.connection_for(&path).await.unwrap();
 
     let sync = Envelope::sync(String::from("node_uri"), String::from("lane_uri"));
-    let r = sink.send_item(sync).await;
-    println!("{:?}", r);
+    let _ = sink.send_item(sync).await;
+
+    std::thread::sleep(Duration::from_secs(5));
 }