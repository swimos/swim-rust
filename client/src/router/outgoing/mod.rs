--- conflicted
+++ resolved
@@ -25,13 +25,7 @@
 
 //----------------------------------Downlink to Connection Pool---------------------------------
 
-<<<<<<< HEAD
-#[cfg(test)]
-mod tests;
-
 #[derive(Debug)]
-=======
->>>>>>> c5201291
 enum OutgoingRequest {
     Message(Envelope),
     Close(Option<CloseResponseSender>),
@@ -83,7 +77,7 @@
                     drop(rx);
                     break;
                 }
-                OutgoingRequest::Close(None) => { /*NO OP*/ }
+                OutgoingRequest::Close(None) => {}
             }
 
             tracing::trace!("Completed request");
@@ -133,6 +127,7 @@
         let _ = envelope_tx
             .send(Envelope::sync("node".into(), "lane".into()))
             .await;
+
         let (tx, _recreate) = task_request_rx.recv().await.unwrap();
         let _ = tx.send(Err(RoutingError::ConnectionError));
 
