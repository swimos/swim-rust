--- conflicted
+++ resolved
@@ -12,24 +12,17 @@
 // See the License for the specific language governing permissions and
 // limitations under the License.
 
+use crate::configuration::router::RouterParams;
+use crate::router::{CloseReceiver, CloseResponseSender, ConnectionRequest, RoutingError};
+use common::warp::envelope::Envelope;
 use futures::stream;
 use futures::StreamExt;
 use tokio::sync::mpsc;
-<<<<<<< HEAD
-=======
 use tracing::{span, trace, Level};
 
 use crate::router::retry::new_request;
->>>>>>> 4e149611
 use tokio_tungstenite::tungstenite::protocol::Message;
-use tracing::{error, info, trace};
-
-use common::warp::envelope::Envelope;
 use utilities::future::retryable::RetryableFuture;
-
-use crate::configuration::router::RouterParams;
-use crate::router::retry::new_request;
-use crate::router::{CloseReceiver, CloseResponseSender, ConnectionRequest, RoutingError};
 
 //----------------------------------Downlink to Connection Pool---------------------------------
 
@@ -73,19 +66,16 @@
 
         loop {
             let task = rx.next().await.ok_or(RoutingError::ConnectionError)?;
-<<<<<<< HEAD
-=======
 
             let span = span!(Level::TRACE, "outgoing_event");
             let _enter = span.enter();
             trace!("Received request {:?}", task);
->>>>>>> 4e149611
 
             match task {
                 OutgoingRequest::Message(envelope) => {
                     let message = Message::Text(envelope.into_value().to_string());
                     let request = new_request(connection_request_tx.clone(), message);
-<<<<<<< HEAD
+                    RetryableFuture::new(request, config.retry_strategy()).await?;
                     RetryableFuture::new(request, config.retry_strategy())
                         .await
                         .map_err(|e| {
@@ -98,12 +88,7 @@
                 OutgoingRequest::Close(Some(_)) => {
                     info!("Closing");
 
-=======
-                    RetryableFuture::new(request, config.retry_strategy()).await?;
-                }
-                OutgoingRequest::Close(Some(_)) => {
                     drop(rx);
->>>>>>> 4e149611
                     break;
                 }
                 OutgoingRequest::Close(None) => {}
@@ -128,14 +113,13 @@
 mod route_tests {
     use std::num::NonZeroUsize;
 
-    use tokio::sync::watch;
+    use utilities::future::retryable::strategy::RetryStrategy;
 
-    use utilities::future::retryable::strategy::RetryStrategy;
+    use super::*;
 
     use crate::configuration::router::RouterParamBuilder;
     use crate::connections::ConnectionSender;
-
-    use super::*;
+    use tokio::sync::watch;
 
     fn router_config(strategy: RetryStrategy) -> RouterParams {
         RouterParamBuilder::new()
