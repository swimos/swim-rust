--- conflicted
+++ resolved
@@ -14,50 +14,17 @@
 
 use std::{thread, time};
 
-use tracing::Level;
-
 use common::sink::item::ItemSink;
 use common::warp::envelope::Envelope;
 use common::warp::path::AbsolutePath;
 
-use crate::configuration::router::{RouterParamBuilder, RouterParams};
 use crate::router::{Router, SwimRouter};
-<<<<<<< HEAD
-
-fn router_config() -> RouterParams {
-    RouterParamBuilder::with_defaults().build()
-}
-
-#[tokio::test]
-#[ignore]
-pub async fn foo() {
-    extern crate tracing;
-
-    let _ = tracing_subscriber::fmt()
-        .with_max_level(Level::TRACE)
-        .init();
-
-    let mut router = SwimRouter::new(router_config()).await;
-    let path = AbsolutePath::new(
-        url::Url::parse("ws://127.0.0.1:9001/").unwrap(),
-        "foo",
-        "bar",
-    )
-    .unwrap();
-    let (mut sink, _stream) = router.connection_for(&path).await.unwrap();
-    let sync = Envelope::sync(String::from("node_uri"), String::from("lane_uri"));
-
-    println!("Sending item");
-    sink.send_item(sync).await.unwrap();
-    println!("Sent item");
-=======
 use common::model::Value;
 use std::sync::Once;
 use tracing::Level;
 use tracing_subscriber::EnvFilter;
 
 static INIT: Once = Once::new();
->>>>>>> 6a90b45d
 
 fn init_trace() {
     INIT.call_once(|| {
@@ -76,13 +43,9 @@
 #[tokio::test(core_threads = 2)]
 #[ignore]
 async fn normal_receive() {
-<<<<<<< HEAD
-    let mut router = SwimRouter::new(router_config()).await;
-=======
     init_trace();
 
     let mut router = SwimRouter::new(Default::default()).await;
->>>>>>> 6a90b45d
 
     let path = AbsolutePath::new(
         url::Url::parse("ws://127.0.0.1:9001/").unwrap(),
@@ -103,13 +66,9 @@
 #[tokio::test(core_threads = 2)]
 #[ignore]
 async fn not_interested_receive() {
-<<<<<<< HEAD
-    let mut router = SwimRouter::new(router_config()).await;
-=======
     init_trace();
 
     let mut router = SwimRouter::new(Default::default()).await;
->>>>>>> 6a90b45d
 
     let path = AbsolutePath::new(
         url::Url::parse("ws://127.0.0.1:9001/").unwrap(),
@@ -130,13 +89,9 @@
 #[tokio::test(core_threads = 2)]
 #[ignore]
 async fn not_found_receive() {
-<<<<<<< HEAD
-    let mut router = SwimRouter::new(router_config()).await;
-=======
     init_trace();
 
     let mut router = SwimRouter::new(Default::default()).await;
->>>>>>> 6a90b45d
 
     let path = AbsolutePath::new(
         url::Url::parse("ws://127.0.0.1:9001/").unwrap(),
@@ -157,13 +112,9 @@
 #[tokio::test(core_threads = 2)]
 #[ignore]
 async fn send_commands() {
-<<<<<<< HEAD
-    let mut router = SwimRouter::new(router_config()).await;
-=======
     init_trace();
 
     let mut router = SwimRouter::new(Default::default()).await;
->>>>>>> 6a90b45d
 
     let url = url::Url::parse("ws://127.0.0.1:9001/").unwrap();
 
