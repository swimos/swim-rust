--- conflicted
+++ resolved
@@ -23,14 +23,7 @@
 use tracing::Level;
 use tracing_subscriber::EnvFilter;
 
-<<<<<<< HEAD
 static INIT: Once = Once::new();
-=======
-#[tokio::test]
-#[ignore]
-pub async fn foo() {
-    extern crate tracing;
->>>>>>> 73010d22
 
 fn init_trace() {
     INIT.call_once(|| {
@@ -128,6 +121,7 @@
 }
 
 #[tokio::test(core_threads = 2)]
+#[ignore]
 pub async fn server_stops_between_requests() {
     init_trace();
 
