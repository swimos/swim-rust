--- conflicted
+++ resolved
@@ -103,20 +103,6 @@
                     let message = message
                         .to_text()
                         .map_err(|_| RoutingError::ConnectionError)?;
-<<<<<<< HEAD
-                    let value = parse_single(message).map_err(|_| RoutingError::ConnectionError)?;
-                    let envelope =
-                        Envelope::try_from(value).map_err(|_| RoutingError::ConnectionError)?;
-                    let destination = envelope.relative_path();
-                    let event = RouterEvent::Envelope(envelope);
-
-                    tracing::trace!("Received incoming message request: {:?}", event);
-
-                    if let Some(relative_path) = destination {
-                        broadcast_destination(&mut subscribers, relative_path, event).await?;
-                    } else {
-                        tracing::warn!("Host messages are not supported: {:?}", event);
-=======
 
                     let value = parse_single(message);
 
@@ -131,7 +117,11 @@
 
                                     let span = span!(Level::TRACE, "incoming_event");
                                     let _enter = span.enter();
-                                    trace!("{:?}", event);
+
+                                    tracing::trace!(
+                                        "Received incoming message request: {:?}",
+                                        event
+                                    );
 
                                     if let Some(relative_path) = destination {
                                         broadcast_destination(
@@ -152,17 +142,12 @@
                         Err(e) => {
                             error!("Parsing error {:?}", e);
                         }
->>>>>>> 4e149611
                     }
                 }
 
                 IncomingRequest::Unreachable(err) => {
-<<<<<<< HEAD
-                    tracing::trace!(cause = %err, "Unreachable Host");
-=======
                     drop(rx);
                     trace!("Unreachable Host");
->>>>>>> 4e149611
                     broadcast_all(&mut subscribers, RouterEvent::Unreachable(err.to_string()))
                         .await?;
 
