// Copyright 2015-2020 SWIM.AI inc.
//
// Licensed under the Apache License, Version 2.0 (the "License");
// you may not use this file except in compliance with the License.
// You may obtain a copy of the License at
//
//     http://www.apache.org/licenses/LICENSE-2.0
//
// Unless required by applicable law or agreed to in writing, software
// distributed under the License is distributed on an "AS IS" BASIS,
// WITHOUT WARRANTIES OR CONDITIONS OF ANY KIND, either express or implied.
// See the License for the specific language governing permissions and
// limitations under the License.

use std::collections::HashMap;

use crate::router::{CloseReceiver, RouterEvent, RoutingError};
use common::model::parser::parse_single;
use common::warp::envelope::Envelope;
<<<<<<< HEAD
use common::warp::path::AbsolutePath;
use futures::stream;
=======
use common::warp::path::{AbsolutePath, RelativePath};
>>>>>>> 8aa28c81
use std::convert::TryFrom;
use tokio::stream::StreamExt;
use tokio::sync::mpsc;
use tokio_tungstenite::tungstenite::protocol::Message;

//-------------------------------Connection Pool to Downlink------------------------------------

pub enum IncomingRequest {
    Connection(mpsc::Receiver<Message>),
    Subscribe((AbsolutePath, mpsc::Sender<RouterEvent>)),
    Message(Message),
    Unreachable,
    Disconnect,
    Close(Option<mpsc::Sender<Result<(), RoutingError>>>),
}

pub struct IncomingHostTask {
    task_rx: mpsc::Receiver<IncomingRequest>,
    close_rx: CloseReceiver,
}

impl IncomingHostTask {
    pub fn new(
        close_rx: CloseReceiver,
        buffer_size: usize,
    ) -> (IncomingHostTask, mpsc::Sender<IncomingRequest>) {
        let (task_tx, task_rx) = mpsc::channel(buffer_size);

        (IncomingHostTask { task_rx, close_rx }, task_tx)
    }

    pub async fn run(self) -> Result<(), RoutingError> {
        let IncomingHostTask { task_rx, close_rx } = self;

<<<<<<< HEAD
        let mut subscribers: HashMap<String, Vec<mpsc::Sender<RouterEvent>>> = HashMap::new();
        let mut connection: Option<mpsc::Receiver<Message>> = None;
=======
        let mut subscribers: HashMap<RelativePath, Vec<mpsc::Sender<RouterEvent>>> = HashMap::new();
        let mut connection = None;
>>>>>>> 8aa28c81

        let mut rx = combine_incoming_streams(task_rx, close_rx);

<<<<<<< HEAD
        loop {
            let task = if let Some(message_rx) = connection.as_mut() {
                let result = tokio::select! {
=======
                    IncomingRequest::Subscribe((target, event_tx)) => {
                        subscribers
                            .entry(target.relative_path())
                            .or_insert_with(Vec::new)
                            .push(event_tx);
                    }

                    IncomingRequest::Unreachable => {
                        println!("Unreachable Host");
                        for (_, destination) in subscribers.iter_mut() {
                            for subscriber in destination {
                                subscriber
                                    .send(RouterEvent::Unreachable)
                                    .await
                                    .map_err(|_| RoutingError::ConnectionError)?;
                            }
                        }
                        break;
                    }

                    IncomingRequest::Close => {
                        println!("Closing Router");
                        for (_, destination) in subscribers.iter_mut() {
                            for subscriber in destination {
                                subscriber
                                    .send(RouterEvent::Stopping)
                                    .await
                                    .map_err(|_| RoutingError::ConnectionError)?;
                            }
                        }
                        break;
                    }
>>>>>>> 8aa28c81

                    task = rx.next() => {
                        task
                    }

                    maybe_message = message_rx.recv() => {
                        match maybe_message{
                            Some(message) => Some(IncomingRequest::Message(message)),
                            None => Some(IncomingRequest::Disconnect),
                        }
                    }

                };

                result.ok_or(RoutingError::ConnectionError)?
            } else {
                rx.next().await.ok_or(RoutingError::ConnectionError)?
            };

            match task {
                IncomingRequest::Connection(message_rx) => {
                    connection = Some(message_rx);
                }

<<<<<<< HEAD
                IncomingRequest::Subscribe((target, event_tx)) => {
                    subscribers
                        .entry(target.relative_path().to_string())
                        .or_insert_with(Vec::new)
                        .push(event_tx);
                }

                IncomingRequest::Message(message) => {
                    let message = message.to_text().unwrap();
                    let value = parse_single(message).unwrap();
                    let envelope = Envelope::try_from(value).unwrap();
                    let destination = envelope.destination();
                    let event = RouterEvent::Envelope(envelope);
=======
                    IncomingRequest::Subscribe((target, event_tx)) => {
                        subscribers
                            .entry(target.relative_path())
                            .or_insert_with(Vec::new)
                            .push(event_tx);
                    }

                    IncomingRequest::Message(message) => {
                        let message = message
                            .to_text()
                            .map_err(|_| RoutingError::ConnectionError)?;
                        let value =
                            parse_single(message).map_err(|_| RoutingError::ConnectionError)?;
                        let envelope =
                            Envelope::try_from(value).map_err(|_| RoutingError::ConnectionError)?;
                        let destination = envelope.relative_path();
                        let event = RouterEvent::Envelope(envelope);

                        if let Some(relative_path) = destination {
                            if subscribers.contains_key(&relative_path) {
                                //Todo Replace with tracing
                                println!("{:?}", event);
                                let destination_subs = subscribers
                                    .get_mut(&relative_path)
                                    .ok_or(RoutingError::ConnectionError)?;

                                for subscriber in destination_subs.iter_mut() {
                                    subscriber
                                        .send(event.clone())
                                        .await
                                        .map_err(|_| RoutingError::ConnectionError)?;
                                }
                            } else {
                                //Todo log the messsage
                                println!("No downlink interested in message: {:?}", event);
                            }
                        } else {
                            println!("Host messages are not supported: {:?}", event);
                        }
                    }
>>>>>>> 8aa28c81

                    tracing::trace!("{:?}", event);

                    if let Some(destination) = destination {
                        broadcast_destination(&mut subscribers, destination, event).await?;
                    } else {
                        tracing::trace!("Host messages are not supported: {:?}", event);
                    }
                }

                IncomingRequest::Unreachable => {
                    tracing::trace!("Unreachable Host");
                    broadcast_all(&mut subscribers, RouterEvent::Unreachable).await?;

                    break Ok(());
                }

                IncomingRequest::Disconnect => {
                    tracing::trace!("Connection closed");
                    connection = None;

                    broadcast_all(&mut subscribers, RouterEvent::ConnectionClosed).await?;
                }

                IncomingRequest::Close(Some(_)) => {
                    tracing::trace!("Closing Router");
                    broadcast_all(&mut subscribers, RouterEvent::Stopping).await?;

                    break Ok(());
                }

                _ => {}
            }
        }
    }
}

async fn broadcast_all(
    subscribers: &mut HashMap<String, Vec<mpsc::Sender<RouterEvent>>>,
    event: RouterEvent,
) -> Result<(), RoutingError> {
    for (_, destination) in subscribers.iter_mut() {
        for subscriber in destination {
            subscriber
                .send(event.clone())
                .await
                .map_err(|_| RoutingError::ConnectionError)?;
        }
    }

    Ok(())
}

async fn broadcast_destination(
    subscribers: &mut HashMap<String, Vec<mpsc::Sender<RouterEvent>>>,
    destination: String,
    event: RouterEvent,
) -> Result<(), RoutingError> {
    if subscribers.contains_key(&destination) {
        let destination_subs = subscribers
            .get_mut(&destination)
            .ok_or(RoutingError::ConnectionError)?;

        for subscriber in destination_subs.iter_mut() {
            subscriber
                .send(event.clone())
                .await
                .map_err(|_| RoutingError::ConnectionError)?;
        }
    } else {
        tracing::trace!("No downlink interested in event: {:?}", event);
    };
    Ok(())
}

fn combine_incoming_streams(
    task_rx: mpsc::Receiver<IncomingRequest>,
    close_rx: CloseReceiver,
) -> impl stream::Stream<Item = IncomingRequest> + Send + 'static {
    let close_requests = close_rx.map(IncomingRequest::Close);
    stream::select(task_rx, close_requests)
}<|MERGE_RESOLUTION|>--- conflicted
+++ resolved
@@ -17,12 +17,8 @@
 use crate::router::{CloseReceiver, RouterEvent, RoutingError};
 use common::model::parser::parse_single;
 use common::warp::envelope::Envelope;
-<<<<<<< HEAD
-use common::warp::path::AbsolutePath;
+use common::warp::path::{AbsolutePath, RelativePath};
 use futures::stream;
-=======
-use common::warp::path::{AbsolutePath, RelativePath};
->>>>>>> 8aa28c81
 use std::convert::TryFrom;
 use tokio::stream::StreamExt;
 use tokio::sync::mpsc;
@@ -57,54 +53,14 @@
     pub async fn run(self) -> Result<(), RoutingError> {
         let IncomingHostTask { task_rx, close_rx } = self;
 
-<<<<<<< HEAD
-        let mut subscribers: HashMap<String, Vec<mpsc::Sender<RouterEvent>>> = HashMap::new();
+        let mut subscribers: HashMap<RelativePath, Vec<mpsc::Sender<RouterEvent>>> = HashMap::new();
         let mut connection: Option<mpsc::Receiver<Message>> = None;
-=======
-        let mut subscribers: HashMap<RelativePath, Vec<mpsc::Sender<RouterEvent>>> = HashMap::new();
-        let mut connection = None;
->>>>>>> 8aa28c81
 
         let mut rx = combine_incoming_streams(task_rx, close_rx);
 
-<<<<<<< HEAD
         loop {
             let task = if let Some(message_rx) = connection.as_mut() {
                 let result = tokio::select! {
-=======
-                    IncomingRequest::Subscribe((target, event_tx)) => {
-                        subscribers
-                            .entry(target.relative_path())
-                            .or_insert_with(Vec::new)
-                            .push(event_tx);
-                    }
-
-                    IncomingRequest::Unreachable => {
-                        println!("Unreachable Host");
-                        for (_, destination) in subscribers.iter_mut() {
-                            for subscriber in destination {
-                                subscriber
-                                    .send(RouterEvent::Unreachable)
-                                    .await
-                                    .map_err(|_| RoutingError::ConnectionError)?;
-                            }
-                        }
-                        break;
-                    }
-
-                    IncomingRequest::Close => {
-                        println!("Closing Router");
-                        for (_, destination) in subscribers.iter_mut() {
-                            for subscriber in destination {
-                                subscriber
-                                    .send(RouterEvent::Stopping)
-                                    .await
-                                    .map_err(|_| RoutingError::ConnectionError)?;
-                            }
-                        }
-                        break;
-                    }
->>>>>>> 8aa28c81
 
                     task = rx.next() => {
                         task
@@ -129,67 +85,24 @@
                     connection = Some(message_rx);
                 }
 
-<<<<<<< HEAD
                 IncomingRequest::Subscribe((target, event_tx)) => {
                     subscribers
-                        .entry(target.relative_path().to_string())
+                        .entry(target.relative_path())
                         .or_insert_with(Vec::new)
                         .push(event_tx);
                 }
 
                 IncomingRequest::Message(message) => {
-                    let message = message.to_text().unwrap();
-                    let value = parse_single(message).unwrap();
-                    let envelope = Envelope::try_from(value).unwrap();
-                    let destination = envelope.destination();
+                    let message = message.to_text().map_err(|_| RoutingError::ConnectionError)?;
+                    let value = parse_single(message).map_err(|_| RoutingError::ConnectionError)?;
+                    let envelope = Envelope::try_from(value).map_err(|_| RoutingError::ConnectionError)?;
+                    let destination = envelope.relative_path();
                     let event = RouterEvent::Envelope(envelope);
-=======
-                    IncomingRequest::Subscribe((target, event_tx)) => {
-                        subscribers
-                            .entry(target.relative_path())
-                            .or_insert_with(Vec::new)
-                            .push(event_tx);
-                    }
-
-                    IncomingRequest::Message(message) => {
-                        let message = message
-                            .to_text()
-                            .map_err(|_| RoutingError::ConnectionError)?;
-                        let value =
-                            parse_single(message).map_err(|_| RoutingError::ConnectionError)?;
-                        let envelope =
-                            Envelope::try_from(value).map_err(|_| RoutingError::ConnectionError)?;
-                        let destination = envelope.relative_path();
-                        let event = RouterEvent::Envelope(envelope);
-
-                        if let Some(relative_path) = destination {
-                            if subscribers.contains_key(&relative_path) {
-                                //Todo Replace with tracing
-                                println!("{:?}", event);
-                                let destination_subs = subscribers
-                                    .get_mut(&relative_path)
-                                    .ok_or(RoutingError::ConnectionError)?;
-
-                                for subscriber in destination_subs.iter_mut() {
-                                    subscriber
-                                        .send(event.clone())
-                                        .await
-                                        .map_err(|_| RoutingError::ConnectionError)?;
-                                }
-                            } else {
-                                //Todo log the messsage
-                                println!("No downlink interested in message: {:?}", event);
-                            }
-                        } else {
-                            println!("Host messages are not supported: {:?}", event);
-                        }
-                    }
->>>>>>> 8aa28c81
 
                     tracing::trace!("{:?}", event);
 
-                    if let Some(destination) = destination {
-                        broadcast_destination(&mut subscribers, destination, event).await?;
+                    if let Some(relative_path) = destination {
+                        broadcast_destination(&mut subscribers, relative_path, event).await?;
                     } else {
                         tracing::trace!("Host messages are not supported: {:?}", event);
                     }
@@ -223,7 +136,7 @@
 }
 
 async fn broadcast_all(
-    subscribers: &mut HashMap<String, Vec<mpsc::Sender<RouterEvent>>>,
+    subscribers: &mut HashMap<RelativePath, Vec<mpsc::Sender<RouterEvent>>>,
     event: RouterEvent,
 ) -> Result<(), RoutingError> {
     for (_, destination) in subscribers.iter_mut() {
@@ -239,8 +152,8 @@
 }
 
 async fn broadcast_destination(
-    subscribers: &mut HashMap<String, Vec<mpsc::Sender<RouterEvent>>>,
-    destination: String,
+    subscribers: &mut HashMap<RelativePath, Vec<mpsc::Sender<RouterEvent>>>,
+    destination: RelativePath,
     event: RouterEvent,
 ) -> Result<(), RoutingError> {
     if subscribers.contains_key(&destination) {
