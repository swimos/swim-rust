// Copyright 2015-2020 SWIM.AI inc.
//
// Licensed under the Apache License, Version 2.0 (the "License");
// you may not use this file except in compliance with the License.
// You may obtain a copy of the License at
//
//     http://www.apache.org/licenses/LICENSE-2.0
//
// Unless required by applicable law or agreed to in writing, software
// distributed under the License is distributed on an "AS IS" BASIS,
// WITHOUT WARRANTIES OR CONDITIONS OF ANY KIND, either express or implied.
// See the License for the specific language governing permissions and
// limitations under the License.

use std::collections::HashMap;

use crate::router::{CloseReceiver, RouterEvent, RoutingError};
use common::model::parser::parse_single;
use common::warp::envelope::Envelope;
use common::warp::path::AbsolutePath;
use futures::stream;
use std::convert::TryFrom;
use tokio::stream::StreamExt;
use tokio::sync::mpsc;
use tokio_tungstenite::tungstenite::protocol::Message;

//-------------------------------Connection Pool to Downlink------------------------------------

pub enum IncomingRequest {
    Connection(mpsc::Receiver<Message>),
    Subscribe((AbsolutePath, mpsc::Sender<RouterEvent>)),
    Message(Message),
    Unreachable,
    Disconnect,
    Close(Option<mpsc::Sender<Result<(), RoutingError>>>),
}

pub struct IncomingHostTask {
    task_rx: mpsc::Receiver<IncomingRequest>,
    close_rx: CloseReceiver,
}

impl IncomingHostTask {
    pub fn new(
        close_rx: CloseReceiver,
        buffer_size: usize,
    ) -> (IncomingHostTask, mpsc::Sender<IncomingRequest>) {
        let (task_tx, task_rx) = mpsc::channel(buffer_size);

        (IncomingHostTask { task_rx, close_rx }, task_tx)
    }

    pub async fn run(self) -> Result<(), RoutingError> {
        let IncomingHostTask { task_rx, close_rx } = self;

        let mut subscribers: HashMap<String, Vec<mpsc::Sender<RouterEvent>>> = HashMap::new();
        let mut connection: Option<mpsc::Receiver<Message>> = None;

        let mut rx = combine_incoming_streams(task_rx, close_rx);

<<<<<<< HEAD
        loop {
            let task = if let Some(message_rx) = connection.as_mut() {
                let result = tokio::select! {
=======
                    IncomingRequest::Subscribe((target, event_tx)) => {
                        subscribers
                            .entry(target.relative_path().to_string())
                            .or_insert_with(Vec::new)
                            .push(event_tx);
                    }

                    IncomingRequest::Unreachable => {
                        println!("Unreachable Host");
                        for (_, destination) in subscribers.iter_mut() {
                            for subscriber in destination {
                                subscriber
                                    .send(RouterEvent::Unreachable)
                                    .await
                                    .map_err(|_| RoutingError::ConnectionError)?;
                            }
                        }
                        break;
                    }

                    IncomingRequest::Close => {
                        println!("Closing Router");
                        for (_, destination) in subscribers.iter_mut() {
                            for subscriber in destination {
                                subscriber
                                    .send(RouterEvent::Stopping)
                                    .await
                                    .map_err(|_| RoutingError::ConnectionError)?;
                            }
                        }
                        break;
                    }
>>>>>>> 73010d22

                    task = rx.next() => {
                        task
                    }

                    maybe_message = message_rx.recv() => {
                        match maybe_message{
                            Some(message) => Some(IncomingRequest::Message(message)),
                            None => Some(IncomingRequest::Disconnect),
                        }
                    }

                };

                result.ok_or(RoutingError::ConnectionError)?
            } else {
                rx.next().await.ok_or(RoutingError::ConnectionError)?
            };

            match task {
                IncomingRequest::Connection(message_rx) => {
                    connection = Some(message_rx);
                }

<<<<<<< HEAD
                IncomingRequest::Subscribe((target, event_tx)) => {
                    subscribers
                        .entry(target.destination())
                        .or_insert_with(Vec::new)
                        .push(event_tx);
                }
=======
                    IncomingRequest::Subscribe((target, event_tx)) => {
                        subscribers
                            .entry(target.relative_path().to_string())
                            .or_insert_with(Vec::new)
                            .push(event_tx);
                    }
>>>>>>> 73010d22

                IncomingRequest::Message(message) => {
                    let message = message.to_text().unwrap();
                    let value = parse_single(message).unwrap();
                    let envelope = Envelope::try_from(value).unwrap();
                    let destination = envelope.destination();
                    let event = RouterEvent::Envelope(envelope);

                    tracing::trace!("{:?}", event);

                    if let Some(destination) = destination {
                        broadcast_destination(&mut subscribers, destination, event).await?;
                    } else {
                        tracing::trace!("Host messages are not supported: {:?}", event);
                    }
                }

                IncomingRequest::Unreachable => {
                    tracing::trace!("Unreachable Host");
                    broadcast_all(&mut subscribers, RouterEvent::Unreachable).await?;

                    break Ok(());
                }

                IncomingRequest::Disconnect => {
                    tracing::trace!("Connection closed");
                    connection = None;

                    broadcast_all(&mut subscribers, RouterEvent::ConnectionClosed).await?;
                }

                IncomingRequest::Close(Some(_)) => {
                    tracing::trace!("Closing Router");
                    broadcast_all(&mut subscribers, RouterEvent::Stopping).await?;

                    break Ok(());
                }

                _ => {}
            }
        }
    }
}

async fn broadcast_all(
    subscribers: &mut HashMap<String, Vec<mpsc::Sender<RouterEvent>>>,
    event: RouterEvent,
) -> Result<(), RoutingError> {
    for (_, destination) in subscribers.iter_mut() {
        for subscriber in destination {
            subscriber
                .send(event.clone())
                .await
                .map_err(|_| RoutingError::ConnectionError)?;
        }
    }

    Ok(())
}

async fn broadcast_destination(
    subscribers: &mut HashMap<String, Vec<mpsc::Sender<RouterEvent>>>,
    destination: String,
    event: RouterEvent,
) -> Result<(), RoutingError> {
    if subscribers.contains_key(&destination) {
        let destination_subs = subscribers
            .get_mut(&destination)
            .ok_or(RoutingError::ConnectionError)?;

        for subscriber in destination_subs.iter_mut() {
            subscriber
                .send(event.clone())
                .await
                .map_err(|_| RoutingError::ConnectionError)?;
        }
    } else {
        tracing::trace!("No downlink interested in event: {:?}", event);
    };
    Ok(())
}

fn combine_incoming_streams(
    task_rx: mpsc::Receiver<IncomingRequest>,
    close_rx: CloseReceiver,
) -> impl stream::Stream<Item = IncomingRequest> + Send + 'static {
    let close_requests = close_rx.map(IncomingRequest::Close);
    stream::select(task_rx, close_requests)
}<|MERGE_RESOLUTION|>--- conflicted
+++ resolved
@@ -58,44 +58,9 @@
 
         let mut rx = combine_incoming_streams(task_rx, close_rx);
 
-<<<<<<< HEAD
         loop {
             let task = if let Some(message_rx) = connection.as_mut() {
                 let result = tokio::select! {
-=======
-                    IncomingRequest::Subscribe((target, event_tx)) => {
-                        subscribers
-                            .entry(target.relative_path().to_string())
-                            .or_insert_with(Vec::new)
-                            .push(event_tx);
-                    }
-
-                    IncomingRequest::Unreachable => {
-                        println!("Unreachable Host");
-                        for (_, destination) in subscribers.iter_mut() {
-                            for subscriber in destination {
-                                subscriber
-                                    .send(RouterEvent::Unreachable)
-                                    .await
-                                    .map_err(|_| RoutingError::ConnectionError)?;
-                            }
-                        }
-                        break;
-                    }
-
-                    IncomingRequest::Close => {
-                        println!("Closing Router");
-                        for (_, destination) in subscribers.iter_mut() {
-                            for subscriber in destination {
-                                subscriber
-                                    .send(RouterEvent::Stopping)
-                                    .await
-                                    .map_err(|_| RoutingError::ConnectionError)?;
-                            }
-                        }
-                        break;
-                    }
->>>>>>> 73010d22
 
                     task = rx.next() => {
                         task
@@ -120,21 +85,12 @@
                     connection = Some(message_rx);
                 }
 
-<<<<<<< HEAD
                 IncomingRequest::Subscribe((target, event_tx)) => {
                     subscribers
-                        .entry(target.destination())
+                        .entry(target.relative_path().to_string())
                         .or_insert_with(Vec::new)
                         .push(event_tx);
                 }
-=======
-                    IncomingRequest::Subscribe((target, event_tx)) => {
-                        subscribers
-                            .entry(target.relative_path().to_string())
-                            .or_insert_with(Vec::new)
-                            .push(event_tx);
-                    }
->>>>>>> 73010d22
 
                 IncomingRequest::Message(message) => {
                     let message = message.to_text().unwrap();
