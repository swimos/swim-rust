// Copyright 2015-2020 SWIM.AI inc.
//
// Licensed under the Apache License, Version 2.0 (the "License");
// you may not use this file except in compliance with the License.
// You may obtain a copy of the License at
//
//     http://www.apache.org/licenses/LICENSE-2.0
//
// Unless required by applicable law or agreed to in writing, software
// distributed under the License is distributed on an "AS IS" BASIS,
// WITHOUT WARRANTIES OR CONDITIONS OF ANY KIND, either express or implied.
// See the License for the specific language governing permissions and
// limitations under the License.

use std::collections::HashMap;

use futures::{stream, StreamExt};
use tokio::sync::mpsc;
use tokio::sync::oneshot;
use tokio_tungstenite::tungstenite::protocol::Message;

use common::warp::envelope::Envelope;

use crate::router::configuration::RouterConfig;
use crate::router::envelope_routing_task::retry::boxed_connection_sender::BoxedConnSender;
use crate::router::envelope_routing_task::retry::RetryableRequest;
<<<<<<< HEAD
use crate::router::{CloseRequestReceiver, CloseRequestSender, ConnReqSender, RoutingError};
=======
use crate::router::{CloseRequestReceiver, CloseRequestSender, ConnReqSendResult, RoutingError};
use tokio::task::JoinHandle;
>>>>>>> 7d1b4442

//----------------------------------Downlink to Connection Pool---------------------------------

pub type HostEnvelopeTaskRequestSender =
    mpsc::Sender<(url::Url, oneshot::Sender<mpsc::Sender<Envelope>>)>;

type HostEnvelopeTaskRequestReceiver =
    mpsc::Receiver<(url::Url, oneshot::Sender<mpsc::Sender<Envelope>>)>;

pub(crate) mod retry;

#[cfg(test)]
mod tests;

pub struct RequestEnvelopeRoutingHostTask {
    connection_request_tx: ConnReqSender,
    task_request_rx: HostEnvelopeTaskRequestReceiver,
    close_request_rx: CloseRequestReceiver,
    config: RouterConfig,
}

impl RequestEnvelopeRoutingHostTask {
    pub fn new(
        connection_request_tx: ConnReqSender,
        config: RouterConfig,
    ) -> (Self, HostEnvelopeTaskRequestSender, CloseRequestSender) {
        let (task_request_tx, task_request_rx) = mpsc::channel(config.buffer_size().get());
        let (close_request_tx, close_request_rx) = mpsc::channel(config.buffer_size().get());

        (
            RequestEnvelopeRoutingHostTask {
                connection_request_tx,
                task_request_rx,
                close_request_rx,
                config,
            },
            task_request_tx,
            close_request_tx,
        )
    }

    pub async fn run(self) -> Result<(), RoutingError> {
        let RequestEnvelopeRoutingHostTask {
            connection_request_tx,
            task_request_rx,
            close_request_rx,
            config,
        } = self;
        let mut host_route_tasks: HashMap<String, (mpsc::Sender<Envelope>, mpsc::Sender<()>)> =
            HashMap::new();
        let mut host_tasks_join_handlers: HashMap<String, JoinHandle<Result<(), RoutingError>>> =
            HashMap::new();

        let mut rx = combine_receive_task_requests(task_request_rx, close_request_rx);

        loop {
            let host_task_request = rx.next().await.ok_or(RoutingError::ConnectionError)?;

            match host_task_request {
                RequestTaskType::NewTask((host_url, task_tx)) => {
                    let host = host_url.to_string();

                    if !host_route_tasks.contains_key(&host) {
                        let (host_route_task, envelope_tx, close_tx) = RouteHostEnvelopesTask::new(
                            host_url,
                            connection_request_tx.clone(),
                            config,
                        );

                        host_route_tasks.insert(host.clone(), (envelope_tx, close_tx));
                        host_tasks_join_handlers
                            .insert(host.clone(), tokio::spawn(host_route_task.run()));
                    }

                    let (envelope_tx, _) = host_route_tasks
                        .get(&host.to_string())
                        .ok_or(RoutingError::ConnectionError)?
                        .clone();
                    task_tx
                        .send(envelope_tx)
                        .map_err(|_| RoutingError::ConnectionError)?;
                }

                RequestTaskType::Close => {
                    for (_, (_, mut close_tx)) in host_route_tasks {
                        close_tx
                            .send(())
                            .await
                            .map_err(|_| RoutingError::ConnectionError)?;
                    }

                    for (_, task_handler) in host_tasks_join_handlers {
                        task_handler
                            .await
                            .map_err(|_| RoutingError::ConnectionError)?
                            .map_err(|_| RoutingError::ConnectionError)?;
                    }

                    break;
                }
                _ => {}
            }
        }
        Ok(())
    }
}

enum RequestTaskType {
    NewTask((url::Url, oneshot::Sender<mpsc::Sender<Envelope>>)),
    Envelope(Envelope),
    Close,
}

fn combine_receive_task_requests(
    task_request_rx: HostEnvelopeTaskRequestReceiver,
    close_requests_rx: CloseRequestReceiver,
) -> impl stream::Stream<Item = RequestTaskType> + Send + 'static {
    let task_request = task_request_rx.map(RequestTaskType::NewTask);
    let close_request = close_requests_rx.map(|_| RequestTaskType::Close);
    stream::select(task_request, close_request)
}

struct RouteHostEnvelopesTask {
    host_url: url::Url,
    envelope_rx: mpsc::Receiver<Envelope>,
<<<<<<< HEAD
    connection_request_tx: ConnReqSender,
=======
    close_rx: mpsc::Receiver<()>,
    connection_request_tx: ConnReqSendResult,
>>>>>>> 7d1b4442
    config: RouterConfig,
}

impl RouteHostEnvelopesTask {
    fn new(
        host_url: url::Url,
        connection_request_tx: ConnReqSender,
        config: RouterConfig,
    ) -> (Self, mpsc::Sender<Envelope>, mpsc::Sender<()>) {
        let (envelope_tx, envelope_rx) = mpsc::channel(config.buffer_size().get());
        let (close_tx, close_rx) = mpsc::channel(config.buffer_size().get());
        (
            RouteHostEnvelopesTask {
                host_url,
                envelope_rx,
                close_rx,
                connection_request_tx,
                config,
            },
            envelope_tx,
            close_tx,
        )
    }

    async fn run(self) -> Result<(), RoutingError> {
        let RouteHostEnvelopesTask {
            host_url,
            envelope_rx,
            close_rx,
            connection_request_tx,
            config,
        } = self;

        let mut rx = combine_envelope_requests(envelope_rx, close_rx);

        loop {
<<<<<<< HEAD
            let _envelope = self
                .envelope_rx
                .recv()
                .await
                .ok_or(RoutingError::ConnectionError)?;

            RetryableRequest::send(
                BoxedConnSender::new(self.connection_request_tx.clone(), self.host_url.clone()),
                Message::Text(String::from("@sync(node:\"/unit/foo\", lane:\"info\")")),
                self.config.retry_strategy(),
            )
            .await
            // Error already propagated by the router
            .map_err(|_| RoutingError::ConnectionError)?;
=======
            let request = rx.next().await.ok_or(RoutingError::ConnectionError)?;

            match request {
                RequestTaskType::Envelope(_envelope) => {
                    RetryableRequest::send(
                        BoxedConnSender::new(connection_request_tx.clone(), host_url.clone()),
                        Message::Text(String::from("@sync(node:\"/unit/foo\", lane:\"info\")")),
                        config.retry_strategy(),
                    )
                    .await
                    .map_err(|_| RoutingError::ConnectionError)?;
                }
                RequestTaskType::Close => {
                    break;
                }
                _ => {}
            }
>>>>>>> 7d1b4442
        }
        Ok(())
    }
}

fn combine_envelope_requests(
    envelope_rx: mpsc::Receiver<Envelope>,
    close_requests_rx: CloseRequestReceiver,
) -> impl stream::Stream<Item = RequestTaskType> + Send + 'static {
    let envelope_request = envelope_rx.map(RequestTaskType::Envelope);
    let close_request = close_requests_rx.map(|_| RequestTaskType::Close);
    stream::select(envelope_request, close_request)
}<|MERGE_RESOLUTION|>--- conflicted
+++ resolved
@@ -24,12 +24,8 @@
 use crate::router::configuration::RouterConfig;
 use crate::router::envelope_routing_task::retry::boxed_connection_sender::BoxedConnSender;
 use crate::router::envelope_routing_task::retry::RetryableRequest;
-<<<<<<< HEAD
-use crate::router::{CloseRequestReceiver, CloseRequestSender, ConnReqSender, RoutingError};
-=======
 use crate::router::{CloseRequestReceiver, CloseRequestSender, ConnReqSendResult, RoutingError};
 use tokio::task::JoinHandle;
->>>>>>> 7d1b4442
 
 //----------------------------------Downlink to Connection Pool---------------------------------
 
@@ -155,19 +151,16 @@
 struct RouteHostEnvelopesTask {
     host_url: url::Url,
     envelope_rx: mpsc::Receiver<Envelope>,
-<<<<<<< HEAD
     connection_request_tx: ConnReqSender,
-=======
     close_rx: mpsc::Receiver<()>,
     connection_request_tx: ConnReqSendResult,
->>>>>>> 7d1b4442
     config: RouterConfig,
 }
 
 impl RouteHostEnvelopesTask {
     fn new(
         host_url: url::Url,
-        connection_request_tx: ConnReqSender,
+        connection_request_tx: ConnReqSendResult,
         config: RouterConfig,
     ) -> (Self, mpsc::Sender<Envelope>, mpsc::Sender<()>) {
         let (envelope_tx, envelope_rx) = mpsc::channel(config.buffer_size().get());
@@ -197,22 +190,6 @@
         let mut rx = combine_envelope_requests(envelope_rx, close_rx);
 
         loop {
-<<<<<<< HEAD
-            let _envelope = self
-                .envelope_rx
-                .recv()
-                .await
-                .ok_or(RoutingError::ConnectionError)?;
-
-            RetryableRequest::send(
-                BoxedConnSender::new(self.connection_request_tx.clone(), self.host_url.clone()),
-                Message::Text(String::from("@sync(node:\"/unit/foo\", lane:\"info\")")),
-                self.config.retry_strategy(),
-            )
-            .await
-            // Error already propagated by the router
-            .map_err(|_| RoutingError::ConnectionError)?;
-=======
             let request = rx.next().await.ok_or(RoutingError::ConnectionError)?;
 
             match request {
@@ -230,9 +207,15 @@
                 }
                 _ => {}
             }
->>>>>>> 7d1b4442
+            RetryableRequest::send(
+                BoxedConnSender::new(self.connection_request_tx.clone(), self.host_url.clone()),
+                Message::Text(String::from("@sync(node:\"/unit/foo\", lane:\"info\")")),
+                self.config.retry_strategy(),
+            )
+            .await
+            // Error already propagated by the router
+            .map_err(|_| RoutingError::ConnectionError)?;
         }
-        Ok(())
     }
 }
 
