// Copyright 2015-2020 SWIM.AI inc.
//
// Licensed under the Apache License, Version 2.0 (the "License");
// you may not use this file except in compliance with the License.
// You may obtain a copy of the License at
//
//     http://www.apache.org/licenses/LICENSE-2.0
//
// Unless required by applicable law or agreed to in writing, software
// distributed under the License is distributed on an "AS IS" BASIS,
// WITHOUT WARRANTIES OR CONDITIONS OF ANY KIND, either express or implied.
// See the License for the specific language governing permissions and
// limitations under the License.

use std::fmt::{Display, Formatter};

use futures::future::{ErrInto, Ready};
use futures::task::{Context, Poll};
use futures::{Future, Stream};
use tokio::macros::support::Pin;
use tokio::sync::{mpsc, oneshot};

<<<<<<< HEAD
use common::request::request_future::{RequestFuture, Sequenced};
use common::request::Request;
use common::sink::item::{ItemSink, MpscSend};
use common::topic::{BroadcastTopic, MpscTopic, MpscTopicReceiver, Topic, TopicError, WatchTopic};
=======
use common::topic::{BroadcastTopic, MpscTopic, Topic, TopicError, WatchTopic};
>>>>>>> c7275bdd
use pin_project::{pin_project, project};

use crate::downlink::buffered::{
    BufferedDownlink, BufferedReceiver, BufferedTopicReceiver, WeakBufferedDownlink,
};
use crate::downlink::dropping::{
    DroppingDownlink, DroppingReceiver, DroppingTopicReceiver, WeakDroppingDownlink,
};
use crate::downlink::queue::{QueueDownlink, QueueReceiver, QueueTopicReceiver, WeakQueueDownlink};
use crate::downlink::raw;
use crate::downlink::topic::{DownlinkTopic, MakeReceiver};
use crate::downlink::{Downlink, DownlinkError, Event};
<<<<<<< HEAD
=======
use common::request::request_future::{RequestFuture, Sequenced};
use common::request::Request;
use common::sink::item::{ItemSink, MpscSend};
use std::fmt::{Display, Formatter};
use tokio::sync::{mpsc, oneshot};
use utilities::future::TransformedFuture;
>>>>>>> c7275bdd

#[derive(Clone, Copy, Debug, PartialEq, Eq)]
pub enum TopicKind {
    Queue,
    Dropping,
    Buffered,
}

impl Display for TopicKind {
    fn fmt(&self, f: &mut Formatter<'_>) -> std::fmt::Result {
        match self {
            TopicKind::Queue => write!(f, "Queue"),
            TopicKind::Dropping => write!(f, "Dropping"),
            TopicKind::Buffered => write!(f, "Buffered"),
        }
    }
}

/// Wrapper around any one of queueing, dropping and buffered downlink implementations. This
/// itself implements the Downlink trait (although using it like this will be slightly less
/// efficient than using the wrapped downlink directly).
#[derive(Debug)]
pub enum AnyDownlink<Act, Upd> {
    Queue(QueueDownlink<Act, Upd>),
    Dropping(DroppingDownlink<Act, Upd>),
    Buffered(BufferedDownlink<Act, Upd>),
}

/// A weak handle on a downlink. Holding this will not keep the downlink running nor prevent
/// its sender and topic from being dropped.
#[derive(Debug)]
pub enum AnyWeakDownlink<Act, Upd> {
    Queue(WeakQueueDownlink<Act, Upd>),
    Dropping(WeakDroppingDownlink<Act, Upd>),
    Buffered(WeakBufferedDownlink<Act, Upd>),
}

impl<Act, Upd> AnyWeakDownlink<Act, Upd> {
    /// Attempt to upgrade this weak handle to a strong one.
    pub fn upgrade(&self) -> Option<AnyDownlink<Act, Upd>> {
        match self {
            AnyWeakDownlink::Queue(qdl) => qdl.upgrade().map(AnyDownlink::Queue),
            AnyWeakDownlink::Dropping(ddl) => ddl.upgrade().map(AnyDownlink::Dropping),
            AnyWeakDownlink::Buffered(bdl) => bdl.upgrade().map(AnyDownlink::Buffered),
        }
    }
}

impl<Act, Upd> AnyDownlink<Act, Upd> {
    pub fn kind(&self) -> TopicKind {
        match self {
            AnyDownlink::Queue(_) => TopicKind::Queue,
            AnyDownlink::Dropping(_) => TopicKind::Dropping,
            AnyDownlink::Buffered(_) => TopicKind::Buffered,
        }
    }

    pub fn same_downlink(&self, other: &Self) -> bool {
        match (self, other) {
            (AnyDownlink::Queue(ql), AnyDownlink::Queue(qr)) => ql.same_downlink(qr),
            (AnyDownlink::Dropping(dl), AnyDownlink::Dropping(dr)) => dl.same_downlink(dr),
            (AnyDownlink::Buffered(bl), AnyDownlink::Buffered(br)) => bl.same_downlink(br),
            _ => false,
        }
    }

    /// Downgrade this handle to a weak handle.
    pub fn downgrade(&self) -> AnyWeakDownlink<Act, Upd> {
        match self {
            AnyDownlink::Queue(qdl) => AnyWeakDownlink::Queue(qdl.downgrade()),
            AnyDownlink::Dropping(ddl) => AnyWeakDownlink::Dropping(ddl.downgrade()),
            AnyDownlink::Buffered(bdl) => AnyWeakDownlink::Buffered(bdl.downgrade()),
        }
    }

    /// Determine if the downlink is still running.
    pub fn is_running(&self) -> bool {
        match self {
            AnyDownlink::Queue(qdl) => qdl.is_running(),
            AnyDownlink::Dropping(ddl) => ddl.is_running(),
            AnyDownlink::Buffered(bdl) => bdl.is_running(),
        }
    }
}

impl<Act, Upd> Clone for AnyDownlink<Act, Upd> {
    fn clone(&self) -> Self {
        match self {
            AnyDownlink::Queue(dl) => AnyDownlink::Queue((*dl).clone()),
            AnyDownlink::Dropping(dl) => AnyDownlink::Dropping((*dl).clone()),
            AnyDownlink::Buffered(dl) => AnyDownlink::Buffered((*dl).clone()),
        }
    }
}

#[pin_project]
#[derive(Debug)]
pub enum AnyReceiver<Upd> {
    Queue(#[pin] QueueReceiver<Upd>),
    Dropping(#[pin] DroppingReceiver<Upd>),
    Buffered(#[pin] BufferedReceiver<Upd>),
}

impl<Upd: Clone + Send> Stream for AnyReceiver<Upd> {
    type Item = Event<Upd>;

    fn poll_next(self: Pin<&mut Self>, cx: &mut Context<'_>) -> Poll<Option<Self::Item>> {
        let projected = self.project();
        match projected {
            __AnyReceiverProjection::Queue(rec) => rec.poll_next(cx),
            __AnyReceiverProjection::Dropping(rec) => rec.poll_next(cx),
            __AnyReceiverProjection::Buffered(rec) => rec.poll_next(cx),
        }
    }
}

pub type QueueSubFuture<Upd> = TransformedFuture<
    ErrInto<
        Sequenced<
            RequestFuture<Request<QueueTopicReceiver<Upd>>>,
            oneshot::Receiver<QueueTopicReceiver<Upd>>,
        >,
        TopicError,
    >,
    MakeReceiver,
>;
pub type DroppingSubFuture<Upd> =
    TransformedFuture<Ready<Result<DroppingTopicReceiver<Upd>, TopicError>>, MakeReceiver>;
pub type BufferedSubFuture<Upd> =
    TransformedFuture<Ready<Result<BufferedTopicReceiver<Upd>, TopicError>>, MakeReceiver>;

#[pin_project]
pub enum AnySubFuture<Upd: Send + 'static> {
    Queue(#[pin] QueueSubFuture<Upd>),
    Dropping(#[pin] DroppingSubFuture<Upd>),
    Buffered(#[pin] BufferedSubFuture<Upd>),
}

impl<Upd: Clone + Send> Future for AnySubFuture<Upd> {
    type Output = Result<AnyReceiver<Upd>, TopicError>;

    #[project]
    fn poll(self: Pin<&mut Self>, cx: &mut Context<'_>) -> Poll<Self::Output> {
        #[project]
        match self.project() {
            AnySubFuture::Queue(fut) => fut.poll(cx).map(|r| r.map(AnyReceiver::Queue)),
            AnySubFuture::Dropping(fut) => fut.poll(cx).map(|r| r.map(AnyReceiver::Dropping)),
            AnySubFuture::Buffered(fut) => fut.poll(cx).map(|r| r.map(AnyReceiver::Buffered)),
        }
    }
}

impl<Act, Upd> Topic<Event<Upd>> for AnyDownlink<Act, Upd>
where
    Act: Send + 'static,
    Upd: Clone + Send + Sync + 'static,
{
    type Receiver = AnyReceiver<Upd>;
    type Fut = AnySubFuture<Upd>;

    fn subscribe(&mut self) -> Self::Fut {
        match self {
            AnyDownlink::Queue(qdl) => AnySubFuture::Queue(qdl.subscribe()),
            AnyDownlink::Dropping(ddl) => AnySubFuture::Dropping(ddl.subscribe()),
            AnyDownlink::Buffered(bdl) => AnySubFuture::Buffered(bdl.subscribe()),
        }
    }
}

impl<'a, Act, Upd> ItemSink<'a, Act> for AnyDownlink<Act, Upd>
where
    Act: Send + 'static,
{
    type Error = DownlinkError;
    type SendFuture = MpscSend<'a, Act, DownlinkError>;

    fn send_item(&'a mut self, value: Act) -> Self::SendFuture {
        match self {
            AnyDownlink::Queue(qdl) => qdl.send_item(value),
            AnyDownlink::Dropping(ddl) => ddl.send_item(value),
            AnyDownlink::Buffered(bdl) => bdl.send_item(value),
        }
    }
}

pub enum AnyDownlinkTopic<Upd> {
    Queue(DownlinkTopic<MpscTopic<Event<Upd>>>),
    Dropping(DownlinkTopic<WatchTopic<Event<Upd>>>),
    Buffered(DownlinkTopic<BroadcastTopic<Event<Upd>>>),
}

impl<Upd> Topic<Event<Upd>> for AnyDownlinkTopic<Upd>
where
    Upd: Clone + Send + Sync + 'static,
{
    type Receiver = AnyReceiver<Upd>;
    type Fut = AnySubFuture<Upd>;

    fn subscribe(&mut self) -> Self::Fut {
        match self {
            AnyDownlinkTopic::Queue(qdl) => AnySubFuture::Queue(qdl.subscribe()),
            AnyDownlinkTopic::Dropping(ddl) => AnySubFuture::Dropping(ddl.subscribe()),
            AnyDownlinkTopic::Buffered(bdl) => AnySubFuture::Buffered(bdl.subscribe()),
        }
    }
}

impl<Act, Upd> Downlink<Act, Event<Upd>> for AnyDownlink<Act, Upd>
where
    Upd: Clone + Send + Sync + 'static,
    Act: Send + 'static,
{
    type DlTopic = AnyDownlinkTopic<Upd>;
    type DlSink = raw::Sender<mpsc::Sender<Act>>;

    fn split(self) -> (Self::DlTopic, Self::DlSink) {
        match self {
            AnyDownlink::Queue(qdl) => {
                let (topic, sink) = qdl.split();
                (AnyDownlinkTopic::Queue(topic), sink)
            }
            AnyDownlink::Dropping(ddl) => {
                let (topic, sink) = ddl.split();
                (AnyDownlinkTopic::Dropping(topic), sink)
            }
            AnyDownlink::Buffered(bdl) => {
                let (topic, sink) = bdl.split();
                (AnyDownlinkTopic::Buffered(topic), sink)
            }
        }
    }
}<|MERGE_RESOLUTION|>--- conflicted
+++ resolved
@@ -12,22 +12,12 @@
 // See the License for the specific language governing permissions and
 // limitations under the License.
 
-use std::fmt::{Display, Formatter};
-
 use futures::future::{ErrInto, Ready};
 use futures::task::{Context, Poll};
 use futures::{Future, Stream};
 use tokio::macros::support::Pin;
-use tokio::sync::{mpsc, oneshot};
-
-<<<<<<< HEAD
-use common::request::request_future::{RequestFuture, Sequenced};
-use common::request::Request;
-use common::sink::item::{ItemSink, MpscSend};
-use common::topic::{BroadcastTopic, MpscTopic, MpscTopicReceiver, Topic, TopicError, WatchTopic};
-=======
+
 use common::topic::{BroadcastTopic, MpscTopic, Topic, TopicError, WatchTopic};
->>>>>>> c7275bdd
 use pin_project::{pin_project, project};
 
 use crate::downlink::buffered::{
@@ -40,15 +30,12 @@
 use crate::downlink::raw;
 use crate::downlink::topic::{DownlinkTopic, MakeReceiver};
 use crate::downlink::{Downlink, DownlinkError, Event};
-<<<<<<< HEAD
-=======
 use common::request::request_future::{RequestFuture, Sequenced};
 use common::request::Request;
 use common::sink::item::{ItemSink, MpscSend};
 use std::fmt::{Display, Formatter};
 use tokio::sync::{mpsc, oneshot};
 use utilities::future::TransformedFuture;
->>>>>>> c7275bdd
 
 #[derive(Clone, Copy, Debug, PartialEq, Eq)]
 pub enum TopicKind {
@@ -255,7 +242,6 @@
         }
     }
 }
-
 impl<Act, Upd> Downlink<Act, Event<Upd>> for AnyDownlink<Act, Upd>
 where
     Upd: Clone + Send + Sync + 'static,
