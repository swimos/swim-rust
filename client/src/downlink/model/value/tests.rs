--- conflicted
+++ resolved
@@ -626,12 +626,7 @@
     let mut state = DownlinkState::Linked;
     let mut model = ValueModel::new(Value::from(1));
 
-<<<<<<< HEAD
-    let schema = StandardSchema::OfKind(ValueKind::Extant).negate();
-
-=======
     let schema = StandardSchema::OfKind(ValueKind::Int32);
->>>>>>> d5982c48
     let machine = ValueStateMachine::new(Value::from(0), schema.clone());
     let maybe_response = machine.handle_operation(
         &mut state,
