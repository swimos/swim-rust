use crate::downlink::model::command::CommandStateMachine;
<<<<<<< HEAD
use crate::downlink::model::map::TypedMapModification;
use crate::downlink::{BasicResponse, BasicStateMachine, Command};
use crate::router::RoutingError;
use common::model::schema::StandardSchema;
use common::model::{Attr, Item, Value};
use common::sink::item::ItemSender;
use form::{Form, ValidatedForm};
use tokio::sync::mpsc;
use tokio::time::Duration;

#[tokio::test]
async fn test_create_command_downlink() {
    let (tx, mut rx) = mpsc::channel(5);
    let params = DownlinkParams::new_buffered(
        BackpressureMode::Propagate,
        5,
        Duration::from_micros(100),
        5,
        OnInvalidMessage::Terminate,
        256,
    )
    .unwrap();

    command::create_downlink(
        StandardSchema::Anything,
        tx.map_err_into::<RoutingError>(),
        &params,
    );

    assert_eq!(Command::Sync, rx.recv().await.unwrap());
}
=======
use crate::downlink::{Command, DownlinkState, Operation, Response, StateMachine};
use common::model::Value;
use form::ValidatedForm;
>>>>>>> 1c5044a6

#[test]
fn test_handle_value_action_valid() {
    let action = 3.into_value();
    let machine = CommandStateMachine::new(i32::schema());
<<<<<<< HEAD
    let response = machine.handle_action(&mut (), action);
    assert_eq!(response, BasicResponse::of((), Value::Int32Value(3)));
=======

    let response = machine
        .handle_operation(
            &mut DownlinkState::Synced,
            &mut (),
            Operation::Action(Value::Int32Value(3)),
        )
        .unwrap();

    assert_eq!(
        Response::for_command(Command::Action(Value::Int32Value(3))),
        response
    );
>>>>>>> 1c5044a6
}

#[test]
fn test_handle_value_action_invalid() {
    let action = 3.into_value();
    let machine = CommandStateMachine::new(String::schema());
<<<<<<< HEAD
    let response = machine.handle_action(&mut (), action);
    assert_eq!(response, BasicResponse::none());
}

#[test]
fn test_handle_map_action_valid() {
    let action = TypedMapModification::Insert("Foo".to_string(), 3).into_value();
    let machine = CommandStateMachine::new(TypedMapModification::<String, i32>::schema());
    let response = machine.handle_action(&mut (), action);

    let header = Attr::of(("update", Value::record(vec![Item::slot("key", "Foo")])));
    let body = Item::of(3);
    let expected = Value::Record(vec![header], vec![body]);

    assert_eq!(response, BasicResponse::of((), expected));
}

#[test]
fn test_handle_map_action_invalid_key() {
    let action = TypedMapModification::Insert("Foo".to_string(), 3).into_value();
    let machine = CommandStateMachine::new(TypedMapModification::<i32, i32>::schema());
    let response = machine.handle_action(&mut (), action);
    assert_eq!(response, BasicResponse::none());
}

#[test]
fn test_handle_map_action_invalid_value() {
    let action = TypedMapModification::Insert("Foo".to_string(), 3).into_value();
    let machine = CommandStateMachine::new(TypedMapModification::<String, String>::schema());
    let response = machine.handle_action(&mut (), action);
    assert_eq!(response, BasicResponse::none());
=======

    let response = machine
        .handle_operation(
            &mut DownlinkState::Synced,
            &mut (),
            Operation::Action(Value::Int32Value(3)),
        )
        .unwrap();

    assert_eq!(Response::none(), response);
>>>>>>> 1c5044a6
}<|MERGE_RESOLUTION|>--- conflicted
+++ resolved
@@ -1,50 +1,12 @@
 use crate::downlink::model::command::CommandStateMachine;
-<<<<<<< HEAD
-use crate::downlink::model::map::TypedMapModification;
-use crate::downlink::{BasicResponse, BasicStateMachine, Command};
-use crate::router::RoutingError;
-use common::model::schema::StandardSchema;
-use common::model::{Attr, Item, Value};
-use common::sink::item::ItemSender;
-use form::{Form, ValidatedForm};
-use tokio::sync::mpsc;
-use tokio::time::Duration;
-
-#[tokio::test]
-async fn test_create_command_downlink() {
-    let (tx, mut rx) = mpsc::channel(5);
-    let params = DownlinkParams::new_buffered(
-        BackpressureMode::Propagate,
-        5,
-        Duration::from_micros(100),
-        5,
-        OnInvalidMessage::Terminate,
-        256,
-    )
-    .unwrap();
-
-    command::create_downlink(
-        StandardSchema::Anything,
-        tx.map_err_into::<RoutingError>(),
-        &params,
-    );
-
-    assert_eq!(Command::Sync, rx.recv().await.unwrap());
-}
-=======
 use crate::downlink::{Command, DownlinkState, Operation, Response, StateMachine};
 use common::model::Value;
 use form::ValidatedForm;
->>>>>>> 1c5044a6
 
 #[test]
 fn test_handle_value_action_valid() {
     let action = 3.into_value();
     let machine = CommandStateMachine::new(i32::schema());
-<<<<<<< HEAD
-    let response = machine.handle_action(&mut (), action);
-    assert_eq!(response, BasicResponse::of((), Value::Int32Value(3)));
-=======
 
     let response = machine
         .handle_operation(
@@ -58,46 +20,12 @@
         Response::for_command(Command::Action(Value::Int32Value(3))),
         response
     );
->>>>>>> 1c5044a6
 }
 
 #[test]
 fn test_handle_value_action_invalid() {
     let action = 3.into_value();
     let machine = CommandStateMachine::new(String::schema());
-<<<<<<< HEAD
-    let response = machine.handle_action(&mut (), action);
-    assert_eq!(response, BasicResponse::none());
-}
-
-#[test]
-fn test_handle_map_action_valid() {
-    let action = TypedMapModification::Insert("Foo".to_string(), 3).into_value();
-    let machine = CommandStateMachine::new(TypedMapModification::<String, i32>::schema());
-    let response = machine.handle_action(&mut (), action);
-
-    let header = Attr::of(("update", Value::record(vec![Item::slot("key", "Foo")])));
-    let body = Item::of(3);
-    let expected = Value::Record(vec![header], vec![body]);
-
-    assert_eq!(response, BasicResponse::of((), expected));
-}
-
-#[test]
-fn test_handle_map_action_invalid_key() {
-    let action = TypedMapModification::Insert("Foo".to_string(), 3).into_value();
-    let machine = CommandStateMachine::new(TypedMapModification::<i32, i32>::schema());
-    let response = machine.handle_action(&mut (), action);
-    assert_eq!(response, BasicResponse::none());
-}
-
-#[test]
-fn test_handle_map_action_invalid_value() {
-    let action = TypedMapModification::Insert("Foo".to_string(), 3).into_value();
-    let machine = CommandStateMachine::new(TypedMapModification::<String, String>::schema());
-    let response = machine.handle_action(&mut (), action);
-    assert_eq!(response, BasicResponse::none());
-=======
 
     let response = machine
         .handle_operation(
@@ -108,5 +36,4 @@
         .unwrap();
 
     assert_eq!(Response::none(), response);
->>>>>>> 1c5044a6
 }