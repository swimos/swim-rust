--- conflicted
+++ resolved
@@ -28,17 +28,11 @@
     to_body: F,
     path: &AbsolutePath,
     command: Command<T>,
-) -> (String, OutgoingLinkMessage)
+) -> (url::Url, OutgoingLinkMessage)
 where
     F: Fn(T) -> Option<Value>,
 {
-<<<<<<< HEAD
-    let host = path.host.to_string();
-    let node = path.node.clone();
-    let lane = path.lane.clone();
-=======
     let (host, path) = path.clone().split();
->>>>>>> 4b07ec16
     (
         host,
         match command {
@@ -65,7 +59,7 @@
 pub fn value_envelope(
     path: &AbsolutePath,
     command: Command<SharedValue>,
-) -> (String, OutgoingLinkMessage) {
+) -> (url::Url, OutgoingLinkMessage) {
     envelope_for(value::envelope_body, path, command)
 }
 
@@ -73,21 +67,15 @@
 pub fn map_envelope(
     path: &AbsolutePath,
     command: Command<MapModification<Arc<Value>>>,
-) -> (String, OutgoingLinkMessage) {
+) -> (url::Url, OutgoingLinkMessage) {
     envelope_for(map::envelope_body, path, command)
 }
 
 pub(in crate::downlink) mod value {
-    use common::model::Value;
-    use common::warp::envelope::{Envelope, LaneAddressed};
-
     use crate::downlink::model::value::SharedValue;
     use crate::downlink::Message;
-<<<<<<< HEAD
-=======
     use common::model::Value;
     use common::warp::envelope::{IncomingHeader, IncomingLinkMessage};
->>>>>>> 4b07ec16
 
     pub(in crate::downlink) fn envelope_body(v: SharedValue) -> Option<Value> {
         Some((*v).clone())
@@ -118,20 +106,12 @@
 }
 
 pub(in crate::downlink) mod map {
-<<<<<<< HEAD
-    use std::sync::Arc;
-
-=======
     use crate::downlink::model::map::MapModification;
     use crate::downlink::Message;
->>>>>>> 4b07ec16
     use common::model::Value;
     use common::warp::envelope::{IncomingHeader, IncomingLinkMessage};
     use form::Form;
-
-    use crate::downlink::model::map::MapModification;
-    use crate::downlink::subscription::envelopes::EnvInterpError;
-    use crate::downlink::Message;
+    use std::sync::Arc;
 
     pub(super) fn envelope_body(cmd: MapModification<Arc<Value>>) -> Option<Value> {
         Some(cmd.envelope_body())
