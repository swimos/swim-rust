// Copyright 2015-2020 SWIM.AI inc.
//
// Licensed under the Apache License, Version 2.0 (the "License");
// you may not use this file except in compliance with the License.
// You may obtain a copy of the License at
//
//     http://www.apache.org/licenses/LICENSE-2.0
//
// Unless required by applicable law or agreed to in writing, software
// distributed under the License is distributed on an "AS IS" BASIS,
// WITHOUT WARRANTIES OR CONDITIONS OF ANY KIND, either express or implied.
// See the License for the specific language governing permissions and
// limitations under the License.

use crate::configuration::downlink::{
    BackpressureMode, Config, DownlinkKind, DownlinkParams, MuxMode,
};
use crate::downlink::any::{AnyDownlink, AnyReceiver, AnyWeakDownlink};
use crate::downlink::model::map::{MapAction, MapModification, ViewWithEvent};
use crate::downlink::model::value::{self, Action, SharedValue};
use crate::downlink::watch_adapter::map::KeyedWatch;
use crate::downlink::watch_adapter::value::ValuePump;
<<<<<<< HEAD
use crate::downlink::{Command, Message};
use crate::router::{Router, RouterEvent, RoutingError};
=======
use crate::downlink::{Command, DownlinkError, Message, StoppedFuture};
use crate::router::{Router, RoutingError};
>>>>>>> e85cb33b
use common::model::Value;
use common::request::Request;
use common::sink::item::either::EitherSink;
use common::sink::item::ItemSender;
use common::topic::Topic;
use common::warp::path::AbsolutePath;
use either::Either;
use futures::stream::Fuse;
use futures::Stream;
use futures_util::future::{ready, TryFutureExt};
use futures_util::select_biased;
use futures_util::stream::{FuturesUnordered, StreamExt};
use pin_utils::pin_mut;
use std::collections::HashMap;
use std::fmt::{Display, Formatter};
use std::pin::Pin;
use std::sync::Arc;
use tokio::sync::mpsc::error::SendError;
use tokio::sync::oneshot::error::RecvError;
use tokio::sync::{mpsc, oneshot};
use tokio::task::JoinHandle;
use utilities::future::{SwimFutureExt, Transformation, TransformedFuture};

pub mod envelopes;
#[cfg(test)]
pub mod tests;

pub type ValueDownlink = AnyDownlink<value::Action, SharedValue>;
type WeakValueDownlink = AnyWeakDownlink<value::Action, SharedValue>;
pub type MapDownlink = AnyDownlink<MapAction, ViewWithEvent>;
type WeakMapDownlink = AnyWeakDownlink<MapAction, ViewWithEvent>;

pub type ValueReceiver = AnyReceiver<SharedValue>;
pub type MapReceiver = AnyReceiver<ViewWithEvent>;

pub struct Downlinks {
    sender: mpsc::Sender<DownlinkRequest>,
    _task: JoinHandle<()>,
}

/// Contains all running Warp downlinks and allows requests for downlink subscriptions.
impl Downlinks {
    /// Create a new downlink manager, using the specified configuration, which will attach all
    /// create downlinks to the provided router.
    pub async fn new<C, R>(config: Arc<C>, router: R) -> Downlinks
    where
        C: Config + 'static,
        R: Router + 'static,
    {
        let client_params = config.client_params();
        let task = DownlinkTask::new(config, router);
        let (tx, rx) = mpsc::channel(client_params.dl_req_buffer_size.get());
        let task_handle = tokio::task::spawn(task.run(rx));
        Downlinks {
            sender: tx,
            _task: task_handle,
        }
    }

    /// Attempt to subscribe to a value lane. The downlink is returned with a single active
    /// subscription to its events (if there are ever no subscribers the downlink will stop
    /// running.
    pub async fn subscribe_value(
        &mut self,
        init: Value,
        path: AbsolutePath,
    ) -> Result<(ValueDownlink, ValueReceiver)> {
        let (tx, rx) = oneshot::channel();
        self.sender
            .send(DownlinkRequest::Value(init, path, Request::new(tx)))
            .err_into::<SubscriptionError>()
            .await?;
        rx.await.map_err(Into::into).and_then(|r| r)
    }

    /// Attempt to subscribe to a map lane. The downlink is returned with a single active
    /// subscription to its events (if there are ever no subscribers the downlink will stop
    /// running.
    pub async fn subscribe_map(
        &mut self,
        path: AbsolutePath,
    ) -> Result<(MapDownlink, MapReceiver)> {
        let (tx, rx) = oneshot::channel();
        self.sender
            .send(DownlinkRequest::Map(path, Request::new(tx)))
            .err_into::<SubscriptionError>()
            .await?;
        rx.await.map_err(Into::into).and_then(|r| r)
    }
}

#[derive(Clone, Debug, PartialEq, Eq)]
pub enum SubscriptionError {
    BadKind {
        expected: DownlinkKind,
        actual: DownlinkKind,
    },
    DownlinkTaskStopped,
}

impl From<mpsc::error::SendError<DownlinkRequest>> for SubscriptionError {
    fn from(_: SendError<DownlinkRequest>) -> Self {
        SubscriptionError::DownlinkTaskStopped
    }
}

impl From<oneshot::error::RecvError> for SubscriptionError {
    fn from(_: RecvError) -> Self {
        SubscriptionError::DownlinkTaskStopped
    }
}

impl Display for SubscriptionError {
    fn fmt(&self, f: &mut Formatter<'_>) -> std::fmt::Result {
        match self {
            SubscriptionError::BadKind { expected, actual } => write!(
                f,
                "Requested {} downlink but a {} downlink was already open for that lane.",
                expected, actual
            ),
            SubscriptionError::DownlinkTaskStopped => {
                write!(f, "The downlink task has already stopped.")
            }
        }
    }
}

impl std::error::Error for SubscriptionError {}

impl SubscriptionError {
    pub fn bad_kind(expected: DownlinkKind, actual: DownlinkKind) -> SubscriptionError {
        SubscriptionError::BadKind { expected, actual }
    }
}

pub type Result<T> = std::result::Result<T, SubscriptionError>;

pub enum DownlinkRequest {
    Value(
        Value,
        AbsolutePath,
        Request<Result<(ValueDownlink, ValueReceiver)>>,
    ),
    Map(AbsolutePath, Request<Result<(MapDownlink, MapReceiver)>>),
}

type StopEvents = FuturesUnordered<TransformedFuture<StoppedFuture, MakeStopEvent>>;

struct DownlinkTask<R> {
    config: Arc<dyn Config>,
    value_downlinks: HashMap<AbsolutePath, WeakValueDownlink>,
    map_downlinks: HashMap<AbsolutePath, WeakMapDownlink>,
    stopped_watch: StopEvents,
    router: R,
}

/// Event that is generated after a downlink stops to allow it to be cleaned up.
struct DownlinkStoppedEvent {
    kind: DownlinkKind,
    path: AbsolutePath,
    //TODO Currently ignored, should be logged.
    _error: Option<DownlinkError>,
}

struct MakeStopEvent {
    kind: DownlinkKind,
    path: AbsolutePath,
}

impl MakeStopEvent {
    fn new(kind: DownlinkKind, path: AbsolutePath) -> Self {
        MakeStopEvent { kind, path }
    }
}

impl Transformation<std::result::Result<(), DownlinkError>> for MakeStopEvent {
    type Out = DownlinkStoppedEvent;

    fn transform(self, input: std::result::Result<(), DownlinkError>) -> Self::Out {
        let MakeStopEvent { kind, path } = self;
        DownlinkStoppedEvent {
            kind,
            path,
            _error: input.err(),
        }
    }
}

impl<R> DownlinkTask<R>
where
    R: Router,
{
    fn new<C>(config: Arc<C>, router: R) -> DownlinkTask<R>
    where
        C: Config + 'static,
    {
        DownlinkTask {
            config,
            value_downlinks: HashMap::new(),
            map_downlinks: HashMap::new(),
            stopped_watch: StopEvents::new(),
            router,
        }
    }

    async fn create_new_value_downlink(
        &mut self,
        init: Value,
        path: AbsolutePath,
    ) -> (ValueDownlink, ValueReceiver) {
        let config = self.config.config_for(&path);
        let (sink, incoming) = self.router.connection_for(&path).await;

        //TODO Do something with invalid envelopes rather than discarding them.
<<<<<<< HEAD
        let updates = incoming.filter_map(|event| match event {
            RouterEvent::Envelope(env) => envelopes::value::try_from_envelope(env).ok(),
            _ => None,
        });
=======
        let updates =
            incoming.filter_map(|env| ready(envelopes::value::try_from_envelope(env).ok()));
>>>>>>> e85cb33b

        let sink_path = path.clone();
        let cmd_sink = sink
            .comap(move |cmd: Command<SharedValue>| envelopes::value_envelope(&sink_path, cmd).1);

        let (dl, rec) = match config.back_pressure {
            BackpressureMode::Propagate => {
                value_downlink_for_sink(cmd_sink, init, updates, &config)
            }
            BackpressureMode::Release { .. } => {
                let pressure_release = ValuePump::new(cmd_sink.clone()).await;

                let either_sink = EitherSink::new(cmd_sink, pressure_release).comap(
                    move |cmd: Command<SharedValue>| match cmd {
                        act @ Command::Action(_) => Either::Right(act),
                        ow => Either::Left(ow),
                    },
                );

                value_downlink_for_sink(either_sink, init, updates, &config)
            }
        };

        self.value_downlinks.insert(path.clone(), dl.downgrade());
        self.stopped_watch.push(
            dl.await_stopped()
                .transform(MakeStopEvent::new(DownlinkKind::Value, path)),
        );
        (dl, rec)
    }

    async fn create_new_map_downlink(&mut self, path: AbsolutePath) -> (MapDownlink, MapReceiver) {
        let config = self.config.config_for(&path);
        let (sink, incoming) = self.router.connection_for(&path).await;

        //TODO Do something with invalid envelopes rather than discarding them.
<<<<<<< HEAD
        let updates = incoming.filter_map(|event| match event {
            RouterEvent::Envelope(env) => envelopes::map::try_from_envelope(env).ok(),
            _ => None,
        });
=======
        let updates = incoming.filter_map(|env| ready(envelopes::map::try_from_envelope(env).ok()));
>>>>>>> e85cb33b

        let sink_path = path.clone();

        let (dl, rec) = match config.back_pressure {
            BackpressureMode::Propagate => {
                let cmd_sink = sink.comap(move |cmd: Command<MapModification<Arc<Value>>>| {
                    envelopes::map_envelope(&sink_path, cmd).1
                });
                map_downlink_for_sink(cmd_sink, updates, &config)
            }
            BackpressureMode::Release {
                input_buffer_size,
                bridge_buffer_size,
                max_active_keys,
            } => {
                let sink_path_duplicate = sink_path.clone();
                let direct_sink =
                    sink.clone()
                        .comap(move |cmd: Command<MapModification<Arc<Value>>>| {
                            envelopes::map_envelope(&sink_path_duplicate, cmd).1
                        });
                let action_sink = sink.comap(move |act: MapModification<Arc<Value>>| {
                    envelopes::map_envelope(&sink_path, Command::Action(act)).1
                });

                let pressure_release = KeyedWatch::new(
                    action_sink,
                    input_buffer_size,
                    bridge_buffer_size,
                    max_active_keys,
                )
                .await;

                let either_sink = EitherSink::new(direct_sink, pressure_release).comap(
                    move |cmd: Command<MapModification<Arc<Value>>>| match cmd {
                        Command::Action(act) => Either::Right(act),
                        ow => Either::Left(ow),
                    },
                );
                map_downlink_for_sink(either_sink, updates, &config)
            }
        };

        self.map_downlinks.insert(path.clone(), dl.downgrade());
        self.stopped_watch.push(
            dl.await_stopped()
                .transform(MakeStopEvent::new(DownlinkKind::Map, path)),
        );
        (dl, rec)
    }

    async fn run<Req>(mut self, requests: Req)
    where
        Req: Stream<Item = DownlinkRequest>,
    {
        pin_mut!(requests);

        let mut pinned_requests: Fuse<Pin<&mut Req>> = requests.fuse();

        loop {
            let item: Option<Either<DownlinkRequest, DownlinkStoppedEvent>> =
                if self.stopped_watch.is_empty() {
                    pinned_requests.next().await.map(Either::Left)
                } else {
                    select_biased! {
                        maybe_req = pinned_requests.next() => maybe_req.map(Either::Left),
                        maybe_closed = self.stopped_watch.next() => maybe_closed.map(Either::Right),
                    }
                };

            match item {
                Some(Either::Left(DownlinkRequest::Value(init, path, value_req))) => {
                    let dl = match self.value_downlinks.get(&path) {
                        Some(dl) => {
                            let maybe_dl = dl.upgrade();
                            match maybe_dl {
                                Some(mut dl_clone) if dl_clone.is_running() => {
                                    match dl_clone.subscribe().await {
                                        Ok(rec) => Ok((dl_clone, rec)),
                                        Err(_) => {
                                            self.value_downlinks.remove(&path);
                                            Ok(self
                                                .create_new_value_downlink(init, path.clone())
                                                .await)
                                        }
                                    }
                                }
                                _ => {
                                    self.value_downlinks.remove(&path);
                                    Ok(self.create_new_value_downlink(init, path.clone()).await)
                                }
                            }
                        }
                        _ => match self.map_downlinks.get(&path) {
                            Some(_) => Err(SubscriptionError::bad_kind(
                                DownlinkKind::Value,
                                DownlinkKind::Map,
                            )),
                            _ => Ok(self.create_new_value_downlink(init, path.clone()).await),
                        },
                    };
                    let _ = value_req.send(dl);
                }
                Some(Either::Left(DownlinkRequest::Map(path, map_req))) => {
                    let dl = match self.map_downlinks.get(&path) {
                        Some(dl) => {
                            let maybe_dl = dl.upgrade();
                            match maybe_dl {
                                Some(mut dl_clone) if dl_clone.is_running() => {
                                    match dl_clone.subscribe().await {
                                        Ok(rec) => Ok((dl_clone, rec)),
                                        Err(_) => {
                                            self.map_downlinks.remove(&path);
                                            Ok(self.create_new_map_downlink(path.clone()).await)
                                        }
                                    }
                                }
                                _ => {
                                    self.map_downlinks.remove(&path);
                                    Ok(self.create_new_map_downlink(path.clone()).await)
                                }
                            }
                        }
                        _ => match self.value_downlinks.get(&path) {
                            Some(_) => Err(SubscriptionError::bad_kind(
                                DownlinkKind::Map,
                                DownlinkKind::Value,
                            )),
                            _ => Ok(self.create_new_map_downlink(path.clone()).await),
                        },
                    };
                    let _ = map_req.send(dl);
                }
                Some(Either::Right(stop_event)) => match stop_event.kind {
                    DownlinkKind::Value => {
                        if let Some(weak_dl) = self.value_downlinks.get(&stop_event.path) {
                            let is_running =
                                weak_dl.upgrade().map(|dl| dl.is_running()).unwrap_or(false);
                            if !is_running {
                                self.value_downlinks.remove(&stop_event.path);
                            }
                        }
                    }
                    DownlinkKind::Map => {
                        if let Some(weak_dl) = self.map_downlinks.get(&stop_event.path) {
                            let is_running =
                                weak_dl.upgrade().map(|dl| dl.is_running()).unwrap_or(false);
                            if !is_running {
                                self.map_downlinks.remove(&stop_event.path);
                            }
                        }
                    }
                },
                None => {
                    break;
                }
            }
        }
    }
}

fn value_downlink_for_sink<Updates, Snk>(
    cmd_sink: Snk,
    init: Value,
    updates: Updates,
    config: &DownlinkParams,
) -> (AnyDownlink<Action, SharedValue>, AnyReceiver<SharedValue>)
where
    Updates: Stream<Item = Message<Value>> + Send + 'static,
    Snk: ItemSender<Command<SharedValue>, RoutingError> + Send + 'static,
{
    let buffer_size = config.buffer_size.get();
    let dl_cmd_sink = cmd_sink.map_err_into();
    match config.mux_mode {
        MuxMode::Queue(n) => {
            let (dl, rec) =
                value::create_queue_downlink(init, updates, dl_cmd_sink, buffer_size, n.get());
            (AnyDownlink::Queue(dl), AnyReceiver::Queue(rec))
        }
        MuxMode::Dropping => {
            let (dl, rec) =
                value::create_dropping_downlink(init, updates, dl_cmd_sink, buffer_size);
            (AnyDownlink::Dropping(dl), AnyReceiver::Dropping(rec))
        }
        MuxMode::Buffered(n) => {
            let (dl, rec) =
                value::create_buffered_downlink(init, updates, dl_cmd_sink, buffer_size, n.get());
            (AnyDownlink::Buffered(dl), AnyReceiver::Buffered(rec))
        }
    }
}

fn map_downlink_for_sink<Updates, Snk>(
    cmd_sink: Snk,
    updates: Updates,
    config: &DownlinkParams,
) -> (
    AnyDownlink<MapAction, ViewWithEvent>,
    AnyReceiver<ViewWithEvent>,
)
where
    Updates: Stream<Item = Message<MapModification<Value>>> + Send + 'static,
    Snk: ItemSender<Command<MapModification<Arc<Value>>>, RoutingError> + Send + 'static,
{
    use crate::downlink::model::map::*;
    let buffer_size = config.buffer_size.get();
    let dl_cmd_sink = cmd_sink.map_err_into();
    match config.mux_mode {
        MuxMode::Queue(n) => {
            let (dl, rec) = create_queue_downlink(updates, dl_cmd_sink, buffer_size, n.get());
            (AnyDownlink::Queue(dl), AnyReceiver::Queue(rec))
        }
        MuxMode::Dropping => {
            let (dl, rec) = create_dropping_downlink(updates, dl_cmd_sink, buffer_size);
            (AnyDownlink::Dropping(dl), AnyReceiver::Dropping(rec))
        }
        MuxMode::Buffered(n) => {
            let (dl, rec) = create_buffered_downlink(updates, dl_cmd_sink, buffer_size, n.get());
            (AnyDownlink::Buffered(dl), AnyReceiver::Buffered(rec))
        }
    }
}<|MERGE_RESOLUTION|>--- conflicted
+++ resolved
@@ -20,13 +20,8 @@
 use crate::downlink::model::value::{self, Action, SharedValue};
 use crate::downlink::watch_adapter::map::KeyedWatch;
 use crate::downlink::watch_adapter::value::ValuePump;
-<<<<<<< HEAD
-use crate::downlink::{Command, Message};
+use crate::downlink::{Command, DownlinkError, Message, StoppedFuture};
 use crate::router::{Router, RouterEvent, RoutingError};
-=======
-use crate::downlink::{Command, DownlinkError, Message, StoppedFuture};
-use crate::router::{Router, RoutingError};
->>>>>>> e85cb33b
 use common::model::Value;
 use common::request::Request;
 use common::sink::item::either::EitherSink;
@@ -241,15 +236,10 @@
         let (sink, incoming) = self.router.connection_for(&path).await;
 
         //TODO Do something with invalid envelopes rather than discarding them.
-<<<<<<< HEAD
         let updates = incoming.filter_map(|event| match event {
-            RouterEvent::Envelope(env) => envelopes::value::try_from_envelope(env).ok(),
+            RouterEvent::Envelope(env) => ready(envelopes::value::try_from_envelope(env).ok()),
             _ => None,
         });
-=======
-        let updates =
-            incoming.filter_map(|env| ready(envelopes::value::try_from_envelope(env).ok()));
->>>>>>> e85cb33b
 
         let sink_path = path.clone();
         let cmd_sink = sink
@@ -286,14 +276,10 @@
         let (sink, incoming) = self.router.connection_for(&path).await;
 
         //TODO Do something with invalid envelopes rather than discarding them.
-<<<<<<< HEAD
         let updates = incoming.filter_map(|event| match event {
-            RouterEvent::Envelope(env) => envelopes::map::try_from_envelope(env).ok(),
+            RouterEvent::Envelope(env) => ready(envelopes::map::try_from_envelope(env).ok()),
             _ => None,
         });
-=======
-        let updates = incoming.filter_map(|env| ready(envelopes::map::try_from_envelope(env).ok()));
->>>>>>> e85cb33b
 
         let sink_path = path.clone();
 
