// Copyright 2015-2020 SWIM.AI inc.
//
// Licensed under the Apache License, Version 2.0 (the "License");
// you may not use this file except in compliance with the License.
// You may obtain a copy of the License at
//
//     http://www.apache.org/licenses/LICENSE-2.0
//
// Unless required by applicable law or agreed to in writing, software
// distributed under the License is distributed on an "AS IS" BASIS,
// WITHOUT WARRANTIES OR CONDITIONS OF ANY KIND, either express or implied.
// See the License for the specific language governing permissions and
// limitations under the License.

<<<<<<< HEAD
=======
use crate::configuration::downlink::{
    BackpressureMode, Config, DownlinkKind, DownlinkParams, MuxMode,
};
use crate::downlink::any::{AnyDownlink, AnyReceiver, AnyWeakDownlink};
use crate::downlink::model::map::{MapAction, MapModification, ViewWithEvent};
use crate::downlink::model::value::{self, Action, SharedValue};
use crate::downlink::typed::topic::{ApplyForm, ApplyFormsMap};
use crate::downlink::typed::{MapDownlink, ValueDownlink};
use crate::downlink::watch_adapter::map::KeyedWatch;
use crate::downlink::watch_adapter::value::ValuePump;
use crate::downlink::{Command, DownlinkError, Message, StoppedFuture};
use crate::router::{Router, RouterEvent, RoutingError};
use common::model::schema::StandardSchema;
use common::model::Value;
use common::request::request_future::RequestError;
use common::request::Request;
use common::sink::item::either::EitherSink;
use common::sink::item::ItemSender;
use common::topic::Topic;
use common::warp::path::AbsolutePath;
>>>>>>> 7caad4c1
use std::collections::HashMap;
use std::fmt::{Display, Formatter};
use std::pin::Pin;
use std::sync::Arc;

use either::Either;
use futures::stream::Fuse;
use futures::Stream;
use futures_util::future::TryFutureExt;
use futures_util::select_biased;
use futures_util::stream::{FuturesUnordered, StreamExt};
use pin_utils::pin_mut;
use tokio::sync::mpsc::error::SendError;
use tokio::sync::oneshot::error::RecvError;
use tokio::sync::{mpsc, oneshot};
use tokio::task::JoinHandle;
<<<<<<< HEAD
use tracing::trace_span;
use tracing::{info, instrument};

use common::model::schema::StandardSchema;
use common::model::Value;
use common::request::request_future::RequestError;
use common::request::Request;
use common::sink::item::either::EitherSink;
use common::sink::item::ItemSender;
use common::topic::Topic;
use common::warp::path::AbsolutePath;
=======
use tracing::{error, info, instrument};

>>>>>>> 7caad4c1
use form::ValidatedForm;
use utilities::future::{SwimFutureExt, TransformOnce, TransformedFuture, UntilFailure};

use crate::configuration::downlink::{
    BackpressureMode, Config, DownlinkKind, DownlinkParams, MuxMode,
};
use crate::downlink::any::{AnyDownlink, AnyReceiver, AnyWeakDownlink};
use crate::downlink::model::map::{MapAction, MapModification, ViewWithEvent};
use crate::downlink::model::value::{self, Action, SharedValue};
use crate::downlink::typed::topic::{ApplyForm, ApplyFormsMap};
use crate::downlink::typed::{MapDownlink, ValueDownlink};
use crate::downlink::watch_adapter::map::KeyedWatch;
use crate::downlink::watch_adapter::value::ValuePump;
use crate::downlink::{Command, DownlinkError, Message, StoppedFuture};
use crate::router::{Router, RouterEvent, RoutingError};

pub mod envelopes;
#[cfg(test)]
pub mod tests;

pub type AnyValueDownlink = AnyDownlink<value::Action, SharedValue>;
pub type TypedValueDownlink<T> = ValueDownlink<AnyValueDownlink, T>;

pub type AnyMapDownlink = AnyDownlink<MapAction, ViewWithEvent>;
pub type TypedMapDownlink<K, V> = MapDownlink<AnyMapDownlink, K, V>;

pub type ValueReceiver = AnyReceiver<SharedValue>;
pub type TypedValueReceiver<T> = UntilFailure<ValueReceiver, ApplyForm<T>>;
pub type MapReceiver = AnyReceiver<ViewWithEvent>;
pub type TypedMapReceiver<K, V> = UntilFailure<MapReceiver, ApplyFormsMap<K, V>>;

type AnyWeakValueDownlink = AnyWeakDownlink<value::Action, SharedValue>;
type AnyWeakMapDownlink = AnyWeakDownlink<MapAction, ViewWithEvent>;

pub struct Downlinks {
    sender: mpsc::Sender<DownlinkSpecifier>,
    _task: JoinHandle<RequestResult<()>>,
}

/// Contains all running Warp downlinks and allows requests for downlink subscriptions.
impl Downlinks {
    /// Create a new downlink manager, using the specified configuration, which will attach all
    /// create downlinks to the provided router.
    #[instrument(skip(config, router))]
    pub async fn new<C, R>(config: Arc<C>, router: R) -> Downlinks
    where
        C: Config + 'static,
        R: Router + 'static,
    {
        info!("Initialising downlink manager");

        let client_params = config.client_params();
        let task = DownlinkTask::new(config, router);
        let (tx, rx) = mpsc::channel(client_params.dl_req_buffer_size.get());
        let task_handle = tokio::task::spawn(task.run(rx));

        Downlinks {
            sender: tx,
            _task: task_handle,
        }
    }

    /// Attempt to subscribe to a value lane. The downlink is returned with a single active
    /// subscription to its events.
    #[instrument(skip(self), level = "info")]
    pub async fn subscribe_value_untyped(
        &mut self,
        init: Value,
        path: AbsolutePath,
<<<<<<< HEAD
    ) -> Result<(AnyValueDownlink, ValueReceiver)> {
        info!("Subscribing to untyped value lane");

=======
    ) -> RequestResult<(AnyValueDownlink, ValueReceiver)> {
>>>>>>> 7caad4c1
        self.subscribe_value_inner(init, StandardSchema::Anything, path)
            .await
    }

    /// Attempt to subscribe to a remote value lane where the type of the values is described by a
    /// [`ValidatedForm`]. The downlink is returned with a single active
    /// subscription to its events.
    #[instrument(skip(self, init), level = "info")]
    pub async fn subscribe_value<T>(
        &mut self,
        init: T,
        path: AbsolutePath,
    ) -> RequestResult<(TypedValueDownlink<T>, TypedValueReceiver<T>)>
    where
        T: ValidatedForm + Send + 'static,
    {
        info!("Subscribing to type value lane");

        let init_value = init.into_value();
        let (dl, rec) = self
            .subscribe_value_inner(init_value, T::schema(), path)
            .await?;
        let typed_rec = UntilFailure::new(rec, Default::default());
        Ok((ValueDownlink::new(dl), typed_rec))
    }

    async fn subscribe_value_inner(
        &mut self,
        init: Value,
        schema: StandardSchema,
        path: AbsolutePath,
    ) -> RequestResult<(AnyValueDownlink, ValueReceiver)> {
        let (tx, rx) = oneshot::channel();
        self.sender
            .send(DownlinkSpecifier::Value {
                init,
                path,
                schema,
                request: Request::new(tx),
            })
            .err_into::<SubscriptionError>()
            .await?;
        rx.await.map_err(Into::into).and_then(|r| r)
    }

    /// Attempt to subscribe to a map lane. The downlink is returned with a single active
    /// subscription to its events.
    #[instrument(skip(self), level = "info")]
    pub async fn subscribe_map_untyped(
        &mut self,
        path: AbsolutePath,
<<<<<<< HEAD
    ) -> Result<(AnyMapDownlink, MapReceiver)> {
        info!("Subscribing to untyped map lane");

=======
    ) -> RequestResult<(AnyMapDownlink, MapReceiver)> {
>>>>>>> 7caad4c1
        self.subscribe_map_inner(StandardSchema::Anything, StandardSchema::Anything, path)
            .await
    }

    /// Attempt to subscribe to a remote map lane where the types of the keys and values are
    /// described by  [`ValidatedForm`]s. The downlink is returned with a single active
    /// subscription to its events.
    #[instrument(skip(self), level = "info")]
    pub async fn subscribe_map<K, V>(
        &mut self,
        path: AbsolutePath,
    ) -> RequestResult<(TypedMapDownlink<K, V>, TypedMapReceiver<K, V>)>
    where
        K: ValidatedForm + Send + 'static,
        V: ValidatedForm + Send + 'static,
    {
        info!("Subscribing to typed map lane");

        let (dl, rec) = self
            .subscribe_map_inner(K::schema(), V::schema(), path)
            .await?;
        let typed_rec = UntilFailure::new(rec, Default::default());
        Ok((MapDownlink::new(dl), typed_rec))
    }

    async fn subscribe_map_inner(
        &mut self,
        key_schema: StandardSchema,
        value_schema: StandardSchema,
        path: AbsolutePath,
    ) -> RequestResult<(AnyMapDownlink, MapReceiver)> {
        let (tx, rx) = oneshot::channel();
        self.sender
            .send(DownlinkSpecifier::Map {
                path,
                key_schema,
                value_schema,
                request: Request::new(tx),
            })
            .err_into::<SubscriptionError>()
            .await?;
        rx.await.map_err(Into::into).and_then(|r| r)
    }
}

#[derive(Clone, Debug, PartialEq)]
pub enum SubscriptionError {
    BadKind {
        expected: DownlinkKind,
        actual: DownlinkKind,
    },
    DownlinkTaskStopped,
    IncompatibleValueSchema {
        path: AbsolutePath,
        existing: Box<StandardSchema>,
        requested: Box<StandardSchema>,
    },
    IncompatibleMapSchema {
        is_key: bool,
        path: AbsolutePath,
        existing: Box<StandardSchema>,
        requested: Box<StandardSchema>,
    },
    ConnectionError,
}

impl SubscriptionError {
    pub fn incompatibile_value(
        path: AbsolutePath,
        existing: StandardSchema,
        requested: StandardSchema,
    ) -> Self {
        SubscriptionError::IncompatibleValueSchema {
            path,
            existing: Box::new(existing),
            requested: Box::new(requested),
        }
    }

    pub fn incompatibile_map_key(
        path: AbsolutePath,
        existing: StandardSchema,
        requested: StandardSchema,
    ) -> Self {
        SubscriptionError::IncompatibleMapSchema {
            is_key: true,
            path,
            existing: Box::new(existing),
            requested: Box::new(requested),
        }
    }

    pub fn incompatibile_map_value(
        path: AbsolutePath,
        existing: StandardSchema,
        requested: StandardSchema,
    ) -> Self {
        SubscriptionError::IncompatibleMapSchema {
            is_key: false,
            path,
            existing: Box::new(existing),
            requested: Box::new(requested),
        }
    }
}

impl From<mpsc::error::SendError<DownlinkSpecifier>> for SubscriptionError {
    fn from(_: SendError<DownlinkSpecifier>) -> Self {
        SubscriptionError::DownlinkTaskStopped
    }
}

impl From<oneshot::error::RecvError> for SubscriptionError {
    fn from(_: RecvError) -> Self {
        SubscriptionError::DownlinkTaskStopped
    }
}

impl From<RequestError> for SubscriptionError {
    fn from(_: RequestError) -> Self {
        SubscriptionError::ConnectionError
    }
}

impl Display for SubscriptionError {
    fn fmt(&self, f: &mut Formatter<'_>) -> std::fmt::Result {
        match self {
            SubscriptionError::BadKind { expected, actual } => write!(
                f,
                "Requested {} downlink but a {} downlink was already open for that lane.",
                expected, actual
            ),
            SubscriptionError::DownlinkTaskStopped => {
                write!(f, "The downlink task has already stopped.")
            }
            SubscriptionError::IncompatibleValueSchema {
                path,
                existing,
                requested
            } => {
                write!(f, "A downlink was requested to {} with schema {} but one is already running with schema {}.",
                       path, existing, requested)
            }
            SubscriptionError::IncompatibleMapSchema {
                is_key,
                path,
                existing,
                requested
            } => {
                let key_or_val = if *is_key { "key" } else { "value" };
                write!(f, "A map downlink was requested to {} with {} schema {} but one is already running with schema {}.",
                       path, key_or_val, existing, requested)
            }
            SubscriptionError::ConnectionError => {
                write!(f, "The downlink could not establish a connection.")
            }
        }
    }
}

impl std::error::Error for SubscriptionError {}

impl SubscriptionError {
    pub fn bad_kind(expected: DownlinkKind, actual: DownlinkKind) -> SubscriptionError {
        SubscriptionError::BadKind { expected, actual }
    }
}

pub type RequestResult<T> = std::result::Result<T, SubscriptionError>;

pub enum DownlinkSpecifier {
    Value {
        init: Value,
        path: AbsolutePath,
        schema: StandardSchema,
        request: Request<RequestResult<(AnyValueDownlink, ValueReceiver)>>,
    },
    Map {
        path: AbsolutePath,
        key_schema: StandardSchema,
        value_schema: StandardSchema,
        request: Request<RequestResult<(AnyMapDownlink, MapReceiver)>>,
    },
}

type StopEvents = FuturesUnordered<TransformedFuture<StoppedFuture, MakeStopEvent>>;

struct ValueHandle {
    ptr: AnyWeakValueDownlink,
    schema: StandardSchema,
}

impl ValueHandle {
    fn new(ptr: AnyWeakValueDownlink, schema: StandardSchema) -> Self {
        ValueHandle { ptr, schema }
    }
}

struct MapHandle {
    ptr: AnyWeakMapDownlink,
    key_schema: StandardSchema,
    value_schema: StandardSchema,
}

impl MapHandle {
    fn new(
        ptr: AnyWeakMapDownlink,
        key_schema: StandardSchema,
        value_schema: StandardSchema,
    ) -> Self {
        MapHandle {
            ptr,
            key_schema,
            value_schema,
        }
    }
}

struct DownlinkTask<R> {
    config: Arc<dyn Config>,
    value_downlinks: HashMap<AbsolutePath, ValueHandle>,
    map_downlinks: HashMap<AbsolutePath, MapHandle>,
    stopped_watch: StopEvents,
    router: R,
}

/// Event that is generated after a downlink stops to allow it to be cleaned up.
struct DownlinkStoppedEvent {
    kind: DownlinkKind,
    path: AbsolutePath,
    error: Option<DownlinkError>,
}

struct MakeStopEvent {
    kind: DownlinkKind,
    path: AbsolutePath,
}

impl MakeStopEvent {
    fn new(kind: DownlinkKind, path: AbsolutePath) -> Self {
        MakeStopEvent { kind, path }
    }
}

impl TransformOnce<std::result::Result<(), DownlinkError>> for MakeStopEvent {
    type Out = DownlinkStoppedEvent;

    fn transform(self, input: std::result::Result<(), DownlinkError>) -> Self::Out {
        let MakeStopEvent { kind, path } = self;
        DownlinkStoppedEvent {
            kind,
            path,
            error: input.err(),
        }
    }
}

impl<R> DownlinkTask<R>
where
    R: Router,
{
    fn new<C>(config: Arc<C>, router: R) -> DownlinkTask<R>
    where
        C: Config + 'static,
    {
        DownlinkTask {
            config,
            value_downlinks: HashMap::new(),
            map_downlinks: HashMap::new(),
            stopped_watch: StopEvents::new(),
            router,
        }
    }

    async fn create_new_value_downlink(
        &mut self,
        init: Value,
        schema: StandardSchema,
        path: AbsolutePath,
<<<<<<< HEAD
    ) -> Result<(AnyValueDownlink, ValueReceiver)> {
        let span = trace_span!("value downlink", path = ?path);
        let _g = span.enter();

=======
    ) -> RequestResult<(AnyValueDownlink, ValueReceiver)> {
>>>>>>> 7caad4c1
        let config = self.config.config_for(&path);
        let (sink, incoming) = self.router.connection_for(&path).await?;
        let schema_cpy = schema.clone();

        let updates = incoming.map(|e| match e {
            RouterEvent::Message(l) => Ok(envelopes::value::from_envelope(l)),
            RouterEvent::ConnectionClosed => Err(RoutingError::ConnectionError),
            RouterEvent::Unreachable(_) => Err(RoutingError::HostUnreachable),
            RouterEvent::Stopping => Err(RoutingError::RouterDropped),
        });

        let sink_path = path.clone();
        let cmd_sink = sink.comap(move |cmd: Command<SharedValue>| {
            envelopes::value_envelope(&sink_path, cmd).1.into()
        });

        let (dl, rec) = match config.back_pressure {
            BackpressureMode::Propagate => {
                value_downlink_for_sink(cmd_sink, init, schema, updates, &config)
            }
            BackpressureMode::Release { yield_after, .. } => {
                let pressure_release = ValuePump::new(cmd_sink.clone(), yield_after).await;

                let either_sink = EitherSink::new(cmd_sink, pressure_release).comap(
                    move |cmd: Command<SharedValue>| match cmd {
                        act @ Command::Action(_) => Either::Right(act),
                        ow => Either::Left(ow),
                    },
                );

                value_downlink_for_sink(either_sink, init, schema, updates, &config)
            }
        };

        self.value_downlinks
            .insert(path.clone(), ValueHandle::new(dl.downgrade(), schema_cpy));
        self.stopped_watch.push(
            dl.await_stopped()
                .transform(MakeStopEvent::new(DownlinkKind::Value, path)),
        );
        Ok((dl, rec))
    }

    async fn create_new_map_downlink(
        &mut self,
        path: AbsolutePath,
        key_schema: StandardSchema,
        value_schema: StandardSchema,
<<<<<<< HEAD
    ) -> Result<(AnyMapDownlink, MapReceiver)> {
        let span = trace_span!("map downlink", path = ?path);
        let _g = span.enter();

=======
    ) -> RequestResult<(AnyMapDownlink, MapReceiver)> {
>>>>>>> 7caad4c1
        let config = self.config.config_for(&path);
        let (sink, incoming) = self.router.connection_for(&path).await?;
        let key_schema_cpy = key_schema.clone();
        let value_schema_cpy = value_schema.clone();

        let updates = incoming.map(|e| match e {
            RouterEvent::Message(l) => Ok(envelopes::map::from_envelope(l)),
            RouterEvent::ConnectionClosed => Err(RoutingError::ConnectionError),
            RouterEvent::Unreachable(_) => Err(RoutingError::HostUnreachable),
            RouterEvent::Stopping => Err(RoutingError::RouterDropped),
        });

        let sink_path = path.clone();

        let (dl, rec) = match config.back_pressure {
            BackpressureMode::Propagate => {
                let cmd_sink = sink.comap(move |cmd: Command<MapModification<Arc<Value>>>| {
                    envelopes::map_envelope(&sink_path, cmd).1.into()
                });
                map_downlink_for_sink(key_schema, value_schema, cmd_sink, updates, &config)
            }
            BackpressureMode::Release {
                input_buffer_size,
                bridge_buffer_size,
                max_active_keys,
                yield_after,
            } => {
                let sink_path_duplicate = sink_path.clone();
                let direct_sink =
                    sink.clone()
                        .comap(move |cmd: Command<MapModification<Arc<Value>>>| {
                            envelopes::map_envelope(&sink_path_duplicate, cmd).1.into()
                        });
                let action_sink = sink.comap(move |act: MapModification<Arc<Value>>| {
                    envelopes::map_envelope(&sink_path, Command::Action(act))
                        .1
                        .into()
                });

                let pressure_release = KeyedWatch::new(
                    action_sink,
                    input_buffer_size,
                    bridge_buffer_size,
                    max_active_keys,
                    yield_after,
                )
                .await;

                let either_sink = EitherSink::new(direct_sink, pressure_release).comap(
                    move |cmd: Command<MapModification<Arc<Value>>>| match cmd {
                        Command::Action(act) => Either::Right(act),
                        ow => Either::Left(ow),
                    },
                );
                map_downlink_for_sink(key_schema, value_schema, either_sink, updates, &config)
            }
        };

        self.map_downlinks.insert(
            path.clone(),
            MapHandle::new(dl.downgrade(), key_schema_cpy, value_schema_cpy),
        );
        self.stopped_watch.push(
            dl.await_stopped()
                .transform(MakeStopEvent::new(DownlinkKind::Map, path)),
        );
        Ok((dl, rec))
    }

    async fn handle_value_request(
        &mut self,
        init: Value,
        path: AbsolutePath,
        schema: StandardSchema,
        value_req: Request<RequestResult<(AnyValueDownlink, ValueReceiver)>>,
    ) -> RequestResult<()> {
        let dl = match self.value_downlinks.get(&path) {
            Some(ValueHandle {
                ptr: dl,
                schema: existing_schema,
            }) => {
                let maybe_dl = dl.upgrade();
                match maybe_dl {
                    Some(mut dl_clone) if dl_clone.is_running() => {
                        if schema.eq(existing_schema) {
                            match dl_clone.subscribe().await {
                                Ok(rec) => Ok((dl_clone, rec)),
                                Err(_) => {
                                    self.value_downlinks.remove(&path);
                                    Ok(self
                                        .create_new_value_downlink(init, schema, path.clone())
                                        .await?)
                                }
                            }
                        } else {
                            Err(SubscriptionError::incompatibile_value(
                                path,
                                existing_schema.clone(),
                                schema,
                            ))
                        }
                    }
                    _ => {
                        self.value_downlinks.remove(&path);
                        Ok(self
                            .create_new_value_downlink(init, schema, path.clone())
                            .await?)
                    }
                }
            }
            _ => match self.map_downlinks.get(&path) {
                Some(_) => Err(SubscriptionError::bad_kind(
                    DownlinkKind::Value,
                    DownlinkKind::Map,
                )),
                _ => Ok(self
                    .create_new_value_downlink(init, schema, path.clone())
                    .await?),
            },
        };
        let _ = value_req.send(dl);
        Ok(())
    }

    async fn handle_map_request(
        &mut self,
        path: AbsolutePath,
        key_schema: StandardSchema,
        value_schema: StandardSchema,
        map_req: Request<RequestResult<(AnyMapDownlink, MapReceiver)>>,
    ) -> RequestResult<()> {
        let dl = match self.map_downlinks.get(&path) {
            Some(MapHandle {
                ptr: dl,
                key_schema: existing_key_schema,
                value_schema: existing_value_schema,
            }) => {
                if !key_schema.eq(existing_key_schema) {
                    Err(SubscriptionError::incompatibile_map_key(
                        path,
                        existing_key_schema.clone(),
                        key_schema,
                    ))
                } else if !value_schema.eq(existing_value_schema) {
                    Err(SubscriptionError::incompatibile_map_value(
                        path,
                        existing_value_schema.clone(),
                        value_schema,
                    ))
                } else {
                    let maybe_dl = dl.upgrade();
                    match maybe_dl {
                        Some(mut dl_clone) if dl_clone.is_running() => {
                            match dl_clone.subscribe().await {
                                Ok(rec) => Ok((dl_clone, rec)),
                                Err(_) => {
                                    self.map_downlinks.remove(&path);
                                    Ok(self
                                        .create_new_map_downlink(
                                            path.clone(),
                                            key_schema,
                                            value_schema,
                                        )
                                        .await?)
                                }
                            }
                        }
                        _ => {
                            self.map_downlinks.remove(&path);
                            Ok(self
                                .create_new_map_downlink(path.clone(), key_schema, value_schema)
                                .await?)
                        }
                    }
                }
            }
            _ => match self.value_downlinks.get(&path) {
                Some(_) => Err(SubscriptionError::bad_kind(
                    DownlinkKind::Map,
                    DownlinkKind::Value,
                )),
                _ => Ok(self
                    .create_new_map_downlink(path.clone(), key_schema, value_schema)
                    .await?),
            },
        };
        let _ = map_req.send(dl);
        Ok(())
    }

    #[instrument(skip(self, stop_event))]
    async fn handle_stop(&mut self, stop_event: DownlinkStoppedEvent) {
        match &stop_event.error {
            Some(e) => error!("Downlink {} failed with: \"{}\"", stop_event.path, e),
            None => info!("Downlink {} stopped successfully", stop_event.path),
        }

        match stop_event.kind {
            DownlinkKind::Value => {
                if let Some(ValueHandle { ptr: weak_dl, .. }) =
                    self.value_downlinks.get(&stop_event.path)
                {
                    let is_running = weak_dl.upgrade().map(|dl| dl.is_running()).unwrap_or(false);
                    if !is_running {
                        self.value_downlinks.remove(&stop_event.path);
                    }
                }
            }
            DownlinkKind::Map => {
                if let Some(MapHandle { ptr: weak_dl, .. }) =
                    self.map_downlinks.get(&stop_event.path)
                {
                    let is_running = weak_dl.upgrade().map(|dl| dl.is_running()).unwrap_or(false);
                    if !is_running {
                        self.map_downlinks.remove(&stop_event.path);
                    }
                }
            }
        }
    }

    async fn run<Req>(mut self, requests: Req) -> RequestResult<()>
    where
        Req: Stream<Item = DownlinkSpecifier>,
    {
        pin_mut!(requests);

        let mut pinned_requests: Fuse<Pin<&mut Req>> = requests.fuse();

        loop {
            let item: Option<Either<DownlinkSpecifier, DownlinkStoppedEvent>> =
                if self.stopped_watch.is_empty() {
                    pinned_requests.next().await.map(Either::Left)
                } else {
                    select_biased! {
                        maybe_req = pinned_requests.next() => maybe_req.map(Either::Left),
                        maybe_closed = self.stopped_watch.next() => maybe_closed.map(Either::Right),
                    }
                };

            match item {
                Some(Either::Left(DownlinkSpecifier::Value {
                    init,
                    path,
                    schema,
                    request,
                })) => {
                    self.handle_value_request(init, path, schema, request)
                        .await?;
                }
                Some(Either::Left(DownlinkSpecifier::Map {
                    path,
                    key_schema,
                    value_schema,
                    request,
                })) => {
                    self.handle_map_request(path, key_schema, value_schema, request)
                        .await?;
                }
                Some(Either::Right(stop_event)) => {
                    self.handle_stop(stop_event).await;
                }
                None => {
                    break Ok(());
                }
            }
        }
    }
}

fn value_downlink_for_sink<Updates, Snk>(
    cmd_sink: Snk,
    init: Value,
    schema: StandardSchema,
    updates: Updates,
    config: &DownlinkParams,
) -> (AnyDownlink<Action, SharedValue>, AnyReceiver<SharedValue>)
where
    Updates: Stream<Item = Result<Message<Value>, RoutingError>> + Send + 'static,
    Snk: ItemSender<Command<SharedValue>, RoutingError> + Send + 'static,
{
    let dl_cmd_sink = cmd_sink.map_err_into();
    match config.mux_mode {
        MuxMode::Queue(n) => {
            let (dl, rec) =
                value::create_queue_downlink(init, Some(schema), updates, dl_cmd_sink, n, &config);
            (AnyDownlink::Queue(dl), AnyReceiver::Queue(rec))
        }
        MuxMode::Dropping => {
            let (dl, rec) =
                value::create_dropping_downlink(init, Some(schema), updates, dl_cmd_sink, &config);
            (AnyDownlink::Dropping(dl), AnyReceiver::Dropping(rec))
        }
        MuxMode::Buffered(n) => {
            let (dl, rec) = value::create_buffered_downlink(
                init,
                Some(schema),
                updates,
                dl_cmd_sink,
                n,
                &config,
            );
            (AnyDownlink::Buffered(dl), AnyReceiver::Buffered(rec))
        }
    }
}

type MapItemResult = Result<Message<MapModification<Value>>, RoutingError>;

fn map_downlink_for_sink<Updates, Snk>(
    key_schema: StandardSchema,
    value_schema: StandardSchema,
    cmd_sink: Snk,
    updates: Updates,
    config: &DownlinkParams,
) -> (
    AnyDownlink<MapAction, ViewWithEvent>,
    AnyReceiver<ViewWithEvent>,
)
where
    Updates: Stream<Item = MapItemResult> + Send + 'static,
    Snk: ItemSender<Command<MapModification<Arc<Value>>>, RoutingError> + Send + 'static,
{
    use crate::downlink::model::map::*;
    let dl_cmd_sink = cmd_sink.map_err_into();
    match config.mux_mode {
        MuxMode::Queue(n) => {
            let (dl, rec) = create_queue_downlink(
                Some(key_schema),
                Some(value_schema),
                updates,
                dl_cmd_sink,
                n,
                &config,
            );
            (AnyDownlink::Queue(dl), AnyReceiver::Queue(rec))
        }
        MuxMode::Dropping => {
            let (dl, rec) = create_dropping_downlink(
                Some(key_schema),
                Some(value_schema),
                updates,
                dl_cmd_sink,
                &config,
            );
            (AnyDownlink::Dropping(dl), AnyReceiver::Dropping(rec))
        }
        MuxMode::Buffered(n) => {
            let (dl, rec) = create_buffered_downlink(
                Some(key_schema),
                Some(value_schema),
                updates,
                dl_cmd_sink,
                n,
                &config,
            );
            (AnyDownlink::Buffered(dl), AnyReceiver::Buffered(rec))
        }
    }
}<|MERGE_RESOLUTION|>--- conflicted
+++ resolved
@@ -12,8 +12,6 @@
 // See the License for the specific language governing permissions and
 // limitations under the License.
 
-<<<<<<< HEAD
-=======
 use crate::configuration::downlink::{
     BackpressureMode, Config, DownlinkKind, DownlinkParams, MuxMode,
 };
@@ -34,54 +32,26 @@
 use common::sink::item::ItemSender;
 use common::topic::Topic;
 use common::warp::path::AbsolutePath;
->>>>>>> 7caad4c1
-use std::collections::HashMap;
-use std::fmt::{Display, Formatter};
-use std::pin::Pin;
-use std::sync::Arc;
 
 use either::Either;
+use form::ValidatedForm;
 use futures::stream::Fuse;
 use futures::Stream;
 use futures_util::future::TryFutureExt;
 use futures_util::select_biased;
 use futures_util::stream::{FuturesUnordered, StreamExt};
 use pin_utils::pin_mut;
+use std::collections::HashMap;
+use std::fmt::{Display, Formatter};
+use std::pin::Pin;
+use std::sync::Arc;
 use tokio::sync::mpsc::error::SendError;
 use tokio::sync::oneshot::error::RecvError;
 use tokio::sync::{mpsc, oneshot};
 use tokio::task::JoinHandle;
-<<<<<<< HEAD
-use tracing::trace_span;
-use tracing::{info, instrument};
-
-use common::model::schema::StandardSchema;
-use common::model::Value;
-use common::request::request_future::RequestError;
-use common::request::Request;
-use common::sink::item::either::EitherSink;
-use common::sink::item::ItemSender;
-use common::topic::Topic;
-use common::warp::path::AbsolutePath;
-=======
 use tracing::{error, info, instrument};
 
->>>>>>> 7caad4c1
-use form::ValidatedForm;
 use utilities::future::{SwimFutureExt, TransformOnce, TransformedFuture, UntilFailure};
-
-use crate::configuration::downlink::{
-    BackpressureMode, Config, DownlinkKind, DownlinkParams, MuxMode,
-};
-use crate::downlink::any::{AnyDownlink, AnyReceiver, AnyWeakDownlink};
-use crate::downlink::model::map::{MapAction, MapModification, ViewWithEvent};
-use crate::downlink::model::value::{self, Action, SharedValue};
-use crate::downlink::typed::topic::{ApplyForm, ApplyFormsMap};
-use crate::downlink::typed::{MapDownlink, ValueDownlink};
-use crate::downlink::watch_adapter::map::KeyedWatch;
-use crate::downlink::watch_adapter::value::ValuePump;
-use crate::downlink::{Command, DownlinkError, Message, StoppedFuture};
-use crate::router::{Router, RouterEvent, RoutingError};
 
 pub mod envelopes;
 #[cfg(test)]
@@ -136,13 +106,9 @@
         &mut self,
         init: Value,
         path: AbsolutePath,
-<<<<<<< HEAD
-    ) -> Result<(AnyValueDownlink, ValueReceiver)> {
+    ) -> RequestResult<(AnyValueDownlink, ValueReceiver)> {
         info!("Subscribing to untyped value lane");
 
-=======
-    ) -> RequestResult<(AnyValueDownlink, ValueReceiver)> {
->>>>>>> 7caad4c1
         self.subscribe_value_inner(init, StandardSchema::Anything, path)
             .await
     }
@@ -194,13 +160,9 @@
     pub async fn subscribe_map_untyped(
         &mut self,
         path: AbsolutePath,
-<<<<<<< HEAD
-    ) -> Result<(AnyMapDownlink, MapReceiver)> {
+    ) -> RequestResult<(AnyMapDownlink, MapReceiver)> {
         info!("Subscribing to untyped map lane");
 
-=======
-    ) -> RequestResult<(AnyMapDownlink, MapReceiver)> {
->>>>>>> 7caad4c1
         self.subscribe_map_inner(StandardSchema::Anything, StandardSchema::Anything, path)
             .await
     }
@@ -480,14 +442,10 @@
         init: Value,
         schema: StandardSchema,
         path: AbsolutePath,
-<<<<<<< HEAD
-    ) -> Result<(AnyValueDownlink, ValueReceiver)> {
+    ) -> RequestResult<(AnyValueDownlink, ValueReceiver)> {
         let span = trace_span!("value downlink", path = ?path);
         let _g = span.enter();
 
-=======
-    ) -> RequestResult<(AnyValueDownlink, ValueReceiver)> {
->>>>>>> 7caad4c1
         let config = self.config.config_for(&path);
         let (sink, incoming) = self.router.connection_for(&path).await?;
         let schema_cpy = schema.clone();
@@ -536,14 +494,10 @@
         path: AbsolutePath,
         key_schema: StandardSchema,
         value_schema: StandardSchema,
-<<<<<<< HEAD
-    ) -> Result<(AnyMapDownlink, MapReceiver)> {
+    ) -> RequestResult<(AnyMapDownlink, MapReceiver)> {
         let span = trace_span!("map downlink", path = ?path);
         let _g = span.enter();
 
-=======
-    ) -> RequestResult<(AnyMapDownlink, MapReceiver)> {
->>>>>>> 7caad4c1
         let config = self.config.config_for(&path);
         let (sink, incoming) = self.router.connection_for(&path).await?;
         let key_schema_cpy = key_schema.clone();
