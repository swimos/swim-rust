--- conflicted
+++ resolved
@@ -39,6 +39,7 @@
 use common::warp::envelope::Envelope;
 use common::warp::path::AbsolutePath;
 use either::Either;
+use form::ValidatedForm;
 use futures::stream::Fuse;
 use futures::Stream;
 use futures_util::future::TryFutureExt;
@@ -49,17 +50,11 @@
 use std::fmt::{Display, Formatter};
 use std::pin::Pin;
 use std::sync::Arc;
-use swim_form::ValidatedForm;
 use tokio::sync::mpsc::error::SendError;
 use tokio::sync::oneshot::error::RecvError;
-use tokio::sync::{mpsc, oneshot, Mutex};
+use tokio::sync::{mpsc, oneshot};
+use tokio::task::{JoinError, JoinHandle};
 use tracing::{error, info, instrument, trace_span};
-<<<<<<< HEAD
-
-use common::warp::envelope::Envelope;
-use swim_runtime::task::{spawn, TaskError, TaskHandle};
-=======
->>>>>>> c38d95be
 use utilities::future::{SwimFutureExt, TransformOnce, TransformedFuture, UntilFailure};
 
 pub mod envelopes;
@@ -88,10 +83,9 @@
 type AnyWeakMapDownlink = AnyWeakDownlink<MapAction, ViewWithEvent>;
 pub type AnyWeakEventDownlink = AnyWeakDownlink<Value, Value>;
 
-#[derive(Clone)]
 pub struct Downlinks {
     sender: mpsc::Sender<DownlinkRequest>,
-    task: Arc<Mutex<TaskHandle<RequestResult<()>>>>,
+    task: JoinHandle<RequestResult<()>>,
 }
 
 enum DownlinkRequest {
@@ -117,11 +111,11 @@
         let client_params = config.client_params();
         let task = DownlinkTask::new(config, router);
         let (tx, rx) = mpsc::channel(client_params.dl_req_buffer_size.get());
-        let task_handle = spawn(task.run(rx));
+        let task_handle = tokio::task::spawn(task.run(rx));
 
         Downlinks {
             sender: tx,
-            task: Arc::new(Mutex::new(task_handle)),
+            task: task_handle,
         }
     }
 
@@ -138,12 +132,10 @@
         Ok(())
     }
 
-    pub async fn close(self) -> Result<RequestResult<()>, TaskError> {
+    pub async fn close(self) -> Result<RequestResult<()>, JoinError> {
         let Downlinks { sender, task } = self;
         drop(sender);
-
-        let inner = &mut *task.lock().await;
-        inner.await
+        task.await
     }
 
     /// Attempt to subscribe to a value lane. The downlink is returned with a single active
