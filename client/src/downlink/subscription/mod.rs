// Copyright 2015-2020 SWIM.AI inc.
//
// Licensed under the Apache License, Version 2.0 (the "License");
// you may not use this file except in compliance with the License.
// You may obtain a copy of the License at
//
//     http://www.apache.org/licenses/LICENSE-2.0
//
// Unless required by applicable law or agreed to in writing, software
// distributed under the License is distributed on an "AS IS" BASIS,
// WITHOUT WARRANTIES OR CONDITIONS OF ANY KIND, either express or implied.
// See the License for the specific language governing permissions and
// limitations under the License.

use crate::configuration::downlink::{
    BackpressureMode, Config, DownlinkKind, DownlinkParams, MuxMode,
};
use crate::downlink::any::{AnyDownlink, AnyReceiver, AnyWeakDownlink};
use crate::downlink::model::map::{MapAction, MapModification, ViewWithEvent};
use crate::downlink::model::value::{self, Action, SharedValue};
use crate::downlink::typed::topic::{ApplyForm, ApplyFormsMap};
use crate::downlink::typed::{MapDownlink, ValueDownlink};
use crate::downlink::watch_adapter::map::KeyedWatch;
use crate::downlink::watch_adapter::value::ValuePump;
use crate::downlink::{Command, DownlinkError, Message, StoppedFuture};
<<<<<<< HEAD
use crate::router::{Router, RouterEvent, RoutingError};
=======
use crate::router::{Router, RoutingError};
use common::model::schema::StandardSchema;
>>>>>>> 5f010a7f
use common::model::Value;
use common::request::request_future::RequestError;
use common::request::Request;
use common::sink::item::either::EitherSink;
use common::sink::item::ItemSender;
use common::topic::Topic;
use common::warp::path::AbsolutePath;
use either::Either;
use form::ValidatedForm;
use futures::stream::Fuse;
use futures::Stream;
use futures_util::future::{ready, TryFutureExt};
use futures_util::select_biased;
use futures_util::stream::{FuturesUnordered, StreamExt};
use pin_utils::pin_mut;
use std::collections::HashMap;
use std::fmt::{Display, Formatter};
use std::pin::Pin;
use std::sync::Arc;
use tokio::sync::mpsc::error::SendError;
use tokio::sync::oneshot::error::RecvError;
use tokio::sync::{mpsc, oneshot};
use tokio::task::JoinHandle;
use utilities::future::{SwimFutureExt, TransformOnce, TransformedFuture, UntilFailure};

pub mod envelopes;
#[cfg(test)]
pub mod tests;

pub type AnyValueDownlink = AnyDownlink<value::Action, SharedValue>;
pub type TypedValueDownlink<T> = ValueDownlink<AnyValueDownlink, T>;

pub type AnyMapDownlink = AnyDownlink<MapAction, ViewWithEvent>;
pub type TypedMapDownlink<K, V> = MapDownlink<AnyMapDownlink, K, V>;

pub type ValueReceiver = AnyReceiver<SharedValue>;
pub type TypedValueReceiver<T> = UntilFailure<ValueReceiver, ApplyForm<T>>;
pub type MapReceiver = AnyReceiver<ViewWithEvent>;
pub type TypedMapReceiver<K, V> = UntilFailure<MapReceiver, ApplyFormsMap<K, V>>;

type AnyWeakValueDownlink = AnyWeakDownlink<value::Action, SharedValue>;
type AnyWeakMapDownlink = AnyWeakDownlink<MapAction, ViewWithEvent>;

pub struct Downlinks {
<<<<<<< HEAD
    sender: mpsc::Sender<DownlinkRequest>,
    _task: JoinHandle<Result<()>>,
=======
    sender: mpsc::Sender<DownlinkSpecifier>,
    _task: JoinHandle<()>,
>>>>>>> 5f010a7f
}

/// Contains all running Warp downlinks and allows requests for downlink subscriptions.
impl Downlinks {
    /// Create a new downlink manager, using the specified configuration, which will attach all
    /// create downlinks to the provided router.
    pub async fn new<C, R>(config: Arc<C>, router: R) -> Downlinks
    where
        C: Config + 'static,
        R: Router + 'static,
    {
        let client_params = config.client_params();
        let task = DownlinkTask::new(config, router);
        let (tx, rx) = mpsc::channel(client_params.dl_req_buffer_size.get());
        let task_handle = tokio::task::spawn(task.run(rx));
        Downlinks {
            sender: tx,
            _task: task_handle,
        }
    }

    /// Attempt to subscribe to a value lane. The downlink is returned with a single active
    /// subscription to its events.
    pub async fn subscribe_value_untyped(
        &mut self,
        init: Value,
        path: AbsolutePath,
    ) -> Result<(AnyValueDownlink, ValueReceiver)> {
        self.subscribe_value_inner(init, StandardSchema::Anything, path)
            .await
    }

    /// Attempt to subscribe to a remote value lane where the type of the values is described by a
    /// [`ValidatedForm`]. The downlink is returned with a single active
    /// subscription to its events.
    pub async fn subscribe_value<T>(
        &mut self,
        init: T,
        path: AbsolutePath,
    ) -> Result<(TypedValueDownlink<T>, TypedValueReceiver<T>)>
    where
        T: ValidatedForm + Send + 'static,
    {
        let init_value = init.into_value();
        let (dl, rec) = self
            .subscribe_value_inner(init_value, T::schema(), path)
            .await?;
        let typed_rec = UntilFailure::new(rec, Default::default());
        Ok((ValueDownlink::new(dl), typed_rec))
    }

    async fn subscribe_value_inner(
        &mut self,
        init: Value,
        schema: StandardSchema,
        path: AbsolutePath,
    ) -> Result<(AnyValueDownlink, ValueReceiver)> {
        let (tx, rx) = oneshot::channel();
        self.sender
            .send(DownlinkSpecifier::Value {
                init,
                path,
                schema,
                request: Request::new(tx),
            })
            .err_into::<SubscriptionError>()
            .await?;
        rx.await.map_err(Into::into).and_then(|r| r)
    }

    /// Attempt to subscribe to a map lane. The downlink is returned with a single active
    /// subscription to its events.
    pub async fn subscribe_map_untyped(
        &mut self,
        path: AbsolutePath,
    ) -> Result<(AnyMapDownlink, MapReceiver)> {
        self.subscribe_map_inner(StandardSchema::Anything, StandardSchema::Anything, path)
            .await
    }

    /// Attempt to subscribe to a remote map lane where the types of the keys and values are
    /// described by  [`ValidatedForm`]s. The downlink is returned with a single active
    /// subscription to its events.
    pub async fn subscribe_map<K, V>(
        &mut self,
        path: AbsolutePath,
    ) -> Result<(TypedMapDownlink<K, V>, TypedMapReceiver<K, V>)>
    where
        K: ValidatedForm + Send + 'static,
        V: ValidatedForm + Send + 'static,
    {
        let (dl, rec) = self
            .subscribe_map_inner(K::schema(), V::schema(), path)
            .await?;
        let typed_rec = UntilFailure::new(rec, Default::default());
        Ok((MapDownlink::new(dl), typed_rec))
    }

    async fn subscribe_map_inner(
        &mut self,
        key_schema: StandardSchema,
        value_schema: StandardSchema,
        path: AbsolutePath,
    ) -> Result<(AnyMapDownlink, MapReceiver)> {
        let (tx, rx) = oneshot::channel();
        self.sender
            .send(DownlinkSpecifier::Map {
                path,
                key_schema,
                value_schema,
                request: Request::new(tx),
            })
            .err_into::<SubscriptionError>()
            .await?;
        rx.await.map_err(Into::into).and_then(|r| r)
    }
}

#[derive(Clone, Debug, PartialEq)]
pub enum SubscriptionError {
    BadKind {
        expected: DownlinkKind,
        actual: DownlinkKind,
    },
    DownlinkTaskStopped,
<<<<<<< HEAD
    ConnectionError,
=======
    IncompatibleValueSchema {
        path: AbsolutePath,
        existing: Box<StandardSchema>,
        requested: Box<StandardSchema>,
    },
    IncompatibleMapSchema {
        is_key: bool,
        path: AbsolutePath,
        existing: Box<StandardSchema>,
        requested: Box<StandardSchema>,
    },
}

impl SubscriptionError {
    pub fn incompatibile_value(
        path: AbsolutePath,
        existing: StandardSchema,
        requested: StandardSchema,
    ) -> Self {
        SubscriptionError::IncompatibleValueSchema {
            path,
            existing: Box::new(existing),
            requested: Box::new(requested),
        }
    }

    pub fn incompatibile_map_key(
        path: AbsolutePath,
        existing: StandardSchema,
        requested: StandardSchema,
    ) -> Self {
        SubscriptionError::IncompatibleMapSchema {
            is_key: true,
            path,
            existing: Box::new(existing),
            requested: Box::new(requested),
        }
    }

    pub fn incompatibile_map_value(
        path: AbsolutePath,
        existing: StandardSchema,
        requested: StandardSchema,
    ) -> Self {
        SubscriptionError::IncompatibleMapSchema {
            is_key: false,
            path,
            existing: Box::new(existing),
            requested: Box::new(requested),
        }
    }
>>>>>>> 5f010a7f
}

impl From<mpsc::error::SendError<DownlinkSpecifier>> for SubscriptionError {
    fn from(_: SendError<DownlinkSpecifier>) -> Self {
        SubscriptionError::DownlinkTaskStopped
    }
}

impl From<oneshot::error::RecvError> for SubscriptionError {
    fn from(_: RecvError) -> Self {
        SubscriptionError::DownlinkTaskStopped
    }
}

impl From<RequestError> for SubscriptionError {
    fn from(_: RequestError) -> Self {
        SubscriptionError::ConnectionError
    }
}

impl Display for SubscriptionError {
    fn fmt(&self, f: &mut Formatter<'_>) -> std::fmt::Result {
        match self {
            SubscriptionError::BadKind { expected, actual } => write!(
                f,
                "Requested {} downlink but a {} downlink was already open for that lane.",
                expected, actual
            ),
            SubscriptionError::DownlinkTaskStopped => {
                write!(f, "The downlink task has already stopped.")
            }
<<<<<<< HEAD
            SubscriptionError::ConnectionError => {
                write!(f, "The downlink could not establish a connection.")
=======
            SubscriptionError::IncompatibleValueSchema {
                path,
                existing,
                requested
            } => {
                write!(f, "A downlink was requested to {} with schema {} but one is already running with schema {}.",
                       path, existing, requested)
            }
            SubscriptionError::IncompatibleMapSchema {
                is_key,
                path,
                existing,
                requested
            } => {
                let key_or_val = if *is_key { "key" } else { "value" };
                write!(f, "A map downlink was requested to {} with {} schema {} but one is already running with schema {}.",
                       path, key_or_val, existing, requested)
>>>>>>> 5f010a7f
            }
        }
    }
}

impl std::error::Error for SubscriptionError {}

impl SubscriptionError {
    pub fn bad_kind(expected: DownlinkKind, actual: DownlinkKind) -> SubscriptionError {
        SubscriptionError::BadKind { expected, actual }
    }
}

pub type Result<T> = std::result::Result<T, SubscriptionError>;

pub enum DownlinkSpecifier {
    Value {
        init: Value,
        path: AbsolutePath,
        schema: StandardSchema,
        request: Request<Result<(AnyValueDownlink, ValueReceiver)>>,
    },
    Map {
        path: AbsolutePath,
        key_schema: StandardSchema,
        value_schema: StandardSchema,
        request: Request<Result<(AnyMapDownlink, MapReceiver)>>,
    },
}

type StopEvents = FuturesUnordered<TransformedFuture<StoppedFuture, MakeStopEvent>>;

struct ValueHandle {
    ptr: AnyWeakValueDownlink,
    schema: StandardSchema,
}

impl ValueHandle {
    fn new(ptr: AnyWeakValueDownlink, schema: StandardSchema) -> Self {
        ValueHandle { ptr, schema }
    }
}

struct MapHandle {
    ptr: AnyWeakMapDownlink,
    key_schema: StandardSchema,
    value_schema: StandardSchema,
}

impl MapHandle {
    fn new(
        ptr: AnyWeakMapDownlink,
        key_schema: StandardSchema,
        value_schema: StandardSchema,
    ) -> Self {
        MapHandle {
            ptr,
            key_schema,
            value_schema,
        }
    }
}

struct DownlinkTask<R> {
    config: Arc<dyn Config>,
    value_downlinks: HashMap<AbsolutePath, ValueHandle>,
    map_downlinks: HashMap<AbsolutePath, MapHandle>,
    stopped_watch: StopEvents,
    router: R,
}

/// Event that is generated after a downlink stops to allow it to be cleaned up.
struct DownlinkStoppedEvent {
    kind: DownlinkKind,
    path: AbsolutePath,
    //TODO Currently ignored, should be logged.
    _error: Option<DownlinkError>,
}

struct MakeStopEvent {
    kind: DownlinkKind,
    path: AbsolutePath,
}

impl MakeStopEvent {
    fn new(kind: DownlinkKind, path: AbsolutePath) -> Self {
        MakeStopEvent { kind, path }
    }
}

impl TransformOnce<std::result::Result<(), DownlinkError>> for MakeStopEvent {
    type Out = DownlinkStoppedEvent;

    fn transform(self, input: std::result::Result<(), DownlinkError>) -> Self::Out {
        let MakeStopEvent { kind, path } = self;
        DownlinkStoppedEvent {
            kind,
            path,
            _error: input.err(),
        }
    }
}

impl<R> DownlinkTask<R>
where
    R: Router,
{
    fn new<C>(config: Arc<C>, router: R) -> DownlinkTask<R>
    where
        C: Config + 'static,
    {
        DownlinkTask {
            config,
            value_downlinks: HashMap::new(),
            map_downlinks: HashMap::new(),
            stopped_watch: StopEvents::new(),
            router,
        }
    }

    async fn create_new_value_downlink(
        &mut self,
        init: Value,
        schema: StandardSchema,
        path: AbsolutePath,
<<<<<<< HEAD
    ) -> Result<(ValueDownlink, ValueReceiver)> {
        let config = self.config.config_for(&path);
        let (sink, incoming) = self.router.connection_for(&path).await?;
=======
    ) -> (AnyValueDownlink, ValueReceiver) {
        let config = self.config.config_for(&path);
        let (sink, incoming) = self.router.connection_for(&path).await;
        let schema_cpy = schema.clone();
>>>>>>> 5f010a7f

        //TODO Do something with invalid envelopes rather than discarding them.
        let updates = incoming.filter_map(|event| match event {
            RouterEvent::Envelope(env) => ready(envelopes::value::try_from_envelope(env).ok()),
            _ => ready(None),
        });

        let sink_path = path.clone();
        let cmd_sink = sink
            .comap(move |cmd: Command<SharedValue>| envelopes::value_envelope(&sink_path, cmd).1);

        let (dl, rec) = match config.back_pressure {
            BackpressureMode::Propagate => {
                value_downlink_for_sink(cmd_sink, init, schema, updates, &config)
            }
            BackpressureMode::Release { .. } => {
                let pressure_release = ValuePump::new(cmd_sink.clone()).await;

                let either_sink = EitherSink::new(cmd_sink, pressure_release).comap(
                    move |cmd: Command<SharedValue>| match cmd {
                        act @ Command::Action(_) => Either::Right(act),
                        ow => Either::Left(ow),
                    },
                );

                value_downlink_for_sink(either_sink, init, schema, updates, &config)
            }
        };

        self.value_downlinks
            .insert(path.clone(), ValueHandle::new(dl.downgrade(), schema_cpy));
        self.stopped_watch.push(
            dl.await_stopped()
                .transform(MakeStopEvent::new(DownlinkKind::Value, path)),
        );
        Ok((dl, rec))
    }

    async fn create_new_map_downlink(
        &mut self,
        path: AbsolutePath,
<<<<<<< HEAD
    ) -> Result<(MapDownlink, MapReceiver)> {
        let config = self.config.config_for(&path);
        let (sink, incoming) = self.router.connection_for(&path).await?;
=======
        key_schema: StandardSchema,
        value_schema: StandardSchema,
    ) -> (AnyMapDownlink, MapReceiver) {
        let config = self.config.config_for(&path);
        let (sink, incoming) = self.router.connection_for(&path).await;
        let key_schema_cpy = key_schema.clone();
        let value_schema_cpy = value_schema.clone();
>>>>>>> 5f010a7f

        //TODO Do something with invalid envelopes rather than discarding them.
        let updates = incoming.filter_map(|event| match event {
            RouterEvent::Envelope(env) => ready(envelopes::map::try_from_envelope(env).ok()),
            _ => ready(None),
        });

        let sink_path = path.clone();

        let (dl, rec) = match config.back_pressure {
            BackpressureMode::Propagate => {
                let cmd_sink = sink.comap(move |cmd: Command<MapModification<Arc<Value>>>| {
                    envelopes::map_envelope(&sink_path, cmd).1
                });
                map_downlink_for_sink(key_schema, value_schema, cmd_sink, updates, &config)
            }
            BackpressureMode::Release {
                input_buffer_size,
                bridge_buffer_size,
                max_active_keys,
            } => {
                let sink_path_duplicate = sink_path.clone();
                let direct_sink =
                    sink.clone()
                        .comap(move |cmd: Command<MapModification<Arc<Value>>>| {
                            envelopes::map_envelope(&sink_path_duplicate, cmd).1
                        });
                let action_sink = sink.comap(move |act: MapModification<Arc<Value>>| {
                    envelopes::map_envelope(&sink_path, Command::Action(act)).1
                });

                let pressure_release = KeyedWatch::new(
                    action_sink,
                    input_buffer_size,
                    bridge_buffer_size,
                    max_active_keys,
                )
                .await;

                let either_sink = EitherSink::new(direct_sink, pressure_release).comap(
                    move |cmd: Command<MapModification<Arc<Value>>>| match cmd {
                        Command::Action(act) => Either::Right(act),
                        ow => Either::Left(ow),
                    },
                );
                map_downlink_for_sink(key_schema, value_schema, either_sink, updates, &config)
            }
        };

        self.map_downlinks.insert(
            path.clone(),
            MapHandle::new(dl.downgrade(), key_schema_cpy, value_schema_cpy),
        );
        self.stopped_watch.push(
            dl.await_stopped()
                .transform(MakeStopEvent::new(DownlinkKind::Map, path)),
        );
        Ok((dl, rec))
    }

<<<<<<< HEAD
    #[allow(clippy::cognitive_complexity)]
    async fn run<Req>(mut self, requests: Req) -> Result<()>
=======
    async fn handle_value_request(
        &mut self,
        init: Value,
        path: AbsolutePath,
        schema: StandardSchema,
        value_req: Request<Result<(AnyValueDownlink, ValueReceiver)>>,
    ) {
        let dl = match self.value_downlinks.get(&path) {
            Some(ValueHandle {
                ptr: dl,
                schema: existing_schema,
            }) => {
                let maybe_dl = dl.upgrade();
                match maybe_dl {
                    Some(mut dl_clone) if dl_clone.is_running() => {
                        if schema.eq(existing_schema) {
                            match dl_clone.subscribe().await {
                                Ok(rec) => Ok((dl_clone, rec)),
                                Err(_) => {
                                    self.value_downlinks.remove(&path);
                                    Ok(self
                                        .create_new_value_downlink(init, schema, path.clone())
                                        .await)
                                }
                            }
                        } else {
                            Err(SubscriptionError::incompatibile_value(
                                path,
                                existing_schema.clone(),
                                schema,
                            ))
                        }
                    }
                    _ => {
                        self.value_downlinks.remove(&path);
                        Ok(self
                            .create_new_value_downlink(init, schema, path.clone())
                            .await)
                    }
                }
            }
            _ => match self.map_downlinks.get(&path) {
                Some(_) => Err(SubscriptionError::bad_kind(
                    DownlinkKind::Value,
                    DownlinkKind::Map,
                )),
                _ => Ok(self
                    .create_new_value_downlink(init, schema, path.clone())
                    .await),
            },
        };
        let _ = value_req.send(dl);
    }

    async fn handle_map_request(
        &mut self,
        path: AbsolutePath,
        key_schema: StandardSchema,
        value_schema: StandardSchema,
        map_req: Request<Result<(AnyMapDownlink, MapReceiver)>>,
    ) {
        let dl = match self.map_downlinks.get(&path) {
            Some(MapHandle {
                ptr: dl,
                key_schema: existing_key_schema,
                value_schema: existing_value_schema,
            }) => {
                if !key_schema.eq(existing_key_schema) {
                    Err(SubscriptionError::incompatibile_map_key(
                        path,
                        existing_key_schema.clone(),
                        key_schema,
                    ))
                } else if !value_schema.eq(existing_value_schema) {
                    Err(SubscriptionError::incompatibile_map_value(
                        path,
                        existing_value_schema.clone(),
                        value_schema,
                    ))
                } else {
                    let maybe_dl = dl.upgrade();
                    match maybe_dl {
                        Some(mut dl_clone) if dl_clone.is_running() => {
                            match dl_clone.subscribe().await {
                                Ok(rec) => Ok((dl_clone, rec)),
                                Err(_) => {
                                    self.map_downlinks.remove(&path);
                                    Ok(self
                                        .create_new_map_downlink(
                                            path.clone(),
                                            key_schema,
                                            value_schema,
                                        )
                                        .await)
                                }
                            }
                        }
                        _ => {
                            self.map_downlinks.remove(&path);
                            Ok(self
                                .create_new_map_downlink(path.clone(), key_schema, value_schema)
                                .await)
                        }
                    }
                }
            }
            _ => match self.value_downlinks.get(&path) {
                Some(_) => Err(SubscriptionError::bad_kind(
                    DownlinkKind::Map,
                    DownlinkKind::Value,
                )),
                _ => Ok(self
                    .create_new_map_downlink(path.clone(), key_schema, value_schema)
                    .await),
            },
        };
        let _ = map_req.send(dl);
    }

    async fn handle_stop(&mut self, stop_event: DownlinkStoppedEvent) {
        match stop_event.kind {
            DownlinkKind::Value => {
                if let Some(ValueHandle { ptr: weak_dl, .. }) =
                    self.value_downlinks.get(&stop_event.path)
                {
                    let is_running = weak_dl.upgrade().map(|dl| dl.is_running()).unwrap_or(false);
                    if !is_running {
                        self.value_downlinks.remove(&stop_event.path);
                    }
                }
            }
            DownlinkKind::Map => {
                if let Some(MapHandle { ptr: weak_dl, .. }) =
                    self.map_downlinks.get(&stop_event.path)
                {
                    let is_running = weak_dl.upgrade().map(|dl| dl.is_running()).unwrap_or(false);
                    if !is_running {
                        self.map_downlinks.remove(&stop_event.path);
                    }
                }
            }
        }
    }

    async fn run<Req>(mut self, requests: Req)
>>>>>>> 5f010a7f
    where
        Req: Stream<Item = DownlinkSpecifier>,
    {
        pin_mut!(requests);

        let mut pinned_requests: Fuse<Pin<&mut Req>> = requests.fuse();

        loop {
            let item: Option<Either<DownlinkSpecifier, DownlinkStoppedEvent>> =
                if self.stopped_watch.is_empty() {
                    pinned_requests.next().await.map(Either::Left)
                } else {
                    select_biased! {
                        maybe_req = pinned_requests.next() => maybe_req.map(Either::Left),
                        maybe_closed = self.stopped_watch.next() => maybe_closed.map(Either::Right),
                    }
                };

            match item {
<<<<<<< HEAD
                Some(Either::Left(DownlinkRequest::Value(init, path, value_req))) => {
                    let dl = match self.value_downlinks.get(&path) {
                        Some(dl) => {
                            let maybe_dl = dl.upgrade();
                            match maybe_dl {
                                Some(mut dl_clone) if dl_clone.is_running() => {
                                    match dl_clone.subscribe().await {
                                        Ok(rec) => Ok((dl_clone, rec)),
                                        Err(_) => {
                                            self.value_downlinks.remove(&path);
                                            Ok(self
                                                .create_new_value_downlink(init, path.clone())
                                                .await?)
                                        }
                                    }
                                }
                                _ => {
                                    self.value_downlinks.remove(&path);
                                    Ok(self.create_new_value_downlink(init, path.clone()).await?)
                                }
                            }
                        }
                        _ => match self.map_downlinks.get(&path) {
                            Some(_) => Err(SubscriptionError::bad_kind(
                                DownlinkKind::Value,
                                DownlinkKind::Map,
                            )),
                            _ => Ok(self.create_new_value_downlink(init, path.clone()).await?),
                        },
                    };
                    let _ = value_req.send(dl);
                }
                Some(Either::Left(DownlinkRequest::Map(path, map_req))) => {
                    let dl = match self.map_downlinks.get(&path) {
                        Some(dl) => {
                            let maybe_dl = dl.upgrade();
                            match maybe_dl {
                                Some(mut dl_clone) if dl_clone.is_running() => {
                                    match dl_clone.subscribe().await {
                                        Ok(rec) => Ok((dl_clone, rec)),
                                        Err(_) => {
                                            self.map_downlinks.remove(&path);
                                            Ok(self.create_new_map_downlink(path.clone()).await?)
                                        }
                                    }
                                }
                                _ => {
                                    self.map_downlinks.remove(&path);
                                    Ok(self.create_new_map_downlink(path.clone()).await?)
                                }
                            }
                        }
                        _ => match self.value_downlinks.get(&path) {
                            Some(_) => Err(SubscriptionError::bad_kind(
                                DownlinkKind::Map,
                                DownlinkKind::Value,
                            )),
                            _ => Ok(self.create_new_map_downlink(path.clone()).await?),
                        },
                    };
                    let _ = map_req.send(dl);
=======
                Some(Either::Left(DownlinkSpecifier::Value {
                    init,
                    path,
                    schema,
                    request,
                })) => {
                    self.handle_value_request(init, path, schema, request).await;
                }
                Some(Either::Left(DownlinkSpecifier::Map {
                    path,
                    key_schema,
                    value_schema,
                    request,
                })) => {
                    self.handle_map_request(path, key_schema, value_schema, request)
                        .await;
                }
                Some(Either::Right(stop_event)) => {
                    self.handle_stop(stop_event).await;
>>>>>>> 5f010a7f
                }
                None => {
                    break Ok(());
                }
            }
        }
    }
}

fn value_downlink_for_sink<Updates, Snk>(
    cmd_sink: Snk,
    init: Value,
    schema: StandardSchema,
    updates: Updates,
    config: &DownlinkParams,
) -> (AnyDownlink<Action, SharedValue>, AnyReceiver<SharedValue>)
where
    Updates: Stream<Item = Message<Value>> + Send + 'static,
    Snk: ItemSender<Command<SharedValue>, RoutingError> + Send + 'static,
{
    let buffer_size = config.buffer_size.get();
    let dl_cmd_sink = cmd_sink.map_err_into();
    match config.mux_mode {
        MuxMode::Queue(n) => {
            let (dl, rec) = value::create_queue_downlink(
                init,
                Some(schema),
                updates,
                dl_cmd_sink,
                buffer_size,
                n.get(),
                config.on_invalid,
            );
            (AnyDownlink::Queue(dl), AnyReceiver::Queue(rec))
        }
        MuxMode::Dropping => {
            let (dl, rec) = value::create_dropping_downlink(
                init,
                Some(schema),
                updates,
                dl_cmd_sink,
                buffer_size,
                config.on_invalid,
            );
            (AnyDownlink::Dropping(dl), AnyReceiver::Dropping(rec))
        }
        MuxMode::Buffered(n) => {
            let (dl, rec) = value::create_buffered_downlink(
                init,
                Some(schema),
                updates,
                dl_cmd_sink,
                buffer_size,
                n.get(),
                config.on_invalid,
            );
            (AnyDownlink::Buffered(dl), AnyReceiver::Buffered(rec))
        }
    }
}

fn map_downlink_for_sink<Updates, Snk>(
    key_schema: StandardSchema,
    value_schema: StandardSchema,
    cmd_sink: Snk,
    updates: Updates,
    config: &DownlinkParams,
) -> (
    AnyDownlink<MapAction, ViewWithEvent>,
    AnyReceiver<ViewWithEvent>,
)
where
    Updates: Stream<Item = Message<MapModification<Value>>> + Send + 'static,
    Snk: ItemSender<Command<MapModification<Arc<Value>>>, RoutingError> + Send + 'static,
{
    use crate::downlink::model::map::*;
    let buffer_size = config.buffer_size.get();
    let dl_cmd_sink = cmd_sink.map_err_into();
    match config.mux_mode {
        MuxMode::Queue(n) => {
            let (dl, rec) = create_queue_downlink(
                Some(key_schema),
                Some(value_schema),
                updates,
                dl_cmd_sink,
                buffer_size,
                n.get(),
                config.on_invalid,
            );
            (AnyDownlink::Queue(dl), AnyReceiver::Queue(rec))
        }
        MuxMode::Dropping => {
            let (dl, rec) = create_dropping_downlink(
                Some(key_schema),
                Some(value_schema),
                updates,
                dl_cmd_sink,
                buffer_size,
                config.on_invalid,
            );
            (AnyDownlink::Dropping(dl), AnyReceiver::Dropping(rec))
        }
        MuxMode::Buffered(n) => {
            let (dl, rec) = create_buffered_downlink(
                Some(key_schema),
                Some(value_schema),
                updates,
                dl_cmd_sink,
                buffer_size,
                n.get(),
                config.on_invalid,
            );
            (AnyDownlink::Buffered(dl), AnyReceiver::Buffered(rec))
        }
    }
}<|MERGE_RESOLUTION|>--- conflicted
+++ resolved
@@ -23,12 +23,8 @@
 use crate::downlink::watch_adapter::map::KeyedWatch;
 use crate::downlink::watch_adapter::value::ValuePump;
 use crate::downlink::{Command, DownlinkError, Message, StoppedFuture};
-<<<<<<< HEAD
-use crate::router::{Router, RouterEvent, RoutingError};
-=======
-use crate::router::{Router, RoutingError};
+use crate::router::{Router, RoutingError, RouterEvent};
 use common::model::schema::StandardSchema;
->>>>>>> 5f010a7f
 use common::model::Value;
 use common::request::request_future::RequestError;
 use common::request::Request;
@@ -73,13 +69,8 @@
 type AnyWeakMapDownlink = AnyWeakDownlink<MapAction, ViewWithEvent>;
 
 pub struct Downlinks {
-<<<<<<< HEAD
-    sender: mpsc::Sender<DownlinkRequest>,
-    _task: JoinHandle<Result<()>>,
-=======
     sender: mpsc::Sender<DownlinkSpecifier>,
     _task: JoinHandle<()>,
->>>>>>> 5f010a7f
 }
 
 /// Contains all running Warp downlinks and allows requests for downlink subscriptions.
@@ -205,9 +196,6 @@
         actual: DownlinkKind,
     },
     DownlinkTaskStopped,
-<<<<<<< HEAD
-    ConnectionError,
-=======
     IncompatibleValueSchema {
         path: AbsolutePath,
         existing: Box<StandardSchema>,
@@ -219,6 +207,7 @@
         existing: Box<StandardSchema>,
         requested: Box<StandardSchema>,
     },
+    ConnectionError,
 }
 
 impl SubscriptionError {
@@ -259,7 +248,6 @@
             requested: Box::new(requested),
         }
     }
->>>>>>> 5f010a7f
 }
 
 impl From<mpsc::error::SendError<DownlinkSpecifier>> for SubscriptionError {
@@ -291,10 +279,6 @@
             SubscriptionError::DownlinkTaskStopped => {
                 write!(f, "The downlink task has already stopped.")
             }
-<<<<<<< HEAD
-            SubscriptionError::ConnectionError => {
-                write!(f, "The downlink could not establish a connection.")
-=======
             SubscriptionError::IncompatibleValueSchema {
                 path,
                 existing,
@@ -312,7 +296,9 @@
                 let key_or_val = if *is_key { "key" } else { "value" };
                 write!(f, "A map downlink was requested to {} with {} schema {} but one is already running with schema {}.",
                        path, key_or_val, existing, requested)
->>>>>>> 5f010a7f
+            }
+            SubscriptionError::ConnectionError => {
+                write!(f, "The downlink could not establish a connection.")
             }
         }
     }
@@ -438,16 +424,10 @@
         init: Value,
         schema: StandardSchema,
         path: AbsolutePath,
-<<<<<<< HEAD
-    ) -> Result<(ValueDownlink, ValueReceiver)> {
+    ) -> Result<(AnyValueDownlink, ValueReceiver)> {
         let config = self.config.config_for(&path);
         let (sink, incoming) = self.router.connection_for(&path).await?;
-=======
-    ) -> (AnyValueDownlink, ValueReceiver) {
-        let config = self.config.config_for(&path);
-        let (sink, incoming) = self.router.connection_for(&path).await;
         let schema_cpy = schema.clone();
->>>>>>> 5f010a7f
 
         //TODO Do something with invalid envelopes rather than discarding them.
         let updates = incoming.filter_map(|event| match event {
@@ -489,19 +469,13 @@
     async fn create_new_map_downlink(
         &mut self,
         path: AbsolutePath,
-<<<<<<< HEAD
-    ) -> Result<(MapDownlink, MapReceiver)> {
+        key_schema: StandardSchema,
+        value_schema: StandardSchema,
+    ) -> Result<(AnyMapDownlink, MapReceiver)> {
         let config = self.config.config_for(&path);
         let (sink, incoming) = self.router.connection_for(&path).await?;
-=======
-        key_schema: StandardSchema,
-        value_schema: StandardSchema,
-    ) -> (AnyMapDownlink, MapReceiver) {
-        let config = self.config.config_for(&path);
-        let (sink, incoming) = self.router.connection_for(&path).await;
         let key_schema_cpy = key_schema.clone();
         let value_schema_cpy = value_schema.clone();
->>>>>>> 5f010a7f
 
         //TODO Do something with invalid envelopes rather than discarding them.
         let updates = incoming.filter_map(|event| match event {
@@ -562,17 +536,13 @@
         Ok((dl, rec))
     }
 
-<<<<<<< HEAD
-    #[allow(clippy::cognitive_complexity)]
-    async fn run<Req>(mut self, requests: Req) -> Result<()>
-=======
     async fn handle_value_request(
         &mut self,
         init: Value,
         path: AbsolutePath,
         schema: StandardSchema,
         value_req: Request<Result<(AnyValueDownlink, ValueReceiver)>>,
-    ) {
+    ) -> Result<()> {
         let dl = match self.value_downlinks.get(&path) {
             Some(ValueHandle {
                 ptr: dl,
@@ -603,7 +573,7 @@
                         self.value_downlinks.remove(&path);
                         Ok(self
                             .create_new_value_downlink(init, schema, path.clone())
-                            .await)
+                            .await?)
                     }
                 }
             }
@@ -614,7 +584,7 @@
                 )),
                 _ => Ok(self
                     .create_new_value_downlink(init, schema, path.clone())
-                    .await),
+                    .await?),
             },
         };
         let _ = value_req.send(dl);
@@ -659,7 +629,7 @@
                                             key_schema,
                                             value_schema,
                                         )
-                                        .await)
+                                        .await?)
                                 }
                             }
                         }
@@ -667,7 +637,7 @@
                             self.map_downlinks.remove(&path);
                             Ok(self
                                 .create_new_map_downlink(path.clone(), key_schema, value_schema)
-                                .await)
+                                .await?)
                         }
                     }
                 }
@@ -679,7 +649,7 @@
                 )),
                 _ => Ok(self
                     .create_new_map_downlink(path.clone(), key_schema, value_schema)
-                    .await),
+                    .await?),
             },
         };
         let _ = map_req.send(dl);
@@ -711,7 +681,6 @@
     }
 
     async fn run<Req>(mut self, requests: Req)
->>>>>>> 5f010a7f
     where
         Req: Stream<Item = DownlinkSpecifier>,
     {
@@ -731,69 +700,6 @@
                 };
 
             match item {
-<<<<<<< HEAD
-                Some(Either::Left(DownlinkRequest::Value(init, path, value_req))) => {
-                    let dl = match self.value_downlinks.get(&path) {
-                        Some(dl) => {
-                            let maybe_dl = dl.upgrade();
-                            match maybe_dl {
-                                Some(mut dl_clone) if dl_clone.is_running() => {
-                                    match dl_clone.subscribe().await {
-                                        Ok(rec) => Ok((dl_clone, rec)),
-                                        Err(_) => {
-                                            self.value_downlinks.remove(&path);
-                                            Ok(self
-                                                .create_new_value_downlink(init, path.clone())
-                                                .await?)
-                                        }
-                                    }
-                                }
-                                _ => {
-                                    self.value_downlinks.remove(&path);
-                                    Ok(self.create_new_value_downlink(init, path.clone()).await?)
-                                }
-                            }
-                        }
-                        _ => match self.map_downlinks.get(&path) {
-                            Some(_) => Err(SubscriptionError::bad_kind(
-                                DownlinkKind::Value,
-                                DownlinkKind::Map,
-                            )),
-                            _ => Ok(self.create_new_value_downlink(init, path.clone()).await?),
-                        },
-                    };
-                    let _ = value_req.send(dl);
-                }
-                Some(Either::Left(DownlinkRequest::Map(path, map_req))) => {
-                    let dl = match self.map_downlinks.get(&path) {
-                        Some(dl) => {
-                            let maybe_dl = dl.upgrade();
-                            match maybe_dl {
-                                Some(mut dl_clone) if dl_clone.is_running() => {
-                                    match dl_clone.subscribe().await {
-                                        Ok(rec) => Ok((dl_clone, rec)),
-                                        Err(_) => {
-                                            self.map_downlinks.remove(&path);
-                                            Ok(self.create_new_map_downlink(path.clone()).await?)
-                                        }
-                                    }
-                                }
-                                _ => {
-                                    self.map_downlinks.remove(&path);
-                                    Ok(self.create_new_map_downlink(path.clone()).await?)
-                                }
-                            }
-                        }
-                        _ => match self.value_downlinks.get(&path) {
-                            Some(_) => Err(SubscriptionError::bad_kind(
-                                DownlinkKind::Map,
-                                DownlinkKind::Value,
-                            )),
-                            _ => Ok(self.create_new_map_downlink(path.clone()).await?),
-                        },
-                    };
-                    let _ = map_req.send(dl);
-=======
                 Some(Either::Left(DownlinkSpecifier::Value {
                     init,
                     path,
@@ -813,7 +719,6 @@
                 }
                 Some(Either::Right(stop_event)) => {
                     self.handle_stop(stop_event).await;
->>>>>>> 5f010a7f
                 }
                 None => {
                     break Ok(());
