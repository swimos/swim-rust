// Copyright 2015-2020 SWIM.AI inc.
//
// Licensed under the Apache License, Version 2.0 (the "License");
// you may not use this file except in compliance with the License.
// You may obtain a copy of the License at
//
//     http://www.apache.org/licenses/LICENSE-2.0
//
// Unless required by applicable law or agreed to in writing, software
// distributed under the License is distributed on an "AS IS" BASIS,
// WITHOUT WARRANTIES OR CONDITIONS OF ANY KIND, either express or implied.
// See the License for the specific language governing permissions and
// limitations under the License.

<<<<<<< HEAD
use std::fmt::{Debug, Display, Formatter};
use std::pin::Pin;

use futures::future::BoxFuture;
use futures::stream::{BoxStream, FusedStream};
use futures::{future, stream, Stream};
use futures_util::select_biased;
use pin_utils::pin_mut;
use tokio::sync::broadcast;
use tokio::sync::mpsc;
use tokio::sync::watch;
use tokio::task::JoinHandle;

use common::sink::item;
use common::sink::item::{BoxItemSink, ItemSender, ItemSink, MpscSend};
use common::topic::{BoxTopic, Topic, TopicError};

use crate::router::RoutingError;

pub(self) use self::raw::create_downlink;
=======
use tokio::sync::mpsc;

use common::sink::item::{self, BoxItemSink, ItemSender, ItemSink};
use futures::stream::BoxStream;
use std::fmt::{Debug, Display, Formatter};
use tokio::sync::broadcast;
use tokio::sync::watch;
>>>>>>> c7275bdd

pub mod any;
pub mod buffered;
pub mod dropping;
pub mod model;
pub mod queue;
pub mod raw;
pub mod subscription;
pub mod topic;
pub mod watch_adapter;

<<<<<<< HEAD
=======
pub(self) use self::raw::create_downlink;
use crate::downlink::raw::DownlinkTaskHandle;
use crate::router::RoutingError;
use common::topic::{BoxTopic, Topic, TopicError};
use futures::future::BoxFuture;

>>>>>>> c7275bdd
/// Shared trait for all Warp downlinks. `Act` is the type of actions that can be performed on the
/// downlink locally and `Upd` is the type of updates that an be observed on the client side.
pub trait Downlink<Act, Upd: Clone>: Topic<Upd> + ItemSender<Act, DownlinkError> {
    /// Type of the topic which can be used to subscribe to the downlink.
    type DlTopic: Topic<Upd>;

    /// Type of the sink that can be used to apply actions to the downlink.
    type DlSink: for<'a> ItemSink<'a, Act, Error = DownlinkError>;

    /// Split the downlink into a topic and sink.
    fn split(self) -> (Self::DlTopic, Self::DlSink);

    /// Box the downlink so that it can be used dynamically.
    fn boxed(self) -> BoxedDownlink<Act, Upd>
    where
        Self: Sized,
        Self::DlTopic: Sized + 'static,
        Self::DlSink: Sized + 'static,
        Upd: Send + 'static,
        Act: 'static,
    {
        let (topic, sink) = self.split();
        let boxed_topic = topic.boxed_topic();
        let boxed_sink = item::boxed(sink);
        BoxedDownlink {
            topic: boxed_topic,
            sink: boxed_sink,
        }
    }
}

pub(in crate::downlink) trait DownlinkInternals: Send + Sync + Debug {
    fn task_handle(&self) -> &DownlinkTaskHandle;
}

impl DownlinkInternals for DownlinkTaskHandle {
    fn task_handle(&self) -> &DownlinkTaskHandle {
        self
    }
}

pub struct BoxedDownlink<Act, Upd: Clone> {
    topic: BoxTopic<Upd>,
    sink: BoxItemSink<Act, DownlinkError>,
}

impl<Act, Upd: Clone + 'static> Topic<Upd> for BoxedDownlink<Act, Upd> {
    type Receiver = BoxStream<'static, Upd>;
    type Fut = BoxFuture<'static, Result<BoxStream<'static, Upd>, TopicError>>;

    fn subscribe(&mut self) -> Self::Fut {
        self.topic.subscribe()
    }
}

impl<'a, Act, Upd: Clone> ItemSink<'a, Act> for BoxedDownlink<Act, Upd> {
    type Error = DownlinkError;
    type SendFuture = BoxFuture<'a, Result<(), DownlinkError>>;

    fn send_item(&'a mut self, value: Act) -> Self::SendFuture {
        self.sink.send_item(value)
    }
}

impl<Act, Upd: Clone + 'static> Downlink<Act, Upd> for BoxedDownlink<Act, Upd> {
    type DlTopic = BoxTopic<Upd>;
    type DlSink = BoxItemSink<Act, DownlinkError>;

    fn split(self) -> (Self::DlTopic, Self::DlSink) {
        let BoxedDownlink { topic, sink } = self;
        (topic, sink)
    }
}

#[derive(Clone, Copy, PartialEq, Eq, Debug)]
pub enum DownlinkError {
    DroppedChannel,
    TaskPanic,
    TransitionError,
}

impl From<RoutingError> for DownlinkError {
    fn from(e: RoutingError) -> Self {
        match e {
            RoutingError::RouterDropped => DownlinkError::DroppedChannel,
            RoutingError::ConnectionError => DownlinkError::DroppedChannel,
            RoutingError::Transient => DownlinkError::DroppedChannel,
        }
    }
}

impl Display for DownlinkError {
    fn fmt(&self, f: &mut Formatter<'_>) -> std::fmt::Result {
        match self {
            DownlinkError::DroppedChannel => write!(
                f,
                "An internal channel was dropped and the downlink is now closed."
            ),
            DownlinkError::TaskPanic => write!(f, "The downlink task panicked."),
            DownlinkError::TransitionError => {
                write!(f, "The downlink state machine produced and error.")
            }
        }
    }
}

impl std::error::Error for DownlinkError {}

impl<T> From<mpsc::error::SendError<T>> for DownlinkError {
    fn from(_: mpsc::error::SendError<T>) -> Self {
        DownlinkError::DroppedChannel
    }
}

impl<T> From<mpsc::error::TrySendError<T>> for DownlinkError {
    fn from(_: mpsc::error::TrySendError<T>) -> Self {
        DownlinkError::DroppedChannel
    }
}

impl<T> From<watch::error::SendError<T>> for DownlinkError {
    fn from(_: watch::error::SendError<T>) -> Self {
        DownlinkError::DroppedChannel
    }
}

impl From<item::SendError> for DownlinkError {
    fn from(_: item::SendError) -> Self {
        DownlinkError::DroppedChannel
    }
}

impl<T> From<broadcast::SendError<T>> for DownlinkError {
    fn from(_: broadcast::SendError<T>) -> Self {
        DownlinkError::DroppedChannel
    }
}

#[derive(Clone, Copy, PartialEq, Eq, Debug)]
enum DownlinkState {
    Unlinked,
    Linked,
    Synced,
}

#[derive(Clone, PartialEq, Eq, Debug)]
pub enum Message<M> {
    Linked,
    Synced,
    Action(M),
    Unlinked,
}

#[derive(Clone, PartialEq, Eq, Debug)]
pub enum Command<A> {
    Sync,
    Action(A),
    Unlink,
}

#[derive(Clone, PartialEq, Eq, Debug)]
pub struct Event<A>(pub A, pub bool);

#[derive(Clone, PartialEq, Eq, Debug)]
pub enum Operation<M, A> {
    Start,
    Message(Message<M>),
    Action(A),
}

/// The state of a downlink and the receivers of events that can be generated by it.
#[derive(Clone, Debug)]
struct Model<State> {
    state: DownlinkState,
    data_state: State,
}

impl<State> Model<State> {
    fn new(init: State) -> Model<State> {
        Model {
            state: DownlinkState::Unlinked,
            data_state: init,
        }
    }
}

#[derive(Clone, PartialEq, Eq, Debug)]
struct Response<Ev, Cmd> {
    event: Option<Event<Ev>>,
    command: Option<Command<Cmd>>,
    error: Option<TransitionError>,
    terminate: bool,
}

impl<Ev, Cmd> Response<Ev, Cmd> {
    fn none() -> Response<Ev, Cmd> {
        Response {
            event: None,
            command: None,
            error: None,
            terminate: false,
        }
    }

    fn for_event(event: Event<Ev>) -> Response<Ev, Cmd> {
        Response {
            event: Some(event),
            command: None,
            error: None,
            terminate: false,
        }
    }

    fn for_command(command: Command<Cmd>) -> Response<Ev, Cmd> {
        Response {
            event: None,
            command: Some(command),
            error: None,
            terminate: false,
        }
    }

    fn then_terminate(mut self) -> Self {
        self.terminate = true;
        self
    }
}

#[derive(Clone, PartialEq, Eq, Debug)]
pub enum TransitionError {
    ReceiverDropped,
    SideEffectFailed,
    IllegalTransition(String),
}

/// This trait defines the interface that must be implemented for the state type of a downlink.
trait StateMachine<M, A>: Sized {
    /// Type of events that will be issued to the owner of the downlink.
    type Ev;
    /// Type of commands that will be sent out to the Warp connection.
    type Cmd;

    /// For an operation on the downlink, generate output messages.
    fn handle_operation(
        model: &mut Model<Self>,
        op: Operation<M, A>,
    ) -> Response<Self::Ev, Self::Cmd>;
}

#[derive(Clone, PartialEq, Eq, Debug)]
struct BasicResponse<Ev, Cmd> {
    event: Option<Ev>,
    command: Option<Cmd>,
    error: Option<TransitionError>,
}

impl<Ev, Cmd> BasicResponse<Ev, Cmd> {
    fn none() -> Self {
        BasicResponse {
            event: None,
            command: None,
            error: None,
        }
    }

    fn of(event: Ev, command: Cmd) -> Self {
        BasicResponse {
            event: Some(event),
            command: Some(command),
            error: None,
        }
    }

    fn with_error(mut self, err: TransitionError) -> Self {
        self.error = Some(err);
        self
    }
}

impl<Ev, Cmd> From<BasicResponse<Ev, Cmd>> for Response<Ev, Cmd> {
    fn from(basic: BasicResponse<Ev, Cmd>) -> Self {
        let BasicResponse {
            event,
            command,
            error,
        } = basic;
        Response {
            event: event.map(|e| Event(e, true)),
            command: command.map(Command::Action),
            error,
            terminate: false,
        }
    }
}

/// This trait is for simple, stateful downlinks that follow the standard synchronization model.
trait BasicStateMachine<M, A> {
    /// Type of events that will be issued to the owner of the downlink.
    type Ev;
    /// Type of commands that will be sent out to the Warp connection.
    type Cmd;

    /// Generate the initial event when the downlink enters the [`Synced`] state.
    fn on_sync(&self) -> Self::Ev;

    /// Update the state with a message, received between [`Linked`] and [`Synced`'].
    fn handle_message_unsynced(&mut self, message: M);

    /// Update the state with a message when in the [`Synced`] state, potentially generating an
    /// event.
    fn handle_message(&mut self, message: M) -> Option<Self::Ev>;

    /// Handle a local action potentially generating an event and/or a command and/or an error.
    fn handle_action(&mut self, action: A) -> BasicResponse<Self::Ev, Self::Cmd>;
}

//Adapter to make a BasicStateMachine into a StateMachine.
impl<State, M, A> StateMachine<M, A> for State
where
    State: BasicStateMachine<M, A>,
{
    type Ev = <State as BasicStateMachine<M, A>>::Ev;
    type Cmd = <State as BasicStateMachine<M, A>>::Cmd;

    fn handle_operation(
        model: &mut Model<Self>,
        op: Operation<M, A>,
    ) -> Response<Self::Ev, Self::Cmd> {
        let Model { data_state, state } = model;
        match op {
            Operation::Start => {
                if *state == DownlinkState::Synced {
                    Response::none()
                } else {
                    Response::for_command(Command::Sync)
                }
            }
            Operation::Message(message) => match message {
                Message::Linked => {
                    *state = DownlinkState::Linked;
                    Response::none()
                }
                Message::Synced => {
                    let old_state = *state;
                    *state = DownlinkState::Synced;
                    if old_state == DownlinkState::Synced {
                        Response::none()
                    } else {
                        Response::for_event(Event(data_state.on_sync(), false))
                    }
                }
                Message::Action(msg) => match *state {
                    DownlinkState::Unlinked => Response::none(),
                    DownlinkState::Linked => {
                        data_state.handle_message_unsynced(msg);
                        Response::none()
                    }
                    DownlinkState::Synced => match data_state.handle_message(msg) {
                        Some(ev) => Response::for_event(Event(ev, false)),
                        _ => Response::none(),
                    },
                },
                Message::Unlinked => {
                    *state = DownlinkState::Unlinked;
                    Response::none().then_terminate()
                }
            },
            Operation::Action(action) => data_state.handle_action(action).into(),
        }
    }
}

/// Merges a number of different channel send error types.
#[derive(Clone, Copy, PartialEq, Eq, Debug)]
pub struct DroppedError;

impl Display for DroppedError {
    fn fmt(&self, f: &mut Formatter<'_>) -> std::fmt::Result {
        write!(f, "Channel dropped.")
    }
}

impl std::error::Error for DroppedError {}

impl<T> From<mpsc::error::SendError<T>> for DroppedError {
    fn from(_: mpsc::error::SendError<T>) -> Self {
        DroppedError
    }
}

impl<T> From<watch::error::SendError<T>> for DroppedError {
    fn from(_: watch::error::SendError<T>) -> Self {
        DroppedError
    }
}

impl<T> From<broadcast::SendError<T>> for DroppedError {
    fn from(_: broadcast::SendError<T>) -> Self {
        DroppedError
    }
}

impl From<common::sink::item::SendError> for DroppedError {
    fn from(_: common::sink::item::SendError) -> Self {
        DroppedError
    }
}<|MERGE_RESOLUTION|>--- conflicted
+++ resolved
@@ -12,28 +12,6 @@
 // See the License for the specific language governing permissions and
 // limitations under the License.
 
-<<<<<<< HEAD
-use std::fmt::{Debug, Display, Formatter};
-use std::pin::Pin;
-
-use futures::future::BoxFuture;
-use futures::stream::{BoxStream, FusedStream};
-use futures::{future, stream, Stream};
-use futures_util::select_biased;
-use pin_utils::pin_mut;
-use tokio::sync::broadcast;
-use tokio::sync::mpsc;
-use tokio::sync::watch;
-use tokio::task::JoinHandle;
-
-use common::sink::item;
-use common::sink::item::{BoxItemSink, ItemSender, ItemSink, MpscSend};
-use common::topic::{BoxTopic, Topic, TopicError};
-
-use crate::router::RoutingError;
-
-pub(self) use self::raw::create_downlink;
-=======
 use tokio::sync::mpsc;
 
 use common::sink::item::{self, BoxItemSink, ItemSender, ItemSink};
@@ -41,7 +19,6 @@
 use std::fmt::{Debug, Display, Formatter};
 use tokio::sync::broadcast;
 use tokio::sync::watch;
->>>>>>> c7275bdd
 
 pub mod any;
 pub mod buffered;
@@ -53,15 +30,12 @@
 pub mod topic;
 pub mod watch_adapter;
 
-<<<<<<< HEAD
-=======
 pub(self) use self::raw::create_downlink;
 use crate::downlink::raw::DownlinkTaskHandle;
 use crate::router::RoutingError;
 use common::topic::{BoxTopic, Topic, TopicError};
 use futures::future::BoxFuture;
 
->>>>>>> c7275bdd
 /// Shared trait for all Warp downlinks. `Act` is the type of actions that can be performed on the
 /// downlink locally and `Upd` is the type of updates that an be observed on the client side.
 pub trait Downlink<Act, Upd: Clone>: Topic<Upd> + ItemSender<Act, DownlinkError> {
