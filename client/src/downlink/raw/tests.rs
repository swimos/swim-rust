--- conflicted
+++ resolved
@@ -12,23 +12,16 @@
 // See the License for the specific language governing permissions and
 // limitations under the License.
 
-use std::time::Instant;
-
-<<<<<<< HEAD
-=======
+use tokio::sync::mpsc;
+use tokio::sync::oneshot;
+
 use super::*;
 use crate::downlink::TransitionError;
 use common::sink::item::*;
->>>>>>> c7275bdd
 use hamcrest2::assert_that;
 use hamcrest2::prelude::*;
+use std::time::Instant;
 use tokio::stream::StreamExt;
-use tokio::sync::mpsc;
-use tokio::sync::oneshot;
-
-use common::sink::item::*;
-
-use super::*;
 
 struct State(i32);
 
