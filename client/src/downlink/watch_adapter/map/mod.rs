--- conflicted
+++ resolved
@@ -24,11 +24,7 @@
 use futures::stream::SelectAll;
 use futures::{select_biased, Stream};
 use futures::{FutureExt, StreamExt};
-<<<<<<< HEAD
-=======
-use std::collections::{BTreeMap, HashMap};
 use std::num::NonZeroUsize;
->>>>>>> cd552d96
 use std::sync::Arc;
 use tokio::sync::{mpsc, oneshot};
 use tokio::task::JoinHandle;
@@ -112,15 +108,8 @@
 pub struct ConsumerTask {
     input: mpsc::Receiver<Mod>,
     bridge: mpsc::Sender<BridgeMessage>,
-<<<<<<< HEAD
+    yield_after: NonZeroUsize,
     senders: LruCache<Value, EpochSender<Mod>>,
-=======
-    max_active_keys: NonZeroUsize,
-    yield_after: NonZeroUsize,
-    epoch: u64,
-    senders: HashMap<Value, EpochSender<Mod>>,
-    ages: BTreeMap<u64, Value>,
->>>>>>> cd552d96
 }
 
 impl ConsumerTask {
@@ -133,25 +122,14 @@
         ConsumerTask {
             input,
             bridge,
-<<<<<<< HEAD
+            yield_after,
             senders: LruCache::new(max_active_keys),
-=======
-            max_active_keys,
-            yield_after,
-            epoch: 0,
-            senders: HashMap::new(),
-            ages: BTreeMap::new(),
->>>>>>> cd552d96
         }
     }
 
     async fn run(mut self) {
-<<<<<<< HEAD
-=======
-        //TODO The eviction strategy throws away the sender for the oldest key which isn't ideal. This would preferably be an LRU cache
         let yield_mod = self.yield_after.get();
         let mut iteration_count: usize = 0;
->>>>>>> cd552d96
         while let Some(action) = self.input.recv().await {
             match classify(action) {
                 Either::Left(keyed) => {
@@ -182,7 +160,6 @@
         match senders.get_mut(&key) {
             Some(sender) => sender.broadcast(action).is_ok(),
             _ => {
-<<<<<<< HEAD
                 let (tx, rx) = super::channel(action);
 
                 if let Some((_, _evicted)) = senders.insert(key, tx) {
@@ -194,11 +171,6 @@
                         .await
                         .is_err()
                     {
-=======
-                if senders.len() > max_active_keys.get() {
-                    let (tx, rx) = oneshot::channel();
-                    if bridge.send_item(BridgeMessage::Flush(tx)).await.is_err() {
->>>>>>> cd552d96
                         return false;
                     }
                     //Wait for the flush to complete
