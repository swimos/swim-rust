// Copyright 2015-2020 SWIM.AI inc.
//
// Licensed under the Apache License, Version 2.0 (the "License");
// you may not use this file except in compliance with the License.
// You may obtain a copy of the License at
//
//     http://www.apache.org/licenses/LICENSE-2.0
//
// Unless required by applicable law or agreed to in writing, software
// distributed under the License is distributed on an "AS IS" BASIS,
// WITHOUT WARRANTIES OR CONDITIONS OF ANY KIND, either express or implied.
// See the License for the specific language governing permissions and
// limitations under the License.

pub mod action;
pub mod any;
pub mod event;
pub mod topic;

use crate::downlink::any::{AnyDownlink, AnyEventReceiver, TopicKind};
use crate::downlink::model::map::{MapAction, ViewWithEvent};
use crate::downlink::model::value::{Action, SharedValue};
use crate::downlink::typed::action::{MapActions, ValueActions};
use crate::downlink::typed::any::map::AnyMapDownlink;
use crate::downlink::typed::any::value::AnyValueDownlink;
use crate::downlink::typed::event::TypedViewWithEvent;
use crate::downlink::typed::topic::{
    ApplyForm, ApplyFormsMap, TryTransformTopic, WrapUntilFailure,
};
use crate::downlink::{Downlink, Event, StoppedFuture};
use common::model::schema::StandardSchema;
use common::model::Value;
use common::sink::item::ItemSink;
use common::topic::Topic;
use std::cmp::Ordering;
use std::error::Error;
use std::fmt::{Display, Formatter};
use std::marker::PhantomData;
use swim_form::{Form, ValidatedForm};
use utilities::future::{SwimFutureExt, TransformedFuture, UntilFailure};

/// A wrapper around a value downlink, applying a [`Form`] to the values.
#[derive(Debug)]
pub struct ValueDownlink<Inner, T> {
    inner: Inner,
    _value_type: PhantomData<fn(T) -> T>,
}

impl<Inner: Clone, T> Clone for ValueDownlink<Inner, T> {
    fn clone(&self) -> Self {
        ValueDownlink {
            inner: self.inner.clone(),
            _value_type: PhantomData,
        }
    }
}

impl<T> ValueDownlink<AnyDownlink<Action, SharedValue>, T>
where
    T: Form + Send + 'static,
{
    /// Unwrap an [`AnyDownlink`] and then reapply the type transformation to it.
    pub fn into_specific(self) -> AnyValueDownlink<T> {
        match self.inner {
            AnyDownlink::Queue(qdl) => AnyValueDownlink::Queue(ValueDownlink::new(qdl)),
            AnyDownlink::Dropping(ddl) => AnyValueDownlink::Dropping(ValueDownlink::new(ddl)),
            AnyDownlink::Buffered(bdl) => AnyValueDownlink::Buffered(ValueDownlink::new(bdl)),
        }
    }

    pub fn kind(&self) -> TopicKind {
        self.inner.kind()
    }

    /// Determine if the downlink is still running.
    pub fn is_running(&self) -> bool {
        self.inner.is_running()
    }

    pub fn same_downlink(&self, other: &Self) -> bool {
        self.inner.same_downlink(&other.inner)
    }

    /// Get a future that will complete when the downlink stops running.
    pub fn await_stopped(&self) -> StoppedFuture {
        self.inner.await_stopped()
    }
}

impl<T, Inner> ValueDownlink<Inner, T>
where
    Inner: Downlink<Action, Event<SharedValue>> + Clone,
    T: ValidatedForm + Send + 'static,
{
    pub async fn read_only_view<ViewType: ValidatedForm>(
        &mut self,
    ) -> Result<TryTransformTopic<SharedValue, Inner::DlTopic, ApplyForm<ViewType>>, ValueViewError>
    {
        let schema_cmp = ViewType::schema().partial_cmp(&T::schema());

        if schema_cmp.is_some() && schema_cmp != Some(Ordering::Less) {
            let (topic, _) = self.inner.clone().split();
            let topic = TryTransformTopic::new(topic, ApplyForm::<ViewType>::new());
            Ok(topic)
        } else {
            Err(ValueViewError {
                existing: T::schema(),
                requested: ViewType::schema(),
                link_type: LinkType::ReadOnly,
            })
        }
    }

    pub async fn write_only_view<ViewType: ValidatedForm>(
        &mut self,
    ) -> Result<ValueActions<Inner::DlSink, ViewType>, ViewError> {
        let schema_cmp = ViewType::schema().partial_cmp(&T::schema());

        if schema_cmp.is_some() && schema_cmp != Some(Ordering::Greater) {
            let (_, sink) = self.inner.clone().split();
            let sink = ValueActions::new(sink);
            Ok(sink)
        } else {
            Err(ViewError::ValueSchemaError {
                existing: T::schema(),
                requested: ViewType::schema(),
                link_type: LinkType::WriteOnly,
            })
        }
    }
}

#[derive(Debug, Clone)]
pub enum LinkType {
    ReadOnly,
    WriteOnly,
}

impl Display for LinkType {
    fn fmt(&self, f: &mut Formatter<'_>) -> std::fmt::Result {
        match self {
            LinkType::ReadOnly => write!(f, "read-only"),
            LinkType::WriteOnly => write!(f, "write-only"),
        }
    }
}

/// Error type returned when creating a view
/// for a value downlink with incompatible type.
#[derive(Debug, Clone)]
<<<<<<< HEAD
pub enum ViewError {
    ValueSchemaError {
        existing: StandardSchema,
        requested: StandardSchema,
        link_type: LinkType,
    },
    MapSchemaKeyError {
=======
pub struct ValueViewError {
    // A validation schema for the type of the original value downlink.
    existing: StandardSchema,
    // A validation schema for the type of the requested view.
    requested: StandardSchema,
}

/// Error types returned when creating a view
/// for a map downlink with incompatible type.
#[derive(Debug, Clone)]
pub enum MapViewError {
    // Error returned when the key schemas are incompatible
    SchemaKeyError {
        // A validation schema for the key type of the original map downlink.
>>>>>>> 05d22eba
        existing: StandardSchema,
        // A validation schema for the key type of the requested view.
        requested: StandardSchema,
        link_type: LinkType,
    },
    // Error returned when the value schemas are incompatible
    SchemaValueError {
        // A validation schema for the value type of the original map downlink.
        existing: StandardSchema,
        // A validation schema for the value type of the requested view.
        requested: StandardSchema,
        link_type: LinkType,
    },
}

impl Display for ValueViewError {
    fn fmt(&self, f: &mut Formatter<'_>) -> std::fmt::Result {
        write!(f, "A read-only value downlink with schema {} was requested but the original value downlink is running with schema {}.", self.requested, self.existing)
    }
}

impl Display for MapViewError {
    fn fmt(&self, f: &mut Formatter<'_>) -> std::fmt::Result {
        match self {
<<<<<<< HEAD
            ViewError::ValueSchemaError {existing, requested, link_type} => write!(f, "A {} value downlink with schema {} was requested but the original value downlink is running with schema {}.", link_type, requested, existing),
            ViewError::MapSchemaKeyError {existing, requested,link_type} => write!(f, "A {} map downlink with key schema {} was requested but the original map downlink is running with key schema {}.", link_type,requested, existing),
            ViewError::MapSchemaValueError {existing, requested,link_type} => write!(f, "A {} map downlink with value schema {} was requested but the original map downlink is running with value schema {}.", link_type,requested, existing),
=======
            MapViewError::SchemaKeyError {
                existing,
                requested,
            } => write!(f, "A read-only map downlink with key schema {} was requested but the original map downlink is running with key schema {}.", requested, existing),
            MapViewError::SchemaValueError {
                existing,
                requested,
            } => write!(f, "A read-only map downlink with value schema {} was requested but the original map downlink is running with value schema {}.", requested, existing),
>>>>>>> 05d22eba
        }
    }
}

impl Error for ValueViewError {}
impl Error for MapViewError {}

impl<Inner, T> ValueDownlink<Inner, T>
where
    Inner: Downlink<Action, Event<SharedValue>>,
    T: Form,
{
    pub fn new(inner: Inner) -> Self {
        ValueDownlink {
            inner,
            _value_type: PhantomData,
        }
    }
}

type MapValueType<K, V> = PhantomData<fn(K, V) -> (K, V)>;

/// A wrapper around a map downlink, applying [`Form`]s to the keys and values.
#[derive(Debug)]
pub struct MapDownlink<Inner, K, V> {
    inner: Inner,
    _value_type: MapValueType<K, V>,
}

impl<Inner: Clone, K, V> Clone for MapDownlink<Inner, K, V> {
    fn clone(&self) -> Self {
        MapDownlink {
            inner: self.inner.clone(),
            _value_type: PhantomData,
        }
    }
}

impl<K, V> MapDownlink<AnyDownlink<MapAction, ViewWithEvent>, K, V>
where
    K: Form + Send + 'static,
    V: Form + Send + 'static,
{
    /// Unwrap an [`AnyDownlink`] and then reapply the type transformation to it.
    pub fn into_specific(self) -> AnyMapDownlink<K, V> {
        match self.inner {
            AnyDownlink::Queue(qdl) => AnyMapDownlink::Queue(MapDownlink::new(qdl)),
            AnyDownlink::Dropping(ddl) => AnyMapDownlink::Dropping(MapDownlink::new(ddl)),
            AnyDownlink::Buffered(bdl) => AnyMapDownlink::Buffered(MapDownlink::new(bdl)),
        }
    }

    pub fn kind(&self) -> TopicKind {
        self.inner.kind()
    }

    /// Determine if the downlink is still running.
    pub fn is_running(&self) -> bool {
        self.inner.is_running()
    }

    pub fn same_downlink(&self, other: &Self) -> bool {
        self.inner.same_downlink(&other.inner)
    }

    /// Get a future that will complete when the downlink stops running.
    pub fn await_stopped(&self) -> StoppedFuture {
        self.inner.await_stopped()
    }
}

impl<Inner, K, V> MapDownlink<Inner, K, V>
where
    Inner: Downlink<MapAction, Event<ViewWithEvent>>,
    K: Form,
    V: Form,
{
    pub fn new(inner: Inner) -> Self {
        MapDownlink {
            inner,
            _value_type: PhantomData,
        }
    }
}

impl<Inner, T> Topic<Event<T>> for ValueDownlink<Inner, T>
where
    Inner: Topic<Event<SharedValue>>,
    T: Form + Send + 'static,
{
    type Receiver = UntilFailure<Inner::Receiver, ApplyForm<T>>;
    type Fut = TransformedFuture<Inner::Fut, WrapUntilFailure<ApplyForm<T>>>;

    fn subscribe(&mut self) -> Self::Fut {
        self.inner
            .subscribe()
            .transform(WrapUntilFailure::new(ApplyForm::new()))
    }
}

impl<Inner, K, V> Topic<Event<TypedViewWithEvent<K, V>>> for MapDownlink<Inner, K, V>
where
    Inner: Topic<Event<ViewWithEvent>>,
    K: Form + Send + 'static,
    V: Form + Send + 'static,
{
    type Receiver = UntilFailure<Inner::Receiver, ApplyFormsMap<K, V>>;
    type Fut = TransformedFuture<Inner::Fut, WrapUntilFailure<ApplyFormsMap<K, V>>>;

    fn subscribe(&mut self) -> Self::Fut {
        self.inner
            .subscribe()
            .transform(WrapUntilFailure::new(ApplyFormsMap::new()))
    }
}

impl<Inner, K, V> MapDownlink<Inner, K, V>
where
    Inner: Downlink<MapAction, Event<ViewWithEvent>> + Clone,
    K: ValidatedForm + Send + 'static,
    V: ValidatedForm + Send + 'static,
{
    pub async fn read_only_view<ViewKeyType: ValidatedForm, ViewValueType: ValidatedForm>(
        &mut self,
    ) -> Result<
        TryTransformTopic<ViewWithEvent, Inner::DlTopic, ApplyFormsMap<ViewKeyType, ViewValueType>>,
        MapViewError,
    > {
        let key_schema_cmp = ViewKeyType::schema().partial_cmp(&K::schema());
        let value_schema_cmp = ViewValueType::schema().partial_cmp(&V::schema());

        if key_schema_cmp.is_some() && key_schema_cmp != Some(Ordering::Less) {
            if value_schema_cmp.is_some() && value_schema_cmp != Some(Ordering::Less) {
                let (topic, _) = self.inner.clone().split();
                let topic = TryTransformTopic::new(
                    topic,
                    ApplyFormsMap::<ViewKeyType, ViewValueType>::new(),
                );
                Ok(topic)
            } else {
                Err(MapViewError::SchemaValueError {
                    existing: V::schema(),
                    requested: ViewValueType::schema(),
                    link_type: LinkType::ReadOnly,
                })
            }
        } else {
            Err(MapViewError::SchemaKeyError {
                existing: K::schema(),
                requested: ViewKeyType::schema(),
                link_type: LinkType::ReadOnly,
            })
        }
    }
}

impl<'a, Inner, T> ItemSink<'a, Action> for ValueDownlink<Inner, T>
where
    Inner: ItemSink<'a, Action>,
    T: Form + Send + 'static,
{
    type Error = Inner::Error;
    type SendFuture = Inner::SendFuture;

    fn send_item(&'a mut self, value: Action) -> Self::SendFuture {
        self.inner.send_item(value)
    }
}

impl<'a, Inner, K, V> ItemSink<'a, MapAction> for MapDownlink<Inner, K, V>
where
    Inner: ItemSink<'a, MapAction>,
    K: Form + Send + 'static,
    V: Form + Send + 'static,
{
    type Error = Inner::Error;
    type SendFuture = Inner::SendFuture;

    fn send_item(&'a mut self, value: MapAction) -> Self::SendFuture {
        self.inner.send_item(value)
    }
}

impl<Inner, T> Downlink<Action, Event<T>> for ValueDownlink<Inner, T>
where
    Inner: Downlink<Action, Event<SharedValue>>,
    T: Form + Send + 'static,
{
    type DlTopic = TryTransformTopic<SharedValue, Inner::DlTopic, ApplyForm<T>>;
    type DlSink = ValueActions<Inner::DlSink, T>;

    fn split(self) -> (Self::DlTopic, Self::DlSink) {
        let (inner_topic, inner_sink) = self.inner.split();
        let topic = TryTransformTopic::new(inner_topic, ApplyForm::new());
        let sink = ValueActions::new(inner_sink);
        (topic, sink)
    }
}

impl<Inner, K, V> Downlink<MapAction, Event<TypedViewWithEvent<K, V>>> for MapDownlink<Inner, K, V>
where
    Inner: Downlink<MapAction, Event<ViewWithEvent>>,
    K: Form + Send + 'static,
    V: Form + Send + 'static,
{
    type DlTopic = TryTransformTopic<ViewWithEvent, Inner::DlTopic, ApplyFormsMap<K, V>>;
    type DlSink = MapActions<Inner::DlSink, K, V>;

    fn split(self) -> (Self::DlTopic, Self::DlSink) {
        let (inner_topic, inner_sink) = self.inner.split();
        let topic = TryTransformTopic::new(inner_topic, ApplyFormsMap::new());
        let sink = MapActions::new(inner_sink);
        (topic, sink)
    }
}

/// A wrapper around a command downlink, applying a [`Form`] to the values.
#[derive(Debug)]
pub struct CommandDownlink<Inner, T> {
    inner: Inner,
    _value_type: PhantomData<fn(T)>,
}

impl<Inner, T> CommandDownlink<Inner, T>
where
    T: Form,
{
    pub fn new(inner: Inner) -> Self {
        CommandDownlink {
            inner,
            _value_type: PhantomData,
        }
    }
}

impl<'a, Inner, T> ItemSink<'a, T> for CommandDownlink<Inner, T>
where
    Inner: ItemSink<'a, Value>,
    T: Form + Send + 'static,
{
    type Error = Inner::Error;
    type SendFuture = Inner::SendFuture;

    fn send_item(&'a mut self, item: T) -> Self::SendFuture {
        self.inner.send_item(item.into_value())
    }
}

/// A wrapper around an event downlink, applying a [`Form`] to the values.
#[derive(Debug)]
pub struct EventDownlink<T> {
    inner: AnyEventReceiver<Value>,
    _value_type: PhantomData<fn(T)>,
}

impl<T> EventDownlink<T>
where
    T: Form,
{
    pub fn new(inner: AnyEventReceiver<Value>) -> Self {
        EventDownlink {
            inner,
            _value_type: PhantomData,
        }
    }
}

impl<T> EventDownlink<T>
where
    T: Form,
{
    pub async fn recv(&mut self) -> Option<T> {
        let value = self.inner.recv().await?;
        T::try_from_value(&value).ok()
    }
}

#[derive(Eq, PartialEq, Clone, Copy, Debug, Hash)]
pub enum SchemaViolations {
    Ignore,
    Report,
}

impl Default for SchemaViolations {
    fn default() -> Self {
        SchemaViolations::Report
    }
}<|MERGE_RESOLUTION|>--- conflicted
+++ resolved
@@ -148,20 +148,13 @@
 /// Error type returned when creating a view
 /// for a value downlink with incompatible type.
 #[derive(Debug, Clone)]
-<<<<<<< HEAD
-pub enum ViewError {
-    ValueSchemaError {
-        existing: StandardSchema,
-        requested: StandardSchema,
-        link_type: LinkType,
-    },
-    MapSchemaKeyError {
-=======
 pub struct ValueViewError {
     // A validation schema for the type of the original value downlink.
     existing: StandardSchema,
     // A validation schema for the type of the requested view.
     requested: StandardSchema,
+    // The type of the link.
+    link_type: LinkType,
 }
 
 /// Error types returned when creating a view
@@ -171,7 +164,6 @@
     // Error returned when the key schemas are incompatible
     SchemaKeyError {
         // A validation schema for the key type of the original map downlink.
->>>>>>> 05d22eba
         existing: StandardSchema,
         // A validation schema for the key type of the requested view.
         requested: StandardSchema,
@@ -189,27 +181,23 @@
 
 impl Display for ValueViewError {
     fn fmt(&self, f: &mut Formatter<'_>) -> std::fmt::Result {
-        write!(f, "A read-only value downlink with schema {} was requested but the original value downlink is running with schema {}.", self.requested, self.existing)
+        write!(f, "A {} value downlink with schema {} was requested but the original value downlink is running with schema {}.", self.link_type, self.requested, self.existing)
     }
 }
 
 impl Display for MapViewError {
     fn fmt(&self, f: &mut Formatter<'_>) -> std::fmt::Result {
         match self {
-<<<<<<< HEAD
-            ViewError::ValueSchemaError {existing, requested, link_type} => write!(f, "A {} value downlink with schema {} was requested but the original value downlink is running with schema {}.", link_type, requested, existing),
-            ViewError::MapSchemaKeyError {existing, requested,link_type} => write!(f, "A {} map downlink with key schema {} was requested but the original map downlink is running with key schema {}.", link_type,requested, existing),
-            ViewError::MapSchemaValueError {existing, requested,link_type} => write!(f, "A {} map downlink with value schema {} was requested but the original map downlink is running with value schema {}.", link_type,requested, existing),
-=======
             MapViewError::SchemaKeyError {
+                link_type
                 existing,
                 requested,
-            } => write!(f, "A read-only map downlink with key schema {} was requested but the original map downlink is running with key schema {}.", requested, existing),
+            } => write!(f, "A {} map downlink with key schema {} was requested but the original map downlink is running with key schema {}.", requested, existing),
             MapViewError::SchemaValueError {
+                link_type,
                 existing,
                 requested,
-            } => write!(f, "A read-only map downlink with value schema {} was requested but the original map downlink is running with value schema {}.", requested, existing),
->>>>>>> 05d22eba
+            } => write!(f, "A {} map downlink with value schema {} was requested but the original map downlink is running with value schema {}.", requested, existing),
         }
     }
 }
