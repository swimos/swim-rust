// Copyright 2015-2020 SWIM.AI inc.
//
// Licensed under the Apache License, Version 2.0 (the "License");
// you may not use this file except in compliance with the License.
// You may obtain a copy of the License at
//
//     http://www.apache.org/licenses/LICENSE-2.0
//
// Unless required by applicable law or agreed to in writing, software
// distributed under the License is distributed on an "AS IS" BASIS,
// WITHOUT WARRANTIES OR CONDITIONS OF ANY KIND, either express or implied.
// See the License for the specific language governing permissions and
// limitations under the License.

#[cfg(test)]
mod tests;

use crate::downlink::model::map::ViewWithEvent;
use crate::downlink::model::value::SharedValue;
use crate::downlink::typed::event::TypedViewWithEvent;
use crate::downlink::Event;
use common::topic::{Topic, TopicError};
use deserialize::FormDeserializeErr;
use form::Form;
use futures::Stream;
use std::convert::TryInto;
use std::marker::PhantomData;
use utilities::future::{SwimFutureExt, Transform, TransformedFuture, UntilFailure};

<<<<<<< HEAD
/// A transformation that attempts to apply a form to an [`Event<Value>`].
#[derive(Debug)]
=======
/// A transformation that applies a form to an [`Event<Value>`].
#[derive(Default)]
>>>>>>> dcb508d1
pub struct ApplyForm<T>(PhantomData<T>);

impl<T: Form> Default for ApplyForm<T> {
    fn default() -> Self {
        ApplyForm::new()
    }
}

impl<T> Clone for ApplyForm<T> {
    fn clone(&self) -> Self {
        ApplyForm(self.0)
    }
}

impl<T> Copy for ApplyForm<T> {}

<<<<<<< HEAD
/// A transformation that attempts to apply forms to a [`Event<ViewWithEvent>`].
#[derive(Debug)]
pub struct ApplyFormMap<K, V>(PhantomData<(K, V)>);

impl<K: Form, V: Form> Default for ApplyFormMap<K, V> {
    fn default() -> Self {
        ApplyFormMap::new()
    }
}

impl<K, V> Clone for ApplyFormMap<K, V> {
=======
/// A transformation that applies key and value forms to a [`Event<ViewWithEvent>`].
#[derive(Default)]
pub struct ApplyFormsMap<K, V>(PhantomData<(K, V)>);

impl<K, V> Clone for ApplyFormsMap<K, V> {
>>>>>>> dcb508d1
    fn clone(&self) -> Self {
        ApplyFormsMap(self.0)
    }
}

impl<K, V> Copy for ApplyFormsMap<K, V> {}

impl<T: Form> ApplyForm<T> {
    pub(super) fn new() -> Self {
        ApplyForm(PhantomData)
    }
}

impl<K: Form, V: Form> ApplyFormsMap<K, V> {
    pub(super) fn new() -> Self {
        ApplyFormsMap(PhantomData)
    }
}

impl<T: Form> Transform<Event<SharedValue>> for ApplyForm<T> {
    type Out = Result<Event<T>, FormDeserializeErr>;

    fn transform(&self, value: Event<SharedValue>) -> Self::Out {
        let Event(value, local) = value;
        T::try_from_value(value.as_ref()).map(|t| Event(t, local))
    }
}

impl<K: Form, V: Form> Transform<Event<ViewWithEvent>> for ApplyFormsMap<K, V> {
    type Out = Result<Event<TypedViewWithEvent<K, V>>, FormDeserializeErr>;

    fn transform(&self, input: Event<ViewWithEvent>) -> Self::Out {
        let Event(value, local) = input;
        value.try_into().map(|v| Event(v, local))
    }
}

/// A wrapper around a topic of events on a downlink that will attempt to apply [`Form`]s to each
/// event until the transformation fails at which point the topic streams will terminate.
pub struct TryTransformTopic<In, Top, Trans> {
    topic: Top,
    transform: Trans,
    _input_type: PhantomData<In>,
}

impl<In, Top, Trans> TryTransformTopic<In, Top, Trans> {
    pub(super) fn new(topic: Top, transform: Trans) -> Self {
        TryTransformTopic {
            topic,
            transform,
            _input_type: PhantomData,
        }
    }
}

/// Transformation that wraps a [`Stream`] with [`UntilFailure`].
pub struct WrapUntilFailure<Trans>(Trans);

impl<Trans> WrapUntilFailure<Trans> {
    pub(super) fn new(transform: Trans) -> Self {
        WrapUntilFailure(transform)
    }
}

impl<Str, Trans> Transform<Result<Str, TopicError>> for WrapUntilFailure<Trans>
where
    Str: Stream,
    Trans: Transform<Str::Item> + Clone,
{
    type Out = Result<UntilFailure<Str, Trans>, TopicError>;

    fn transform(&self, result: Result<Str, TopicError>) -> Self::Out {
        result.map(|input| UntilFailure::new(input, self.0.clone()))
    }
}

impl<In, Out, Err, Top, Trans> Topic<Event<Out>> for TryTransformTopic<In, Top, Trans>
where
    In: Clone,
    Top: Topic<Event<In>>,
    Trans: Transform<Event<In>, Out = Result<Event<Out>, Err>> + Clone + Send + 'static,
{
    type Receiver = UntilFailure<Top::Receiver, Trans>;
    type Fut = TransformedFuture<Top::Fut, WrapUntilFailure<Trans>>;

    fn subscribe(&mut self) -> Self::Fut {
        self.topic
            .subscribe()
            .transform(WrapUntilFailure::new(self.transform.clone()))
    }
}<|MERGE_RESOLUTION|>--- conflicted
+++ resolved
@@ -27,13 +27,8 @@
 use std::marker::PhantomData;
 use utilities::future::{SwimFutureExt, Transform, TransformedFuture, UntilFailure};
 
-<<<<<<< HEAD
 /// A transformation that attempts to apply a form to an [`Event<Value>`].
 #[derive(Debug)]
-=======
-/// A transformation that applies a form to an [`Event<Value>`].
-#[derive(Default)]
->>>>>>> dcb508d1
 pub struct ApplyForm<T>(PhantomData<T>);
 
 impl<T: Form> Default for ApplyForm<T> {
@@ -50,25 +45,17 @@
 
 impl<T> Copy for ApplyForm<T> {}
 
-<<<<<<< HEAD
 /// A transformation that attempts to apply forms to a [`Event<ViewWithEvent>`].
 #[derive(Debug)]
-pub struct ApplyFormMap<K, V>(PhantomData<(K, V)>);
+pub struct ApplyFormsMap<K, V>(PhantomData<(K, V)>);
 
-impl<K: Form, V: Form> Default for ApplyFormMap<K, V> {
+impl<K: Form, V: Form> Default for ApplyFormsMap<K, V> {
     fn default() -> Self {
-        ApplyFormMap::new()
+        ApplyFormsMap::new()
     }
 }
 
-impl<K, V> Clone for ApplyFormMap<K, V> {
-=======
-/// A transformation that applies key and value forms to a [`Event<ViewWithEvent>`].
-#[derive(Default)]
-pub struct ApplyFormsMap<K, V>(PhantomData<(K, V)>);
-
 impl<K, V> Clone for ApplyFormsMap<K, V> {
->>>>>>> dcb508d1
     fn clone(&self) -> Self {
         ApplyFormsMap(self.0)
     }
