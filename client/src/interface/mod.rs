// Copyright 2015-2020 SWIM.AI inc.
//
// Licensed under the Apache License, Version 2.0 (the "License");
// you may not use this file except in compliance with the License.
// You may obtain a copy of the License at
//
//     http://www.apache.org/licenses/LICENSE-2.0
//
// Unless required by applicable law or agreed to in writing, software
// distributed under the License is distributed on an "AS IS" BASIS,
// WITHOUT WARRANTIES OR CONDITIONS OF ANY KIND, either express or implied.
// See the License for the specific language governing permissions and
// limitations under the License.

use std::error::Error;
use std::fmt;
use std::fmt::{Display, Formatter};
use std::sync::Arc;

use tracing::info;

use common::model::Value;
use common::warp::path::AbsolutePath;
use swim_form::ValidatedForm;

use crate::configuration::downlink::{
    BackpressureMode, ClientParams, Config, ConfigHierarchy, DownlinkParams, OnInvalidMessage,
};
use crate::configuration::router::RouterParamBuilder;
use crate::connections::SwimConnPool;
use crate::downlink::subscription::{
    AnyCommandDownlink, AnyEventDownlink, AnyMapDownlink, AnyValueDownlink, Downlinks, MapReceiver,
    SubscriptionError, TypedCommandDownlink, TypedEventDownlink, TypedMapDownlink,
    TypedMapReceiver, TypedValueDownlink, TypedValueReceiver, ValueReceiver,
};
use crate::downlink::typed::SchemaViolations;
use crate::downlink::DownlinkError;
use crate::router::{RoutingError, SwimRouter};
use common::connections::WebsocketFactory;
use common::warp::envelope::Envelope;
use std::time::Duration;

#[cfg(test)]
mod tests;

/// Respresents errors that can occur in the client.
#[derive(Debug, PartialEq)]
pub enum ClientError {
    /// An error that occurred when subscribing to a downlink.
    SubscriptionError(SubscriptionError),
    /// An error that occurred in the router.
    RoutingError(RoutingError),
    /// An error that occurred in a downlink.
    DownlinkError(DownlinkError),
    /// An error that occurred when closing the client.
    CloseError,
}

impl Display for ClientError {
    fn fmt(&self, f: &mut Formatter<'_>) -> fmt::Result {
        match self.source() {
            Some(e) => write!(f, "Client error. Caused by: {}", e),
            None => write!(f, "Client error"),
        }
    }
}

impl Error for ClientError {
    fn source(&self) -> Option<&(dyn Error + 'static)> {
        match &self {
            ClientError::SubscriptionError(e) => Some(e),
            ClientError::RoutingError(e) => Some(e),
            ClientError::DownlinkError(e) => Some(e),
            ClientError::CloseError => None,
        }
    }

    fn cause(&self) -> Option<&dyn Error> {
        self.source()
    }
}

/// A Swim streaming API client for linking to stateful Web Agents using WARP. The Swim client handles
/// opening downlinks, message routing and connections.
///
/// # Downlinks
/// A downlink provides a virtual, bidirectional stream between the client and the lane of a remote
/// Web Agent. Client connections are multiplexed over a single WebSocket connection to the remote
/// host and network failures during message routing are managed. Swim clients handle multicast
/// event routing to the same remote Web Agent.
///
/// Two downlink types are available:
///
/// - A `ValueDownlink` synchronises a shared real-time value with a remote value lane.
/// - A `MapDownlink` synchronises a shared real-time key-value map with a remote map lane.
///
/// Both value and map downlinks are available in typed and untyped flavours. Typed downlinks must
/// conform to a contract that is imposed by a form implementation and all actions are verified
/// against the provided schema to ensure that its views are consistent.
///
#[derive(Clone)]
pub struct SwimClient {
    /// The downlink manager attached to this Swim Client.
    downlinks: Downlinks,
}

impl SwimClient {
    /// Creates a new SWIM Client using the default configuration.
    pub async fn new_with_default<Fac>(connection_factory: Fac) -> Self
    where
        Fac: WebsocketFactory + 'static,
    {
        SwimClient::new(config(), connection_factory).await
    }

    /// Creates a new Swim Client and associates the provided [`configuration`] with the downlinks.
    /// The provided configuration is used when opening new downlinks.
    pub async fn new<C, Fac>(configuration: C, connection_factory: Fac) -> Self
    where
        C: Config + 'static,
        Fac: WebsocketFactory + 'static,
    {
        info!("Initialising Swim Client");

        let config = RouterParamBuilder::default().build();
        let pool = SwimConnPool::new(config.connection_pool_params(), connection_factory);
        let router = SwimRouter::new(config, pool);

        SwimClient {
            downlinks: Downlinks::new(Arc::new(configuration), router).await,
        }
    }

    /// Shut down the client and wait for all tasks to finish running.
    pub async fn close(self) -> Result<(), ClientError> {
        let result = self.downlinks.close().await;

        match result {
            Ok(r) => r.map_err(ClientError::SubscriptionError),
            Err(_) => Err(ClientError::CloseError),
        }
    }

    /// Sends a command directly to the provided [`target`] lane.
    pub async fn send_command(
        &mut self,
        target: AbsolutePath,
        envelope: Envelope,
    ) -> Result<(), ClientError> {
        self.downlinks
            .send_command(target, envelope)
            .await
            .map_err(ClientError::SubscriptionError)
    }

    /// Opens a new typed value downlink at the provided path and initialises it with [`default`].
    pub async fn value_downlink<T>(
        &mut self,
        path: AbsolutePath,
        default: T,
    ) -> Result<(TypedValueDownlink<T>, TypedValueReceiver<T>), ClientError>
    where
        T: ValidatedForm + Send + 'static,
    {
        self.downlinks
            .subscribe_value(default, path)
            .await
            .map_err(ClientError::SubscriptionError)
    }

    /// Opens a new typed map downlink at the provided path.
    pub async fn map_downlink<K, V>(
        &mut self,
        path: AbsolutePath,
    ) -> Result<(TypedMapDownlink<K, V>, TypedMapReceiver<K, V>), ClientError>
    where
        K: ValidatedForm + Send + 'static,
        V: ValidatedForm + Send + 'static,
    {
        self.downlinks
            .subscribe_map(path)
            .await
            .map_err(ClientError::SubscriptionError)
    }

    /// Opens a new command downlink at the provided path.
    pub async fn command_downlink<T>(
        &mut self,
        path: AbsolutePath,
    ) -> Result<TypedCommandDownlink<T>, ClientError>
    where
        T: ValidatedForm + Send + 'static,
    {
        self.downlinks
            .subscribe_command(path)
            .await
            .map_err(ClientError::SubscriptionError)
    }

    /// Opens a new event downlink at the provided path.
    pub async fn event_downlink<T>(
        &mut self,
        path: AbsolutePath,
        violations: SchemaViolations,
    ) -> Result<TypedEventDownlink<T>, ClientError>
    where
        T: ValidatedForm + Send + 'static,
    {
        self.downlinks
            .subscribe_event(path, violations)
            .await
            .map_err(ClientError::SubscriptionError)
    }

    /// Opens a new untyped value downlink at the provided path and initialises it with [`default`] value.
    pub async fn untyped_value_downlink(
        &mut self,
        path: AbsolutePath,
        default: Value,
    ) -> Result<(AnyValueDownlink, ValueReceiver), ClientError> {
        self.downlinks
            .subscribe_value_untyped(default, path)
            .await
            .map_err(ClientError::SubscriptionError)
    }

    /// Opens a new untyped value downlink at the provided path.
    pub async fn untyped_map_downlink(
        &mut self,
        path: AbsolutePath,
    ) -> Result<(AnyMapDownlink, MapReceiver), ClientError> {
        self.downlinks
            .subscribe_map_untyped(path)
            .await
            .map_err(ClientError::SubscriptionError)
    }
<<<<<<< HEAD
}

fn config() -> ConfigHierarchy {
    let client_params = ClientParams::new(2, Default::default()).unwrap();
    let default_params = DownlinkParams::new_queue(
        BackpressureMode::Propagate,
        5,
        Duration::from_secs(600),
        5,
        OnInvalidMessage::Terminate,
        10000,
    )
    .unwrap();

    ConfigHierarchy::new(client_params, default_params)
=======

    /// Opens a new untyped command downlink at the provided path.
    pub async fn untyped_command_downlink(
        &mut self,
        path: AbsolutePath,
    ) -> Result<AnyCommandDownlink, ClientError> {
        self.downlinks
            .subscribe_command_untyped(path)
            .await
            .map_err(ClientError::SubscriptionError)
    }

    /// Opens a new untyped event downlink at the provided path.
    pub async fn untyped_event_downlink(
        &mut self,
        path: AbsolutePath,
    ) -> Result<AnyEventDownlink, ClientError> {
        self.downlinks
            .subscribe_event_untyped(path)
            .await
            .map_err(ClientError::SubscriptionError)
    }
>>>>>>> c38d95be
}<|MERGE_RESOLUTION|>--- conflicted
+++ resolved
@@ -234,7 +234,28 @@
             .await
             .map_err(ClientError::SubscriptionError)
     }
-<<<<<<< HEAD
+
+    /// Opens a new untyped command downlink at the provided path.
+    pub async fn untyped_command_downlink(
+        &mut self,
+        path: AbsolutePath,
+    ) -> Result<AnyCommandDownlink, ClientError> {
+        self.downlinks
+            .subscribe_command_untyped(path)
+            .await
+            .map_err(ClientError::SubscriptionError)
+    }
+
+    /// Opens a new untyped event downlink at the provided path.
+    pub async fn untyped_event_downlink(
+        &mut self,
+        path: AbsolutePath,
+    ) -> Result<AnyEventDownlink, ClientError> {
+        self.downlinks
+            .subscribe_event_untyped(path)
+            .await
+            .map_err(ClientError::SubscriptionError)
+    }
 }
 
 fn config() -> ConfigHierarchy {
@@ -250,28 +271,4 @@
     .unwrap();
 
     ConfigHierarchy::new(client_params, default_params)
-=======
-
-    /// Opens a new untyped command downlink at the provided path.
-    pub async fn untyped_command_downlink(
-        &mut self,
-        path: AbsolutePath,
-    ) -> Result<AnyCommandDownlink, ClientError> {
-        self.downlinks
-            .subscribe_command_untyped(path)
-            .await
-            .map_err(ClientError::SubscriptionError)
-    }
-
-    /// Opens a new untyped event downlink at the provided path.
-    pub async fn untyped_event_downlink(
-        &mut self,
-        path: AbsolutePath,
-    ) -> Result<AnyEventDownlink, ClientError> {
-        self.downlinks
-            .subscribe_event_untyped(path)
-            .await
-            .map_err(ClientError::SubscriptionError)
-    }
->>>>>>> c38d95be
 }