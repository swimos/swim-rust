--- conflicted
+++ resolved
@@ -581,11 +581,7 @@
     let downlink = TrackingMapDownlink::new(
         spawned.clone(),
         stopped.clone(),
-<<<<<<< HEAD
-        MapDownlinkModel::new(set_rx, lifecycle, true),
-=======
         MapDownlinkModel::new(set_rx, lifecycle),
->>>>>>> 6febc765
     );
 
     let promise = handle
