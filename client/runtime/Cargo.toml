--- conflicted
+++ resolved
@@ -18,11 +18,7 @@
 swim_runtime = { path = "../../runtime/swim_runtime" }
 swim_remote = { path = "../../runtime/swim_remote" }
 swim_messages = { path = "../../runtime/swim_messages" }
-<<<<<<< HEAD
-ratchet = { workspace = true }
-=======
 ratchet = { features = ["deflate", "split"], workspace = true }
->>>>>>> 925ce12f
 futures = { workspace = true }
 futures-util = { workspace = true }
 bytes = { workspace = true }
