[package]
name = "fixture"
version = "0.1.0"
edition = "2021"

# See more keys and their definitions at https://doc.rust-lang.org/cargo/reference/manifest.html

[dependencies]
swim_runtime = { path = "../../runtime/swim_runtime" }
swim_remote = { path  = "../../runtime/swim_remote" }
<<<<<<< HEAD
ratchet = { workspace = true, features = ["deflate", "split"] }
=======
ratchet = { features = ["deflate", "split"], workspace = true }
>>>>>>> 925ce12f
swim_recon = { path = "../../api/formats/swim_recon" }
swim_model = { path = "../../api/swim_model" }
swim_form = { path = "../../api/swim_form" }
tokio-util = { version = "0.6.8", features = ["codec"] }
futures = { workspace = true }
futures-util = { workspace = true }
bytes = { workspace = true }
tokio = { workspace = true, features = ["io-util"] }<|MERGE_RESOLUTION|>--- conflicted
+++ resolved
@@ -8,11 +8,7 @@
 [dependencies]
 swim_runtime = { path = "../../runtime/swim_runtime" }
 swim_remote = { path  = "../../runtime/swim_remote" }
-<<<<<<< HEAD
-ratchet = { workspace = true, features = ["deflate", "split"] }
-=======
 ratchet = { features = ["deflate", "split"], workspace = true }
->>>>>>> 925ce12f
 swim_recon = { path = "../../api/formats/swim_recon" }
 swim_model = { path = "../../api/swim_model" }
 swim_form = { path = "../../api/swim_form" }
