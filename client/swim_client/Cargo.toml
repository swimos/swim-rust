--- conflicted
+++ resolved
@@ -18,12 +18,8 @@
 swim_model = { path = "../../api/swim_model" }
 swim_form = { path = "../../api/swim_form" }
 swim_runtime = { path = "../../runtime/swim_runtime" }
-<<<<<<< HEAD
 swim_remote = { path = "../../runtime/swim_remote" }
-ratchet = { package = "ratchet_rs", workspace = true }
-=======
 ratchet = { workspace = true }
->>>>>>> ebbb7ee6
 url = { workspace = true }
 tokio = { workspace = true, features = ["sync"] }
 futures = { workspace = true }
