--- conflicted
+++ resolved
@@ -32,8 +32,10 @@
     BasicMapDownlinkLifecycle, BasicValueDownlinkLifecycle, MapDownlinkLifecycle,
     ValueDownlinkLifecycle,
 };
-use swim_downlink::{ChannelError, MapDownlinkHandle, MapDownlinkModel, MapKey, MapValue};
-use swim_downlink::{DownlinkTask, NotYetSyncedError, ValueDownlinkModel, ValueDownlinkOperation};
+use swim_downlink::{
+    ChannelError, DownlinkTask, MapDownlinkHandle, MapDownlinkModel, MapKey, MapValue,
+    NotYetSyncedError, ValueDownlinkModel, ValueDownlinkOperation,
+};
 use swim_form::Form;
 use swim_runtime::downlink::{DownlinkOptions, DownlinkRuntimeConfig};
 use swim_runtime::net::dns::Resolver;
@@ -124,11 +126,8 @@
         remote_buffer_size,
         transport_buffer_size,
         registration_buffer_size,
-<<<<<<< HEAD
         close_timeout,
-=======
         interpret_frame_data,
->>>>>>> 925ce12f
         ..
     } = config;
 
