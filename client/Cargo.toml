[package]
name = "client"
version = "0.1.0"
authors = ["Swim.AI developers info@swim.ai"]
edition = "2018"

[features]
default = ["websocket"]
websocket = ["tokio-tungstenite", "tokio-tls"]
debug = ["log_verbose"]
log_verbose = []
test-server = ["test_server"]

[dependencies.test_server]
path = "test_server"
features = ["enabled"]
optional = true

[dependencies.tokio-tungstenite]
version = "0.10.1"
features = ["tls"]
optional = true

[dependencies.tokio-tls]
version = "0.3.1"
optional = true

[target.'cfg(log_verbose)'.dependencies]
tracing = { version = "0.1.13", features = ["max_level_debug"] }

[target.'cfg(not(log_verbose))'.dependencies]
tracing = "0.1.13"

[dependencies]
common = { path = "../common" }
utilities = { path = "../utilities" }
swim_form = { path = "../swim_form" }
swim_runtime = { path = "../swim_runtime" }

pin-utils = "0.1.0-alpha.4"
pin-project = "0.4.20"
either = "1.5.3"
futures = "0.3.4"
futures-util = "0.3.4"
<<<<<<< HEAD
tokio = { version = "0.2.21", features = ["sync", "stream", "rt-core", "macros", "time"] }
tokio-tls = "0.3.1"
im = "15.0.0"
tokio-tungstenite = { version = "0.10.1", features = ["tls"] }
=======
im = "14.2.0"
>>>>>>> c36bc11e
url = "2.1.1"
rand = "0.7.3"
tracing-subscriber = "0.2.3"
tracing-futures = "0.2.3"
tokio = { version = "0.2.21", features = ["sync", "stream", "rt-core", "macros", "time"] }

[dev-dependencies]
hamcrest2 = "0.3"
tokio = { version = "0.2.21", features = ["rt-threaded"] }
<|MERGE_RESOLUTION|>--- conflicted
+++ resolved
@@ -42,14 +42,7 @@
 either = "1.5.3"
 futures = "0.3.4"
 futures-util = "0.3.4"
-<<<<<<< HEAD
-tokio = { version = "0.2.21", features = ["sync", "stream", "rt-core", "macros", "time"] }
-tokio-tls = "0.3.1"
 im = "15.0.0"
-tokio-tungstenite = { version = "0.10.1", features = ["tls"] }
-=======
-im = "14.2.0"
->>>>>>> c36bc11e
 url = "2.1.1"
 rand = "0.7.3"
 tracing-subscriber = "0.2.3"
