[package]
name = "client"
version = "0.1.0"
authors = ["Swim.AI developers info@swim.ai"]
edition = "2018"

[dependencies]
pin-utils = "0.1.0-alpha.4"
pin-project = "0.4.8"
either = "1.5.3"
futures = "0.3.4"
futures-util = "0.3.4"
tokio = { version = "=0.2.21", features = ["sync", "stream", "rt-threaded", "macros", "time"] }
tokio-tls = "=0.3.1"
im = "14.2.0"
tokio-tungstenite = { version = "0.10.1", features = ["tls"] }
url = "2.1.1"
<<<<<<< HEAD
rand = "0.7.3"
tracing = { version = "0.1.13"}
tracing-subscriber = "0.2.3"
tracing-futures = "0.2.3"
=======
tracing = "0.1.13"
tracing-subscriber = "0.2.3"
tracing-futures = "0.2.4"
>>>>>>> 4b07ec16

common = { path = "../common" }
utilities = { path = "../utilities" }
form = { path = "../form" }
deserialize = { path = "../form/deserialize"}

[dev-dependencies]
hamcrest2 = "0.3"
assert_matches = "1.3.0"<|MERGE_RESOLUTION|>--- conflicted
+++ resolved
@@ -15,16 +15,10 @@
 im = "14.2.0"
 tokio-tungstenite = { version = "0.10.1", features = ["tls"] }
 url = "2.1.1"
-<<<<<<< HEAD
 rand = "0.7.3"
-tracing = { version = "0.1.13"}
-tracing-subscriber = "0.2.3"
-tracing-futures = "0.2.3"
-=======
 tracing = "0.1.13"
 tracing-subscriber = "0.2.3"
 tracing-futures = "0.2.4"
->>>>>>> 4b07ec16
 
 common = { path = "../common" }
 utilities = { path = "../utilities" }
