--- conflicted
+++ resolved
@@ -27,15 +27,9 @@
 either = "1.5.3"
 futures = "0.3.4"
 futures-util = "0.3.4"
-<<<<<<< HEAD
-tokio = { version = "=0.2.21", features = ["sync", "stream", "rt-core", "macros", "time"] }
-tokio-tls = "=0.3.1"
-im = "15.0.0"
-=======
 tokio = { version = "0.2.21", features = ["sync", "stream", "rt-core", "macros", "time"] }
 tokio-tls = "0.3.1"
-im = "14.2.0"
->>>>>>> b95e110d
+im = "15.0.0"
 tokio-tungstenite = { version = "0.10.1", features = ["tls"] }
 url = "2.1.1"
 rand = "0.7.3"
