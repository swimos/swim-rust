// Copyright 2015-2020 SWIM.AI inc.
//
// Licensed under the Apache License, Version 2.0 (the "License");
// you may not use this file except in compliance with the License.
// You may obtain a copy of the License at
//
//     http://www.apache.org/licenses/LICENSE-2.0
//
// Unless required by applicable law or agreed to in writing, software
// distributed under the License is distributed on an "AS IS" BASIS,
// WITHOUT WARRANTIES OR CONDITIONS OF ANY KIND, either express or implied.
// See the License for the specific language governing permissions and
// limitations under the License.

#[cfg(feature = "test_server")]
mod tests {
    use client::connections::factory::tungstenite::TungsteniteWsFactory;
<<<<<<< HEAD
    use client::downlink::model::map::{MapEvent, MapModification, UntypedMapModification};
=======
    use client::downlink::model::map::{
        MapAction, MapEvent, MapModification, UntypedMapModification,
    };
    use client::downlink::model::value::Action;
>>>>>>> d5982c48
    use client::downlink::typed::event::TypedViewWithEvent;
    use client::downlink::Event;
    use client::interface::SwimClient;
    use common::model::{Attr, Item, Value};
    use common::sink::item::ItemSink;
    use common::topic::Topic;
    use common::warp::path::AbsolutePath;
    use swim_form::Form;
    use test_server::clients::Cli;
    use test_server::Docker;
    use test_server::SwimTestServer;
    use tokio::stream::StreamExt;
    use tokio::time::Duration;

    #[tokio::test]
    async fn test_value_dl_recv() {
        let docker = Cli::default();
        let container = docker.run(SwimTestServer);
        let port = container.get_host_port(9001).unwrap();
        let host = format!("ws://127.0.0.1:{}", port);
        let mut client = SwimClient::new_with_default(TungsteniteWsFactory::new(5).await).await;

        let path = AbsolutePath::new(url::Url::parse(&host).unwrap(), "unit/foo", "id");

        let (_, mut recv) = client.value_downlink(path.clone(), 0).await.unwrap();
        tokio::time::delay_for(Duration::from_secs(1)).await;

        let message = recv.next().await.unwrap();
        assert_eq!(message, Event::Remote(0));
    }

    #[tokio::test]
    async fn test_value_dl_send() {
        let docker = Cli::default();
        let container = docker.run(SwimTestServer);
        let port = container.get_host_port(9001).unwrap();
        let host = format!("ws://127.0.0.1:{}", port);
        let mut client = SwimClient::new_with_default(TungsteniteWsFactory::new(5).await).await;

        let path = AbsolutePath::new(url::Url::parse(&host).unwrap(), "unit/foo", "id");

        let (mut dl, mut recv) = client.value_downlink(path.clone(), 0).await.unwrap();
        tokio::time::delay_for(Duration::from_secs(1)).await;

        dl.send_item(Action::set(10.into_value())).await.unwrap();

        let message = recv.next().await.unwrap();
        assert_eq!(message, Event::Remote(0));

        let message = recv.next().await.unwrap();
        assert_eq!(message, Event::Local(10));
    }

    #[tokio::test]
    async fn test_map_dl_recv() {
        let docker = Cli::default();
        let container = docker.run(SwimTestServer);
        let port = container.get_host_port(9001).unwrap();
        let host = format!("ws://127.0.0.1:{}", port);
        let mut client = SwimClient::new_with_default(TungsteniteWsFactory::new(5).await).await;
        let path = AbsolutePath::new(url::Url::parse(&host).unwrap(), "unit/foo", "shoppingCart");

        let (_, mut recv) = client
            .map_downlink::<String, i32>(path.clone())
            .await
            .unwrap();
        tokio::time::delay_for(Duration::from_secs(1)).await;

        let message = recv.next().await.unwrap();

        if let Event::Remote(event) = message {
            let TypedViewWithEvent { view, event } = event;

            assert_eq!(view.len(), 0);
            assert_eq!(event, MapEvent::Initial);
        } else {
            panic!("The map downlink did not receive the correct message!")
        }
    }

    #[tokio::test]
    async fn test_map_dl_send() {
        let docker = Cli::default();
        let container = docker.run(SwimTestServer);
        let port = container.get_host_port(9001).unwrap();
        let host = format!("ws://127.0.0.1:{}", port);
        let mut client = SwimClient::new_with_default(TungsteniteWsFactory::new(5).await).await;
        let path = AbsolutePath::new(url::Url::parse(&host).unwrap(), "unit/foo", "shoppingCart");

        let (mut dl, mut recv) = client
            .map_downlink::<String, i32>(path.clone())
            .await
            .unwrap();
        tokio::time::delay_for(Duration::from_secs(1)).await;

        dl.send_item(MapAction::insert(String::from("milk").into(), 1.into()))
            .await
            .unwrap();

        let message = recv.next().await.unwrap();

        if let Event::Remote(event) = message {
            let TypedViewWithEvent { view, event } = event;

            assert_eq!(view.len(), 0);
            assert_eq!(event, MapEvent::Initial);
        } else {
            panic!("The map downlink did not receive the correct message!")
        }

        let message = recv.next().await.unwrap();

        if let Event::Local(event) = message {
            let TypedViewWithEvent { view, event } = event;

            assert_eq!(view.get(&String::from("milk")).unwrap(), 1);
            assert_eq!(event, MapEvent::Insert(String::from("milk")));
        } else {
            panic!("The map downlink did not receive the correct message!")
        }
    }

    #[tokio::test]
    async fn test_recv_untyped_value_event() {
        let docker = Cli::default();
        let container = docker.run(SwimTestServer);
        let port = container.get_host_port(9001).unwrap();
        let host = format!("ws://127.0.0.1:{}", port);

        let mut client = SwimClient::new_with_default(TungsteniteWsFactory::new(5).await).await;

        let event_path = AbsolutePath::new(url::Url::parse(&host).unwrap(), "unit/foo", "info");

        let command_path = AbsolutePath::new(url::Url::parse(&host).unwrap(), "unit/foo", "info");

        let mut event_dl = client.untyped_event_downlink(event_path).await.unwrap();
        tokio::time::delay_for(Duration::from_secs(1)).await;

        let mut command_dl = client.untyped_command_downlink(command_path).await.unwrap();
        command_dl
            .send_item("Hello, from Rust!".into())
            .await
            .unwrap();

        let incoming = event_dl.recv().await.unwrap();

        assert_eq!(incoming, Value::Text("Hello, from Rust!".to_string()));
    }

    #[tokio::test]
    async fn test_recv_typed_value_event_valid() {
        let docker = Cli::default();
        let container = docker.run(SwimTestServer);
        let port = container.get_host_port(9001).unwrap();
        let host = format!("ws://127.0.0.1:{}", port);

        let mut client = SwimClient::new_with_default(TungsteniteWsFactory::new(5).await).await;

        let event_path = AbsolutePath::new(url::Url::parse(&host).unwrap(), "unit/foo", "info");
        let command_path = AbsolutePath::new(url::Url::parse(&host).unwrap(), "unit/foo", "info");

        let mut event_dl = client
            .event_downlink::<String>(event_path, Default::default())
            .await
            .unwrap();
        tokio::time::delay_for(Duration::from_secs(1)).await;

        let mut command_dl = client
            .command_downlink::<String>(command_path)
            .await
            .unwrap();
        command_dl
            .send_item("Hello, from Rust!".to_string())
            .await
            .unwrap();

        let incoming = event_dl.recv().await.unwrap();

        assert_eq!(incoming, "Hello, from Rust!");
    }

    #[tokio::test]
    async fn test_recv_typed_value_event_invalid() {
        let docker = Cli::default();
        let container = docker.run(SwimTestServer);
        let port = container.get_host_port(9001).unwrap();
        let host = format!("ws://127.0.0.1:{}", port);

        let mut client = SwimClient::new_with_default(TungsteniteWsFactory::new(5).await).await;

        let event_path = AbsolutePath::new(url::Url::parse(&host).unwrap(), "unit/foo", "info");
        let command_path = AbsolutePath::new(url::Url::parse(&host).unwrap(), "unit/foo", "info");

        let mut event_dl = client
            .event_downlink::<i32>(event_path, Default::default())
            .await
            .unwrap();
        tokio::time::delay_for(Duration::from_secs(1)).await;

        let mut command_dl = client.untyped_command_downlink(command_path).await.unwrap();
        command_dl
            .send_item("Hello, from Rust!".into())
            .await
            .unwrap();

        let incoming = event_dl.recv().await;

        assert_eq!(incoming, None);
    }

    #[tokio::test]
    async fn test_recv_untyped_map_event() {
        let docker = Cli::default();
        let container = docker.run(SwimTestServer);
        let port = container.get_host_port(9001).unwrap();
        let host = format!("ws://127.0.0.1:{}", port);

        let mut client = SwimClient::new_with_default(TungsteniteWsFactory::new(5).await).await;

        let event_path =
            AbsolutePath::new(url::Url::parse(&host).unwrap(), "unit/foo", "shoppingCart");

        let command_path =
            AbsolutePath::new(url::Url::parse(&host).unwrap(), "unit/foo", "shoppingCart");

        let mut event_dl = client.untyped_event_downlink(event_path).await.unwrap();
        tokio::time::delay_for(Duration::from_secs(1)).await;

        let mut command_dl = client.untyped_command_downlink(command_path).await.unwrap();
        command_dl
            .send_item(
                UntypedMapModification::Insert("milk".to_string().into_value(), 6.into_value())
                    .as_value(),
            )
            .await
            .unwrap();

        let incoming = event_dl.recv().await.unwrap();

        let header = Attr::of(("update", Value::record(vec![Item::slot("key", "milk")])));
        let body = Item::of(6u32);
        let expected = Value::Record(vec![header], vec![body]);

        assert_eq!(incoming, expected);
    }

    //Todo change to typed command lane
    #[tokio::test]
    async fn test_recv_typed_map_event_valid() {
        let docker = Cli::default();
        let container = docker.run(SwimTestServer);
        let port = container.get_host_port(9001).unwrap();
        let host = format!("ws://127.0.0.1:{}", port);

        let mut client = SwimClient::new_with_default(TungsteniteWsFactory::new(5).await).await;

        let event_path =
            AbsolutePath::new(url::Url::parse(&host).unwrap(), "unit/foo", "shoppingCart");

        let command_path =
            AbsolutePath::new(url::Url::parse(&host).unwrap(), "unit/foo", "shoppingCart");

        let mut event_dl = client
            .event_downlink::<MapModification<String, i32>>(event_path, Default::default())
            .await
            .unwrap();

        tokio::time::delay_for(Duration::from_secs(1)).await;

        let mut command_dl = client
            .command_downlink::<MapModification<String, i32>>(command_path)
            .await
            .unwrap();

        let item = MapModification::Insert("milk".to_string(), 6i32);

        command_dl.send_item(item).await.unwrap();

        let incoming = event_dl.recv().await.unwrap();

        assert_eq!(incoming, MapModification::Insert("milk".to_string(), 6i32));
    }

    #[tokio::test]
    async fn test_recv_typed_map_event_invalid_key() {
        let docker = Cli::default();
        let container = docker.run(SwimTestServer);
        let port = container.get_host_port(9001).unwrap();
        let host = format!("ws://127.0.0.1:{}", port);

        let mut client = SwimClient::new_with_default(TungsteniteWsFactory::new(5).await).await;

        let event_path =
            AbsolutePath::new(url::Url::parse(&host).unwrap(), "unit/foo", "shoppingCart");

        let command_path =
            AbsolutePath::new(url::Url::parse(&host).unwrap(), "unit/foo", "shoppingCart");

        let mut event_dl = client
            .event_downlink::<MapModification<i32, i32>>(event_path, Default::default())
            .await
            .unwrap();

        tokio::time::delay_for(Duration::from_secs(1)).await;

        let mut command_dl = client.untyped_command_downlink(command_path).await.unwrap();
        command_dl
            .send_item(
                UntypedMapModification::Insert("milk".to_string().into_value(), 6.into_value())
                    .as_value(),
            )
            .await
            .unwrap();

        let incoming = event_dl.recv().await;

        assert_eq!(incoming, None);
    }

    #[tokio::test]
    async fn test_recv_typed_map_event_invalid_value() {
        let docker = Cli::default();
        let container = docker.run(SwimTestServer);
        let port = container.get_host_port(9001).unwrap();
        let host = format!("ws://127.0.0.1:{}", port);

        let mut client = SwimClient::new_with_default(TungsteniteWsFactory::new(5).await).await;

        let event_path =
            AbsolutePath::new(url::Url::parse(&host).unwrap(), "unit/foo", "shoppingCart");

        let command_path =
            AbsolutePath::new(url::Url::parse(&host).unwrap(), "unit/foo", "shoppingCart");

        let mut event_dl = client
            .event_downlink::<MapModification<String, String>>(event_path, Default::default())
            .await
            .unwrap();

        tokio::time::delay_for(Duration::from_secs(1)).await;

        let mut command_dl = client.untyped_command_downlink(command_path).await.unwrap();
        command_dl
            .send_item(
                UntypedMapModification::Insert("milk".to_string().into_value(), 6.into_value())
                    .as_value(),
            )
            .await
            .unwrap();

        let incoming = event_dl.recv().await;

        assert_eq!(incoming, None);
    }

    #[tokio::test]
    async fn test_read_only_value() {
        let docker = Cli::default();
        let container = docker.run(SwimTestServer);
        let port = container.get_host_port(9001).unwrap();
        let host = format!("ws://127.0.0.1:{}", port);
        let mut client = SwimClient::new_with_default(TungsteniteWsFactory::new(5).await).await;

        let path = AbsolutePath::new(url::Url::parse(&host).unwrap(), "unit/foo", "info");

        let mut command_dl = client
            .command_downlink::<String>(path.clone())
            .await
            .unwrap();

        tokio::time::delay_for(Duration::from_secs(1)).await;

        command_dl
            .send_item("Hello, String!".to_string())
            .await
            .unwrap();

        let (mut dl, mut recv) = client.value_downlink(path, String::new()).await.unwrap();

        let message = recv.next().await.unwrap();
        assert_eq!(message, Event::Remote(String::from("Hello, String!")));

        let mut recv_view = dl
            .read_only_view::<Value>()
            .await
            .unwrap()
            .subscribe()
            .await
            .unwrap();

        tokio::time::delay_for(Duration::from_secs(1)).await;

        command_dl
            .send_item("Hello, Value!".to_string())
            .await
            .unwrap();

        let message = recv.next().await.unwrap();
        assert_eq!(message, Event::Remote(String::from("Hello, Value!")));

        let message = recv_view.next().await.unwrap();
        assert_eq!(
            message,
            Event::Remote(Value::from("Hello, Value!".to_string()))
        );
    }

    #[tokio::test]
    async fn test_read_only_value_schema_error() {
        let docker = Cli::default();
        let container = docker.run(SwimTestServer);
        let port = container.get_host_port(9001).unwrap();
        let host = format!("ws://127.0.0.1:{}", port);
        let mut client = SwimClient::new_with_default(TungsteniteWsFactory::new(5).await).await;

        let path = AbsolutePath::new(url::Url::parse(&host).unwrap(), "unit/foo", "id");
        let (mut dl, _) = client.value_downlink(path.clone(), 0i64).await.unwrap();

        if let Err(view_error) = dl.read_only_view::<String>().await {
<<<<<<< HEAD
            assert_eq!(view_error.to_string(),  "A read-only value downlink with schema @kind(text) was requested but the original value downlink is running with schema @kind(int64).")
=======
            assert_eq!(view_error.to_string(),  "A read-only downlink with schema @kind(text) was requested but the original downlink is running with schema @kind(int64).")
>>>>>>> d5982c48
        } else {
            panic!("Expected a ViewError!")
        }

        if let Err(view_error) = dl.read_only_view::<i32>().await {
<<<<<<< HEAD
            assert_eq!(view_error.to_string(),  "A read-only value downlink with schema @kind(int32) was requested but the original value downlink is running with schema @kind(int64).")
        } else {
            panic!("Expected a ViewError!")
        }
    }

    #[tokio::test]
    async fn test_read_only_map() {
        let docker = Cli::default();
        let container = docker.run(SwimTestServer);
        let port = container.get_host_port(9001).unwrap();
        let host = format!("ws://127.0.0.1:{}", port);
        let mut client = SwimClient::new_with_default(TungsteniteWsFactory::new(5).await).await;

        let path = AbsolutePath::new(url::Url::parse(&host).unwrap(), "unit/foo", "shoppingCart");

        let mut command_dl = client
            .command_downlink::<MapModification<String, i32>>(path.clone())
            .await
            .unwrap();

        tokio::time::delay_for(Duration::from_secs(1)).await;

        command_dl
            .send_item(MapModification::Insert("milk".to_string(), 1))
            .await
            .unwrap();

        tokio::time::delay_for(Duration::from_secs(1)).await;

        let (mut dl, mut recv) = client.map_downlink::<String, i32>(path).await.unwrap();

        let message = recv.next().await.unwrap();
        if let Event::Remote(event) = message {
            let TypedViewWithEvent { view, event } = event;

            assert_eq!(view.get(&String::from("milk")).unwrap(), 1);
            assert_eq!(event, MapEvent::Initial);
        } else {
            panic!("The map downlink did not receive the correct message!")
        }

        let mut recv_view = dl
            .read_only_view::<Value, Value>()
            .await
            .unwrap()
            .subscribe()
            .await
            .unwrap();

        tokio::time::delay_for(Duration::from_secs(1)).await;

        command_dl
            .send_item(MapModification::Insert("eggs".to_string(), 2))
            .await
            .unwrap();

        tokio::time::delay_for(Duration::from_secs(1)).await;

        let message = recv.next().await.unwrap();
        if let Event::Remote(event) = message {
            let TypedViewWithEvent { view, event } = event;

            assert_eq!(view.get(&String::from("milk")).unwrap(), 1);
            assert_eq!(view.get(&String::from("eggs")).unwrap(), 2);
            assert_eq!(event, MapEvent::Insert(String::from("eggs")));
        } else {
            panic!("The map downlink did not receive the correct message!")
        }

        let message = recv_view.next().await.unwrap();
        if let Event::Remote(event) = message {
            let TypedViewWithEvent { view, event } = event;

            assert_eq!(
                view.get(&Value::Text(String::from("milk"))).unwrap(),
                Value::UInt32Value(1)
            );
            assert_eq!(
                view.get(&Value::Text(String::from("eggs"))).unwrap(),
                Value::UInt32Value(2)
            );
            assert_eq!(event, MapEvent::Insert(Value::Text(String::from("eggs"))));
        } else {
            panic!("The map downlink did not receive the correct message!")
        }
    }

    #[tokio::test]
    async fn test_read_only_map_schema_error() {
        let docker = Cli::default();
        let container = docker.run(SwimTestServer);
        let port = container.get_host_port(9001).unwrap();
        let host = format!("ws://127.0.0.1:{}", port);
        let mut client = SwimClient::new_with_default(TungsteniteWsFactory::new(5).await).await;
        let path = AbsolutePath::new(url::Url::parse(&host).unwrap(), "unit/foo", "integerMap");

        let (mut dl, _) = client.map_downlink::<i64, i64>(path).await.unwrap();

        if let Err(view_error) = dl.read_only_view::<String, String>().await {
            assert_eq!(view_error.to_string(),  "A read-only map downlink with key schema @kind(text) was requested but the original map downlink is running with key schema @kind(int64).")
        } else {
            panic!("Expected a ViewError!")
        }

        if let Err(view_error) = dl.read_only_view::<i64, String>().await {
            assert_eq!(view_error.to_string(),  "A read-only map downlink with value schema @kind(text) was requested but the original map downlink is running with value schema @kind(int64).")
        } else {
            panic!("Expected a ViewError!")
        }

        if let Err(view_error) = dl.read_only_view::<i32, i64>().await {
            assert_eq!(view_error.to_string(),  "A read-only map downlink with key schema @kind(int32) was requested but the original map downlink is running with key schema @kind(int64).")
        } else {
            panic!("Expected a ViewError!")
        }

        if let Err(view_error) = dl.read_only_view::<i64, i32>().await {
            assert_eq!(view_error.to_string(),  "A read-only map downlink with value schema @kind(int32) was requested but the original map downlink is running with value schema @kind(int64).")
=======
            assert_eq!(view_error.to_string(),  "A read-only downlink with schema @kind(int32) was requested but the original downlink is running with schema @kind(int64).")
>>>>>>> d5982c48
        } else {
            panic!("Expected a ViewError!")
        }
    }
}<|MERGE_RESOLUTION|>--- conflicted
+++ resolved
@@ -15,15 +15,9 @@
 #[cfg(feature = "test_server")]
 mod tests {
     use client::connections::factory::tungstenite::TungsteniteWsFactory;
-<<<<<<< HEAD
-    use client::downlink::model::map::{MapEvent, MapModification, UntypedMapModification};
-=======
-    use client::downlink::model::map::{
-        MapAction, MapEvent, MapModification, UntypedMapModification,
-    };
+    use client::downlink::model::map::{MapAction, MapEvent, MapModification, UntypedMapModification};
+    use client::downlink::typed::event::TypedViewWithEvent;
     use client::downlink::model::value::Action;
->>>>>>> d5982c48
-    use client::downlink::typed::event::TypedViewWithEvent;
     use client::downlink::Event;
     use client::interface::SwimClient;
     use common::model::{Attr, Item, Value};
@@ -269,7 +263,6 @@
         assert_eq!(incoming, expected);
     }
 
-    //Todo change to typed command lane
     #[tokio::test]
     async fn test_recv_typed_map_event_valid() {
         let docker = Cli::default();
@@ -442,17 +435,12 @@
         let (mut dl, _) = client.value_downlink(path.clone(), 0i64).await.unwrap();
 
         if let Err(view_error) = dl.read_only_view::<String>().await {
-<<<<<<< HEAD
             assert_eq!(view_error.to_string(),  "A read-only value downlink with schema @kind(text) was requested but the original value downlink is running with schema @kind(int64).")
-=======
-            assert_eq!(view_error.to_string(),  "A read-only downlink with schema @kind(text) was requested but the original downlink is running with schema @kind(int64).")
->>>>>>> d5982c48
         } else {
             panic!("Expected a ViewError!")
         }
 
         if let Err(view_error) = dl.read_only_view::<i32>().await {
-<<<<<<< HEAD
             assert_eq!(view_error.to_string(),  "A read-only value downlink with schema @kind(int32) was requested but the original value downlink is running with schema @kind(int64).")
         } else {
             panic!("Expected a ViewError!")
@@ -572,9 +560,6 @@
 
         if let Err(view_error) = dl.read_only_view::<i64, i32>().await {
             assert_eq!(view_error.to_string(),  "A read-only map downlink with value schema @kind(int32) was requested but the original map downlink is running with value schema @kind(int64).")
-=======
-            assert_eq!(view_error.to_string(),  "A read-only downlink with schema @kind(int32) was requested but the original downlink is running with schema @kind(int64).")
->>>>>>> d5982c48
         } else {
             panic!("Expected a ViewError!")
         }
