// Copyright 2015-2020 SWIM.AI inc.
//
// Licensed under the Apache License, Version 2.0 (the "License");
// you may not use this file except in compliance with the License.
// You may obtain a copy of the License at
//
//     http://www.apache.org/licenses/LICENSE-2.0
//
// Unless required by applicable law or agreed to in writing, software
// distributed under the License is distributed on an "AS IS" BASIS,
// WITHOUT WARRANTIES OR CONDITIONS OF ANY KIND, either express or implied.
// See the License for the specific language governing permissions and
// limitations under the License.

<<<<<<< HEAD
=======
use crate::{FormSerializeErr, SerializerResult, ValueSerializer};
>>>>>>> 7e0aef61
use serde::ser::{
    SerializeStruct, SerializeStructVariant, SerializeTuple, SerializeTupleStruct,
    SerializeTupleVariant,
};
use serde::Serialize;

use crate::{FormSerializeErr, Result, ValueSerializer};

impl<'a> SerializeTuple for &'a mut ValueSerializer {
    type Ok = ();
    type Error = FormSerializeErr;

    fn serialize_element<T>(&mut self, value: &T) -> SerializerResult<()>
    where
        T: ?Sized + Serialize,
    {
        value.serialize(&mut **self)
    }

    fn end(self) -> SerializerResult<()> {
        self.exit_nested();
        Ok(())
    }
}

impl<'a> SerializeTupleStruct for &'a mut ValueSerializer {
    type Ok = ();
    type Error = FormSerializeErr;

    fn serialize_field<T>(&mut self, value: &T) -> SerializerResult<()>
    where
        T: ?Sized + Serialize,
    {
        value.serialize(&mut **self)
    }

    fn end(self) -> SerializerResult<()> {
        self.exit_nested();
        Ok(())
    }
}

impl<'a> SerializeTupleVariant for &'a mut ValueSerializer {
    type Ok = ();
    type Error = FormSerializeErr;

    fn serialize_field<T>(&mut self, value: &T) -> SerializerResult<()>
    where
        T: ?Sized + Serialize,
    {
        value.serialize(&mut **self)
    }

    fn end(self) -> SerializerResult<()> {
        self.exit_nested();
        Ok(())
    }
}

impl<'a> SerializeStruct for &'a mut ValueSerializer {
    type Ok = ();
    type Error = FormSerializeErr;

    fn serialize_field<T>(&mut self, key: &'static str, value: &T) -> SerializerResult<()>
    where
        T: ?Sized + Serialize,
    {
        self.current_state.attr_name = Some(key.to_owned());
        value.serialize(&mut **self)
    }

    fn end(self) -> SerializerResult<()> {
        self.exit_nested();

        Ok(())
    }
}

impl<'a> SerializeStructVariant for &'a mut ValueSerializer {
    type Ok = ();
    type Error = FormSerializeErr;

    fn serialize_field<T>(&mut self, key: &'static str, value: &T) -> SerializerResult<()>
    where
        T: ?Sized + Serialize,
    {
        self.current_state.attr_name = Some(key.to_owned());
        value.serialize(&mut **self)
    }

    fn end(self) -> SerializerResult<()> {
        self.exit_nested();
        Ok(())
    }
}<|MERGE_RESOLUTION|>--- conflicted
+++ resolved
@@ -12,10 +12,7 @@
 // See the License for the specific language governing permissions and
 // limitations under the License.
 
-<<<<<<< HEAD
-=======
 use crate::{FormSerializeErr, SerializerResult, ValueSerializer};
->>>>>>> 7e0aef61
 use serde::ser::{
     SerializeStruct, SerializeStructVariant, SerializeTuple, SerializeTupleStruct,
     SerializeTupleVariant,
