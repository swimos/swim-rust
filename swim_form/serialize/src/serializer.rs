// Copyright 2015-2020 SWIM.AI inc.
//
// Licensed under the Apache License, Version 2.0 (the "License");
// you may not use this file except in compliance with the License.
// You may obtain a copy of the License at
//
//     http://www.apache.org/licenses/LICENSE-2.0
//
// Unless required by applicable law or agreed to in writing, software
// distributed under the License is distributed on an "AS IS" BASIS,
// WITHOUT WARRANTIES OR CONDITIONS OF ANY KIND, either express or implied.
// See the License for the specific language governing permissions and
// limitations under the License.

use serde::{Serialize, Serializer};

use common::model::{Attr, Value};

<<<<<<< HEAD
use crate::{FormSerializeErr, Result, SerializerState, ValueSerializer};
use num_bigint::{BigInt, BigUint};
use std::str::FromStr;

pub const BIG_INT_PREFIX: &str = "____BIG___INT___";
pub const BIG_UINT_PREFIX: &str = "____BIG___UINT___";
=======
use crate::{FormSerializeErr, SerializerResult, SerializerState, ValueSerializer};
>>>>>>> 7e0aef61

// CLion/IntelliJ believes there is a missing implementation
//noinspection RsTraitImplementation
impl<'a> Serializer for &'a mut ValueSerializer {
    type Ok = ();
    type Error = FormSerializeErr;

    type SerializeSeq = Self;
    type SerializeTuple = Self;
    type SerializeTupleStruct = Self;
    type SerializeTupleVariant = Self;
    type SerializeMap = Self;
    type SerializeStruct = Self;
    type SerializeStructVariant = Self;

    fn serialize_bool(self, v: bool) -> SerializerResult<()> {
        self.push_value(Value::from(v))
    }

    fn serialize_i8(self, v: i8) -> SerializerResult<()> {
        self.serialize_i32(i32::from(v))
    }

    fn serialize_i16(self, v: i16) -> SerializerResult<()> {
        self.serialize_i32(i32::from(v))
    }

    fn serialize_i32(self, v: i32) -> SerializerResult<()> {
        self.push_value(Value::from(v))
    }

    fn serialize_i64(self, v: i64) -> SerializerResult<()> {
        self.push_value(Value::Int64Value(v))
    }

    fn serialize_u8(self, _v: u8) -> SerializerResult<()> {
        self.err_unsupported("u8")
    }

    fn serialize_u16(self, _v: u16) -> SerializerResult<()> {
        self.err_unsupported("u16")
    }

    fn serialize_u32(self, _v: u32) -> SerializerResult<()> {
        self.err_unsupported("u32")
    }

    fn serialize_u64(self, _v: u64) -> SerializerResult<()> {
        self.err_unsupported("u64")
    }

    fn serialize_f32(self, v: f32) -> SerializerResult<()> {
        self.serialize_f64(f64::from(v))
    }

    fn serialize_f64(self, v: f64) -> SerializerResult<()> {
        self.push_value(Value::Float64Value(v))
    }

    fn serialize_char(self, v: char) -> SerializerResult<()> {
        self.push_value(Value::Text(v.to_string()))
    }

<<<<<<< HEAD
    fn serialize_str(self, v: &str) -> Result<()> {
        if v.starts_with(BIG_INT_PREFIX) {
            let s = v.split(BIG_INT_PREFIX).collect::<Vec<&str>>();
            match BigInt::from_str(s.get(1).unwrap()) {
                Ok(bi) => {
                    self.push_value(Value::BigInt(bi));
                    Ok(())
                }
                Err(e) => Err(FormSerializeErr::Message(e.to_string())),
            }
        } else if v.starts_with(BIG_UINT_PREFIX) {
            let s = v.split(BIG_UINT_PREFIX).collect::<Vec<&str>>();
            match BigUint::from_str(s.get(1).unwrap()) {
                Ok(bi) => {
                    self.push_value(Value::BigUint(bi));
                    Ok(())
                }
                Err(e) => Err(FormSerializeErr::Message(e.to_string())),
            }
        } else {
            self.push_value(Value::Text(String::from(v)));
            Ok(())
        }
=======
    fn serialize_str(self, v: &str) -> SerializerResult<()> {
        self.push_value(Value::Text(String::from(v)))
>>>>>>> 7e0aef61
    }

    fn serialize_bytes(self, _v: &[u8]) -> SerializerResult<()> {
        self.err_unsupported("u8")
    }

    fn serialize_none(self) -> SerializerResult<()> {
        self.push_value(Value::Extant)
    }

    fn serialize_some<T>(self, value: &T) -> SerializerResult<()>
    where
        T: ?Sized + Serialize,
    {
        value.serialize(self)
    }

    fn serialize_unit(self) -> SerializerResult<()> {
        self.push_value(Value::of_attr("Unit"))
    }

    fn serialize_unit_struct(self, name: &'static str) -> SerializerResult<()> {
        self.enter_nested(SerializerState::ReadingNested);
        self.push_attr(Attr::from(name));
        Ok(())
    }

    fn serialize_unit_variant(
        self,
        _name: &'static str,
        _variant_index: u32,
        variant: &'static str,
    ) -> SerializerResult<()> {
        self.enter_nested(SerializerState::ReadingNested);
        self.current_state.serializer_state = SerializerState::ReadingEnumName;

        let result = self.serialize_str(variant);
        self.current_state.serializer_state = SerializerState::ReadingNested;
        self.exit_nested();

        result
    }

    fn serialize_newtype_struct<T>(self, name: &'static str, value: &T) -> SerializerResult<()>
    where
        T: ?Sized + Serialize,
    {
        self.enter_nested(SerializerState::ReadingNested);
        self.push_attr(Attr::from(name));
        value.serialize(self)
    }

    fn serialize_newtype_variant<T>(
        self,
        name: &'static str,
        _variant_index: u32,
        variant: &'static str,
        value: &T,
    ) -> SerializerResult<()>
    where
        T: ?Sized + Serialize,
    {
        self.push_attr(Attr::from(name));
        self.current_state.attr_name = Some(variant.to_owned());
        value.serialize(&mut *self)?;
        Ok(())
    }

    fn serialize_seq(self, _len: Option<usize>) -> SerializerResult<Self::SerializeSeq> {
        self.enter_nested(SerializerState::ReadingNested);
        Ok(self)
    }

    fn serialize_tuple(self, len: usize) -> SerializerResult<Self::SerializeTuple> {
        self.serialize_seq(Some(len))
    }

    fn serialize_tuple_struct(
        self,
        name: &'static str,
        len: usize,
    ) -> SerializerResult<Self::SerializeTupleStruct> {
        match self.serialize_seq(Some(len)) {
            Ok(s) => {
                s.push_attr(Attr::from(name));
                Ok(s)
            }
            Err(e) => Err(e),
        }
    }

    fn serialize_tuple_variant(
        self,
        _name: &'static str,
        _variant_index: u32,
        variant: &'static str,
        _len: usize,
    ) -> SerializerResult<Self::SerializeTupleVariant> {
        self.enter_nested(SerializerState::ReadingEnumName);
        variant.serialize(&mut *self)?;
        self.current_state.serializer_state = SerializerState::ReadingNested;
        Ok(self)
    }

    fn serialize_map(self, _len: Option<usize>) -> SerializerResult<Self::SerializeMap> {
        self.enter_nested(SerializerState::ReadingMap(false));
        Ok(self)
    }

    fn serialize_struct(
        self,
        name: &'static str,
        _len: usize,
    ) -> SerializerResult<Self::SerializeStruct> {
        self.enter_nested(SerializerState::ReadingNested);
        self.push_attr(Attr::from(name));
        Ok(self)
    }

    fn serialize_struct_variant(
        self,
        name: &'static str,
        _variant_index: u32,
        variant: &'static str,
        _len: usize,
    ) -> SerializerResult<Self::SerializeStructVariant> {
        if self.enter_ext(name) {
            Ok(self)
        } else {
            self.enter_nested(SerializerState::ReadingEnumName);
            variant.serialize(&mut *self)?;
            self.current_state.serializer_state = SerializerState::ReadingNested;

            Ok(self)
        }
    }
}<|MERGE_RESOLUTION|>--- conflicted
+++ resolved
@@ -16,16 +16,12 @@
 
 use common::model::{Attr, Value};
 
-<<<<<<< HEAD
-use crate::{FormSerializeErr, Result, SerializerState, ValueSerializer};
+use crate::{FormSerializeErr, SerializerResult, SerializerState, ValueSerializer};
 use num_bigint::{BigInt, BigUint};
 use std::str::FromStr;
 
 pub const BIG_INT_PREFIX: &str = "____BIG___INT___";
 pub const BIG_UINT_PREFIX: &str = "____BIG___UINT___";
-=======
-use crate::{FormSerializeErr, SerializerResult, SerializerState, ValueSerializer};
->>>>>>> 7e0aef61
 
 // CLion/IntelliJ believes there is a missing implementation
 //noinspection RsTraitImplementation
@@ -89,8 +85,7 @@
         self.push_value(Value::Text(v.to_string()))
     }
 
-<<<<<<< HEAD
-    fn serialize_str(self, v: &str) -> Result<()> {
+    fn serialize_str(self, v: &str) -> SerializerResult<()> {
         if v.starts_with(BIG_INT_PREFIX) {
             let s = v.split(BIG_INT_PREFIX).collect::<Vec<&str>>();
             match BigInt::from_str(s.get(1).unwrap()) {
@@ -113,10 +108,6 @@
             self.push_value(Value::Text(String::from(v)));
             Ok(())
         }
-=======
-    fn serialize_str(self, v: &str) -> SerializerResult<()> {
-        self.push_value(Value::Text(String::from(v)))
->>>>>>> 7e0aef61
     }
 
     fn serialize_bytes(self, _v: &[u8]) -> SerializerResult<()> {
