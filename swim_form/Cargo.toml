--- conflicted
+++ resolved
@@ -17,11 +17,7 @@
 [dev-dependencies]
 hamcrest2 = "0.3"
 trybuild = "1.0.17"
-<<<<<<< HEAD
 rand = "0.7"
 num-bigint = { version = "0.3", features = ["rand"] }
-serde_json = "1.0"
-=======
 serde_json = "1.0.56"
->>>>>>> aecc94bf
 base64 = "0.12.3"