// Copyright 2015-2020 SWIM.AI inc.
//
// Licensed under the Apache License, Version 2.0 (the "License");
// you may not use this file except in compliance with the License.
// You may obtain a copy of the License at
//
//     http://www.apache.org/licenses/LICENSE-2.0
//
// Unless required by applicable law or agreed to in writing, software
// distributed under the License is distributed on an "AS IS" BASIS,
// WITHOUT WARRANTIES OR CONDITIONS OF ANY KIND, either express or implied.
// See the License for the specific language governing permissions and
// limitations under the License.

#![allow(clippy::match_wild_err_arm)]

#[macro_use]
#[allow(unused_imports)]
pub extern crate form_derive;
pub extern crate deserialize as _deserialize;
pub extern crate serialize as _serialize;

use common::model::schema::StandardSchema;
use common::model::Value;

pub use deserialize::FormDeserializeErr;
pub use form_derive::*;
pub use serialize::FormSerializeErr;

#[cfg(test)]
mod tests;

pub mod bigint;
pub mod collections;
pub mod primitives;

<<<<<<< HEAD
pub use num_bigint::{self, BigInt, BigUint};

/// The preferred approach to deriving forms is to use the attribute [`[#form]`] as this will derive
/// [`Form`], [`Serialize`], and [`Deserialize`], as well as performing compile-time checking on the
/// types used. If both serialization anddeserialization is not required then
/// [`#[derive(Form, Serialize)]`] or [`#[derive(Form, Deserialize)]`] can be used. Or checking can
/// be avoided by [`#[derive(Form, Serialize, Deserialize)]`]
=======
/// A [`Form`] transforms between a Rust object and a structurally typed [`Value`]. Decorating a
/// Rust object with [`#[form(Value)`] derives a method to serialise the object to a [`Value`] and to
/// deserialise it back into a Rust object. The argument to this macro is a name binding to the
/// [`Value`] enumeration; this differs between the Swim Client and Swim Server crates and so must be
/// specified.
>>>>>>> 0933502c
///
/// The form macro performs compile-time checking to ensure that all fields implement the [`Form`]
/// trait. Forms are backed by Serde and so all of Serde's attributes work for serialisation and
/// deserialisation. As a result, Serde must be included as a dependency with the [`derive`] feature
/// enabled.
///
/// # Examples
///
/// ```
/// use swim_form::form_derive::*;
/// use swim_form::Form;
/// use common::model::{Value, Attr, Item};
///
/// #[form(Value)]
/// #[derive(PartialEq, Debug)]
/// struct Message {
///     id: i32,
///     msg: String
/// }
///
/// let record = Value::Record(
///     vec![Attr::of("Message")],
///     vec![
///         Item::from(("id", 1)),
///         Item::from(("msg", "Hello"))
///     ]
/// );
/// let msg = Message {
///     id: 1,
///     msg: String::from("Hello"),
/// };
///
/// let result = msg.as_value();
/// assert_eq!(record, result);
///
/// let result = Message::try_from_value(&record).unwrap();
/// assert_eq!(result, msg);
/// ```
pub trait Form: Sized {
    fn as_value(&self) -> Value;

    fn into_value(self) -> Value {
        self.as_value()
    }

    fn try_from_value(value: &Value) -> Result<Self, FormDeserializeErr>;

    fn try_convert(value: Value) -> Result<Self, FormDeserializeErr> {
        Form::try_from_value(&value)
    }
}

/// A [`Form`] with an associated schema that can validate [`Value`] instances without attempting
/// to convert them.
pub trait ValidatedForm: Form {
    /// A schema for the form. If the schema returns true for a [`Value`] the form should be able
    /// to create an instance of the type from the [`Value`] without generating an error.
    fn schema() -> StandardSchema;
}

impl Form for Value {
    fn as_value(&self) -> Value {
        self.clone()
    }

    fn into_value(self) -> Value {
        self
    }

    fn try_from_value(value: &Value) -> Result<Self, FormDeserializeErr> {
        Ok(value.clone())
    }

    fn try_convert(value: Value) -> Result<Self, FormDeserializeErr> {
        Ok(value)
    }
}

impl ValidatedForm for Value {
    fn schema() -> StandardSchema {
        StandardSchema::Anything
    }
}<|MERGE_RESOLUTION|>--- conflicted
+++ resolved
@@ -34,21 +34,11 @@
 pub mod collections;
 pub mod primitives;
 
-<<<<<<< HEAD
-pub use num_bigint::{self, BigInt, BigUint};
-
-/// The preferred approach to deriving forms is to use the attribute [`[#form]`] as this will derive
-/// [`Form`], [`Serialize`], and [`Deserialize`], as well as performing compile-time checking on the
-/// types used. If both serialization anddeserialization is not required then
-/// [`#[derive(Form, Serialize)]`] or [`#[derive(Form, Deserialize)]`] can be used. Or checking can
-/// be avoided by [`#[derive(Form, Serialize, Deserialize)]`]
-=======
 /// A [`Form`] transforms between a Rust object and a structurally typed [`Value`]. Decorating a
 /// Rust object with [`#[form(Value)`] derives a method to serialise the object to a [`Value`] and to
 /// deserialise it back into a Rust object. The argument to this macro is a name binding to the
 /// [`Value`] enumeration; this differs between the Swim Client and Swim Server crates and so must be
 /// specified.
->>>>>>> 0933502c
 ///
 /// The form macro performs compile-time checking to ensure that all fields implement the [`Form`]
 /// trait. Forms are backed by Serde and so all of Serde's attributes work for serialisation and
