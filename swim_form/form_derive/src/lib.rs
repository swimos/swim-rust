// Copyright 2015-2020 SWIM.AI inc.
//
// Licensed under the Apache License, Version 2.0 (the "License");
// you may not use this file except in compliance with the License.
// You may obtain a copy of the License at
//
//     http://www.apache.org/licenses/LICENSE-2.0
//
// Unless required by applicable law or agreed to in writing, software
// distributed under the License is distributed on an "AS IS" BASIS,
// WITHOUT WARRANTIES OR CONDITIONS OF ANY KIND, either express or implied.
// See the License for the specific language governing permissions and
// limitations under the License.

#![allow(clippy::match_wild_err_arm)]

extern crate proc_macro;
extern crate proc_macro2;
#[macro_use]
extern crate quote;
#[macro_use]
extern crate syn;

use proc_macro::TokenStream;

use proc_macro2::{Ident, Span};
<<<<<<< HEAD
use syn::parse_quote;
=======
>>>>>>> 7e0aef61
use syn::visit_mut::VisitMut;
use syn::{Attribute, AttributeArgs, DeriveInput, Fields, Meta, NestedMeta};

use crate::parser::{Context, Parser};

#[allow(dead_code, unused_variables)]
mod parser;

const ATTRIBUTE_PATH: &str = "form";
<<<<<<< HEAD
const BIG_INT_PATH: &str = "bigint";
const BIG_UINT_PATH: &str = "biguint";
=======
const BLOB_PATH: &str = "blob";
>>>>>>> 7e0aef61

#[proc_macro_attribute]
pub fn form(args: TokenStream, input: TokenStream) -> TokenStream {
    let args = parse_macro_input!(args as AttributeArgs);

    if args.len() != 1 {
        return syn::Error::new(
            Span::call_site(),
            "Exactly one Value name binding must be provided",
        )
        .to_compile_error()
        .into();
    }

    let value_name_binding = args.get(0).unwrap();
    let mut input = parse_macro_input!(input as DeriveInput);
    let ident = input.ident.clone();

    let ser = Ident::new(
        &format!("{}Serialize", ident.to_string()),
        Span::call_site(),
    );
    let de = Ident::new(
        &format!("{}Deserialize", ident.to_string()),
        Span::call_site(),
    );

    let derived: proc_macro2::TokenStream =
        expand_derive_form(&mut input, value_name_binding).unwrap_or_else(to_compile_errors);

    remove_form_attributes(&mut input);

    let q = quote! {
        use serde::Serialize as #ser;
        use serde::Deserialize as #de;

        #[derive(#ser, #de)]
        #input

        #derived
    };

    q.into()
}

<<<<<<< HEAD
=======
// Searches for #[form(... attributes and replaces them with the correct serde serializer and
// deserializer attributes
>>>>>>> 7e0aef61
fn remove_form_attributes(input: &mut syn::DeriveInput) {
    struct FieldVisitor;
    impl VisitMut for FieldVisitor {
        fn visit_fields_mut(&mut self, fields: &mut Fields) {
<<<<<<< HEAD
            fields.iter_mut()
                .flat_map(|f| &mut f.attrs)
                .filter(|attr| attr.path.is_ident(ATTRIBUTE_PATH))
                .for_each(|attr| {
                    match attr.parse_meta() {
                        Ok(Meta::List(meta)) => {
                            meta.nested.into_iter().for_each(|meta: syn::NestedMeta| {
                                match meta {
                                    NestedMeta::Meta(Meta::Path(arg)) if arg.is_ident(BIG_INT_PATH) => {
                                        let replacement_attribute: Attribute = parse_quote!(#[serde(serialize_with = "swim_form::bigint::serialize_bigint", deserialize_with = "swim_form::deserialize_bigint")]);
                                        *attr = replacement_attribute;
                                    }
                                    NestedMeta::Meta(Meta::Path(arg)) if arg.is_ident(BIG_UINT_PATH) => {
                                        let replacement_attribute: Attribute = parse_quote!(#[serde(serialize_with = "swim_form::bigint::serialize_big_uint", deserialize_with = "swim_form::deserialize_biguint")]);
                                        *attr = replacement_attribute;
                                    }
                                    _nm => {}
                                }
                            })
                        }
                        _ => panic!("Failed to parse attribute meta"),
                    }
=======
            fields
                .iter_mut()
                .flat_map(|f| &mut f.attrs)
                .filter(|attr| attr.path.is_ident(ATTRIBUTE_PATH))
                .for_each(|attr| match attr.parse_meta() {
                    Ok(Meta::List(meta)) => {
                        meta.nested.into_iter()
                        .for_each(|meta: syn::NestedMeta| match meta {
                            NestedMeta::Meta(Meta::Path(arg)) if arg.is_ident(BLOB_PATH) => {
                                let replacement_attribute: Attribute = parse_quote!(#[serde(serialize_with = "swim_form::serialize_blob_as_value")]);
                                *attr = replacement_attribute;
                            }
                            _nm => {}
                        })
                    }
                    _ => panic!("Failed to parse attribute meta"),
>>>>>>> 7e0aef61
                });
        }
    }

    match &mut input.data {
        syn::Data::Enum(ref mut data) => {
            data.variants.iter_mut().for_each(|v| {
                FieldVisitor.visit_fields_mut(&mut v.fields);
            });
        }
        syn::Data::Struct(ref mut data) => {
            FieldVisitor.visit_fields_mut(&mut data.fields);
        }
<<<<<<< HEAD
        syn::Data::Union(_) => {}
=======
        syn::Data::Union(_) => panic!("Unions are not supported"),
>>>>>>> 7e0aef61
    }
}

fn expand_derive_form(
    input: &mut syn::DeriveInput,
    value_name_binding: &NestedMeta,
) -> Result<proc_macro2::TokenStream, Vec<syn::Error>> {
    let context = Context::new();
    let mut parser = match Parser::from_ast(&context, input) {
        Some(cont) => cont,
        None => return Err(context.check().unwrap_err()),
    };

    parser.parse_attributes();

    context.check()?;

    let ident = parser.ident.clone();
    let assertions = parser.receiver_assert_quote();
    let name = parser.ident.to_string().trim_start_matches("r#").to_owned();
    let const_name = Ident::new(&format!("_IMPL_FORM_FOR_{}", name), Span::call_site());

    let quote = quote! {
        struct AssertReceiver;

        #[automatically_derived]
        impl AssertReceiver {
            fn __assert() {
                 #(#assertions)*
            }
        }

        #[automatically_derived]
        #[allow(unused_qualifications)]
        impl Form for #ident {
            #[inline]
            fn as_value(&self) -> #value_name_binding {
                let mut serializer = _serialize::ValueSerializer::default();
                match self.serialize(&mut serializer) {
                    Ok(_) => serializer.output(),
                    Err(e) => unreachable!(e),
                }
            }

            #[inline]
            fn try_from_value(value: &#value_name_binding) -> Result<Self, _deserialize::FormDeserializeErr> {
                let mut deserializer = match value {
                    #value_name_binding::Record(_, _) => _deserialize::ValueDeserializer::for_values(value),
                    _ => _deserialize::ValueDeserializer::for_single_value(value),
                };

                let result = Self::deserialize(&mut deserializer)?;
                Ok(result)
            }
        }
    };

    let res = quote! {
        const #const_name: () = {
            use swim_form::_serialize;
            use swim_form::_deserialize;
            use swim_form::Form;

            #quote
        };
    };

    Ok(res)
}

fn to_compile_errors(errors: Vec<syn::Error>) -> proc_macro2::TokenStream {
    let compile_errors = errors.iter().map(syn::Error::to_compile_error);
    quote!(#(#compile_errors)*)
}<|MERGE_RESOLUTION|>--- conflicted
+++ resolved
@@ -24,10 +24,7 @@
 use proc_macro::TokenStream;
 
 use proc_macro2::{Ident, Span};
-<<<<<<< HEAD
 use syn::parse_quote;
-=======
->>>>>>> 7e0aef61
 use syn::visit_mut::VisitMut;
 use syn::{Attribute, AttributeArgs, DeriveInput, Fields, Meta, NestedMeta};
 
@@ -37,12 +34,9 @@
 mod parser;
 
 const ATTRIBUTE_PATH: &str = "form";
-<<<<<<< HEAD
 const BIG_INT_PATH: &str = "bigint";
 const BIG_UINT_PATH: &str = "biguint";
-=======
 const BLOB_PATH: &str = "blob";
->>>>>>> 7e0aef61
 
 #[proc_macro_attribute]
 pub fn form(args: TokenStream, input: TokenStream) -> TokenStream {
@@ -88,16 +82,12 @@
     q.into()
 }
 
-<<<<<<< HEAD
-=======
 // Searches for #[form(... attributes and replaces them with the correct serde serializer and
 // deserializer attributes
->>>>>>> 7e0aef61
 fn remove_form_attributes(input: &mut syn::DeriveInput) {
     struct FieldVisitor;
     impl VisitMut for FieldVisitor {
         fn visit_fields_mut(&mut self, fields: &mut Fields) {
-<<<<<<< HEAD
             fields.iter_mut()
                 .flat_map(|f| &mut f.attrs)
                 .filter(|attr| attr.path.is_ident(ATTRIBUTE_PATH))
@@ -114,30 +104,16 @@
                                         let replacement_attribute: Attribute = parse_quote!(#[serde(serialize_with = "swim_form::bigint::serialize_big_uint", deserialize_with = "swim_form::deserialize_biguint")]);
                                         *attr = replacement_attribute;
                                     }
+                                    NestedMeta::Meta(Meta::Path(arg)) if arg.is_ident(BLOB_PATH) => {
+                                        let replacement_attribute: Attribute = parse_quote!(#[serde(serialize_with = "swim_form::serialize_blob_as_value")]);
+                                        *attr = replacement_attribute;
+                                    }
                                     _nm => {}
                                 }
                             })
                         }
                         _ => panic!("Failed to parse attribute meta"),
                     }
-=======
-            fields
-                .iter_mut()
-                .flat_map(|f| &mut f.attrs)
-                .filter(|attr| attr.path.is_ident(ATTRIBUTE_PATH))
-                .for_each(|attr| match attr.parse_meta() {
-                    Ok(Meta::List(meta)) => {
-                        meta.nested.into_iter()
-                        .for_each(|meta: syn::NestedMeta| match meta {
-                            NestedMeta::Meta(Meta::Path(arg)) if arg.is_ident(BLOB_PATH) => {
-                                let replacement_attribute: Attribute = parse_quote!(#[serde(serialize_with = "swim_form::serialize_blob_as_value")]);
-                                *attr = replacement_attribute;
-                            }
-                            _nm => {}
-                        })
-                    }
-                    _ => panic!("Failed to parse attribute meta"),
->>>>>>> 7e0aef61
                 });
         }
     }
@@ -151,11 +127,7 @@
         syn::Data::Struct(ref mut data) => {
             FieldVisitor.visit_fields_mut(&mut data.fields);
         }
-<<<<<<< HEAD
-        syn::Data::Union(_) => {}
-=======
         syn::Data::Union(_) => panic!("Unions are not supported"),
->>>>>>> 7e0aef61
     }
 }
 
