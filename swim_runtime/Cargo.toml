--- conflicted
+++ resolved
@@ -8,14 +8,9 @@
 futures = "0.3.4"
 futures-util = "0.3.4"
 pin-utils = "0.1.0"
-<<<<<<< HEAD
 pin-project = "1.0.5"
-tokio = { version = "0.3.3", features = ["sync", "rt-multi-thread", "stream"] }
-=======
-pin-project = "0.4.8"
 tokio = { version = "1.1.1", features = ["sync", "rt-multi-thread"] }
 tokio-stream = "0.1.2"
->>>>>>> 690c7f76
 
 [target.'cfg(not(target_arch = "wasm32"))'.dependencies]
 tokio = { version = "1.1.1", features = ["time"] }
