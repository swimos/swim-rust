--- conflicted
+++ resolved
@@ -3,11 +3,7 @@
 
 variables:
   RUSTFLAGS: -Dwarnings
-<<<<<<< HEAD
-  RUST_VERSION: 1.68.0
-=======
   RUST_VERSION: 1.69.0
->>>>>>> 627d0fe3
 
 stages:
   - stage: Lint
