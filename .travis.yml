--- conflicted
+++ resolved
@@ -11,8 +11,6 @@
 
 jobs:
   include:
-<<<<<<< HEAD
-=======
     - dist: bionic
       os: linux
       arch: amd64
@@ -30,7 +28,6 @@
         - cargo test --all-targets --package swim_client --features test-server
         - cd ..
 
->>>>>>> 433e9c57
     - os: linux
       arch: arm64
       env:
