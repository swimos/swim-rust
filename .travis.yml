--- conflicted
+++ resolved
@@ -8,9 +8,9 @@
 matrix:
   include:
     - os: linux
-<<<<<<< HEAD
+      arch: amd64
       services:
-          - docker
+        - docker
       env:
         - TEST_SERVER_VERSION=v1.1
         - TEST_SERVER_IMAGE_NAME="org.swimos/swim-test-server:1.1"
@@ -21,36 +21,33 @@
         - cargo clippy --all-features -- -D warnings -A clippy::match_wild_err_arm
         - cargo test --workspace --exclude client
         - cd client
-#       Features aren't allowed in the root of a virtual workspace
+        #       Features aren't allowed in the root of a virtual workspace
         - cargo test --package client --features test-server
         - cd ..
 
+    - os: linux
+      arch: arm64
+      env: ARCH=arm64
+      script:
+        - cargo fmt -- --check
+        - cargo clippy --all-features -- -D warnings -A clippy::match_wild_err_arm
+        - cargo test --workspace
+
     - os: osx
+      arch: amd64
+      env: ARCH=amd64
       script:
         - cargo fmt -- --check
         - cargo clippy --all-features -- -D warnings -A clippy::match_wild_err_arm
         - cargo test --workspace
 
     - os: windows
+      arch: amd64
+      env: ARCH=amd64
       script:
         - cargo fmt -- --check
         - cargo clippy --all-features -- -D warnings -A clippy::match_wild_err_arm
         - cargo test --workspace
-=======
-      arch: amd64
-      env:
-        - ARCH=amd64
-        - SWIM_CRATES="client form common server utilities deserialize serialize"
-    - os: linux
-      arch: arm64
-      env: ARCH=arm64
-    - os: osx
-      arch: amd64
-      env: ARCH=amd64
-    - os: windows
-      arch: amd64
-      env: ARCH=amd64
->>>>>>> 43bc4cbf
 
 rust:
   - 1.43.0
@@ -77,17 +74,10 @@
       - gcc
       - binutils-dev
       - libiberty-dev
-<<<<<<< HEAD
-    
-after_success:
-  - |
-    if [[ "$TRAVIS_OS_NAME" == "linux" ]]; then
-=======
 
 after_success:
   - |
     if [[ "$ARCH" == "amd64" && "$TRAVIS_OS_NAME" == "linux" && "$TRAVIS_BRANCH" = "master" ]]; then
->>>>>>> 43bc4cbf
     wget https://github.com/SimonKagstrom/kcov/archive/master.tar.gz &&
     tar xzf master.tar.gz &&
     cd kcov-master &&
