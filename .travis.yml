language: rust

branches:
  only:
    - master
    - router

jobs:
  include:
<<<<<<< HEAD
    - os: linux
      dist: bionic
=======
    - if: env(TRAVIS_EVENT_TYPE) != "cron"
      dist: bionic
      os: linux
>>>>>>> b4997597
      arch: amd64
      services:
        - docker
      env:
        - ARCH=amd64
        - TEST_SERVER_VERSION=v1.1
<<<<<<< HEAD
        - TEST_SERVER_IMAGE_NAME="org.swimos/swim-test-server:1.1"
        - REPO_URL="https://github.com/SirCipher/swim-test-server/"
=======
        - TEST_SERVER_IMAGE_NAME="org.swimos/swim-docker-example:1.1"
        - REPO_URL="https://github.com/swimos/swim-docker-example/"
>>>>>>> b4997597
      script:
        - cargo fmt -- --check
        - cargo clippy --all-features -- -D warnings -A clippy::match_wild_err_arm
        - cargo test --workspace --exclude client
        - cd client
        # Features aren't allowed in the root of a virtual workspace
        - cargo test --package client --features test-server
        - cd ..

    - if: env(TRAVIS_EVENT_TYPE) != "cron"
      os: linux
      arch: arm64
      env: ARCH=arm64
      script:
        - cargo fmt -- --check
        - cargo clippy --all-features -- -D warnings -A clippy::match_wild_err_arm
        - cargo test --workspace

    - if: env(TRAVIS_EVENT_TYPE) != "cron"
      os: osx
      arch: amd64
      env: ARCH=amd64
      script:
        - cargo fmt -- --check
        - cargo clippy --all-features -- -D warnings -A clippy::match_wild_err_arm
        - cargo test --workspace

    - if: env(TRAVIS_EVENT_TYPE) != "cron"
      os: windows
      arch: amd64
      env: ARCH=amd64
      script:
        - cargo fmt -- --check
        - cargo clippy --all-features -- -D warnings -A clippy::match_wild_err_arm
        - cargo test --workspace

    - if: env(TRAVIS_EVENT_TYPE) = "cron"
      os: windows
      arch: amd64
      env: ARCH=amd64
      before_script:
        - rustup target add wasm32-unknown-unknown
        - cargo install wasm-pack
      script:
        - wasm-pack build

rust:
  - 1.44.0

cache:
  directories:
    - $HOME/.cargo
    - $HOME/.rustup

before_cache:
  - rm -rf /home/travis/.cargo/registry

before_script:
  - rustup component add clippy
  - rustup component add rustfmt
  - |
    if [[ "$ARCH" == "amd64" && "$TRAVIS_OS_NAME" == "linux" ]]; then
      cargo install cargo-tarpaulin
    fi

addons:
  apt:
    packages:
      - libssl-dev

after_success:
  - |
    if [[ "$ARCH" == "amd64" && "$TRAVIS_OS_NAME" == "linux" ]]; then
      cargo tarpaulin --out Xml -t 300
      bash <(curl -s https://codecov.io/bash)
    fi<|MERGE_RESOLUTION|>--- conflicted
+++ resolved
@@ -7,27 +7,17 @@
 
 jobs:
   include:
-<<<<<<< HEAD
-    - os: linux
-      dist: bionic
-=======
     - if: env(TRAVIS_EVENT_TYPE) != "cron"
       dist: bionic
       os: linux
->>>>>>> b4997597
       arch: amd64
       services:
         - docker
       env:
         - ARCH=amd64
         - TEST_SERVER_VERSION=v1.1
-<<<<<<< HEAD
-        - TEST_SERVER_IMAGE_NAME="org.swimos/swim-test-server:1.1"
-        - REPO_URL="https://github.com/SirCipher/swim-test-server/"
-=======
         - TEST_SERVER_IMAGE_NAME="org.swimos/swim-docker-example:1.1"
         - REPO_URL="https://github.com/swimos/swim-docker-example/"
->>>>>>> b4997597
       script:
         - cargo fmt -- --check
         - cargo clippy --all-features -- -D warnings -A clippy::match_wild_err_arm
