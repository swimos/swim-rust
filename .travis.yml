language: rust

branches:
  only:
    - master
    - router

jobs:
  include:
<<<<<<< HEAD
    - os: linux
      dist: bionic
=======
    - if: env(TRAVIS_EVENT_TYPE) != "cron"
      dist: bionic
      os: linux
>>>>>>> 24c78316
      arch: amd64
      services:
        - docker
      env:
        - ARCH=amd64
        - TEST_SERVER_VERSION=v1.1
<<<<<<< HEAD
        - TEST_SERVER_IMAGE_NAME="org.swimos/swim-test-server:1.1"
        - REPO_URL="https://github.com/SirCipher/swim-test-server/"
=======
        - TEST_SERVER_IMAGE_NAME="org.swimos/swim-docker-example:1.1"
        - REPO_URL="https://github.com/swimos/swim-docker-example/"
>>>>>>> 24c78316
      script:
        - cargo fmt -- --check
        - cargo clippy --all-features -- -D warnings
        - cargo test --workspace --exclude client
        - cd client
        # Features aren't allowed in the root of a virtual workspace
        - cargo test --package client --features test-server
        - cd ..

    - if: env(TRAVIS_EVENT_TYPE) != "cron"
      os: linux
      arch: arm64
      env: ARCH=arm64
      script:
        - cargo fmt -- --check
        - cargo clippy --all-features -- -D warnings
        - cargo test --workspace

    - if: env(TRAVIS_EVENT_TYPE) != "cron"
      os: osx
      arch: amd64
      env: ARCH=amd64
      script:
        - cargo fmt -- --check
        - cargo clippy --all-features -- -D warnings
        - cargo test --workspace

    - if: env(TRAVIS_EVENT_TYPE) != "cron"
      os: windows
      arch: amd64
      env: ARCH=amd64
      script:
        - cargo fmt -- --check
        - cargo clippy --all-features -- -D warnings
        - cargo test --workspace

    - if: env(TRAVIS_EVENT_TYPE) = "cron"
      os: windows
      arch: amd64
      env: ARCH=amd64
      before_script:
        - rustup target add wasm32-unknown-unknown
        - cargo install wasm-pack
      script:
        - wasm-pack build

rust:
  - 1.44.0

cache:
  directories:
    - $HOME/.cargo
    - $HOME/.rustup

before_cache:
  - rm -rf /home/travis/.cargo/registry

before_script:
  - rustup component add clippy
  - rustup component add rustfmt
  - |
    if [[ "$ARCH" == "amd64" && "$TRAVIS_OS_NAME" == "linux" ]]; then
      cargo install cargo-tarpaulin
    fi

addons:
  apt:
    packages:
      - libssl-dev

after_success:
  - |
    if [[ "$ARCH" == "amd64" && "$TRAVIS_OS_NAME" == "linux" ]]; then
      cargo tarpaulin --out Xml -t 300
      bash <(curl -s https://codecov.io/bash)
    fi<|MERGE_RESOLUTION|>--- conflicted
+++ resolved
@@ -7,30 +7,20 @@
 
 jobs:
   include:
-<<<<<<< HEAD
-    - os: linux
-      dist: bionic
-=======
     - if: env(TRAVIS_EVENT_TYPE) != "cron"
       dist: bionic
       os: linux
->>>>>>> 24c78316
       arch: amd64
       services:
         - docker
       env:
         - ARCH=amd64
         - TEST_SERVER_VERSION=v1.1
-<<<<<<< HEAD
-        - TEST_SERVER_IMAGE_NAME="org.swimos/swim-test-server:1.1"
-        - REPO_URL="https://github.com/SirCipher/swim-test-server/"
-=======
         - TEST_SERVER_IMAGE_NAME="org.swimos/swim-docker-example:1.1"
         - REPO_URL="https://github.com/swimos/swim-docker-example/"
->>>>>>> 24c78316
       script:
         - cargo fmt -- --check
-        - cargo clippy --all-features -- -D warnings
+        - cargo clippy --all-features -- -D warnings -A clippy::match_wild_err_arm
         - cargo test --workspace --exclude client
         - cd client
         # Features aren't allowed in the root of a virtual workspace
@@ -43,7 +33,7 @@
       env: ARCH=arm64
       script:
         - cargo fmt -- --check
-        - cargo clippy --all-features -- -D warnings
+        - cargo clippy --all-features -- -D warnings -A clippy::match_wild_err_arm
         - cargo test --workspace
 
     - if: env(TRAVIS_EVENT_TYPE) != "cron"
@@ -52,7 +42,7 @@
       env: ARCH=amd64
       script:
         - cargo fmt -- --check
-        - cargo clippy --all-features -- -D warnings
+        - cargo clippy --all-features -- -D warnings -A clippy::match_wild_err_arm
         - cargo test --workspace
 
     - if: env(TRAVIS_EVENT_TYPE) != "cron"
@@ -61,7 +51,7 @@
       env: ARCH=amd64
       script:
         - cargo fmt -- --check
-        - cargo clippy --all-features -- -D warnings
+        - cargo clippy --all-features -- -D warnings -A clippy::match_wild_err_arm
         - cargo test --workspace
 
     - if: env(TRAVIS_EVENT_TYPE) = "cron"
