--- conflicted
+++ resolved
@@ -3,10 +3,7 @@
 branches:
   only:
     - master
-<<<<<<< HEAD
-=======
     - server-prototype
->>>>>>> e40c04ff
 
 jobs:
   include:
