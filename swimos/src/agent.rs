// Copyright 2015-2023 Swim Inc.
//
// Licensed under the Apache License, Version 2.0 (the "License");
// you may not use this file except in compliance with the License.
// You may obtain a copy of the License at
//
//     http://www.apache.org/licenses/LICENSE-2.0
//
// Unless required by applicable law or agreed to in writing, software
// distributed under the License is distributed on an "AS IS" BASIS,
// WITHOUT WARRANTIES OR CONDITIONS OF ANY KIND, either express or implied.
// See the License for the specific language governing permissions and
// limitations under the License.

//! This module contains the API for implementing the [`crate::api::Agent`] trait in Rust. The key
//! traits are:
//!
//! 1. [`AgentLaneModel`] - This defines the structure of the agent as a fixed collection
//! of typed lanes. This trait has a derive macro which can be applied to any struct with named fields
//! where each field is a lane type. See the documentation for the trait for instructions on how to use
//! the derive macro.
//! 2. [`agent_lifecycle::AgentLifecycle`] - The trait defines custom behaviour that can be
//! attached to an agent. An agent, and its lanes have associated lifecycle events (for example, the
//! `on_start` event that triggers when an instance of the agent starts.)
//!
//! It also provides attribute macros to generate agent lifecycles:
//!
//! 1. The macro [`lifecycle`] which can be applied to impl blocks to derive agent lifecycles.
//! 2. The macro [`projections`] which can be applied to agent types to make it easier to refer to its lanes and stores in event handlers.

/// # The Lifecycle Macro
///
/// [Agent lifecycles](`agent_lifecycle::AgentLifecycle`) can be created for an agent using the lifecycle
/// attribute macro. To create a trivial lifecycle (that does nothing), create a new
/// type and attach the attribute to an impl block:
///
/// ```no_run
/// use swimos::agent::{AgentLaneModel, lifecycle};
/// use swimos::agent::lanes::ValueLane;
///
/// #[derive(AgentLaneModel)]
/// struct ExampleAgent {
///     lane: ValueLane<i32>
/// }
///
/// #[derive(Clone, Copy)]
/// struct ExampleLifecycle;
///
/// #[lifecycle(ExampleAgent)]
/// impl ExampleLifecycle {}
/// ```
///
/// This macro will add a function `into_lifecycle` that will convert an instance of `ExampleLifecycle` into
/// an [agent lifecycle](`agent_lifecycle::AgentLifecycle`).
///
/// Lifecycle events can then be handled by adding handler functions to the impl block. For example,
/// to attach an event to the `on_start` event, a function with the following signature could be
/// added:
///
///  ```no_run
/// use swimos::agent::{AgentLaneModel, lifecycle};
/// use swimos::agent::agent_lifecycle::HandlerContext;
/// use swimos::agent::event_handler::EventHandler;
/// use swimos::agent::lanes::ValueLane;
///
/// #[derive(AgentLaneModel)]
/// struct ExampleAgent {
///     lane: ValueLane<i32>
/// }
///
/// #[derive(Clone, Copy)]
/// struct ExampleLifecycle;
///
/// #[lifecycle(ExampleAgent)]
/// impl ExampleLifecycle {
///     
///     #[on_start]
///     fn my_start_handler(&self, context: HandlerContext<ExampleAgent>) -> impl EventHandler<ExampleAgent> {
///         context.effect(|| println!("Starting agent."))
///     }
/// }
/// ```
///
/// For full instructions on implementing agents and lifecycles, please see the crate level documentation.
pub use swimos_agent_derive::lifecycle;

/// # The Projections Macro
///
/// Many [event handlers](`event_handler::EventHandler`) that operate on agents' lanes require projections
/// onto the fields of an agent type (a function taking a reference to the agent type and returning a
/// reference to the lane of interest). These can be tedious to write and make code harder to read.
/// Therefore, the projections macro is provided to generate projections for all fields
/// of a struct, as constant members of the type. The names of the projections will be the names of
/// the corresponding fields in upper case. For example:
///
/// ```no_run
/// use swimos::agent::projections;
/// use swimos::agent::lanes::{ValueLane, MapLane};
///
/// #[projections]
/// struct ExampleAgent {
///     value_lane: ValueLane<i32>,
///     map_lane: MapLane<String, i32>,
/// }
/// ```
///
/// This will generate constants called `VALUE_LANE` and `MAP_LANE` with types
/// `fn(&ExampleAgent) -> &ValueLane<i32>` and `fn(&ExampleAgent) -> &MapLane<String, i32>`,
/// respectively.
///
/// As an example, consider the following `on_start` handler for the above `ExampleAgent`:
/// ```ignore
/// #[on_start]
/// fn my_start_handler(&self, context: HandlerContext<ExampleAgent>) -> impl EventHandler<ExampleAgent> {
///     context.set_value(VALUE_LANE, 8)
/// }
/// ```
///
/// This will set the value of `value_lane` to 8 when the agent starts using the `VALUE_LANE` projection
/// to select the lane.
pub use swimos_agent_derive::projections;

pub use swimos_agent_derive::AgentLaneModel;

/// This trait allows for the definition of an [agent](`crate::api::Agent`) with fixed items (lanes and stores)
/// that are all registered at startup. Particularly, it defines the names, types and any flags (such as
/// whether the state is transient) for those items. It merely describes the structure and does not
/// attach any behaviour to the items (such as event handlers). To create an [agent](`crate::api::Agent`)
/// from a type implementing this trait, it must be combined with an implementation of an
/// [agent lifecycle](`agent_lifecycle::AgentLifecycle`) using [the agent model trait](`agent_model::AgentModel`).
///
/// Implementing this trait should generally be provided by the associated derive macro. The macro can be
/// applied to any struct with labelled fields where the field types are any type implementing the
/// [agent item](`crate::agent::AgentItem`), defined in this crate. Note that, although this trait does not
/// require [`std::default::Default`], the derive macro will generate an implementation of it so you should
/// not try to add your own implementation.
///
/// The supported lane types are:
///
<<<<<<< HEAD
/// 1. [Value Lanes](`lanes::ValueLane`)
/// 2. [Command Lanes](`lanes::CommandLane`)
/// 3. [Map Lanes](`lanes::MapLane`)
/// 4. [Join-Value Lanes](`lanes::JoinValueLane`)
/// 5. [Join-Map Lanes](`lanes::JoinMapLane`)
/// 6. [HTTP Lanes](`lanes::HttpLane`) (or [Simple HTTP Lanes](`lanes::SimpleHttpLane`))
///
/// For [Value Lanes](`lanes::ValueLane`) and [Map Lanes](`lanes::CommandLane`), the type parameter
/// must implement the [`swimos_form::Form`] trait (used for serialization and deserialization). For
/// [Map Lanes](`lanes::MapLane`), [Join-Value Lanes](`lanes::JoinValueLane`) and [Join-Map Lanes](`lanes::JoinMapLane`),
/// both parameters must implement [`swimos_form::Form`] and additionally, the key type `K` must additionally
=======
/// 1. [`crate::agent::lanes::ValueLane`]
/// 2. [`crate::agent::lanes::CommandLane`]
/// 3. [`crate::agent::lanes::MapLane`]
/// 4. [`crate::agent::lanes::JoinValueLane`]
/// 5. [`crate::agent::lanes::JoinMapLane`]
/// 6. [`crate::agent::lanes::HttpLane`] (or [`crate::agent::lanes::SimpleHttpLane`])
///
/// For [`crate::agent::lanes::ValueLane`] and [`crate::agent::lanes::CommandLane`], the type parameter
/// must implement the [`Form`](https://docs.rs/swimos_form/latest/swimos_form/trait.Form.html) trait (used for serialization and deserialization). For
/// [`crate::agent::lanes::MapLane`], [`crate::agent::lanes::JoinValueLane`] and [`crate::agent::lanes::JoinMapLane`],
/// both parameters must implement [`Form`](https://docs.rs/swimos_form/latest/swimos_form/trait.Form.html) and additionally, the key type `K` must additionally
>>>>>>> ce1304ac
/// satisfy `K: Hash + Eq + Ord + Clone`.
///
/// Additionally, for [Join-Map Lanes](`lanes::JoinMapLane`), the link key type `L` must satisfy`L: Hash + Eq + Clone`.
///
/// The supported store types are:
///
/// 1. [Value Stores](`stores::ValueStore`)
/// 2. [Map Stores](`stores::MapStore`)
///
/// These have the same restrictions on their type parameters as the corresponding lane types.
///
/// For [HTTP Lanes](`lanes::HttpLane`), the constraints on the type parameters are determined by the
/// codec that is selected for the lane (using the appropriate type parameter). By default, this is the
<<<<<<< HEAD
/// [Default Codec](`lanes::http::DefaultCodec`). This codec always requires that type parameters implement
/// [`swimos_form::Form`] and, if the `json` feature is active, that they are Serde serializable.
=======
/// [`crate::agent::lanes::http::DefaultCodec`]. This codec always requires that type parameters implement
/// [`Form`](https://docs.rs/swimos_form/latest/swimos_form/trait.Form.html) and, if the 'json' feature is active, that they are Serde serializable.
///
/// The supported store types are:
///
/// 1. [`crate::agent::stores::ValueStore`]
/// 2. [`crate::agent::stores::MapStore`]
///
/// These have exactly the same restrictions on their type parameters as the corresponding lane types.
>>>>>>> ce1304ac
///
/// As an example, the following is a valid agent type defining items of each supported kind:
///
/// ```no_run
/// use swimos::agent::AgentLaneModel;
/// use swimos::agent::lanes::{ValueLane, CommandLane, MapLane, JoinValueLane, JoinMapLane, SimpleHttpLane};
/// use swimos::agent::stores::{ValueStore, MapStore};
///
/// #[derive(AgentLaneModel)]
/// struct ExampleAgent {
///     value_lane: ValueLane<i32>,
///     command_lane: CommandLane<String>,
///     map_lane: MapLane<String, i64>,
///     value_store: ValueStore<i32>,
///     map_store: MapStore<String, i64>,
///     join_value: JoinValueLane<String, i64>,
///     join_map: JoinMapLane<String, String, i64>,
///     http_lane: SimpleHttpLane<String>,
/// }
/// ```
///
/// The macro will use the name of the field as the name of the item (the value lane from this example will
/// have the name `"value_lane"`).
///
/// By default [Value Lanes](`lanes::ValueLane`) and [Map Lanes](`lanes::MapLane`) (and the corresponding
/// stores types) will persist their state (where the server has a persistence store). To disable this, the lane
/// field may be marked as transient with an attribute:
///
/// ```no_run
/// use swimos::agent::AgentLaneModel;
/// use swimos::agent::lanes::ValueLane;
///
/// #[derive(AgentLaneModel)]
/// struct TransientAgent {
///     #[item(transient)]
///     value_lane: ValueLane<i32>,
/// }
/// ```
pub trait AgentLaneModel: agent_model::AgentSpec {}

impl<A> AgentLaneModel for A where A: agent_model::AgentSpec {}

pub use swimos_agent::agent_lifecycle;
pub use swimos_agent::downlink_lifecycle;
pub use swimos_agent::event_handler;
pub use swimos_agent::reexport;

/// Configuration types for downlinks that are started from agent lifecycles.
pub mod config {
    pub use swimos_agent::config::{MapDownlinkConfig, SimpleDownlinkConfig};
}

/// Special model types required from some agent event handlers.
pub mod model {
    pub use swimos_agent::model::{HttpLaneRequest, MapMessage, Text};
}

/// Defines the [agent specification](`agent_model::AgentSpec`) trait used to specify the structure of an agent it terms of lanes
/// and stores.
pub mod agent_model {
    pub use swimos_agent::agent_model::{
        AgentModel, AgentSpec, ItemDescriptor, ItemFlags, ItemInitializer, ItemKind, ItemSpec,
        MapLaneInitializer, MapStoreInitializer, ValueLaneInitializer, ValueStoreInitializer,
        WriteResult,
    };
    pub use swimos_api::agent::{LaneKind, StoreKind, WarpLaneKind};

    /// Support for executing downlink lifecycles within agents.
    pub mod downlink {
        pub use swimos_agent::agent_model::downlink::{
            EventDownlinkHandle, MapDownlinkHandle, ValueDownlinkHandle,
        };
    }
}

pub use swimos_agent::AgentItem;

/// Defines the lane types that can be included in agent specifications. Lanes are exposed externally by the runtime,
/// using the WARP protocol (or HTTP in the case of [HTTP lanes](`lanes::HttpLane`)). The states of lanes may be stored
/// persistently by the runtime.
pub mod lanes {

    pub use swimos_agent::lanes::{
        CommandLane, DemandLane, DemandMapLane, HttpLane, JoinMapLane, JoinValueLane, LaneItem,
        LinkClosedResponse, MapLane, SimpleHttpLane, SupplyLane, ValueLane,
    };

    #[doc(hidden)]
    pub mod command {

        pub use swimos_agent::lanes::command::{decode_and_command, DecodeAndCommand};
        pub mod lifecycle {
            pub use swimos_agent::lanes::command::lifecycle::StatefulCommandLaneLifecycle;
        }
    }

    #[doc(hidden)]
    pub mod demand {
        pub use swimos_agent::lanes::demand::DemandLaneSync;

        pub mod lifecycle {
            pub use swimos_agent::lanes::demand::lifecycle::StatefulDemandLaneLifecycle;
        }
    }

    #[doc(hidden)]
    pub mod demand_map {
        pub use swimos_agent::lanes::demand_map::DemandMapLaneSync;

        pub mod lifecycle {
            pub use swimos_agent::lanes::demand_map::lifecycle::StatefulDemandMapLaneLifecycle;
        }
    }

    #[doc(hidden)]
    pub mod value {
        pub use swimos_agent::lanes::value::{decode_and_set, DecodeAndSet, ValueLaneSync};
        pub mod lifecycle {
            pub use swimos_agent::lanes::value::lifecycle::StatefulValueLaneLifecycle;
        }
    }

    #[doc(hidden)]
    pub mod map {
        pub use swimos_agent::lanes::map::{decode_and_apply, DecodeAndApply, MapLaneSync};
        pub mod lifecycle {
            pub use swimos_agent::lanes::map::lifecycle::StatefulMapLaneLifecycle;
        }
    }

    #[doc(hidden)]
    pub mod join_map {
        pub use swimos_agent::lanes::join_map::JoinMapLaneSync;
        pub mod lifecycle {
            pub use swimos_agent::lanes::join_map::lifecycle::JoinMapLaneLifecycle;
        }
    }

    #[doc(hidden)]
    pub mod join_value {
        pub use swimos_agent::lanes::join_value::JoinValueLaneSync;
        pub mod lifecycle {
            pub use swimos_agent::lanes::join_value::lifecycle::JoinValueLaneLifecycle;
        }
    }

    /// HTTP request/response model and codecs for HTTP lanes.
    pub mod http {
        pub use swimos_agent::lanes::http::{
            CodecError, DefaultCodec, HttpLaneCodec, HttpLaneCodecSupport, HttpRequestContext,
            Recon, Response, UnitResponse,
        };

        #[doc(hidden)]
        pub use swimos_agent::lanes::http::HttpLaneAccept;

        #[cfg(feature = "json")]
        pub use swimos_agent::lanes::http::Json;

        #[doc(hidden)]
        pub mod lifecycle {
            pub use swimos_agent::lanes::http::lifecycle::StatefulHttpLaneLifecycle;
        }
    }

    #[doc(hidden)]
    pub mod supply {
        pub use swimos_agent::lanes::supply::SupplyLaneSync;
    }
}

/// Utility types for building stateful agent lifecycles.
pub mod state {
    pub use swimos_agent::state::{History, State};
}

/// Defines the store types that can be included in agent specifications. These are not exposed externally but their states
/// may be stored persistently by the runtime.
pub mod stores {
    pub use swimos_agent::stores::{MapStore, StoreItem, ValueStore};
}<|MERGE_RESOLUTION|>--- conflicted
+++ resolved
@@ -137,7 +137,6 @@
 ///
 /// The supported lane types are:
 ///
-<<<<<<< HEAD
 /// 1. [Value Lanes](`lanes::ValueLane`)
 /// 2. [Command Lanes](`lanes::CommandLane`)
 /// 3. [Map Lanes](`lanes::MapLane`)
@@ -149,19 +148,6 @@
 /// must implement the [`swimos_form::Form`] trait (used for serialization and deserialization). For
 /// [Map Lanes](`lanes::MapLane`), [Join-Value Lanes](`lanes::JoinValueLane`) and [Join-Map Lanes](`lanes::JoinMapLane`),
 /// both parameters must implement [`swimos_form::Form`] and additionally, the key type `K` must additionally
-=======
-/// 1. [`crate::agent::lanes::ValueLane`]
-/// 2. [`crate::agent::lanes::CommandLane`]
-/// 3. [`crate::agent::lanes::MapLane`]
-/// 4. [`crate::agent::lanes::JoinValueLane`]
-/// 5. [`crate::agent::lanes::JoinMapLane`]
-/// 6. [`crate::agent::lanes::HttpLane`] (or [`crate::agent::lanes::SimpleHttpLane`])
-///
-/// For [`crate::agent::lanes::ValueLane`] and [`crate::agent::lanes::CommandLane`], the type parameter
-/// must implement the [`Form`](https://docs.rs/swimos_form/latest/swimos_form/trait.Form.html) trait (used for serialization and deserialization). For
-/// [`crate::agent::lanes::MapLane`], [`crate::agent::lanes::JoinValueLane`] and [`crate::agent::lanes::JoinMapLane`],
-/// both parameters must implement [`Form`](https://docs.rs/swimos_form/latest/swimos_form/trait.Form.html) and additionally, the key type `K` must additionally
->>>>>>> ce1304ac
 /// satisfy `K: Hash + Eq + Ord + Clone`.
 ///
 /// Additionally, for [Join-Map Lanes](`lanes::JoinMapLane`), the link key type `L` must satisfy`L: Hash + Eq + Clone`.
@@ -175,20 +161,16 @@
 ///
 /// For [HTTP Lanes](`lanes::HttpLane`), the constraints on the type parameters are determined by the
 /// codec that is selected for the lane (using the appropriate type parameter). By default, this is the
-<<<<<<< HEAD
 /// [Default Codec](`lanes::http::DefaultCodec`). This codec always requires that type parameters implement
 /// [`swimos_form::Form`] and, if the `json` feature is active, that they are Serde serializable.
-=======
-/// [`crate::agent::lanes::http::DefaultCodec`]. This codec always requires that type parameters implement
-/// [`Form`](https://docs.rs/swimos_form/latest/swimos_form/trait.Form.html) and, if the 'json' feature is active, that they are Serde serializable.
-///
+/// [`crate::agent::lanes::http::DefaultCodec`]. 
+/// 
 /// The supported store types are:
 ///
 /// 1. [`crate::agent::stores::ValueStore`]
 /// 2. [`crate::agent::stores::MapStore`]
 ///
 /// These have exactly the same restrictions on their type parameters as the corresponding lane types.
->>>>>>> ce1304ac
 ///
 /// As an example, the following is a valid agent type defining items of each supported kind:
 ///
