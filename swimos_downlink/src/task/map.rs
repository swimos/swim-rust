// Copyright 2015-2023 Swim Inc.
//
// Licensed under the Apache License, Version 2.0 (the "License");
// you may not use this file except in compliance with the License.
// You may obtain a copy of the License at
//
//     http://www.apache.org/licenses/LICENSE-2.0
//
// Unless required by applicable law or agreed to in writing, software
// distributed under the License is distributed on an "AS IS" BASIS,
// WITHOUT WARRANTIES OR CONDITIONS OF ANY KIND, either express or implied.
// See the License for the specific language governing permissions and
// limitations under the License.

use crate::model::lifecycle::MapDownlinkLifecycle;
use crate::model::MapDownlinkModel;
use crate::task::{MapKey, MapValue};
use futures::{FutureExt, Sink, SinkExt, StreamExt};
use std::collections::BTreeMap;
use std::fmt::{Debug, Display};
use std::mem;
use swimos_api::downlink::DownlinkConfig;
use swimos_api::error::DownlinkTaskError;
use swimos_api::protocol::downlink::{
    DownlinkNotification, DownlinkOperation, DownlinkOperationEncoder, MapNotificationDecoder,
};
use swimos_api::protocol::map::MapMessage;
use swimos_form::structural::write::StructuralWritable;
use swimos_model::address::Address;
use swimos_model::Text;
use swimos_recon::printer::print_recon;
use swimos_utilities::future::immediate_or_join;
use swimos_utilities::io::byte_channel::{ByteReader, ByteWriter};
use tokio::select;
use tokio::sync::mpsc;
use tokio_stream::wrappers::ReceiverStream;
use tokio_util::codec::{Decoder, FramedRead, FramedWrite};
use tracing::{error, info_span, trace, Instrument};

/// Task to drive a map downlink, calling lifecycle events at appropriate points.
///
/// #Arguments
///
/// * `model` - The downlink model, providing the lifecycle and a stream of actions.
/// * `path` - The path of the lane to which the downlink is attached.
/// * `config` - Configuration parameters to the downlink.
/// * `input` - Input stream for messages to the downlink from the runtime.
/// * `output` - Output stream for messages from the downlink to the runtime.
pub async fn map_downlink_task<K, V, LC>(
    model: MapDownlinkModel<K, V, LC>,
    path: Address<Text>,
    config: DownlinkConfig,
    input: ByteReader,
    output: ByteWriter,
) -> Result<(), DownlinkTaskError>
where
    K: MapKey,
    V: MapValue,
    V::Rec: Send,
    LC: MapDownlinkLifecycle<K, V>,
{
    let MapDownlinkModel { actions, lifecycle } = model;

<<<<<<< HEAD
    if remote {
        run_io(
            config,
            input,
            lifecycle,
            FramedWrite::new(output, DownlinkOperationEncoder),
            actions,
            MapNotificationDecoder::default(),
        )
        .instrument(info_span!("Downlink IO task.", %path))
        .await
    } else {
        run_io(
            config,
            input,
            lifecycle,
            FramedWrite::new(output, DownlinkOperationEncoder),
            actions,
            ValueNotificationDecoder::default(),
        )
        .instrument(info_span!("Downlink IO task.", %path))
        .await
    }
=======
    run_io(
        config,
        input,
        lifecycle,
        FramedWrite::new(output, DownlinkOperationEncoder),
        actions,
        MapNotificationDecoder::default(),
    )
    .instrument(info_span!("Downlink IO task.", %path))
    .await
>>>>>>> 4c809b61
}

/// The current state of the downlink.
enum State<K, V> {
    Unlinked,
    Linked(BTreeMap<K, V>),
    Synced(BTreeMap<K, V>),
}

struct ShowState<'a, K, V>(&'a State<K, V>);

impl<'a, K, V> Display for ShowState<'a, K, V>
where
    K: StructuralWritable,
    V: StructuralWritable,
{
    fn fmt(&self, f: &mut std::fmt::Formatter<'_>) -> std::fmt::Result {
        let ShowState(inner) = self;
        match *inner {
            State::Unlinked => f.write_str("Unlinked"),
            State::Linked(map) => write!(f, "Linked({})", print_recon(map)),
            State::Synced(map) => write!(f, "Synced({})", print_recon(map)),
        }
    }
}

enum IoEvent<K, V> {
    Read(DownlinkNotification<MapMessage<K, V>>),
    Write(Option<MapMessage<K, V>>),
}

/// The current IO mode. Defaults to read/write and once the writer channel is dropped, the IO loop
/// switches to a simplified block.
enum Mode {
    ReadWrite,
    Read,
}

async fn run_io<K, V, LC, Snk, D, E>(
    config: DownlinkConfig,
    input: ByteReader,
    mut lifecycle: LC,
    mut framed: Snk,
    actions: mpsc::Receiver<MapMessage<K, V>>,
    decoder: D,
) -> Result<(), DownlinkTaskError>
where
    K: MapKey,
    V: MapValue,
    V::Rec: Send,
    LC: MapDownlinkLifecycle<K, V>,
    Snk: Sink<DownlinkOperation<MapMessage<K, V>>> + Unpin,
    Snk::Error: Debug,
    D: Decoder<Item = DownlinkNotification<MapMessage<K, V>>, Error = E>,
    DownlinkTaskError: From<E>,
    E: Debug,
{
    let mut state: State<K, V> = State::Unlinked;
    let mut mode = Mode::ReadWrite;
    let mut framed_read = FramedRead::new(input, decoder);
    let mut set_stream = ReceiverStream::new(actions);

    loop {
        match mode {
            Mode::ReadWrite => {
                let mut write_fut =
                    immediate_or_join(set_stream.next(), framed.flush()).map(|(msg, _)| msg);
                let event = select! {
                    write = (&mut write_fut) => IoEvent::Write(write),
                    read_event = framed_read.next() => match read_event {
                        Some(Ok(notification)) => IoEvent::Read(notification),
                        Some(Err(e)) => break Err(e.into()),
                        None => break Ok(()),
                    }
                };

                match event {
                    IoEvent::Write(Some(message)) => {
                        trace!("Sending command '{cmd}'.", cmd = print_recon(&message));

                        match &mut state {
                            State::Synced(map) | State::Linked(map) => match &message {
                                MapMessage::Update { key, value } => {
                                    map.insert(K::clone(key), V::clone(value));
                                }
                                MapMessage::Remove { key } => {
                                    map.remove(key);
                                }
                                MapMessage::Clear => map.clear(),
                                MapMessage::Take(cnt) => {
                                    let mut it = mem::take(map).into_iter();
                                    for (key, value) in (&mut it).take(*cnt as usize) {
                                        map.insert(key, value);
                                    }
                                }
                                MapMessage::Drop(cnt) => {
                                    let it = mem::take(map).into_iter().skip(*cnt as usize);
                                    for (key, value) in it {
                                        map.insert(key, value);
                                    }
                                }
                            },
                            State::Unlinked => {}
                        }

                        let op = DownlinkOperation::new(message);
                        if let Err(e) = framed.feed(op).await {
                            error!(error = ?e, "Failed to feed downlink frame. Transitioning to read-only mode");
                        }
                    }
                    IoEvent::Write(None) => mode = Mode::Read,
                    IoEvent::Read(notification) => {
                        match on_read(state, &mut lifecycle, notification, config).await {
                            Step::Cont(new_state) => {
                                state = new_state;
                            }
                            Step::Terminate => break Ok(()),
                        }
                    }
                }
            }
            Mode::Read => {
                while let Some(result) = framed_read.next().await {
                    match on_read(state, &mut lifecycle, result?, config).await {
                        Step::Cont(new_state) => {
                            state = new_state;
                        }
                        Step::Terminate => break,
                    }
                }
                break Ok(());
            }
        }
    }
}

async fn on_read<K, V, LC>(
    mut state: State<K, V>,
    lifecycle: &mut LC,
    notification: DownlinkNotification<MapMessage<K, V>>,
    config: DownlinkConfig,
) -> Step<K, V>
where
    K: MapKey,
    V: MapValue,
    V::Rec: Send,
    LC: MapDownlinkLifecycle<K, V>,
{
    let DownlinkConfig {
        events_when_not_synced,
        terminate_on_unlinked,
        ..
    } = config;

    match notification {
        DownlinkNotification::Linked => {
            trace!(
                "Received Linked in state {state}",
                state = ShowState(&state)
            );
            if matches!(&state, State::Unlinked) {
                lifecycle.on_linked().await;
                state = State::Linked(BTreeMap::new());
            }
        }
        DownlinkNotification::Synced => {
            trace!(
                "Received Synced in state {state}",
                state = ShowState(&state)
            );

            if let State::Linked(value) = state {
                lifecycle.on_synced(&value).await;
                state = State::Synced(value);
            }
        }
        DownlinkNotification::Event { body } => {
            trace!(
                "Received Event with body '{body}' in state {state}",
                body = print_recon(&body),
                state = ShowState(&state)
            );

            match &mut state {
                State::Unlinked => {}
                State::Linked(map) => on_event(map, lifecycle, body, events_when_not_synced).await,
                State::Synced(map) => on_event(map, lifecycle, body, true).await,
            }
        }
        DownlinkNotification::Unlinked => {
            trace!(
                "Received Unlinked in state {state}",
                state = ShowState(&state)
            );
            lifecycle.on_unlinked().await;
            if terminate_on_unlinked {
                trace!("Terminating on Unlinked.");
                return Step::Terminate;
            } else {
                state = State::Unlinked;
            }
        }
    }

    Step::Cont(state)
}

/// The next step that the IO loop should take.
enum Step<K, V> {
    /// The IO loop should continue and update its state.
    Cont(State<K, V>),
    /// The IO loop should terminate.
    Terminate,
}

async fn on_event<K, V, LC>(
    map: &mut BTreeMap<K, V>,
    lifecycle: &mut LC,
    event: MapMessage<K, V>,
    dispatch: bool,
) where
    LC: MapDownlinkLifecycle<K, V>,
    K: Clone + Ord,
    V: Clone,
{
    match event {
        MapMessage::Update { key, value } => {
            let old = map.insert(key.clone(), value.clone());
            if dispatch {
                lifecycle.on_update(key, map, old, &value).await;
            }
        }
        MapMessage::Remove { key } => {
            if let Some(value) = map.remove(&key) {
                if dispatch {
                    lifecycle.on_remove(key, map, value).await;
                }
            }
        }
        MapMessage::Clear => {
            if dispatch {
                let old_map = mem::take(map);
                lifecycle.on_clear(old_map).await;
            }
        }
        MapMessage::Take(cnt) => {
            let mut it = mem::take(map).into_iter();

            for (key, value) in (&mut it).take(cnt as usize) {
                map.insert(key, value);
            }
            for (key, value) in it {
                lifecycle.on_remove(key, map, value).await;
            }
        }
        MapMessage::Drop(cnt) => {
            let mut it = mem::take(map).into_iter();

            for (key, value) in (&mut it).take(cnt as usize) {
                lifecycle.on_remove(key, map, value).await;
            }
            for (key, value) in it {
                map.insert(key, value);
            }
        }
    }
}<|MERGE_RESOLUTION|>--- conflicted
+++ resolved
@@ -61,31 +61,6 @@
 {
     let MapDownlinkModel { actions, lifecycle } = model;
 
-<<<<<<< HEAD
-    if remote {
-        run_io(
-            config,
-            input,
-            lifecycle,
-            FramedWrite::new(output, DownlinkOperationEncoder),
-            actions,
-            MapNotificationDecoder::default(),
-        )
-        .instrument(info_span!("Downlink IO task.", %path))
-        .await
-    } else {
-        run_io(
-            config,
-            input,
-            lifecycle,
-            FramedWrite::new(output, DownlinkOperationEncoder),
-            actions,
-            ValueNotificationDecoder::default(),
-        )
-        .instrument(info_span!("Downlink IO task.", %path))
-        .await
-    }
-=======
     run_io(
         config,
         input,
@@ -96,7 +71,6 @@
     )
     .instrument(info_span!("Downlink IO task.", %path))
     .await
->>>>>>> 4c809b61
 }
 
 /// The current state of the downlink.
