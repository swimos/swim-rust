// Copyright 2015-2023 Swim Inc.
//
// Licensed under the Apache License, Version 2.0 (the "License");
// you may not use this file except in compliance with the License.
// You may obtain a copy of the License at
//
//     http://www.apache.org/licenses/LICENSE-2.0
//
// Unless required by applicable law or agreed to in writing, software
// distributed under the License is distributed on an "AS IS" BASIS,
// WITHOUT WARRANTIES OR CONDITIONS OF ANY KIND, either express or implied.
// See the License for the specific language governing permissions and
// limitations under the License.

use bytes::{BufMut, BytesMut};
use futures::SinkExt;
use std::collections::BTreeMap;
use std::future::Future;
use std::hash::Hash;
use std::num::NonZeroUsize;

use swimos_api::downlink::Downlink;
use swimos_api::protocol::downlink::DownlinkNotificationEncoder;
use swimos_api::protocol::map::{MapMessage, MapMessageEncoder, MapOperationEncoder};
use swimos_api::{
    downlink::DownlinkConfig,
    error::{DownlinkTaskError, FrameIoError, InvalidFrame},
    protocol::downlink::DownlinkNotification,
};
use swimos_form::structural::write::StructuralWritable;
use swimos_form::Form;
use swimos_utilities::io::byte_channel::ByteWriter;
use swimos_utilities::non_zero_usize;
use tokio::sync::mpsc;
use tokio_util::codec::{Encoder, FramedWrite};

use super::{run_downlink_task, TestReader};
use crate::lifecycle::BasicMapDownlinkLifecycle;
use crate::model::lifecycle::MapDownlinkLifecycle;
use crate::model::MapDownlinkModel;
use crate::{DownlinkTask, MapDownlinkHandle};

async fn run_map_downlink_task<D, F, Fut>(
    task: D,
    config: DownlinkConfig,
    test_block: F,
) -> Result<Fut::Output, DownlinkTaskError>
where
    D: Downlink,
    F: FnOnce(TestMapWriter, TestReader) -> Fut,
    Fut: Future,
{
    run_downlink_task(task, config, test_block, TestMapWriter::new).await
}

struct TestMapWriter(FramedWrite<ByteWriter, DownlinkNotificationEncoder>);

impl TestMapWriter {
    fn new(tx: ByteWriter) -> Self {
        TestMapWriter(FramedWrite::new(tx, DownlinkNotificationEncoder))
    }

    async fn send_message<K, V>(&mut self, notification: DownlinkNotification<MapMessage<K, V>>)
    where
        K: StructuralWritable,
        V: StructuralWritable,
    {
        let TestMapWriter(writer) = self;
        let raw = match notification {
            DownlinkNotification::Linked => DownlinkNotification::Linked,
            DownlinkNotification::Synced => DownlinkNotification::Synced,
            DownlinkNotification::Unlinked => DownlinkNotification::Unlinked,
            DownlinkNotification::Event { body } => {
                let mut encoder = MapMessageEncoder::new(MapOperationEncoder);
                let mut buf = BytesMut::new();
                encoder
                    .encode(body, &mut buf)
                    .expect("Failed to encode map message");

                DownlinkNotification::Event { body: buf }
            }
        };
        assert!(writer.send(raw).await.is_ok());
    }

    async fn send_corrupted_frame(&mut self) {
        let TestMapWriter(writer) = self;
        let mut buf = BytesMut::default();
        buf.put_u64(std::mem::size_of::<u8>() as u64);
        buf.put_u8(5); // unknown tag

        let bad = DownlinkNotification::Event { body: buf };

        assert!(writer.send(bad).await.is_ok());
    }
}

#[derive(Debug, PartialEq, Eq)]
enum TestMessage<K, V> {
    Linked,
    Synced(BTreeMap<K, V>),
    Event(MapMessage<K, V>),
    Unlinked,
}

fn make_lifecycle<K, V>(
    tx: mpsc::UnboundedSender<TestMessage<K, V>>,
) -> impl MapDownlinkLifecycle<K, V>
where
    K: Ord + Clone + Form + Send + Sync + Eq + Hash + 'static,
    V: Clone + Form + Send + Sync + 'static,
{
    BasicMapDownlinkLifecycle::<K, V>::default()
        .with(tx)
        .on_linked_blocking(|tx| {
            assert!(tx.send(TestMessage::Linked).is_ok());
        })
        .on_synced_blocking(|tx, map| {
            assert!(tx.send(TestMessage::Synced(map.clone())).is_ok());
        })
        .on_update_blocking(|tx, key, _, _, new_value| {
            let value: V = new_value.clone();
            assert!(tx
                .send(TestMessage::Event(MapMessage::Update { key, value }))
                .is_ok());
        })
        .on_removed_blocking(|tx, key, _, _| {
            assert!(tx
                .send(TestMessage::Event(MapMessage::Remove { key }))
                .is_ok());
        })
        .on_clear_blocking(|tx, _| {
            assert!(tx.send(TestMessage::Event(MapMessage::Clear)).is_ok());
        })
        .on_unlink_blocking(|tx| {
            assert!(tx.send(TestMessage::Unlinked).is_ok());
        })
}

async fn expect_event<K, V>(
    event_rx: &mut mpsc::UnboundedReceiver<TestMessage<K, V>>,
    expected: TestMessage<K, V>,
) where
    K: Eq + std::fmt::Debug,
    V: Eq + std::fmt::Debug,
{
    assert_eq!(event_rx.recv().await, Some(expected))
}

const DEFAULT_BUFFER_SIZE: NonZeroUsize = non_zero_usize!(1024);

#[tokio::test]
async fn link_downlink() {
    let (event_tx, mut event_rx) = mpsc::unbounded_channel::<TestMessage<i32, i32>>();
    let (set_tx, set_rx) = mpsc::channel(16);
    let _handle = MapDownlinkHandle::new(set_tx);
    let lifecycle = make_lifecycle(event_tx);
<<<<<<< HEAD
    let model = MapDownlinkModel::new(set_rx, lifecycle, false);
=======
    let model = MapDownlinkModel::new(set_rx, lifecycle);
>>>>>>> 4c809b61

    let config = DownlinkConfig {
        events_when_not_synced: false,
        terminate_on_unlinked: true,
        buffer_size: DEFAULT_BUFFER_SIZE,
    };

    let result = run_map_downlink_task(
        DownlinkTask::new(model),
        config,
        |mut writer, reader| async move {
            let _reader = reader;
            writer
                .send_message::<i32, i32>(DownlinkNotification::Linked)
                .await;
            expect_event(&mut event_rx, TestMessage::Linked).await;
            event_rx
        },
    )
    .await;
    assert!(result.is_ok());
    assert!(result.unwrap().recv().await.is_none());
}

#[tokio::test]
async fn invalid_sync_downlink() {
    let (event_tx, mut event_rx) = mpsc::unbounded_channel::<TestMessage<i32, i32>>();
    let (_set_tx, set_rx) = mpsc::channel(16);
    let lifecycle = make_lifecycle(event_tx);
<<<<<<< HEAD
    let model = MapDownlinkModel::new(set_rx, lifecycle, false);
=======
    let model = MapDownlinkModel::new(set_rx, lifecycle);
>>>>>>> 4c809b61

    let config = DownlinkConfig {
        events_when_not_synced: false,
        terminate_on_unlinked: true,
        buffer_size: DEFAULT_BUFFER_SIZE,
    };

    let result = run_map_downlink_task(
        DownlinkTask::new(model),
        config,
        |mut writer, reader| async move {
            let _reader = reader;
            writer
                .send_message::<i32, i32>(DownlinkNotification::Linked)
                .await;
            writer
                .send_message::<i32, i32>(DownlinkNotification::Synced)
                .await;
            expect_event(&mut event_rx, TestMessage::Linked).await;
        },
    )
    .await;
    assert!(result.is_ok());
}

#[tokio::test]
async fn sync_downlink() {
    let (event_tx, mut event_rx) = mpsc::unbounded_channel::<TestMessage<i32, i32>>();
    let (set_tx, set_rx) = mpsc::channel(16);
    let _handle = MapDownlinkHandle::new(set_tx);
    let lifecycle = make_lifecycle(event_tx);
<<<<<<< HEAD
    let model = MapDownlinkModel::new(set_rx, lifecycle, false);
=======
    let model = MapDownlinkModel::new(set_rx, lifecycle);
>>>>>>> 4c809b61

    let config = DownlinkConfig {
        events_when_not_synced: false,
        terminate_on_unlinked: true,
        buffer_size: DEFAULT_BUFFER_SIZE,
    };

    let result = run_map_downlink_task(
        DownlinkTask::new(model),
        config,
        |mut writer, reader| async move {
            let _reader = reader;
            writer
                .send_message::<i32, i32>(DownlinkNotification::Linked)
                .await;
            writer
                .send_message::<i32, i32>(DownlinkNotification::Event {
                    body: MapMessage::Update { key: 1, value: 1 },
                })
                .await;
            writer
                .send_message::<i32, i32>(DownlinkNotification::Synced)
                .await;
            expect_event(&mut event_rx, TestMessage::Linked).await;

            let expected = BTreeMap::from([(1, 1)]);
            expect_event(&mut event_rx, TestMessage::Synced(expected.clone())).await;

            event_rx
        },
    )
    .await;
    assert!(result.is_ok());
    assert!(result.unwrap().recv().await.is_none());
}

#[tokio::test]
async fn report_events_before_sync() {
    let (event_tx, mut event_rx) = mpsc::unbounded_channel::<TestMessage<i32, i32>>();
    let (_set_tx, set_rx) = mpsc::channel(16);
    let lifecycle = make_lifecycle(event_tx);
<<<<<<< HEAD
    let model = MapDownlinkModel::new(set_rx, lifecycle, false);
=======
    let model = MapDownlinkModel::new(set_rx, lifecycle);
>>>>>>> 4c809b61

    let config = DownlinkConfig {
        events_when_not_synced: true,
        terminate_on_unlinked: true,
        buffer_size: DEFAULT_BUFFER_SIZE,
    };

    let result = run_map_downlink_task(
        DownlinkTask::new(model),
        config,
        |mut writer, reader| async move {
            let _reader = reader;
            writer
                .send_message::<i32, i32>(DownlinkNotification::Linked)
                .await;
            writer
                .send_message::<i32, i32>(DownlinkNotification::Event {
                    body: MapMessage::Update { key: 1, value: 1 },
                })
                .await;
            writer
                .send_message::<i32, i32>(DownlinkNotification::Event {
                    body: MapMessage::Update { key: 2, value: 2 },
                })
                .await;
            expect_event(&mut event_rx, TestMessage::Linked).await;
            expect_event(
                &mut event_rx,
                TestMessage::Event(MapMessage::Update { key: 1, value: 1 }),
            )
            .await;
            expect_event(
                &mut event_rx,
                TestMessage::Event(MapMessage::Update { key: 2, value: 2 }),
            )
            .await;
            event_rx
        },
    )
    .await;
    assert!(result.is_ok());
    assert!(result.unwrap().recv().await.is_none());
}

#[tokio::test]
async fn report_events_after_sync() {
    let (event_tx, mut event_rx) = mpsc::unbounded_channel::<TestMessage<i32, i32>>();
    let (set_tx, set_rx) = mpsc::channel(16);
    let _handle = MapDownlinkHandle::new(set_tx);
    let lifecycle = make_lifecycle(event_tx);
<<<<<<< HEAD
    let model = MapDownlinkModel::new(set_rx, lifecycle, false);
=======
    let model = MapDownlinkModel::new(set_rx, lifecycle);
>>>>>>> 4c809b61

    let config = DownlinkConfig {
        events_when_not_synced: false,
        terminate_on_unlinked: true,
        buffer_size: DEFAULT_BUFFER_SIZE,
    };

    let result = run_map_downlink_task(
        DownlinkTask::new(model),
        config,
        |mut writer, reader| async move {
            let _reader = reader;
            writer
                .send_message::<i32, i32>(DownlinkNotification::Linked)
                .await;
            writer
                .send_message::<i32, i32>(DownlinkNotification::Event {
                    body: MapMessage::Update { key: 1, value: 1 },
                })
                .await;
            writer
                .send_message::<i32, i32>(DownlinkNotification::Synced)
                .await;
            writer
                .send_message::<i32, i32>(DownlinkNotification::Event {
                    body: MapMessage::Update { key: 2, value: 2 },
                })
                .await;
            expect_event(&mut event_rx, TestMessage::Linked).await;
            expect_event(&mut event_rx, TestMessage::Synced(BTreeMap::from([(1, 1)]))).await;
            expect_event(
                &mut event_rx,
                TestMessage::Event(MapMessage::Update { key: 2, value: 2 }),
            )
            .await;

            event_rx
        },
    )
    .await;
    assert!(result.is_ok());
    assert!(result.unwrap().recv().await.is_none());
}

#[tokio::test]
async fn terminate_after_unlinked() {
    let (event_tx, mut event_rx) = mpsc::unbounded_channel::<TestMessage<i32, i32>>();
    let (_set_tx, set_rx) = mpsc::channel(16);
    let lifecycle = make_lifecycle(event_tx);
<<<<<<< HEAD
    let model = MapDownlinkModel::new(set_rx, lifecycle, false);
=======
    let model = MapDownlinkModel::new(set_rx, lifecycle);
>>>>>>> 4c809b61

    let config = DownlinkConfig {
        events_when_not_synced: false,
        terminate_on_unlinked: true,
        buffer_size: DEFAULT_BUFFER_SIZE,
    };

    let result = run_map_downlink_task(
        DownlinkTask::new(model),
        config,
        |mut writer, reader| async move {
            writer
                .send_message::<i32, i32>(DownlinkNotification::Linked)
                .await;
            writer
                .send_message::<i32, i32>(DownlinkNotification::Event {
                    body: MapMessage::Update { key: 1, value: 1 },
                })
                .await;
            writer
                .send_message::<i32, i32>(DownlinkNotification::Synced)
                .await;
            writer
                .send_message::<i32, i32>(DownlinkNotification::Unlinked)
                .await;
            expect_event(&mut event_rx, TestMessage::Linked).await;
            expect_event(&mut event_rx, TestMessage::Synced(BTreeMap::from([(1, 1)]))).await;
            expect_event(&mut event_rx, TestMessage::Unlinked).await;
            (writer, reader, event_rx)
        },
    )
    .await;
    match result {
        Ok((_writer, _reader, mut events)) => {
            assert!(events.recv().await.is_none());
        }
        Err(e) => {
            panic!("Task failed: {}", e)
        }
    }
}

#[tokio::test]
async fn terminate_after_corrupt_frame() {
    let (event_tx, mut event_rx) = mpsc::unbounded_channel::<TestMessage<i32, i32>>();
    let (_set_tx, set_rx) = mpsc::channel(16);
    let lifecycle = make_lifecycle(event_tx);
<<<<<<< HEAD
    let model = MapDownlinkModel::new(set_rx, lifecycle, false);
=======
    let model = MapDownlinkModel::new(set_rx, lifecycle);
>>>>>>> 4c809b61

    let config = DownlinkConfig {
        events_when_not_synced: false,
        terminate_on_unlinked: true,
        buffer_size: DEFAULT_BUFFER_SIZE,
    };

    let result = run_map_downlink_task(
        DownlinkTask::new(model),
        config,
        |mut writer, reader| async move {
            writer
                .send_message::<i32, String>(DownlinkNotification::Linked)
                .await;
            expect_event(&mut event_rx, TestMessage::Linked).await;
            writer.send_corrupted_frame().await;
            (writer, reader, event_rx)
        },
    )
    .await;
    assert!(matches!(
        result,
        Err(DownlinkTaskError::BadFrame(FrameIoError::BadFrame(
            InvalidFrame::InvalidHeader { .. }
        )))
    ));
}

#[tokio::test]
async fn unlink_discards_value() {
    let (event_tx, mut event_rx) = mpsc::unbounded_channel::<TestMessage<i32, i32>>();
    let (_set_tx, set_rx) = mpsc::channel(16);
    let lifecycle = make_lifecycle(event_tx);
<<<<<<< HEAD
    let model = MapDownlinkModel::new(set_rx, lifecycle, false);
=======
    let model = MapDownlinkModel::new(set_rx, lifecycle);
>>>>>>> 4c809b61

    let config = DownlinkConfig {
        events_when_not_synced: false,
        terminate_on_unlinked: false,
        buffer_size: DEFAULT_BUFFER_SIZE,
    };

    let result = run_map_downlink_task(
        DownlinkTask::new(model),
        config,
        |mut writer, reader| async move {
            let _reader = reader;
            writer
                .send_message::<i32, i32>(DownlinkNotification::Linked)
                .await;
            writer
                .send_message::<i32, i32>(DownlinkNotification::Event {
                    body: MapMessage::Update { key: 1, value: 1 },
                })
                .await;
            writer
                .send_message::<i32, i32>(DownlinkNotification::Synced)
                .await;
            writer
                .send_message::<i32, i32>(DownlinkNotification::Unlinked)
                .await;
            writer
                .send_message::<i32, i32>(DownlinkNotification::Linked)
                .await;
            writer
                .send_message::<i32, i32>(DownlinkNotification::Synced)
                .await;
            expect_event(&mut event_rx, TestMessage::Linked).await;
            expect_event(&mut event_rx, TestMessage::Synced(BTreeMap::from([(1, 1)]))).await;
            expect_event(&mut event_rx, TestMessage::Unlinked).await;
            expect_event(&mut event_rx, TestMessage::Linked).await;
        },
    )
    .await;
    assert!(result.is_ok());
}

#[tokio::test]
async fn relink_downlink() {
    let (event_tx, mut event_rx) = mpsc::unbounded_channel::<TestMessage<i32, i32>>();
    let (_set_tx, set_rx) = mpsc::channel(16);
    let lifecycle = make_lifecycle(event_tx);
<<<<<<< HEAD
    let model = MapDownlinkModel::new(set_rx, lifecycle, false);
=======
    let model = MapDownlinkModel::new(set_rx, lifecycle);
>>>>>>> 4c809b61

    let config = DownlinkConfig {
        events_when_not_synced: false,
        terminate_on_unlinked: false,
        buffer_size: DEFAULT_BUFFER_SIZE,
    };

    let result = run_map_downlink_task(
        DownlinkTask::new(model),
        config,
        |mut writer, reader| async move {
            let _reader = reader;
            writer
                .send_message::<i32, i32>(DownlinkNotification::Linked)
                .await;
            writer
                .send_message::<i32, i32>(DownlinkNotification::Event {
                    body: MapMessage::Update { key: 1, value: 1 },
                })
                .await;
            writer
                .send_message::<i32, i32>(DownlinkNotification::Synced)
                .await;
            writer
                .send_message::<i32, i32>(DownlinkNotification::Unlinked)
                .await;
            writer
                .send_message::<i32, i32>(DownlinkNotification::Linked)
                .await;
            writer
                .send_message::<i32, i32>(DownlinkNotification::Event {
                    body: MapMessage::Update { key: 2, value: 2 },
                })
                .await;
            writer
                .send_message::<i32, i32>(DownlinkNotification::Synced)
                .await;
            expect_event(&mut event_rx, TestMessage::Linked).await;
            expect_event(&mut event_rx, TestMessage::Synced(BTreeMap::from([(1, 1)]))).await;
            expect_event(&mut event_rx, TestMessage::Unlinked).await;
            expect_event(&mut event_rx, TestMessage::Linked).await;
            expect_event(&mut event_rx, TestMessage::Synced(BTreeMap::from([(2, 2)]))).await;
            event_rx
        },
    )
    .await;
    assert!(result.is_ok());
    assert!(result.unwrap().recv().await.is_none());
}

#[tokio::test]
async fn send_on_downlink() {
    let (event_tx, _event_rx) = mpsc::unbounded_channel::<TestMessage<i32, i32>>();
    let (set_tx, set_rx) = mpsc::channel(16);
    let lifecycle = make_lifecycle(event_tx);
<<<<<<< HEAD
    let model = MapDownlinkModel::new(set_rx, lifecycle, false);
=======
    let model = MapDownlinkModel::new(set_rx, lifecycle);
>>>>>>> 4c809b61

    let config = DownlinkConfig {
        events_when_not_synced: false,
        terminate_on_unlinked: true,
        buffer_size: DEFAULT_BUFFER_SIZE,
    };

    let result = run_map_downlink_task(
        DownlinkTask::new(model),
        config,
        |writer, mut reader| async move {
            let _writer = writer;
            assert!(set_tx
                .send(MapMessage::Update { key: 1, value: 1 })
                .await
                .is_ok());
            assert_eq!(
                reader.recv::<MapMessage<i32, i32>>().await,
                Ok(Some(MapMessage::Update { key: 1, value: 1 }))
            );
        },
    )
    .await;
    assert!(result.is_ok());
}

#[tokio::test]
async fn clear_downlink() {
    let (event_tx, mut event_rx) = mpsc::unbounded_channel::<TestMessage<i32, i32>>();
    let (_set_tx, set_rx) = mpsc::channel(16);
    let lifecycle = make_lifecycle(event_tx);
<<<<<<< HEAD
    let model = MapDownlinkModel::new(set_rx, lifecycle, false);
=======
    let model = MapDownlinkModel::new(set_rx, lifecycle);
>>>>>>> 4c809b61

    let config = DownlinkConfig {
        events_when_not_synced: false,
        terminate_on_unlinked: true,
        buffer_size: DEFAULT_BUFFER_SIZE,
    };

    let result = run_map_downlink_task(
        DownlinkTask::new(model),
        config,
        |mut writer, reader| async move {
            let _reader = reader;
            writer
                .send_message::<i32, i32>(DownlinkNotification::Linked)
                .await;
            writer
                .send_message::<i32, i32>(DownlinkNotification::Event {
                    body: MapMessage::Update { key: 1, value: 1 },
                })
                .await;
            writer
                .send_message::<i32, i32>(DownlinkNotification::Synced)
                .await;
            writer
                .send_message::<i32, i32>(DownlinkNotification::Event {
                    body: MapMessage::Clear,
                })
                .await;
            expect_event(&mut event_rx, TestMessage::Linked).await;
            expect_event(&mut event_rx, TestMessage::Synced(BTreeMap::from([(1, 1)]))).await;
            expect_event(&mut event_rx, TestMessage::Event(MapMessage::Clear)).await;
            event_rx
        },
    )
    .await;
    assert!(result.is_ok());
    assert!(result.unwrap().recv().await.is_none());
}

#[tokio::test]
async fn empty_sync_downlink() {
    let (event_tx, mut event_rx) = mpsc::unbounded_channel::<TestMessage<i32, i32>>();
    let (_set_tx, set_rx) = mpsc::channel(16);
    let lifecycle = make_lifecycle(event_tx);
<<<<<<< HEAD
    let model = MapDownlinkModel::new(set_rx, lifecycle, false);
=======
    let model = MapDownlinkModel::new(set_rx, lifecycle);
>>>>>>> 4c809b61

    let config = DownlinkConfig {
        events_when_not_synced: false,
        terminate_on_unlinked: true,
        buffer_size: DEFAULT_BUFFER_SIZE,
    };

    let result = run_map_downlink_task(
        DownlinkTask::new(model),
        config,
        |mut writer, reader| async move {
            let _reader = reader;
            writer
                .send_message::<i32, i32>(DownlinkNotification::Linked)
                .await;
            writer
                .send_message::<i32, i32>(DownlinkNotification::Synced)
                .await;
            expect_event(&mut event_rx, TestMessage::Linked).await;
            expect_event(&mut event_rx, TestMessage::Synced(BTreeMap::new())).await;
            event_rx
        },
    )
    .await;
    assert!(result.is_ok());
    assert!(result.unwrap().recv().await.is_none());
}

#[tokio::test]
async fn rx_take_elem_downlink() {
    let (event_tx, mut event_rx) = mpsc::unbounded_channel::<TestMessage<i32, i32>>();
    let (_set_tx, set_rx) = mpsc::channel(16);
    let lifecycle = make_lifecycle(event_tx);
<<<<<<< HEAD
    let model = MapDownlinkModel::new(set_rx, lifecycle, false);
=======
    let model = MapDownlinkModel::new(set_rx, lifecycle);
>>>>>>> 4c809b61

    let config = DownlinkConfig {
        events_when_not_synced: false,
        terminate_on_unlinked: true,
        buffer_size: DEFAULT_BUFFER_SIZE,
    };

    let result = run_map_downlink_task(
        DownlinkTask::new(model),
        config,
        |mut writer, reader| async move {
            let _reader = reader;
            writer
                .send_message::<i32, i32>(DownlinkNotification::Linked)
                .await;

            for i in 0..5 {
                writer
                    .send_message::<i32, i32>(DownlinkNotification::Event {
                        body: MapMessage::Update { key: i, value: i },
                    })
                    .await;
            }

            writer
                .send_message::<i32, i32>(DownlinkNotification::Synced)
                .await;
            expect_event(&mut event_rx, TestMessage::Linked).await;

            let state = (0..5).map(|i| (i, i)).collect::<BTreeMap<i32, i32>>();
            expect_event(&mut event_rx, TestMessage::Synced(state)).await;

            writer
                .send_message::<i32, i32>(DownlinkNotification::Event {
                    body: MapMessage::Take(2),
                })
                .await;

            expect_event(
                &mut event_rx,
                TestMessage::Event(MapMessage::Remove { key: 2 }),
            )
            .await;
            expect_event(
                &mut event_rx,
                TestMessage::Event(MapMessage::Remove { key: 3 }),
            )
            .await;
            expect_event(
                &mut event_rx,
                TestMessage::Event(MapMessage::Remove { key: 4 }),
            )
            .await;

            event_rx
        },
    )
    .await;
    assert!(result.is_ok());
    assert!(result.unwrap().recv().await.is_none());
}

#[tokio::test]
async fn handle_take_elem_downlink() {
    let (event_tx, mut event_rx) = mpsc::unbounded_channel::<TestMessage<i32, i32>>();
    let (set_tx, set_rx) = mpsc::channel(16);
    let handle = MapDownlinkHandle::new(set_tx);
    let lifecycle = make_lifecycle(event_tx);
<<<<<<< HEAD
    let model = MapDownlinkModel::new(set_rx, lifecycle, false);
=======
    let model = MapDownlinkModel::new(set_rx, lifecycle);
>>>>>>> 4c809b61

    let config = DownlinkConfig {
        events_when_not_synced: false,
        terminate_on_unlinked: true,
        buffer_size: DEFAULT_BUFFER_SIZE,
    };

    let result = run_map_downlink_task(
        DownlinkTask::new(model),
        config,
        |mut writer, mut reader| async move {
            writer
                .send_message::<i32, i32>(DownlinkNotification::Linked)
                .await;

            for i in 0..5 {
                writer
                    .send_message::<i32, i32>(DownlinkNotification::Event {
                        body: MapMessage::Update { key: i, value: i },
                    })
                    .await;
            }

            writer
                .send_message::<i32, i32>(DownlinkNotification::Synced)
                .await;
            expect_event(&mut event_rx, TestMessage::Linked).await;

            let state = (0..5).map(|i| (i, i)).collect::<BTreeMap<i32, i32>>();
            expect_event(&mut event_rx, TestMessage::Synced(state)).await;

            assert!(handle.take(2).await.is_ok());
            assert_eq!(
                reader.recv::<MapMessage<i32, i32>>().await,
                Ok(Some(MapMessage::Take(2)))
            );

            event_rx
        },
    )
    .await;
    assert!(result.is_ok());
    assert!(result.unwrap().recv().await.is_none());
}

#[tokio::test]
async fn rx_drop_elem_downlink() {
    let (event_tx, mut event_rx) = mpsc::unbounded_channel::<TestMessage<i32, i32>>();
    let (_set_tx, set_rx) = mpsc::channel(16);
    let lifecycle = make_lifecycle(event_tx);
<<<<<<< HEAD
    let model = MapDownlinkModel::new(set_rx, lifecycle, false);
=======
    let model = MapDownlinkModel::new(set_rx, lifecycle);
>>>>>>> 4c809b61

    let config = DownlinkConfig {
        events_when_not_synced: false,
        terminate_on_unlinked: true,
        buffer_size: DEFAULT_BUFFER_SIZE,
    };

    let result = run_map_downlink_task(
        DownlinkTask::new(model),
        config,
        |mut writer, reader| async move {
            let _reader = reader;
            writer
                .send_message::<i32, i32>(DownlinkNotification::Linked)
                .await;

            for i in 0..5 {
                writer
                    .send_message::<i32, i32>(DownlinkNotification::Event {
                        body: MapMessage::Update { key: i, value: i },
                    })
                    .await;
            }

            writer
                .send_message::<i32, i32>(DownlinkNotification::Synced)
                .await;
            expect_event(&mut event_rx, TestMessage::Linked).await;

            let state = (0..5).map(|i| (i, i)).collect::<BTreeMap<i32, i32>>();
            expect_event(&mut event_rx, TestMessage::Synced(state)).await;

            writer
                .send_message::<i32, i32>(DownlinkNotification::Event {
                    body: MapMessage::Drop(2),
                })
                .await;

            expect_event(
                &mut event_rx,
                TestMessage::Event(MapMessage::Remove { key: 0 }),
            )
            .await;
            expect_event(
                &mut event_rx,
                TestMessage::Event(MapMessage::Remove { key: 1 }),
            )
            .await;

            event_rx
        },
    )
    .await;
    assert!(result.is_ok());
    assert!(result.unwrap().recv().await.is_none());
}

#[tokio::test]
async fn handle_drop_elem_downlink() {
    let (event_tx, mut event_rx) = mpsc::unbounded_channel::<TestMessage<i32, i32>>();
    let (set_tx, set_rx) = mpsc::channel(16);
    let handle = MapDownlinkHandle::new(set_tx);
    let lifecycle = make_lifecycle(event_tx);
<<<<<<< HEAD
    let model = MapDownlinkModel::new(set_rx, lifecycle, false);
=======
    let model = MapDownlinkModel::new(set_rx, lifecycle);
>>>>>>> 4c809b61

    let config = DownlinkConfig {
        events_when_not_synced: false,
        terminate_on_unlinked: true,
        buffer_size: DEFAULT_BUFFER_SIZE,
    };

    let result = run_map_downlink_task(
        DownlinkTask::new(model),
        config,
        |mut writer, mut reader| async move {
            writer
                .send_message::<i32, i32>(DownlinkNotification::Linked)
                .await;

            for i in 0..5 {
                writer
                    .send_message::<i32, i32>(DownlinkNotification::Event {
                        body: MapMessage::Update { key: i, value: i },
                    })
                    .await;
            }

            writer
                .send_message::<i32, i32>(DownlinkNotification::Synced)
                .await;
            expect_event(&mut event_rx, TestMessage::Linked).await;

            let state = (0..5).map(|i| (i, i)).collect::<BTreeMap<i32, i32>>();
            expect_event(&mut event_rx, TestMessage::Synced(state)).await;

            assert!(handle.drop(2).await.is_ok());

            assert_eq!(
                reader.recv::<MapMessage<i32, i32>>().await,
                Ok(Some(MapMessage::Drop(2)))
            );

            event_rx
        },
    )
    .await;
    assert!(result.is_ok());
    assert!(result.unwrap().recv().await.is_none());
}

#[tokio::test]
async fn remove_elem_downlink() {
    let (event_tx, mut event_rx) = mpsc::unbounded_channel::<TestMessage<i32, i32>>();
    let (_set_tx, set_rx) = mpsc::channel(16);
    let lifecycle = make_lifecycle(event_tx);
<<<<<<< HEAD
    let model = MapDownlinkModel::new(set_rx, lifecycle, false);
=======
    let model = MapDownlinkModel::new(set_rx, lifecycle);
>>>>>>> 4c809b61

    let config = DownlinkConfig {
        events_when_not_synced: false,
        terminate_on_unlinked: true,
        buffer_size: DEFAULT_BUFFER_SIZE,
    };

    let result = run_map_downlink_task(
        DownlinkTask::new(model),
        config,
        |mut writer, reader| async move {
            let _reader = reader;
            writer
                .send_message::<i32, i32>(DownlinkNotification::Linked)
                .await;

            writer
                .send_message::<i32, i32>(DownlinkNotification::Event {
                    body: MapMessage::Update { key: 1, value: 1 },
                })
                .await;
            writer
                .send_message::<i32, i32>(DownlinkNotification::Event {
                    body: MapMessage::Update { key: 2, value: 2 },
                })
                .await;

            writer
                .send_message::<i32, i32>(DownlinkNotification::Synced)
                .await;
            expect_event(&mut event_rx, TestMessage::Linked).await;
            expect_event(
                &mut event_rx,
                TestMessage::Synced(BTreeMap::from([(1, 1), (2, 2)])),
            )
            .await;

            writer
                .send_message::<i32, i32>(DownlinkNotification::Event {
                    body: MapMessage::Remove { key: 1 },
                })
                .await;

            expect_event(
                &mut event_rx,
                TestMessage::Event(MapMessage::Remove { key: 1 }),
            )
            .await;

            event_rx
        },
    )
    .await;
    assert!(result.is_ok());
    assert!(result.unwrap().recv().await.is_none());
}<|MERGE_RESOLUTION|>--- conflicted
+++ resolved
@@ -155,11 +155,7 @@
     let (set_tx, set_rx) = mpsc::channel(16);
     let _handle = MapDownlinkHandle::new(set_tx);
     let lifecycle = make_lifecycle(event_tx);
-<<<<<<< HEAD
-    let model = MapDownlinkModel::new(set_rx, lifecycle, false);
-=======
-    let model = MapDownlinkModel::new(set_rx, lifecycle);
->>>>>>> 4c809b61
+    let model = MapDownlinkModel::new(set_rx, lifecycle);
 
     let config = DownlinkConfig {
         events_when_not_synced: false,
@@ -189,11 +185,7 @@
     let (event_tx, mut event_rx) = mpsc::unbounded_channel::<TestMessage<i32, i32>>();
     let (_set_tx, set_rx) = mpsc::channel(16);
     let lifecycle = make_lifecycle(event_tx);
-<<<<<<< HEAD
-    let model = MapDownlinkModel::new(set_rx, lifecycle, false);
-=======
-    let model = MapDownlinkModel::new(set_rx, lifecycle);
->>>>>>> 4c809b61
+    let model = MapDownlinkModel::new(set_rx, lifecycle);
 
     let config = DownlinkConfig {
         events_when_not_synced: false,
@@ -225,11 +217,7 @@
     let (set_tx, set_rx) = mpsc::channel(16);
     let _handle = MapDownlinkHandle::new(set_tx);
     let lifecycle = make_lifecycle(event_tx);
-<<<<<<< HEAD
-    let model = MapDownlinkModel::new(set_rx, lifecycle, false);
-=======
-    let model = MapDownlinkModel::new(set_rx, lifecycle);
->>>>>>> 4c809b61
+    let model = MapDownlinkModel::new(set_rx, lifecycle);
 
     let config = DownlinkConfig {
         events_when_not_synced: false,
@@ -271,11 +259,7 @@
     let (event_tx, mut event_rx) = mpsc::unbounded_channel::<TestMessage<i32, i32>>();
     let (_set_tx, set_rx) = mpsc::channel(16);
     let lifecycle = make_lifecycle(event_tx);
-<<<<<<< HEAD
-    let model = MapDownlinkModel::new(set_rx, lifecycle, false);
-=======
-    let model = MapDownlinkModel::new(set_rx, lifecycle);
->>>>>>> 4c809b61
+    let model = MapDownlinkModel::new(set_rx, lifecycle);
 
     let config = DownlinkConfig {
         events_when_not_synced: true,
@@ -326,11 +310,7 @@
     let (set_tx, set_rx) = mpsc::channel(16);
     let _handle = MapDownlinkHandle::new(set_tx);
     let lifecycle = make_lifecycle(event_tx);
-<<<<<<< HEAD
-    let model = MapDownlinkModel::new(set_rx, lifecycle, false);
-=======
-    let model = MapDownlinkModel::new(set_rx, lifecycle);
->>>>>>> 4c809b61
+    let model = MapDownlinkModel::new(set_rx, lifecycle);
 
     let config = DownlinkConfig {
         events_when_not_synced: false,
@@ -380,11 +360,7 @@
     let (event_tx, mut event_rx) = mpsc::unbounded_channel::<TestMessage<i32, i32>>();
     let (_set_tx, set_rx) = mpsc::channel(16);
     let lifecycle = make_lifecycle(event_tx);
-<<<<<<< HEAD
-    let model = MapDownlinkModel::new(set_rx, lifecycle, false);
-=======
-    let model = MapDownlinkModel::new(set_rx, lifecycle);
->>>>>>> 4c809b61
+    let model = MapDownlinkModel::new(set_rx, lifecycle);
 
     let config = DownlinkConfig {
         events_when_not_synced: false,
@@ -432,11 +408,7 @@
     let (event_tx, mut event_rx) = mpsc::unbounded_channel::<TestMessage<i32, i32>>();
     let (_set_tx, set_rx) = mpsc::channel(16);
     let lifecycle = make_lifecycle(event_tx);
-<<<<<<< HEAD
-    let model = MapDownlinkModel::new(set_rx, lifecycle, false);
-=======
-    let model = MapDownlinkModel::new(set_rx, lifecycle);
->>>>>>> 4c809b61
+    let model = MapDownlinkModel::new(set_rx, lifecycle);
 
     let config = DownlinkConfig {
         events_when_not_synced: false,
@@ -470,11 +442,7 @@
     let (event_tx, mut event_rx) = mpsc::unbounded_channel::<TestMessage<i32, i32>>();
     let (_set_tx, set_rx) = mpsc::channel(16);
     let lifecycle = make_lifecycle(event_tx);
-<<<<<<< HEAD
-    let model = MapDownlinkModel::new(set_rx, lifecycle, false);
-=======
-    let model = MapDownlinkModel::new(set_rx, lifecycle);
->>>>>>> 4c809b61
+    let model = MapDownlinkModel::new(set_rx, lifecycle);
 
     let config = DownlinkConfig {
         events_when_not_synced: false,
@@ -522,11 +490,7 @@
     let (event_tx, mut event_rx) = mpsc::unbounded_channel::<TestMessage<i32, i32>>();
     let (_set_tx, set_rx) = mpsc::channel(16);
     let lifecycle = make_lifecycle(event_tx);
-<<<<<<< HEAD
-    let model = MapDownlinkModel::new(set_rx, lifecycle, false);
-=======
-    let model = MapDownlinkModel::new(set_rx, lifecycle);
->>>>>>> 4c809b61
+    let model = MapDownlinkModel::new(set_rx, lifecycle);
 
     let config = DownlinkConfig {
         events_when_not_synced: false,
@@ -582,11 +546,7 @@
     let (event_tx, _event_rx) = mpsc::unbounded_channel::<TestMessage<i32, i32>>();
     let (set_tx, set_rx) = mpsc::channel(16);
     let lifecycle = make_lifecycle(event_tx);
-<<<<<<< HEAD
-    let model = MapDownlinkModel::new(set_rx, lifecycle, false);
-=======
-    let model = MapDownlinkModel::new(set_rx, lifecycle);
->>>>>>> 4c809b61
+    let model = MapDownlinkModel::new(set_rx, lifecycle);
 
     let config = DownlinkConfig {
         events_when_not_synced: false,
@@ -618,11 +578,7 @@
     let (event_tx, mut event_rx) = mpsc::unbounded_channel::<TestMessage<i32, i32>>();
     let (_set_tx, set_rx) = mpsc::channel(16);
     let lifecycle = make_lifecycle(event_tx);
-<<<<<<< HEAD
-    let model = MapDownlinkModel::new(set_rx, lifecycle, false);
-=======
-    let model = MapDownlinkModel::new(set_rx, lifecycle);
->>>>>>> 4c809b61
+    let model = MapDownlinkModel::new(set_rx, lifecycle);
 
     let config = DownlinkConfig {
         events_when_not_synced: false,
@@ -667,11 +623,7 @@
     let (event_tx, mut event_rx) = mpsc::unbounded_channel::<TestMessage<i32, i32>>();
     let (_set_tx, set_rx) = mpsc::channel(16);
     let lifecycle = make_lifecycle(event_tx);
-<<<<<<< HEAD
-    let model = MapDownlinkModel::new(set_rx, lifecycle, false);
-=======
-    let model = MapDownlinkModel::new(set_rx, lifecycle);
->>>>>>> 4c809b61
+    let model = MapDownlinkModel::new(set_rx, lifecycle);
 
     let config = DownlinkConfig {
         events_when_not_synced: false,
@@ -705,11 +657,7 @@
     let (event_tx, mut event_rx) = mpsc::unbounded_channel::<TestMessage<i32, i32>>();
     let (_set_tx, set_rx) = mpsc::channel(16);
     let lifecycle = make_lifecycle(event_tx);
-<<<<<<< HEAD
-    let model = MapDownlinkModel::new(set_rx, lifecycle, false);
-=======
-    let model = MapDownlinkModel::new(set_rx, lifecycle);
->>>>>>> 4c809b61
+    let model = MapDownlinkModel::new(set_rx, lifecycle);
 
     let config = DownlinkConfig {
         events_when_not_synced: false,
@@ -778,11 +726,7 @@
     let (set_tx, set_rx) = mpsc::channel(16);
     let handle = MapDownlinkHandle::new(set_tx);
     let lifecycle = make_lifecycle(event_tx);
-<<<<<<< HEAD
-    let model = MapDownlinkModel::new(set_rx, lifecycle, false);
-=======
-    let model = MapDownlinkModel::new(set_rx, lifecycle);
->>>>>>> 4c809b61
+    let model = MapDownlinkModel::new(set_rx, lifecycle);
 
     let config = DownlinkConfig {
         events_when_not_synced: false,
@@ -833,11 +777,7 @@
     let (event_tx, mut event_rx) = mpsc::unbounded_channel::<TestMessage<i32, i32>>();
     let (_set_tx, set_rx) = mpsc::channel(16);
     let lifecycle = make_lifecycle(event_tx);
-<<<<<<< HEAD
-    let model = MapDownlinkModel::new(set_rx, lifecycle, false);
-=======
-    let model = MapDownlinkModel::new(set_rx, lifecycle);
->>>>>>> 4c809b61
+    let model = MapDownlinkModel::new(set_rx, lifecycle);
 
     let config = DownlinkConfig {
         events_when_not_synced: false,
@@ -901,11 +841,7 @@
     let (set_tx, set_rx) = mpsc::channel(16);
     let handle = MapDownlinkHandle::new(set_tx);
     let lifecycle = make_lifecycle(event_tx);
-<<<<<<< HEAD
-    let model = MapDownlinkModel::new(set_rx, lifecycle, false);
-=======
-    let model = MapDownlinkModel::new(set_rx, lifecycle);
->>>>>>> 4c809b61
+    let model = MapDownlinkModel::new(set_rx, lifecycle);
 
     let config = DownlinkConfig {
         events_when_not_synced: false,
@@ -957,11 +893,7 @@
     let (event_tx, mut event_rx) = mpsc::unbounded_channel::<TestMessage<i32, i32>>();
     let (_set_tx, set_rx) = mpsc::channel(16);
     let lifecycle = make_lifecycle(event_tx);
-<<<<<<< HEAD
-    let model = MapDownlinkModel::new(set_rx, lifecycle, false);
-=======
-    let model = MapDownlinkModel::new(set_rx, lifecycle);
->>>>>>> 4c809b61
+    let model = MapDownlinkModel::new(set_rx, lifecycle);
 
     let config = DownlinkConfig {
         events_when_not_synced: false,
