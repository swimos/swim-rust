<<<<<<< HEAD
#!/bin/sh
=======
#!/bin/bash
# Copyright 2015-2021 Swim Inc.
#
# Licensed under the Apache License, Version 2.0 (the "License");
# you may not use this file except in compliance with the License.
# You may obtain a copy of the License at
#
#     http://www.apache.org/licenses/LICENSE-2.0
#
# Unless required by applicable law or agreed to in writing, software
# distributed under the License is distributed on an "AS IS" BASIS,
# WITHOUT WARRANTIES OR CONDITIONS OF ANY KIND, either express or implied.
# See the License for the specific language governing permissions and
# limitations under the License.
>>>>>>> 7b6439ec

DIR="$( cd "$( dirname "${BASH_SOURCE[0]}" )" >/dev/null 2>&1 && pwd )"
cp "$DIR/pre-commit" "$DIR/.git/hooks"
chmod +x "$DIR/.git/hooks/pre-commit"<|MERGE_RESOLUTION|>--- conflicted
+++ resolved
@@ -1,7 +1,4 @@
-<<<<<<< HEAD
 #!/bin/sh
-=======
-#!/bin/bash
 # Copyright 2015-2021 Swim Inc.
 #
 # Licensed under the Apache License, Version 2.0 (the "License");
@@ -15,7 +12,6 @@
 # WITHOUT WARRANTIES OR CONDITIONS OF ANY KIND, either express or implied.
 # See the License for the specific language governing permissions and
 # limitations under the License.
->>>>>>> 7b6439ec
 
 DIR="$( cd "$( dirname "${BASH_SOURCE[0]}" )" >/dev/null 2>&1 && pwd )"
 cp "$DIR/pre-commit" "$DIR/.git/hooks"
