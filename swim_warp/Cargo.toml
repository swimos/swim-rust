--- conflicted
+++ resolved
@@ -9,13 +9,10 @@
 swim_model = { path = "../api/swim_model" }
 swim_form = { path = "../api/swim_form" }
 swim_schema = { path = "../api/swim_schema" }
-<<<<<<< HEAD
-=======
 futures = "0.3.4"
 pin-utils = "0.1.0"
 swim_utilities = { path = "../swim_utilities", features = ["lrucache", "sync", "algebra"] }
 tokio = { version = "1.1.1", features = ["sync"] }
 tokio-stream = "0.1.2"
->>>>>>> 291e2ac0
 
 [dev-dependencies]