--- conflicted
+++ resolved
@@ -24,14 +24,9 @@
 use swim::agent::AgentLaneModel;
 use swim_agent::agent_model::{ItemDescriptor, ItemSpec};
 use swim_agent::lanes::http::Recon;
-<<<<<<< HEAD
-use swim_agent::lanes::supply::SupplyLane;
-use swim_agent::lanes::{DemandLane, DemandMapLane, HttpLane, JoinValueLane, SimpleHttpLane};
-=======
 use swim_agent::lanes::{
-    DemandLane, DemandMapLane, HttpLane, JoinMapLane, JoinValueLane, SimpleHttpLane,
+    DemandLane, DemandMapLane, HttpLane, JoinMapLane, JoinValueLane, SimpleHttpLane, SupplyLane,
 };
->>>>>>> 87172a56
 use swim_agent::reexport::bytes::Bytes;
 use swim_agent::stores::{MapStore, ValueStore};
 use swim_api::agent::HttpLaneRequest;
@@ -397,11 +392,7 @@
         seventh: DemandLane<i32>,
         eighth: DemandMapLane<i32, i32>,
         ninth: SimpleHttpLane<i32>,
-<<<<<<< HEAD
-        tenth: SupplyLane<i32>,
-=======
         tenth: JoinMapLane<i32, i32, i32>,
->>>>>>> 87172a56
     }
 
     check_agent::<MultipleLanes>(vec![
@@ -409,19 +400,16 @@
         persistent_lane(1, "second", WarpLaneKind::Map),
         persistent_lane(2, "third", WarpLaneKind::Value),
         persistent_lane(3, "fourth", WarpLaneKind::Map),
-<<<<<<< HEAD
         transient_lane(4, "fifth", WarpLaneKind::Command),
         persistent_lane(5, "sixth", WarpLaneKind::JoinValue),
         transient_lane(6, "seventh", WarpLaneKind::Demand),
-        transient_lane(7, "eighth", WarpLaneKind::DemandMap),
-        http_lane(8, "ninth"),
-        transient_lane(9, "tenth", WarpLaneKind::Supply),
-=======
-        transient_lane(5, "sixth", WarpLaneKind::JoinValue),
+        persistent_lane(1, "second", WarpLaneKind::Map),
+        persistent_lane(3, "fourth", WarpLaneKind::Map),
+        persistent_lane(5, "sixth", WarpLaneKind::JoinValue),
         transient_lane(7, "eighth", WarpLaneKind::DemandMap),
         http_lane(8, "ninth"),
         transient_lane(9, "tenth", WarpLaneKind::JoinMap),
->>>>>>> 87172a56
+        transient_lane(9, "tenth", WarpLaneKind::Supply),
     ]);
 }
 
