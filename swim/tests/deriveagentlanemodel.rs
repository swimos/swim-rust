--- conflicted
+++ resolved
@@ -65,33 +65,7 @@
     let agent = A::default();
     let expected = specs.into_iter().collect::<HashMap<_, _>>();
 
-<<<<<<< HEAD
     assert_eq!(A::lane_specs(), expected);
-=======
-    let mut val_expected = HashMap::new();
-    let mut map_expected = HashMap::new();
-
-    for (kind, name, is_transient) in &val_items {
-        let spec = if *is_transient {
-            ItemSpec::new(*kind, ItemFlags::TRANSIENT)
-        } else {
-            ItemSpec::new(*kind, ItemFlags::empty())
-        };
-        val_expected.insert(*name, spec);
-    }
-
-    for (kind, name, is_transient) in &map_items {
-        let spec = if *is_transient {
-            ItemSpec::new(*kind, ItemFlags::TRANSIENT)
-        } else {
-            ItemSpec::new(*kind, ItemFlags::empty())
-        };
-        map_expected.insert(*name, spec);
-    }
-
-    assert_eq!(A::value_like_item_specs(), val_expected);
-    assert_eq!(A::map_like_item_specs(), map_expected);
->>>>>>> 3c052efc
 
     let id_map = A::item_ids();
     let expected_len = expected.len();
