--- conflicted
+++ resolved
@@ -240,13 +240,8 @@
 
 pub mod lanes {
     pub use swim_agent::lanes::{
-<<<<<<< HEAD
-        CommandLane, DemandLane, DemandMapLane, JoinValueLane, LaneItem, MapLane, SupplyLane,
-        ValueLane,
-=======
         CommandLane, DemandLane, DemandMapLane, HttpLane, JoinValueLane, LaneItem, MapLane,
-        SimpleHttpLane, ValueLane,
->>>>>>> 4b7f89ab
+        SimpleHttpLane, SupplyLane, ValueLane,
     };
 
     pub mod command {
@@ -293,10 +288,6 @@
         }
     }
 
-<<<<<<< HEAD
-    pub mod supply {
-        pub use swim_agent::lanes::supply::SupplyLaneSync;
-=======
     pub mod http {
         pub use swim_agent::lanes::http::{
             CodecError, DefaultCodec, HttpLaneAccept, HttpLaneCodec, HttpLaneCodecSupport,
@@ -309,7 +300,10 @@
         pub mod lifecycle {
             pub use swim_agent::lanes::http::lifecycle::StatefulHttpLaneLifecycle;
         }
->>>>>>> 4b7f89ab
+    }
+
+    pub mod supply {
+        pub use swim_agent::lanes::supply::SupplyLaneSync;
     }
 }
 
