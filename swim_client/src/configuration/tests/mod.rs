--- conflicted
+++ resolved
@@ -296,16 +296,7 @@
 async fn test_client_file_conf_non_utf8_error() {
     let file =
         File::open("src/configuration/tests/resources/invalid/non-utf-8-config.recon").unwrap();
-<<<<<<< HEAD
-    let result = SwimClient::new_from_file(
-        file,
-        false,
-        TungsteniteWsFactory::new(5, Default::default()).await,
-    )
-    .await;
-=======
     let result = SwimClient::new_from_file(file, false).await;
->>>>>>> 0e7138ba
 
     if let Err(err) = result {
         assert_eq!(
@@ -321,16 +312,7 @@
 async fn test_client_file_conf_recon_error() {
     let file =
         File::open("src/configuration/tests/resources/invalid/parse-err-config.recon").unwrap();
-<<<<<<< HEAD
-    let result = SwimClient::new_from_file(
-        file,
-        false,
-        TungsteniteWsFactory::new(5, Default::default()).await,
-    )
-    .await;
-=======
     let result = SwimClient::new_from_file(file, false).await;
->>>>>>> 0e7138ba
 
     if let Err(err) = result {
         assert_eq!(
