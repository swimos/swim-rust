--- conflicted
+++ resolved
@@ -37,12 +37,8 @@
 fn test_conf_from_file_default_manual() {
     let contents = include_str!("resources/valid/default-config-manual.recon");
 
-<<<<<<< HEAD
-    let config = parse_single(contents, false).unwrap();
-=======
-    let config = parse_value(contents).unwrap();
-
->>>>>>> e7180066
+    let config = parse_value(contents).unwrap();
+
     let config = SwimClientConfig::try_from_value(&config).unwrap();
 
     let expected = SwimClientConfig::default();
@@ -54,11 +50,7 @@
 fn test_conf_from_file_default_automatic() {
     let contents = include_str!("resources/valid/default-config-automatic.recon");
 
-<<<<<<< HEAD
-    let config = parse_single(contents, false).unwrap();
-=======
-    let config = parse_value(contents).unwrap();
->>>>>>> e7180066
+    let config = parse_value(contents).unwrap();
     let config = SwimClientConfig::try_from_value(&config).unwrap();
 
     let expected = SwimClientConfig::default();
@@ -70,26 +62,10 @@
 fn test_conf_from_file_default_mixed() {
     let contents = include_str!("resources/valid/default-config-mixed.recon");
 
-<<<<<<< HEAD
-    let config = parse_single(contents, false).unwrap();
-=======
-    let config = parse_value(contents).unwrap();
->>>>>>> e7180066
+    let config = parse_value(contents).unwrap();
     let config = SwimClientConfig::try_from_value(&config).unwrap();
 
     let expected = SwimClientConfig::default();
-
-    assert_eq!(config, expected)
-}
-
-#[test]
-fn test_full_conf_from_file_with_comments() {
-    let contents = include_str!("resources/valid/client-full-config-with-comments.recon");
-
-    let config = parse_single(contents, true).unwrap();
-    let config = SwimClientConfig::try_from_value(&config).unwrap();
-
-    let expected = create_full_config();
 
     assert_eq!(config, expected)
 }
@@ -98,11 +74,7 @@
 fn test_conf_from_file_retry_exponential() {
     let contents = include_str!("resources/valid/client-config-retry-exponential.recon");
 
-<<<<<<< HEAD
-    let config = parse_single(contents, false).unwrap();
-=======
-    let config = parse_value(contents).unwrap();
->>>>>>> e7180066
+    let config = parse_value(contents).unwrap();
     let config = SwimClientConfig::try_from_value(&config).unwrap();
 
     let expected = SwimClientConfig::new(
@@ -124,11 +96,7 @@
 fn test_conf_from_file_retry_immediate() {
     let contents = include_str!("resources/valid/client-config-retry-immediate.recon");
 
-<<<<<<< HEAD
-    let config = parse_single(contents, false).unwrap();
-=======
-    let config = parse_value(contents).unwrap();
->>>>>>> e7180066
+    let config = parse_value(contents).unwrap();
     let config = SwimClientConfig::try_from_value(&config).unwrap();
 
     let expected = SwimClientConfig::new(
@@ -150,11 +118,7 @@
 fn test_conf_from_file_retry_interval() {
     let contents = include_str!("resources/valid/client-config-retry-interval.recon");
 
-<<<<<<< HEAD
-    let config = parse_single(contents, false).unwrap();
-=======
-    let config = parse_value(contents).unwrap();
->>>>>>> e7180066
+    let config = parse_value(contents).unwrap();
     let config = SwimClientConfig::try_from_value(&config).unwrap();
 
     let expected = SwimClientConfig::new(
@@ -176,11 +140,7 @@
 fn test_conf_from_file_retry_none() {
     let contents = include_str!("resources/valid/client-config-retry-none.recon");
 
-<<<<<<< HEAD
-    let config = parse_single(contents, false).unwrap();
-=======
-    let config = parse_value(contents).unwrap();
->>>>>>> e7180066
+    let config = parse_value(contents).unwrap();
     let config = SwimClientConfig::try_from_value(&config).unwrap();
 
     let expected = SwimClientConfig::new(
@@ -296,11 +256,7 @@
 fn test_conf_from_file_full_ordered() {
     let contents = include_str!("resources/valid/client-config-full-ordered.recon");
 
-<<<<<<< HEAD
-    let config = parse_single(contents, false).unwrap();
-=======
-    let config = parse_value(contents).unwrap();
->>>>>>> e7180066
+    let config = parse_value(contents).unwrap();
     let config = SwimClientConfig::try_from_value(&config).unwrap();
 
     let expected = create_full_config();
@@ -312,29 +268,12 @@
 fn test_conf_from_file_full_unordered() {
     let contents = include_str!("resources/valid/client-config-full-unordered.recon");
 
-<<<<<<< HEAD
-    let config = parse_single(contents, false).unwrap();
-=======
-    let config = parse_value(contents).unwrap();
->>>>>>> e7180066
+    let config = parse_value(contents).unwrap();
     let config = SwimClientConfig::try_from_value(&config).unwrap();
 
     let expected = create_full_config();
 
     assert_eq!(config, expected)
-}
-
-#[test]
-fn test_conf_from_file_with_comments() {
-    let file = fs::File::open(
-        "src/configuration/tests/resources/valid/client-full-config-with-comments.recon",
-    )
-    .unwrap();
-
-    let actual = SwimClientBuilder::new_from_file(file).unwrap();
-    let expected = SwimClientBuilder::new(create_full_config());
-
-    assert_eq!(actual, expected)
 }
 
 #[test]
