--- conflicted
+++ resolved
@@ -332,17 +332,10 @@
     }
 
     if use_defaults {
-<<<<<<< HEAD
-        retries = retries.or_else(|| Some(Quantity::Finite(DEFAULT_RETRIES)));
-        delay = delay.or(Some(Duration::from_secs(DEFAULT_INTERVAL)));
-=======
         retries = retries.or_else(|| {
-            Some(Quantity::Finite(
-                NonZeroUsize::new(DEFAULT_RETRIES).unwrap(),
-            ))
+            Some(Quantity::Finite(DEFAULT_RETRIES))
         });
         delay = delay.or_else(|| Some(Duration::from_secs(DEFAULT_INTERVAL)));
->>>>>>> 88829387
     }
 
     Ok(RetryStrategy::interval(
