// Copyright 2015-2021 SWIM.AI inc.
//
// Licensed under the Apache License, Version 2.0 (the "License");
// you may not use this file except in compliance with the License.
// You may obtain a copy of the License at
//
//     http://www.apache.org/licenses/LICENSE-2.0
//
// Unless required by applicable law or agreed to in writing, software
// distributed under the License is distributed on an "AS IS" BASIS,
// WITHOUT WARRANTIES OR CONDITIONS OF ANY KIND, either express or implied.
// See the License for the specific language governing permissions and
// limitations under the License.

use crate::router::{
    ClientConnectionsManager, ClientRouterFactory, DownlinkRoutingRequest, Router,
};
use std::convert::TryFrom;
use std::num::NonZeroUsize;
use std::sync::{Arc, Mutex};
use swim_common::model::Value;
use swim_common::request::Request;
use swim_common::routing::error::{ResolutionError, Unresolvable};
use swim_common::routing::remote::{RawRoute, RemoteRoutingRequest, Scheme, SchemeSocketAddr};
use swim_common::routing::{
    CloseSender, Origin, PlaneRoutingRequest, RouterFactory, RoutingAddr, TaggedEnvelope,
};
use swim_common::warp::envelope::Envelope;
<<<<<<< HEAD
use swim_common::warp::path::{AbsolutePath, Path, RelativePath};
use tokio::sync::mpsc::{Receiver, Sender};
use tokio::sync::{mpsc, oneshot};
use url::Url;
use utilities::sync::promise;
use utilities::uri::RelativeUri;

async fn create_connection_manager() -> (
    Sender<DownlinkRoutingRequest<Path>>,
    Receiver<TaggedEnvelope>,
    Receiver<TaggedEnvelope>,
    (Arc<Mutex<Vec<Url>>>, Arc<Mutex<Vec<RelativeUri>>>),
    CloseSender,
) {
    let remote_requests: Arc<Mutex<Vec<Url>>> = Arc::new(Mutex::new(Vec::new()));
    let local_requests: Arc<Mutex<Vec<RelativeUri>>> = Arc::new(Mutex::new(Vec::new()));
=======
use swim_common::warp::path::AbsolutePath;
use swim_utilities::trigger::promise;
use tokio::sync::mpsc;
use tokio::time::timeout;
use tokio_stream::wrappers::ReceiverStream;
>>>>>>> b761f27e

    let remote_requests_copy = remote_requests.clone();
    let local_requests_copy = local_requests.clone();

    let (router_request_tx, router_request_rx) = mpsc::channel::<DownlinkRoutingRequest<Path>>(8);
    let (remote_router_tx, mut remote_router_rx) = mpsc::channel(8);
    let (plane_router_tx, mut plane_router_rx) = mpsc::channel(8);
    let buffer_size = NonZeroUsize::new(8).unwrap();

    let (remote_tx, remote_rx) = mpsc::channel(8);
    let (local_tx, local_rx) = mpsc::channel(8);
    let (close_tx, close_rx) = promise::promise();

    let conns_manager = ClientConnectionsManager::new(
        router_request_rx,
        remote_router_tx,
        Some(plane_router_tx),
        buffer_size,
        close_rx,
    );

    tokio::spawn(async move {
        conns_manager.run().await.unwrap();
    });

    tokio::spawn(async move {
        while let Some(remote_request) = remote_router_rx.recv().await {
            match remote_request {
                RemoteRoutingRequest::Endpoint {
                    addr: _addr,
                    request,
                } => {
                    let (_on_drop_tx, on_drop_rx) = promise::promise();
                    request
                        .send(Ok(RawRoute::new(remote_tx.clone(), on_drop_rx)))
                        .unwrap();
                }
                RemoteRoutingRequest::ResolveUrl { host, request } => {
                    (*remote_requests.lock().unwrap()).push(host);
                    request.send(Ok(RoutingAddr::remote(0))).unwrap();
                }
            }
        }
    });

    tokio::spawn(async move {
        while let Some(plane_request) = plane_router_rx.recv().await {
            match plane_request {
                PlaneRoutingRequest::Endpoint { request, .. } => {
                    let (_on_drop_tx, on_drop_rx) = promise::promise();
                    request
                        .send(Ok(RawRoute::new(local_tx.clone(), on_drop_rx)))
                        .unwrap();
                }
                PlaneRoutingRequest::Resolve { request, name, .. } => {
                    (*local_requests.lock().unwrap()).push(name);
                    request.send(Ok(RoutingAddr::plane(0))).unwrap()
                }
                PlaneRoutingRequest::Agent { .. } => {
                    unimplemented!()
                }
                PlaneRoutingRequest::Routes(_) => {
                    unimplemented!()
                }
            }
        }
    });

    (
        router_request_tx,
        remote_rx,
        local_rx,
        (remote_requests_copy, local_requests_copy),
        close_tx,
    )
}

async fn register_connection(
    router_request_tx: &Sender<DownlinkRoutingRequest<Path>>,
    origin: Origin,
) -> RawRoute {
    let (tx, rx) = oneshot::channel();
    let request = Request::new(tx);

    router_request_tx
        .send(DownlinkRoutingRequest::Connect { request, origin })
        .await
        .unwrap();

    rx.await.unwrap().unwrap()
}

async fn register_subscriber(
    router_request_tx: &Sender<DownlinkRoutingRequest<Path>>,
    path: Path,
) -> (RawRoute, Receiver<Envelope>) {
    let (tx, rx) = oneshot::channel();
    let request = Request::new(tx);

    router_request_tx
        .send(DownlinkRoutingRequest::Subscribe {
            target: path,
            request,
        })
        .await
        .unwrap();

    rx.await.unwrap().unwrap()
}

async fn send_message(sender: &RawRoute, message: Envelope) {
    sender
        .sender
        .send(TaggedEnvelope(RoutingAddr::client(), message))
        .await
        .unwrap();
}

#[tokio::test]
async fn test_client_router_lookup() {
    let (request_tx, _request_rx) = mpsc::channel::<DownlinkRoutingRequest<AbsolutePath>>(8);
    let routing_addr = RoutingAddr::remote(0);
    let uri = RelativeUri::try_from("/foo/example".to_string()).unwrap();
    let mut client_router = ClientRouterFactory::new(request_tx).create_for(routing_addr);

    let result = client_router.lookup(None, uri, None).await.unwrap();

    assert_eq!(result, RoutingAddr::client());
}

#[tokio::test]
async fn test_client_router_resolve_sender() {
    let (request_tx, mut request_rx) = mpsc::channel::<DownlinkRoutingRequest<AbsolutePath>>(8);
    let routing_addr = RoutingAddr::remote(0);
    let addr = SchemeSocketAddr::new(Scheme::Ws, "192.168.0.1:9001".parse().unwrap());
    let mut client_router = ClientRouterFactory::new(request_tx).create_for(routing_addr);

    tokio::spawn(async move {
        match request_rx.recv().await.unwrap() {
            DownlinkRoutingRequest::Connect { request, origin } => {
                assert_eq!(origin, Origin::Remote(addr));
                let (outgoing_tx, _outgoing_rx) = mpsc::channel(8);
                let (_on_drop_tx, on_drop_rx) = promise::promise();
                let _ = request.send(Ok(RawRoute::new(outgoing_tx, on_drop_rx)));
            }
            DownlinkRoutingRequest::Subscribe { .. } => {
                unreachable!()
            }
        }
    });

    let result = client_router
        .resolve_sender(RoutingAddr::client(), Some(Origin::Remote(addr)))
        .await;

    assert!(result.is_ok());
}

#[tokio::test]
async fn test_client_router_resolve_sender_router_dropped() {
    let (request_tx, mut request_rx) = mpsc::channel::<DownlinkRoutingRequest<AbsolutePath>>(8);
    let routing_addr = RoutingAddr::remote(0);
    let addr = SchemeSocketAddr::new(Scheme::Ws, "192.168.0.1:9001".parse().unwrap());
    let mut client_router = ClientRouterFactory::new(request_tx).create_for(routing_addr);

    tokio::spawn(async move {
        let _ = request_rx.recv().await.unwrap();
    });

    let result = client_router
        .resolve_sender(RoutingAddr::client(), Some(Origin::Remote(addr)))
        .await;

    let router_dropped_err = ResolutionError::router_dropped();
    assert!(matches!(result, Err(err) if err == router_dropped_err));
}

#[tokio::test]
async fn test_client_router_resolve_sender_unresolvable() {
    let (request_tx, mut request_rx) = mpsc::channel::<DownlinkRoutingRequest<AbsolutePath>>(8);
    let routing_addr = RoutingAddr::remote(0);
    let addr = SchemeSocketAddr::new(Scheme::Ws, "192.168.0.1:9001".parse().unwrap());
    let mut client_router = ClientRouterFactory::new(request_tx).create_for(routing_addr);

    tokio::spawn(async move {
        match request_rx.recv().await.unwrap() {
            DownlinkRoutingRequest::Connect { request, origin } => {
                assert_eq!(origin, Origin::Remote(addr));
                let _ = request.send(Err(Unresolvable(RoutingAddr::remote(0))));
            }
            DownlinkRoutingRequest::Subscribe { .. } => {
                unreachable!()
            }
        }
    });

    let result = client_router
        .resolve_sender(RoutingAddr::client(), Some(Origin::Remote(addr)))
        .await;

    let router_dropped_err =
        ResolutionError::unresolvable("No active endpoint with ID: Remote(0)".to_string());
    assert!(matches!(result, Err(err) if err == router_dropped_err));
}

#[tokio::test]
async fn test_route_single_remote_outgoing_message_to_single_subscriber() {
    let host = url::Url::parse("ws://127.0.0.1:9001/").unwrap();
    let remote_path = Path::Remote(AbsolutePath::new(host.clone(), "/foo", "/bar"));
    let remote_addr = SchemeSocketAddr::new(Scheme::Ws, "127.0.0.1:9001".parse().unwrap());

    let (router_request_tx, mut remote_rx, _local_rx, (remote_requests, _), _close_tx) =
        create_connection_manager().await;
    let _remote_tx = register_connection(&router_request_tx, Origin::Remote(remote_addr)).await;
    let (sink, _stream) = register_subscriber(&router_request_tx, remote_path).await;

    let envelope = Envelope::sync(String::from("/foo"), String::from("/bar"));
    send_message(&sink, envelope.clone()).await;

    assert_eq!(remote_rx.recv().await.unwrap().1, envelope);
    let remote_requests = (*remote_requests.lock().unwrap()).clone();
    assert_eq!(remote_requests, vec![host])
}

#[tokio::test]
async fn test_route_single_local_outgoing_message_to_single_subscriber() {
    let local_path = Path::Local(RelativePath::new("/foo", "/bar"));
    let local_addr = RelativeUri::try_from("/foo".to_string()).unwrap();

    let (router_request_tx, _remote_rx, mut local_rx, (_, local_requests), _close_tx) =
        create_connection_manager().await;

    let _local_tx =
        register_connection(&router_request_tx, Origin::Local(local_addr.clone())).await;
    let (sink, _stream) = register_subscriber(&router_request_tx, local_path).await;

    let envelope = Envelope::sync(String::from("/foo"), String::from("/bar"));
    send_message(&sink, envelope.clone()).await;

    assert_eq!(local_rx.recv().await.unwrap().1, envelope);
    let local_requests = (*local_requests.lock().unwrap()).clone();
    assert_eq!(local_requests, vec![local_addr])
}

#[tokio::test]
async fn test_route_single_remote_outgoing_message_to_multiple_subscribers_same_host() {
    let host = url::Url::parse("ws://127.0.0.1:9001/").unwrap();
    let remote_path = Path::Remote(AbsolutePath::new(host.clone(), "/foo", "/bar"));
    let remote_addr = SchemeSocketAddr::new(Scheme::Ws, "127.0.0.1:9001".parse().unwrap());

    let (router_request_tx, mut remote_rx, _local_rx, (remote_requests, _), _close_tx) =
        create_connection_manager().await;
    let _remote_tx = register_connection(&router_request_tx, Origin::Remote(remote_addr)).await;
    let (first_sink, _stream) = register_subscriber(&router_request_tx, remote_path.clone()).await;
    let (second_sink, _stream) = register_subscriber(&router_request_tx, remote_path).await;

    let envelope = Envelope::make_event(
        String::from("oof"),
        String::from("rab"),
        Some(Value::text("bye")),
    );
    send_message(&first_sink, envelope.clone()).await;
    send_message(&second_sink, envelope.clone()).await;

    assert_eq!(remote_rx.recv().await.unwrap().1, envelope);
    assert_eq!(remote_rx.recv().await.unwrap().1, envelope);
    let remote_requests = (*remote_requests.lock().unwrap()).clone();
    assert_eq!(remote_requests, vec![host.clone(), host])
}

#[tokio::test]
async fn test_route_single_local_outgoing_message_to_multiple_subscribers_same_node() {
    let local_path = Path::Local(RelativePath::new("/foo", "/bar"));
    let local_addr = RelativeUri::try_from("/foo".to_string()).unwrap();

    let (router_request_tx, _remote_rx, mut local_rx, (_, local_requests), _close_tx) =
        create_connection_manager().await;

    let _local_tx =
        register_connection(&router_request_tx, Origin::Local(local_addr.clone())).await;
    let (first_sink, _stream) = register_subscriber(&router_request_tx, local_path.clone()).await;
    let (second_sink, _stream) = register_subscriber(&router_request_tx, local_path).await;

    let envelope = Envelope::make_event(
        String::from("oof"),
        String::from("rab"),
        Some(Value::text("bye")),
    );
    send_message(&first_sink, envelope.clone()).await;
    send_message(&second_sink, envelope.clone()).await;

    assert_eq!(local_rx.recv().await.unwrap().1, envelope);
    assert_eq!(local_rx.recv().await.unwrap().1, envelope);

    let local_requests = (*local_requests.lock().unwrap()).clone();
    assert_eq!(local_requests, vec![local_addr.clone(), local_addr])
}

#[tokio::test]
async fn test_route_single_remote_outgoing_message_to_multiple_subscribers_different_hosts() {
    let first_host = url::Url::parse("ws://127.0.0.1:9001/").unwrap();
    let second_host = url::Url::parse("ws://127.0.0.2:9001/").unwrap();

    let first_remote_path = Path::Remote(AbsolutePath::new(first_host.clone(), "/foo", "/bar"));
    let second_remote_path = Path::Remote(AbsolutePath::new(second_host.clone(), "/foo", "/bar"));
    let first_remote_addr = SchemeSocketAddr::new(Scheme::Ws, "127.0.0.1:9001".parse().unwrap());
    let second_remote_addr = SchemeSocketAddr::new(Scheme::Ws, "127.0.0.1:9002".parse().unwrap());

    let (router_request_tx, mut remote_rx, _local_rx, (remote_requests, _), _close_tx) =
        create_connection_manager().await;
    let _first_remote_tx =
        register_connection(&router_request_tx, Origin::Remote(first_remote_addr)).await;
    let _second_remote_tx =
        register_connection(&router_request_tx, Origin::Remote(second_remote_addr)).await;
    let (first_sink, _stream) = register_subscriber(&router_request_tx, first_remote_path).await;
    let (second_sink, _stream) = register_subscriber(&router_request_tx, second_remote_path).await;

    let envelope = Envelope::make_event(
        String::from("/foo"),
        String::from("/bar"),
        Some(Value::text("hello")),
    );
    send_message(&first_sink, envelope.clone()).await;
    send_message(&second_sink, envelope.clone()).await;

    assert_eq!(remote_rx.recv().await.unwrap().1, envelope);
    assert_eq!(remote_rx.recv().await.unwrap().1, envelope);

    let remote_requests = (*remote_requests.lock().unwrap()).clone();
    assert_eq!(remote_requests, vec![first_host, second_host])
}

#[tokio::test]
async fn test_route_single_local_outgoing_message_to_multiple_subscribers_different_nodes() {
    let first_local_path = Path::Local(RelativePath::new("/foo", "/bar"));
    let second_local_path = Path::Local(RelativePath::new("/baz", "/qux"));
    let first_local_addr = RelativeUri::try_from("/foo".to_string()).unwrap();
    let second_local_addr = RelativeUri::try_from("/baz".to_string()).unwrap();

    let (router_request_tx, _remote_rx, mut local_rx, (_, local_requests), _close_tx) =
        create_connection_manager().await;

    let _local_tx =
        register_connection(&router_request_tx, Origin::Local(first_local_addr.clone())).await;
    let _local_tx =
        register_connection(&router_request_tx, Origin::Local(second_local_addr.clone())).await;
    let (first_sink, _stream) = register_subscriber(&router_request_tx, first_local_path).await;
    let (second_sink, _stream) = register_subscriber(&router_request_tx, second_local_path).await;

    let first_envelope = Envelope::make_event(
        String::from("/foo"),
        String::from("/bar"),
        Some(Value::text("hello")),
    );
    let second_envelope = Envelope::make_event(
        String::from("baz"),
        String::from("qux"),
        Some(Value::text("hello")),
    );
    send_message(&first_sink, first_envelope.clone()).await;
    send_message(&second_sink, second_envelope.clone()).await;

    assert_eq!(local_rx.recv().await.unwrap().1, first_envelope);
    assert_eq!(local_rx.recv().await.unwrap().1, second_envelope);

    let local_requests = (*local_requests.lock().unwrap()).clone();
    assert_eq!(local_requests, vec![first_local_addr, second_local_addr])
}

#[tokio::test]
async fn test_route_multiple_remote_outgoing_messages_to_single_subscriber() {
    let host = url::Url::parse("ws://127.0.0.1:9001/").unwrap();

    let remote_path = Path::Remote(AbsolutePath::new(host.clone(), "/foo", "/bar"));
    let remote_addr = SchemeSocketAddr::new(Scheme::Ws, "127.0.0.1:9001".parse().unwrap());

    let (router_request_tx, mut remote_rx, _local_rx, (remote_requests, _), _close_tx) =
        create_connection_manager().await;
    let _remote_tx = register_connection(&router_request_tx, Origin::Remote(remote_addr)).await;
    let (sink, _stream) = register_subscriber(&router_request_tx, remote_path).await;

    let first_envelope = Envelope::make_event(
        String::from("/foo"),
        String::from("/bar"),
        Some(Value::text("First_Subscriber")),
    );

    let second_envelope = Envelope::make_event(
        String::from("/foo"),
        String::from("/bar"),
        Some(Value::text("Second_Subscriber")),
    );
    send_message(&sink, first_envelope.clone()).await;
    send_message(&sink, second_envelope.clone()).await;

    assert_eq!(remote_rx.recv().await.unwrap().1, first_envelope);
    assert_eq!(remote_rx.recv().await.unwrap().1, second_envelope);

    let remote_requests = (*remote_requests.lock().unwrap()).clone();
    assert_eq!(remote_requests, vec![host])
}

#[tokio::test]
async fn test_route_multiple_local_outgoing_messages_to_single_subscriber() {
    let local_path = Path::Local(RelativePath::new("/foo", "/bar"));
    let local_addr = RelativeUri::try_from("/foo".to_string()).unwrap();

    let (router_request_tx, _remote_rx, mut local_rx, (_, local_requests), _close_tx) =
        create_connection_manager().await;

    let _local_tx =
        register_connection(&router_request_tx, Origin::Local(local_addr.clone())).await;
    let (sink, _stream) = register_subscriber(&router_request_tx, local_path).await;

    let first_envelope = Envelope::make_event(
        String::from("/foo"),
        String::from("/bar"),
        Some(Value::text("First_Subscriber")),
    );

    let second_envelope = Envelope::make_event(
        String::from("/foo"),
        String::from("/bar"),
        Some(Value::text("Second_Subscriber")),
    );
    send_message(&sink, first_envelope.clone()).await;
    send_message(&sink, second_envelope.clone()).await;

    assert_eq!(local_rx.recv().await.unwrap().1, first_envelope);
    assert_eq!(local_rx.recv().await.unwrap().1, second_envelope);

    let local_requests = (*local_requests.lock().unwrap()).clone();
    assert_eq!(local_requests, vec![local_addr])
}

#[tokio::test]
async fn test_route_multiple_remote_outgoing_messages_to_multiple_subscribers_same_host() {
    let host = url::Url::parse("ws://127.0.0.1:9001/").unwrap();

    let remote_path = Path::Remote(AbsolutePath::new(host.clone(), "/foo", "/bar"));
    let remote_addr = SchemeSocketAddr::new(Scheme::Ws, "127.0.0.1:9001".parse().unwrap());

    let (router_request_tx, mut remote_rx, _local_rx, (remote_requests, _), _close_tx) =
        create_connection_manager().await;
    let _remote_tx = register_connection(&router_request_tx, Origin::Remote(remote_addr)).await;
    let (first_sink, _stream) = register_subscriber(&router_request_tx, remote_path.clone()).await;
    let (second_sink, _stream) = register_subscriber(&router_request_tx, remote_path).await;

    let first_envelope = Envelope::make_event(
        String::from("/foo"),
        String::from("/first_bar"),
        Some(Value::text("first_body")),
    );

    let second_envelope = Envelope::make_event(
        String::from("/foo"),
        String::from("/second_bar"),
        Some(Value::text("second_body")),
    );

    let third_envelope = Envelope::make_event(
        String::from("/foo"),
        String::from("/third_bar"),
        Some(Value::text("third_body")),
    );

    send_message(&first_sink, first_envelope.clone()).await;
    send_message(&first_sink, second_envelope.clone()).await;
    send_message(&second_sink, third_envelope.clone()).await;

    assert_eq!(remote_rx.recv().await.unwrap().1, first_envelope);
    assert_eq!(remote_rx.recv().await.unwrap().1, second_envelope);
    assert_eq!(remote_rx.recv().await.unwrap().1, third_envelope);

    let remote_requests = (*remote_requests.lock().unwrap()).clone();
    assert_eq!(remote_requests, vec![host.clone(), host])
}

#[tokio::test]
async fn test_route_multiple_local_outgoing_messages_to_multiple_subscribers_same_node() {
    let local_path = Path::Local(RelativePath::new("/foo", "/bar"));
    let local_addr = RelativeUri::try_from("/foo".to_string()).unwrap();

    let (router_request_tx, _remote_rx, mut local_rx, (_, local_requests), _close_tx) =
        create_connection_manager().await;

    let _local_tx =
        register_connection(&router_request_tx, Origin::Local(local_addr.clone())).await;
    let (first_sink, _stream) = register_subscriber(&router_request_tx, local_path.clone()).await;
    let (second_sink, _stream) = register_subscriber(&router_request_tx, local_path).await;

    let first_envelope = Envelope::make_event(
        String::from("/foo"),
        String::from("/first_bar"),
        Some(Value::text("first_body")),
    );

    let second_envelope = Envelope::make_event(
        String::from("/foo"),
        String::from("/second_bar"),
        Some(Value::text("second_body")),
    );

    let third_envelope = Envelope::make_event(
        String::from("/foo"),
        String::from("/third_bar"),
        Some(Value::text("third_body")),
    );

    send_message(&first_sink, first_envelope.clone()).await;
    send_message(&first_sink, second_envelope.clone()).await;
    send_message(&second_sink, third_envelope.clone()).await;

    assert_eq!(local_rx.recv().await.unwrap().1, first_envelope);
    assert_eq!(local_rx.recv().await.unwrap().1, second_envelope);
    assert_eq!(local_rx.recv().await.unwrap().1, third_envelope);

    let local_requests = (*local_requests.lock().unwrap()).clone();
    assert_eq!(local_requests, vec![local_addr.clone(), local_addr])
}

#[tokio::test]
async fn test_route_multiple_remote_outgoing_messages_to_multiple_subscribers_different_hosts() {
    let first_host = url::Url::parse("wss://127.0.0.1:9001/").unwrap();
    let second_host = url::Url::parse("wss://127.0.0.2:9001/").unwrap();

    let first_remote_path = Path::Remote(AbsolutePath::new(first_host.clone(), "/foo", "/bar"));
    let second_remote_path = Path::Remote(AbsolutePath::new(second_host.clone(), "/foo", "/bar"));

    let first_remote_addr = SchemeSocketAddr::new(Scheme::Wss, "127.0.0.1:9001".parse().unwrap());
    let second_remote_addr = SchemeSocketAddr::new(Scheme::Wss, "127.0.0.2:9001".parse().unwrap());

    let (router_request_tx, mut remote_rx, _local_rx, (remote_requests, _), _close_tx) =
        create_connection_manager().await;
    let _first_remote_tx =
        register_connection(&router_request_tx, Origin::Remote(first_remote_addr)).await;
    let _second_remote_tx =
        register_connection(&router_request_tx, Origin::Remote(second_remote_addr)).await;
    let (first_sink, _stream) = register_subscriber(&router_request_tx, first_remote_path).await;
    let (second_sink, _stream) = register_subscriber(&router_request_tx, second_remote_path).await;

    let first_envelope = Envelope::make_event(
        String::from("/foo"),
        String::from("/first_bar"),
        Some(Value::text("first_body")),
    );

    let second_envelope = Envelope::make_event(
        String::from("/foo"),
        String::from("/second_bar"),
        Some(Value::text("second_body")),
    );

    let third_envelope = Envelope::make_event(
        String::from("/foo"),
        String::from("/third_bar"),
        Some(Value::text("third_body")),
    );

    send_message(&first_sink, first_envelope.clone()).await;
    send_message(&first_sink, second_envelope.clone()).await;
    send_message(&second_sink, third_envelope.clone()).await;

    assert_eq!(remote_rx.recv().await.unwrap().1, first_envelope);
    assert_eq!(remote_rx.recv().await.unwrap().1, second_envelope);
    assert_eq!(remote_rx.recv().await.unwrap().1, third_envelope);

    let remote_requests = (*remote_requests.lock().unwrap()).clone();
    assert_eq!(remote_requests, vec![first_host, second_host])
}

#[tokio::test]
async fn test_route_multiple_local_outgoing_messages_to_multiple_subscribers_different_nodes() {
    let first_local_path = Path::Local(RelativePath::new("/foo", "/bar"));
    let second_local_path = Path::Local(RelativePath::new("/baz", "/qux"));
    let first_local_addr = RelativeUri::try_from("/foo".to_string()).unwrap();
    let second_local_addr = RelativeUri::try_from("/baz".to_string()).unwrap();

    let (router_request_tx, _remote_rx, mut local_rx, (_, local_requests), _close_tx) =
        create_connection_manager().await;

    let _first_local_tx =
        register_connection(&router_request_tx, Origin::Local(first_local_addr.clone())).await;
    let _second_local_tx =
        register_connection(&router_request_tx, Origin::Local(second_local_addr.clone())).await;
    let (first_sink, _stream) = register_subscriber(&router_request_tx, first_local_path).await;
    let (second_sink, _stream) = register_subscriber(&router_request_tx, second_local_path).await;

    let first_envelope = Envelope::make_event(
        String::from("/foo"),
        String::from("/first_bar"),
        Some(Value::text("first_body")),
    );

    let second_envelope = Envelope::make_event(
        String::from("/foo"),
        String::from("/second_bar"),
        Some(Value::text("second_body")),
    );

    let third_envelope = Envelope::make_event(
        String::from("/baz"),
        String::from("/third_bar"),
        Some(Value::text("third_body")),
    );

    send_message(&first_sink, first_envelope.clone()).await;
    send_message(&first_sink, second_envelope.clone()).await;
    send_message(&second_sink, third_envelope.clone()).await;

    assert_eq!(local_rx.recv().await.unwrap().1, first_envelope);
    assert_eq!(local_rx.recv().await.unwrap().1, second_envelope);
    assert_eq!(local_rx.recv().await.unwrap().1, third_envelope);

    let local_requests = (*local_requests.lock().unwrap()).clone();
    assert_eq!(local_requests, vec![first_local_addr, second_local_addr]);
}

#[tokio::test]
async fn test_route_single_remote_incoming_message_to_single_subscriber() {
    let host = url::Url::parse("wss://127.0.0.1:9001/").unwrap();
    let remote_path = Path::Remote(AbsolutePath::new(host.clone(), "/foo", "/bar"));

    let remote_addr = SchemeSocketAddr::new(Scheme::Wss, "127.0.0.1:9001".parse().unwrap());

    let (router_request_tx, _remote_rx, _local_rx, (remote_requests, _), _close_tx) =
        create_connection_manager().await;

    let remote_tx = register_connection(&router_request_tx, Origin::Remote(remote_addr)).await;
    let (_sink, mut stream) = register_subscriber(&router_request_tx, remote_path).await;

    let envelope = Envelope::make_event(
        String::from("/foo"),
        String::from("/bar"),
        Some(Value::text("Hello")),
    );

    send_message(&remote_tx, envelope.clone()).await;

    assert_eq!(stream.recv().await.unwrap(), envelope);
    let remote_requests = (*remote_requests.lock().unwrap()).clone();
    assert_eq!(remote_requests, vec![host]);
}

#[tokio::test]
async fn test_route_single_local_incoming_message_to_single_node() {
    let local_path = Path::Local(RelativePath::new("/foo", "/bar"));
    let local_addr = RelativeUri::try_from("/foo".to_string()).unwrap();

    let (router_request_tx, _remote_rx, _local_rx, (_, local_requests), _close_tx) =
        create_connection_manager().await;

    let local_tx = register_connection(&router_request_tx, Origin::Local(local_addr.clone())).await;
    let (_sink, mut stream) = register_subscriber(&router_request_tx, local_path).await;

    let envelope = Envelope::make_event(
        String::from("/foo"),
        String::from("/bar"),
        Some(Value::text("Hello")),
    );
    send_message(&local_tx, envelope.clone()).await;

    assert_eq!(stream.recv().await.unwrap(), envelope);
    let local_requests = (*local_requests.lock().unwrap()).clone();
    assert_eq!(local_requests, vec![local_addr]);
}

#[tokio::test]
async fn test_route_single_remote_incoming_message_to_multiple_subscribers_same_host_same_path() {
    let host = url::Url::parse("wss://127.0.0.1:9001/").unwrap();
    let remote_path = Path::Remote(AbsolutePath::new(host.clone(), "/foo", "/bar"));

    let remote_addr = SchemeSocketAddr::new(Scheme::Wss, "127.0.0.1:9001".parse().unwrap());

    let (router_request_tx, _remote_rx, _local_rx, (remote_requests, _), _close_tx) =
        create_connection_manager().await;

    let remote_tx = register_connection(&router_request_tx, Origin::Remote(remote_addr)).await;
    let (_sink, mut first_stream) =
        register_subscriber(&router_request_tx, remote_path.clone()).await;
    let (_sink, mut second_stream) = register_subscriber(&router_request_tx, remote_path).await;

    let envelope = Envelope::make_event(
        String::from("/foo"),
        String::from("/bar"),
        Some(Value::text("Goodbye")),
    );

    send_message(&remote_tx, envelope.clone()).await;

    assert_eq!(first_stream.recv().await.unwrap(), envelope);
    assert_eq!(second_stream.recv().await.unwrap(), envelope);
    let remote_requests = (*remote_requests.lock().unwrap()).clone();
    assert_eq!(remote_requests, vec![host.clone(), host]);
}

#[tokio::test]
async fn test_route_single_local_incoming_message_to_multiple_nodes_same_path() {
    let local_path = Path::Local(RelativePath::new("/foo", "/bar"));
    let local_addr = RelativeUri::try_from("/foo".to_string()).unwrap();

    let (router_request_tx, _remote_rx, _local_rx, (_, local_requests), _close_tx) =
        create_connection_manager().await;

    let local_tx = register_connection(&router_request_tx, Origin::Local(local_addr.clone())).await;
    let (_sink, mut first_stream) =
        register_subscriber(&router_request_tx, local_path.clone()).await;
    let (_sink, mut second_stream) = register_subscriber(&router_request_tx, local_path).await;

    let envelope = Envelope::make_event(
        String::from("/foo"),
        String::from("/bar"),
        Some(Value::text("Goodbye")),
    );

    send_message(&local_tx, envelope.clone()).await;

    assert_eq!(first_stream.recv().await.unwrap(), envelope);
    assert_eq!(second_stream.recv().await.unwrap(), envelope);
    let local_requests = (*local_requests.lock().unwrap()).clone();
    assert_eq!(local_requests, vec![local_addr.clone(), local_addr]);
}

#[tokio::test]
async fn test_route_single_remote_incoming_message_to_multiple_subscribers_same_host_different_paths(
) {
    let host = url::Url::parse("ws://127.0.0.1:9001/").unwrap();
    let first_remote_path = Path::Remote(AbsolutePath::new(host.clone(), "/foo", "/bar"));
    let second_remote_path = Path::Remote(AbsolutePath::new(host.clone(), "/oof", "/rab"));

    let remote_addr = SchemeSocketAddr::new(Scheme::Ws, "127.0.0.1:9001".parse().unwrap());

    let (router_request_tx, _remote_rx, _local_rx, (remote_requests, _), _close_tx) =
        create_connection_manager().await;

    let remote_tx = register_connection(&router_request_tx, Origin::Remote(remote_addr)).await;
    let (_sink, mut first_stream) =
        register_subscriber(&router_request_tx, first_remote_path).await;
    let (_sink, mut second_stream) =
        register_subscriber(&router_request_tx, second_remote_path).await;

    let envelope = Envelope::make_event(
        String::from("/foo"),
        String::from("/bar"),
        Some(Value::text("tseT")),
    );

    send_message(&remote_tx, envelope.clone()).await;

    assert_eq!(first_stream.recv().await.unwrap(), envelope);
    assert_eq!(second_stream.recv().await.unwrap(), envelope);
    let remote_requests = (*remote_requests.lock().unwrap()).clone();
    assert_eq!(remote_requests, vec![host.clone(), host]);
}

#[tokio::test]
async fn test_route_single_local_incoming_message_to_multiple_subscribers_same_node_different_paths(
) {
    let first_local_path = Path::Local(RelativePath::new("/foo", "/bar"));
    let second_local_path = Path::Local(RelativePath::new("/foo", "/qux"));
    let local_addr = RelativeUri::try_from("/foo".to_string()).unwrap();

    let (router_request_tx, _remote_rx, _local_rx, (_, local_requests), _close_tx) =
        create_connection_manager().await;

    let local_tx = register_connection(&router_request_tx, Origin::Local(local_addr.clone())).await;
    let (_sink, mut first_stream) = register_subscriber(&router_request_tx, first_local_path).await;
    let (_sink, mut second_stream) =
        register_subscriber(&router_request_tx, second_local_path).await;

    let envelope = Envelope::make_event(
        String::from("/foo"),
        String::from("/bar"),
        Some(Value::text("tseT")),
    );

    send_message(&local_tx, envelope.clone()).await;

    assert_eq!(first_stream.recv().await.unwrap(), envelope);
    assert_eq!(second_stream.recv().await.unwrap(), envelope);
    let local_requests = (*local_requests.lock().unwrap()).clone();
    assert_eq!(local_requests, vec![local_addr.clone(), local_addr]);
}

#[tokio::test]
async fn test_route_single_remote_incoming_message_to_multiple_subscribers_different_hosts_same_path(
) {
    let first_host = url::Url::parse("ws://127.0.0.1:9001/").unwrap();
    let second_host = url::Url::parse("ws://127.0.0.1:9002/").unwrap();

    let first_remote_path = Path::Remote(AbsolutePath::new(first_host.clone(), "/foo", "/bar"));
    let second_remote_path = Path::Remote(AbsolutePath::new(second_host.clone(), "/foo", "/bar"));

    let first_remote_addr = SchemeSocketAddr::new(Scheme::Ws, "127.0.0.1:9001".parse().unwrap());
    let second_remote_addr = SchemeSocketAddr::new(Scheme::Ws, "127.0.0.1:9002".parse().unwrap());

    let (router_request_tx, _remote_rx, _local_rx, (remote_requests, _), _close_tx) =
        create_connection_manager().await;

    let first_remote_tx = register_connection(
        &router_request_tx,
        Origin::Remote(first_remote_addr.clone()),
    )
    .await;
    let second_remote_tx = register_connection(
        &router_request_tx,
        Origin::Remote(second_remote_addr.clone()),
    )
    .await;

    let (_sink, mut first_stream) =
        register_subscriber(&router_request_tx, first_remote_path).await;
    let (_sink, mut second_stream) =
        register_subscriber(&router_request_tx, second_remote_path).await;

    let first_envelope = Envelope::make_event(
        String::from("/foo"),
        String::from("/bar"),
        Some(Value::text("First Hello")),
    );

    let second_envelope = Envelope::make_event(
        String::from("/foo"),
        String::from("/bar"),
        Some(Value::text("Second Hello")),
    );

    send_message(&first_remote_tx, first_envelope.clone()).await;
    send_message(&second_remote_tx, second_envelope.clone()).await;

    assert_eq!(first_stream.recv().await.unwrap(), first_envelope);
    assert_eq!(second_stream.recv().await.unwrap(), second_envelope);
    let remote_requests = (*remote_requests.lock().unwrap()).clone();
    assert_eq!(remote_requests, vec![first_host, second_host]);
}

#[tokio::test]
async fn test_route_single_local_incoming_message_to_multiple_subscribers_different_nodes_same_path(
) {
    let first_local_path = Path::Local(RelativePath::new("/foo", "/bar"));
    let second_local_path = Path::Local(RelativePath::new("/baz", "/bar"));
    let first_local_addr = RelativeUri::try_from("/foo".to_string()).unwrap();
    let second_local_addr = RelativeUri::try_from("/baz".to_string()).unwrap();

    let (router_request_tx, _remote_rx, _local_rx, (_, local_requests), _close_tx) =
        create_connection_manager().await;

    let first_local_tx =
        register_connection(&router_request_tx, Origin::Local(first_local_addr.clone())).await;
    let second_local_tx =
        register_connection(&router_request_tx, Origin::Local(second_local_addr.clone())).await;
    let (_sink, mut first_stream) = register_subscriber(&router_request_tx, first_local_path).await;
    let (_sink, mut second_stream) =
        register_subscriber(&router_request_tx, second_local_path).await;

    let first_envelope = Envelope::make_event(
        String::from("/foo"),
        String::from("/bar"),
        Some(Value::text("First Hello")),
    );

    let second_envelope = Envelope::make_event(
        String::from("/baz"),
        String::from("/bar"),
        Some(Value::text("Second Hello")),
    );

    send_message(&first_local_tx, first_envelope.clone()).await;
    send_message(&second_local_tx, second_envelope.clone()).await;

    assert_eq!(first_stream.recv().await.unwrap(), first_envelope);
    assert_eq!(second_stream.recv().await.unwrap(), second_envelope);
    let local_requests = (*local_requests.lock().unwrap()).clone();
    assert_eq!(local_requests, vec![first_local_addr, second_local_addr]);
}

#[tokio::test]
async fn test_route_single_remote_incoming_message_to_multiple_subscribers_different_hosts_different_paths(
) {
    let first_host = url::Url::parse("ws://127.0.0.1:9001/").unwrap();
    let second_host = url::Url::parse("ws://127.0.0.2:9001/").unwrap();
    let third_host = url::Url::parse("ws://127.0.0.3:9001/").unwrap();

    let first_remote_path = Path::Remote(AbsolutePath::new(first_host.clone(), "/foo", "/bar"));
    let second_remote_path = Path::Remote(AbsolutePath::new(second_host.clone(), "/oof", "/rab"));
    let third_remote_path = Path::Remote(AbsolutePath::new(third_host.clone(), "/ofo", "/abr"));

    let first_remote_addr = SchemeSocketAddr::new(Scheme::Ws, "127.0.0.1:9001".parse().unwrap());
    let second_remote_addr = SchemeSocketAddr::new(Scheme::Ws, "127.0.0.2:9001".parse().unwrap());
    let third_remote_addr = SchemeSocketAddr::new(Scheme::Ws, "127.0.0.3:9001".parse().unwrap());

    let (router_request_tx, _remote_rx, _local_rx, (remote_requests, _), _close_tx) =
        create_connection_manager().await;

    let first_remote_tx = register_connection(
        &router_request_tx,
        Origin::Remote(first_remote_addr.clone()),
    )
    .await;
    let second_remote_tx = register_connection(
        &router_request_tx,
        Origin::Remote(second_remote_addr.clone()),
    )
    .await;
    let third_remote_tx = register_connection(
        &router_request_tx,
        Origin::Remote(third_remote_addr.clone()),
    )
    .await;

    let (_sink, mut first_stream) =
        register_subscriber(&router_request_tx, first_remote_path).await;
    let (_sink, mut second_stream) =
        register_subscriber(&router_request_tx, second_remote_path).await;
    let (_sink, mut third_stream) =
        register_subscriber(&router_request_tx, third_remote_path).await;

    let first_envelope = Envelope::make_event(
        String::from("/foo"),
        String::from("/bar"),
        Some(Value::text("Hello First")),
    );

    let second_envelope = Envelope::make_event(
        String::from("/oof"),
        String::from("/rab"),
        Some(Value::text("Hello Second")),
    );

    let third_envelope = Envelope::make_event(
        String::from("/ofo"),
        String::from("/abr"),
        Some(Value::text("Hello Third")),
    );

    send_message(&first_remote_tx, first_envelope.clone()).await;
    send_message(&second_remote_tx, second_envelope.clone()).await;
    send_message(&third_remote_tx, third_envelope.clone()).await;

    assert_eq!(first_stream.recv().await.unwrap(), first_envelope);
    assert_eq!(second_stream.recv().await.unwrap(), second_envelope);
    assert_eq!(third_stream.recv().await.unwrap(), third_envelope);
    let remote_requests = (*remote_requests.lock().unwrap()).clone();
    assert_eq!(remote_requests, vec![first_host, second_host, third_host]);
}

#[tokio::test]
async fn test_route_single_local_incoming_message_to_multiple_subscribers_different_nodes_different_paths(
) {
    let first_local_path = Path::Local(RelativePath::new("/foo", "/bar"));
    let second_local_path = Path::Local(RelativePath::new("/oof", "/rab"));
    let third_local_path = Path::Local(RelativePath::new("/ofo", "/abr"));

    let first_local_addr = RelativeUri::try_from("/foo".to_string()).unwrap();
    let second_local_addr = RelativeUri::try_from("/oof".to_string()).unwrap();
    let third_local_addr = RelativeUri::try_from("/ofo".to_string()).unwrap();

    let (router_request_tx, _remote_rx, _local_rx, (_, local_requests), _close_tx) =
        create_connection_manager().await;

    let first_local_tx =
        register_connection(&router_request_tx, Origin::Local(first_local_addr.clone())).await;
    let second_local_tx =
        register_connection(&router_request_tx, Origin::Local(second_local_addr.clone())).await;
    let third_local_tx =
        register_connection(&router_request_tx, Origin::Local(third_local_addr.clone())).await;

    let (_sink, mut first_stream) = register_subscriber(&router_request_tx, first_local_path).await;
    let (_sink, mut second_stream) =
        register_subscriber(&router_request_tx, second_local_path).await;
    let (_sink, mut third_stream) = register_subscriber(&router_request_tx, third_local_path).await;

    let first_envelope = Envelope::make_event(
        String::from("/foo"),
        String::from("/bar"),
        Some(Value::text("Hello First")),
    );

    let second_envelope = Envelope::make_event(
        String::from("/oof"),
        String::from("/rab"),
        Some(Value::text("Hello Second")),
    );

    let third_envelope = Envelope::make_event(
        String::from("/ofo"),
        String::from("/abr"),
        Some(Value::text("Hello Third")),
    );

    send_message(&first_local_tx, first_envelope.clone()).await;
    send_message(&second_local_tx, second_envelope.clone()).await;
    send_message(&third_local_tx, third_envelope.clone()).await;

    assert_eq!(first_stream.recv().await.unwrap(), first_envelope);
    assert_eq!(second_stream.recv().await.unwrap(), second_envelope);
    assert_eq!(third_stream.recv().await.unwrap(), third_envelope);
    let local_requests = (*local_requests.lock().unwrap()).clone();
    assert_eq!(
        local_requests,
        vec![first_local_addr, second_local_addr, third_local_addr]
    );
}

#[tokio::test]
async fn test_route_multiple_remote_incoming_messages_to_single_subscriber() {
    let host = url::Url::parse("ws://127.0.0.1:9001/").unwrap();

    let remote_path = Path::Remote(AbsolutePath::new(host.clone(), "/foo", "/bar"));

    let remote_addr = SchemeSocketAddr::new(Scheme::Ws, "127.0.0.1:9001".parse().unwrap());

    let (router_request_tx, _remote_rx, _local_rx, (remote_requests, _), _close_tx) =
        create_connection_manager().await;

    let remote_tx =
        register_connection(&router_request_tx, Origin::Remote(remote_addr.clone())).await;

    let (_sink, mut stream) = register_subscriber(&router_request_tx, remote_path).await;

    let first_envelope = Envelope::make_event(
        String::from("/foo"),
        String::from("/bar"),
        Some(Value::text("First!")),
    );

    let second_envelope = Envelope::make_event(
        String::from("/foo"),
        String::from("/bar"),
        Some(Value::text("Second!")),
    );

    send_message(&remote_tx, first_envelope.clone()).await;
    send_message(&remote_tx, second_envelope.clone()).await;

    assert_eq!(stream.recv().await.unwrap(), first_envelope);
    assert_eq!(stream.recv().await.unwrap(), second_envelope);
    let remote_requests = (*remote_requests.lock().unwrap()).clone();
    assert_eq!(remote_requests, vec![host]);
}

#[tokio::test]
async fn test_route_multiple_local_incoming_messages_to_single_subscriber() {
    let local_path = Path::Local(RelativePath::new("/foo", "/bar"));
    let local_addr = RelativeUri::try_from("/foo".to_string()).unwrap();

    let (router_request_tx, _remote_rx, _local_rx, (_, local_requests), _close_tx) =
        create_connection_manager().await;

    let local_tx = register_connection(&router_request_tx, Origin::Local(local_addr.clone())).await;

    let (_sink, mut stream) = register_subscriber(&router_request_tx, local_path).await;

    let first_envelope = Envelope::make_event(
        String::from("/foo"),
        String::from("/bar"),
        Some(Value::text("First!")),
    );

    let second_envelope = Envelope::make_event(
        String::from("/foo"),
        String::from("/bar"),
        Some(Value::text("Second!")),
    );

    send_message(&local_tx, first_envelope.clone()).await;
    send_message(&local_tx, second_envelope.clone()).await;

    assert_eq!(stream.recv().await.unwrap(), first_envelope);
    assert_eq!(stream.recv().await.unwrap(), second_envelope);
    let local_requests = (*local_requests.lock().unwrap()).clone();
    assert_eq!(local_requests, vec![local_addr]);
}

#[tokio::test]
async fn test_route_multiple_remote_incoming_messages_to_multiple_subscribers_same_host_same_path()
{
    let host = url::Url::parse("ws://127.0.0.1:9001/").unwrap();

    let remote_path = Path::Remote(AbsolutePath::new(host.clone(), "/room", "/five"));
    let remote_addr = SchemeSocketAddr::new(Scheme::Ws, "127.0.0.1:9001".parse().unwrap());

    let (router_request_tx, _remote_rx, _local_rx, (remote_requests, _), _close_tx) =
        create_connection_manager().await;

    let remote_tx =
        register_connection(&router_request_tx, Origin::Remote(remote_addr.clone())).await;

    let (_sink, mut first_stream) =
        register_subscriber(&router_request_tx, remote_path.clone()).await;
    let (_sink, mut second_stream) = register_subscriber(&router_request_tx, remote_path).await;

    let first_envelope = Envelope::make_event(
        String::from("/room"),
        String::from("/five"),
        Some(Value::text("John Doe")),
    );

    let second_envelope = Envelope::make_event(
        String::from("/room"),
        String::from("/five"),
        Some(Value::text("Jane Doe")),
    );

    send_message(&remote_tx, first_envelope.clone()).await;
    send_message(&remote_tx, second_envelope.clone()).await;

    assert_eq!(first_stream.recv().await.unwrap(), first_envelope);
    assert_eq!(first_stream.recv().await.unwrap(), second_envelope);
    assert_eq!(second_stream.recv().await.unwrap(), first_envelope);
    assert_eq!(second_stream.recv().await.unwrap(), second_envelope);
    let remote_requests = (*remote_requests.lock().unwrap()).clone();
    assert_eq!(remote_requests, vec![host.clone(), host]);
}

#[tokio::test]
async fn test_route_multiple_local_incoming_messages_to_multiple_subscribers_same_node_same_path() {
    let local_path = Path::Local(RelativePath::new("/room", "/five"));
    let local_addr = RelativeUri::try_from("/room".to_string()).unwrap();

    let (router_request_tx, _remote_rx, _local_rx, (_, local_requests), _close_tx) =
        create_connection_manager().await;

    let local_tx = register_connection(&router_request_tx, Origin::Local(local_addr.clone())).await;

    let (_sink, mut first_stream) =
        register_subscriber(&router_request_tx, local_path.clone()).await;
    let (_sink, mut second_stream) = register_subscriber(&router_request_tx, local_path).await;

    let first_envelope = Envelope::make_event(
        String::from("/room"),
        String::from("/five"),
        Some(Value::text("John Doe")),
    );

    let second_envelope = Envelope::make_event(
        String::from("/room"),
        String::from("/five"),
        Some(Value::text("Jane Doe")),
    );

    send_message(&local_tx, first_envelope.clone()).await;
    send_message(&local_tx, second_envelope.clone()).await;

    assert_eq!(first_stream.recv().await.unwrap(), first_envelope);
    assert_eq!(first_stream.recv().await.unwrap(), second_envelope);
    assert_eq!(second_stream.recv().await.unwrap(), first_envelope);
    assert_eq!(second_stream.recv().await.unwrap(), second_envelope);
    let local_requests = (*local_requests.lock().unwrap()).clone();
    assert_eq!(local_requests, vec![local_addr.clone(), local_addr]);
}

#[tokio::test]
async fn test_route_multiple_remote_incoming_messages_to_multiple_subscribers_same_host_different_paths(
) {
    let host = url::Url::parse("ws://127.0.0.1:9001/").unwrap();

    let first_remote_path = Path::Remote(AbsolutePath::new(host.clone(), "/room", "/five"));
    let second_remote_path = Path::Remote(AbsolutePath::new(host.clone(), "/room", "/six"));
    let remote_addr = SchemeSocketAddr::new(Scheme::Ws, "127.0.0.1:9001".parse().unwrap());

    let (router_request_tx, _remote_rx, _local_rx, (remote_requests, _), _close_tx) =
        create_connection_manager().await;

    let remote_tx =
        register_connection(&router_request_tx, Origin::Remote(remote_addr.clone())).await;

    let (_sink, mut first_stream) =
        register_subscriber(&router_request_tx, first_remote_path.clone()).await;
    let (_sink, mut second_stream) =
        register_subscriber(&router_request_tx, second_remote_path).await;

    let first_envelope = Envelope::make_event(
        String::from("/room"),
        String::from("/five"),
        Some(Value::text("John Doe")),
    );

    let second_envelope = Envelope::make_event(
        String::from("/room"),
        String::from("/six"),
        Some(Value::text("Jane Doe")),
    );

    send_message(&remote_tx, first_envelope.clone()).await;
    send_message(&remote_tx, second_envelope.clone()).await;

    assert_eq!(first_stream.recv().await.unwrap(), first_envelope);
    assert_eq!(first_stream.recv().await.unwrap(), second_envelope);
    assert_eq!(second_stream.recv().await.unwrap(), first_envelope);
    assert_eq!(second_stream.recv().await.unwrap(), second_envelope);
    let remote_requests = (*remote_requests.lock().unwrap()).clone();
    assert_eq!(remote_requests, vec![host.clone(), host]);
}

#[tokio::test]
async fn test_route_multiple_local_incoming_messages_to_multiple_subscribers_same_node_different_paths(
) {
    let first_local_path = Path::Local(RelativePath::new("/room", "/five"));
    let second_local_path = Path::Local(RelativePath::new("/room", "/six"));
    let local_addr = RelativeUri::try_from("/room".to_string()).unwrap();

    let (router_request_tx, _remote_rx, _local_rx, (_, local_requests), _close_tx) =
        create_connection_manager().await;

    let local_tx = register_connection(&router_request_tx, Origin::Local(local_addr.clone())).await;

    let (_sink, mut first_stream) = register_subscriber(&router_request_tx, first_local_path).await;
    let (_sink, mut second_stream) =
        register_subscriber(&router_request_tx, second_local_path).await;

    let first_envelope = Envelope::make_event(
        String::from("/room"),
        String::from("/five"),
        Some(Value::text("John Doe")),
    );

    let second_envelope = Envelope::make_event(
        String::from("/room"),
        String::from("/six"),
        Some(Value::text("Jane Doe")),
    );

    send_message(&local_tx, first_envelope.clone()).await;
    send_message(&local_tx, second_envelope.clone()).await;

    assert_eq!(first_stream.recv().await.unwrap(), first_envelope);
    assert_eq!(first_stream.recv().await.unwrap(), second_envelope);
    assert_eq!(second_stream.recv().await.unwrap(), first_envelope);
    assert_eq!(second_stream.recv().await.unwrap(), second_envelope);
    let local_requests = (*local_requests.lock().unwrap()).clone();
    assert_eq!(local_requests, vec![local_addr.clone(), local_addr]);
}

#[tokio::test]
async fn test_route_multiple_remote_incoming_message_to_multiple_subscribers_different_hosts_same_path(
) {
    let first_host = url::Url::parse("ws://127.0.0.1:9001/").unwrap();
    let second_host = url::Url::parse("ws://127.0.0.2:9001/").unwrap();

    let first_remote_path = Path::Remote(AbsolutePath::new(first_host.clone(), "/building", "/1"));
    let second_remote_path =
        Path::Remote(AbsolutePath::new(second_host.clone(), "/building", "/1"));

    let first_remote_addr = SchemeSocketAddr::new(Scheme::Ws, "127.0.0.1:9001".parse().unwrap());
    let second_remote_addr = SchemeSocketAddr::new(Scheme::Ws, "127.0.0.2:9001".parse().unwrap());

    let (router_request_tx, _remote_rx, _local_rx, (remote_requests, _), _close_tx) =
        create_connection_manager().await;

    let first_remote_tx =
        register_connection(&router_request_tx, Origin::Remote(first_remote_addr)).await;

    let second_remote_tx =
        register_connection(&router_request_tx, Origin::Remote(second_remote_addr)).await;

    let (_sink, mut first_stream) =
        register_subscriber(&router_request_tx, first_remote_path).await;
    let (_sink, mut second_stream) =
        register_subscriber(&router_request_tx, second_remote_path).await;

    let envelope_101 = Envelope::make_event(
        String::from("/building"),
        String::from("/1"),
        Some(Value::text("Room 101")),
    );

    let envelope_102 = Envelope::make_event(
        String::from("/building"),
        String::from("/1"),
        Some(Value::text("Room 102")),
    );

    let envelope_201 = Envelope::make_event(
        String::from("/building"),
        String::from("/1"),
        Some(Value::text("Room 201")),
    );

    let envelope_202 = Envelope::make_event(
        String::from("/building"),
        String::from("/1"),
        Some(Value::text("Room 202")),
    );

    send_message(&first_remote_tx, envelope_101.clone()).await;
    send_message(&first_remote_tx, envelope_102.clone()).await;
    send_message(&second_remote_tx, envelope_201.clone()).await;
    send_message(&second_remote_tx, envelope_202.clone()).await;

    assert_eq!(first_stream.recv().await.unwrap(), envelope_101);
    assert_eq!(first_stream.recv().await.unwrap(), envelope_102);
    assert_eq!(second_stream.recv().await.unwrap(), envelope_201);
    assert_eq!(second_stream.recv().await.unwrap(), envelope_202);
    let remote_requests = (*remote_requests.lock().unwrap()).clone();
    assert_eq!(remote_requests, vec![first_host, second_host]);
}

#[tokio::test]
async fn test_route_multiple_local_incoming_message_to_multiple_subscribers_different_nodes_same_path(
) {
    let first_local_path = Path::Local(RelativePath::new("/hotel", "/five"));
    let second_local_path = Path::Local(RelativePath::new("/motel", "/six"));

    let first_local_addr = RelativeUri::try_from("/hotel".to_string()).unwrap();
    let second_local_addr = RelativeUri::try_from("/motel".to_string()).unwrap();

    let (router_request_tx, _remote_rx, _local_rx, (_, local_requests), _close_tx) =
        create_connection_manager().await;

    let first_local_tx =
        register_connection(&router_request_tx, Origin::Local(first_local_addr.clone())).await;
    let second_local_tx =
        register_connection(&router_request_tx, Origin::Local(second_local_addr.clone())).await;

    let (_sink, mut first_stream) = register_subscriber(&router_request_tx, first_local_path).await;
    let (_sink, mut second_stream) =
        register_subscriber(&router_request_tx, second_local_path).await;

    let envelope_101 = Envelope::make_event(
        String::from("/hotel"),
        String::from("/1"),
        Some(Value::text("Room 101")),
    );

    let envelope_102 = Envelope::make_event(
        String::from("/hotel"),
        String::from("/1"),
        Some(Value::text("Room 102")),
    );

    let envelope_201 = Envelope::make_event(
        String::from("/motel"),
        String::from("/1"),
        Some(Value::text("Room 201")),
    );

    let envelope_202 = Envelope::make_event(
        String::from("/motel"),
        String::from("/1"),
        Some(Value::text("Room 202")),
    );

    send_message(&first_local_tx, envelope_101.clone()).await;
    send_message(&first_local_tx, envelope_102.clone()).await;
    send_message(&second_local_tx, envelope_201.clone()).await;
    send_message(&second_local_tx, envelope_202.clone()).await;

    assert_eq!(first_stream.recv().await.unwrap(), envelope_101);
    assert_eq!(first_stream.recv().await.unwrap(), envelope_102);
    assert_eq!(second_stream.recv().await.unwrap(), envelope_201);
    assert_eq!(second_stream.recv().await.unwrap(), envelope_202);
    let local_requests = (*local_requests.lock().unwrap()).clone();
    assert_eq!(local_requests, vec![first_local_addr, second_local_addr]);
}

#[tokio::test]
async fn test_route_multiple_remote_incoming_message_to_multiple_subscribers_different_hosts_different_paths(
) {
    let first_host = url::Url::parse("ws://127.0.0.1:9001/").unwrap();
    let second_host = url::Url::parse("ws://127.0.0.2:9001/").unwrap();
    let third_host = url::Url::parse("ws://127.0.0.3:9001/").unwrap();

    let first_remote_path = Path::Remote(AbsolutePath::new(first_host.clone(), "/building", "/1"));
    let second_remote_path = Path::Remote(AbsolutePath::new(second_host.clone(), "/room", "/2"));
    let third_remote_path = Path::Remote(AbsolutePath::new(third_host.clone(), "/building", "/3"));

    let first_remote_addr = SchemeSocketAddr::new(Scheme::Ws, "127.0.0.1:9001".parse().unwrap());
    let second_remote_addr = SchemeSocketAddr::new(Scheme::Ws, "127.0.0.2:9001".parse().unwrap());
    let third_remote_addr = SchemeSocketAddr::new(Scheme::Ws, "127.0.0.3:9001".parse().unwrap());

    let (router_request_tx, _remote_rx, _local_rx, (remote_requests, _), _close_tx) =
        create_connection_manager().await;

    let first_remote_tx =
        register_connection(&router_request_tx, Origin::Remote(first_remote_addr)).await;
    let second_remote_tx =
        register_connection(&router_request_tx, Origin::Remote(second_remote_addr)).await;
    let third_remote_tx =
        register_connection(&router_request_tx, Origin::Remote(third_remote_addr)).await;

    let (_sink, mut first_stream) =
        register_subscriber(&router_request_tx, first_remote_path).await;
    let (_sink, mut second_stream) =
        register_subscriber(&router_request_tx, second_remote_path).await;
    let (_sink, mut third_stream) =
        register_subscriber(&router_request_tx, third_remote_path).await;

    let building_101 = Envelope::make_event(
        String::from("/building"),
        String::from("/1"),
        Some(Value::text("Building 101")),
    );

    let building_102 = Envelope::make_event(
        String::from("/building"),
        String::from("/1"),
        Some(Value::text("Building 102")),
    );

    let room_201 = Envelope::make_event(
        String::from("/room"),
        String::from("/2"),
        Some(Value::text("Room 201")),
    );

    let room_202 = Envelope::make_event(
        String::from("/room"),
        String::from("/2"),
        Some(Value::text("Room 202")),
    );

    let room_203 = Envelope::make_event(
        String::from("/room"),
        String::from("/2"),
        Some(Value::text("Room 203")),
    );

    let building_301 = Envelope::make_event(
        String::from("/building"),
        String::from("/3"),
        Some(Value::text("Building 301")),
    );

    let building_302 = Envelope::make_event(
        String::from("/building"),
        String::from("/3"),
        Some(Value::text("Building 302")),
    );

    send_message(&first_remote_tx, building_101.clone()).await;
    send_message(&first_remote_tx, building_102.clone()).await;
    send_message(&second_remote_tx, room_201.clone()).await;
    send_message(&second_remote_tx, room_202.clone()).await;
    send_message(&second_remote_tx, room_203.clone()).await;
    send_message(&third_remote_tx, building_301.clone()).await;
    send_message(&third_remote_tx, building_302.clone()).await;

    assert_eq!(first_stream.recv().await.unwrap(), building_101);
    assert_eq!(first_stream.recv().await.unwrap(), building_102);
    assert_eq!(second_stream.recv().await.unwrap(), room_201);
    assert_eq!(second_stream.recv().await.unwrap(), room_202);
    assert_eq!(second_stream.recv().await.unwrap(), room_203);
    assert_eq!(third_stream.recv().await.unwrap(), building_301);
    assert_eq!(third_stream.recv().await.unwrap(), building_302);
    let remote_requests = (*remote_requests.lock().unwrap()).clone();
    assert_eq!(remote_requests, vec![first_host, second_host, third_host]);
}

#[tokio::test]
async fn test_route_multiple_local_incoming_message_to_multiple_subscribers_different_nodes_different_paths(
) {
    let first_local_path = Path::Local(RelativePath::new("/hotel", "/five"));
    let second_local_path = Path::Local(RelativePath::new("/motel", "/six"));
    let third_local_path = Path::Local(RelativePath::new("/house", "/seven"));

    let first_local_addr = RelativeUri::try_from("/hotel".to_string()).unwrap();
    let second_local_addr = RelativeUri::try_from("/motel".to_string()).unwrap();
    let third_local_addr = RelativeUri::try_from("/house".to_string()).unwrap();

    let (router_request_tx, _remote_rx, _local_rx, (_, local_requests), _close_tx) =
        create_connection_manager().await;

    let first_local_tx =
        register_connection(&router_request_tx, Origin::Local(first_local_addr.clone())).await;
    let second_local_tx =
        register_connection(&router_request_tx, Origin::Local(second_local_addr.clone())).await;
    let third_local_tx =
        register_connection(&router_request_tx, Origin::Local(third_local_addr.clone())).await;

    let (_sink, mut first_stream) = register_subscriber(&router_request_tx, first_local_path).await;
    let (_sink, mut second_stream) =
        register_subscriber(&router_request_tx, second_local_path).await;
    let (_sink, mut third_stream) = register_subscriber(&router_request_tx, third_local_path).await;

    let building_101 = Envelope::make_event(
        String::from("/hotel"),
        String::from("/five"),
        Some(Value::text("Building 101")),
    );

    let building_102 = Envelope::make_event(
        String::from("/hotel"),
        String::from("/five"),
        Some(Value::text("Building 102")),
    );

    let room_201 = Envelope::make_event(
        String::from("/motel"),
        String::from("/six"),
        Some(Value::text("Room 201")),
    );

    let room_202 = Envelope::make_event(
        String::from("/motel"),
        String::from("/six"),
        Some(Value::text("Room 202")),
    );

    let room_203 = Envelope::make_event(
        String::from("/motel"),
        String::from("/six"),
        Some(Value::text("Room 203")),
    );

    let building_301 = Envelope::make_event(
        String::from("/house"),
        String::from("/seven"),
        Some(Value::text("Building 301")),
    );

    let building_302 = Envelope::make_event(
        String::from("/house"),
        String::from("/seven"),
        Some(Value::text("Building 302")),
    );

    send_message(&first_local_tx, building_101.clone()).await;
    send_message(&first_local_tx, building_102.clone()).await;
    send_message(&second_local_tx, room_201.clone()).await;
    send_message(&second_local_tx, room_202.clone()).await;
    send_message(&second_local_tx, room_203.clone()).await;
    send_message(&third_local_tx, building_301.clone()).await;
    send_message(&third_local_tx, building_302.clone()).await;

    assert_eq!(first_stream.recv().await.unwrap(), building_101);
    assert_eq!(first_stream.recv().await.unwrap(), building_102);
    assert_eq!(second_stream.recv().await.unwrap(), room_201);
    assert_eq!(second_stream.recv().await.unwrap(), room_202);
    assert_eq!(second_stream.recv().await.unwrap(), room_203);
    assert_eq!(third_stream.recv().await.unwrap(), building_301);
    assert_eq!(third_stream.recv().await.unwrap(), building_302);
    let local_requests = (*local_requests.lock().unwrap()).clone();
    assert_eq!(
        local_requests,
        vec![first_local_addr, second_local_addr, third_local_addr]
    );
}<|MERGE_RESOLUTION|>--- conflicted
+++ resolved
@@ -12,1579 +12,1929 @@
 // See the License for the specific language governing permissions and
 // limitations under the License.
 
-use crate::router::{
-    ClientConnectionsManager, ClientRouterFactory, DownlinkRoutingRequest, Router,
-};
-use std::convert::TryFrom;
-use std::num::NonZeroUsize;
+use crate::connections::{Connection, ConnectionPool, ConnectionSender};
+use crate::router::{Router, RouterEvent, SwimRouter};
+use futures::future::{ready, BoxFuture};
+use futures::{FutureExt, StreamExt};
+use std::collections::HashMap;
 use std::sync::{Arc, Mutex};
+use std::time::Duration;
 use swim_common::model::Value;
-use swim_common::request::Request;
-use swim_common::routing::error::{ResolutionError, Unresolvable};
-use swim_common::routing::remote::{RawRoute, RemoteRoutingRequest, Scheme, SchemeSocketAddr};
-use swim_common::routing::{
-    CloseSender, Origin, PlaneRoutingRequest, RouterFactory, RoutingAddr, TaggedEnvelope,
-};
+use swim_common::request::request_future::RequestError;
+use swim_common::routing::ws::WsMessage;
+use swim_common::routing::{ConnectionError, HttpError};
 use swim_common::warp::envelope::Envelope;
-<<<<<<< HEAD
-use swim_common::warp::path::{AbsolutePath, Path, RelativePath};
-use tokio::sync::mpsc::{Receiver, Sender};
-use tokio::sync::{mpsc, oneshot};
-use url::Url;
-use utilities::sync::promise;
-use utilities::uri::RelativeUri;
-
-async fn create_connection_manager() -> (
-    Sender<DownlinkRoutingRequest<Path>>,
-    Receiver<TaggedEnvelope>,
-    Receiver<TaggedEnvelope>,
-    (Arc<Mutex<Vec<Url>>>, Arc<Mutex<Vec<RelativeUri>>>),
-    CloseSender,
-) {
-    let remote_requests: Arc<Mutex<Vec<Url>>> = Arc::new(Mutex::new(Vec::new()));
-    let local_requests: Arc<Mutex<Vec<RelativeUri>>> = Arc::new(Mutex::new(Vec::new()));
-=======
 use swim_common::warp::path::AbsolutePath;
 use swim_utilities::trigger::promise;
 use tokio::sync::mpsc;
 use tokio::time::timeout;
 use tokio_stream::wrappers::ReceiverStream;
->>>>>>> b761f27e
-
-    let remote_requests_copy = remote_requests.clone();
-    let local_requests_copy = local_requests.clone();
-
-    let (router_request_tx, router_request_rx) = mpsc::channel::<DownlinkRoutingRequest<Path>>(8);
-    let (remote_router_tx, mut remote_router_rx) = mpsc::channel(8);
-    let (plane_router_tx, mut plane_router_rx) = mpsc::channel(8);
-    let buffer_size = NonZeroUsize::new(8).unwrap();
-
-    let (remote_tx, remote_rx) = mpsc::channel(8);
-    let (local_tx, local_rx) = mpsc::channel(8);
-    let (close_tx, close_rx) = promise::promise();
-
-    let conns_manager = ClientConnectionsManager::new(
-        router_request_rx,
-        remote_router_tx,
-        Some(plane_router_tx),
-        buffer_size,
-        close_rx,
-    );
-
-    tokio::spawn(async move {
-        conns_manager.run().await.unwrap();
-    });
-
-    tokio::spawn(async move {
-        while let Some(remote_request) = remote_router_rx.recv().await {
-            match remote_request {
-                RemoteRoutingRequest::Endpoint {
-                    addr: _addr,
-                    request,
-                } => {
-                    let (_on_drop_tx, on_drop_rx) = promise::promise();
-                    request
-                        .send(Ok(RawRoute::new(remote_tx.clone(), on_drop_rx)))
-                        .unwrap();
-                }
-                RemoteRoutingRequest::ResolveUrl { host, request } => {
-                    (*remote_requests.lock().unwrap()).push(host);
-                    request.send(Ok(RoutingAddr::remote(0))).unwrap();
-                }
-            }
-        }
-    });
-
-    tokio::spawn(async move {
-        while let Some(plane_request) = plane_router_rx.recv().await {
-            match plane_request {
-                PlaneRoutingRequest::Endpoint { request, .. } => {
-                    let (_on_drop_tx, on_drop_rx) = promise::promise();
-                    request
-                        .send(Ok(RawRoute::new(local_tx.clone(), on_drop_rx)))
-                        .unwrap();
-                }
-                PlaneRoutingRequest::Resolve { request, name, .. } => {
-                    (*local_requests.lock().unwrap()).push(name);
-                    request.send(Ok(RoutingAddr::plane(0))).unwrap()
-                }
-                PlaneRoutingRequest::Agent { .. } => {
-                    unimplemented!()
-                }
-                PlaneRoutingRequest::Routes(_) => {
-                    unimplemented!()
-                }
-            }
-        }
-    });
-
-    (
-        router_request_tx,
-        remote_rx,
-        local_rx,
-        (remote_requests_copy, local_requests_copy),
-        close_tx,
-    )
-}
-
-async fn register_connection(
-    router_request_tx: &Sender<DownlinkRoutingRequest<Path>>,
-    origin: Origin,
-) -> RawRoute {
-    let (tx, rx) = oneshot::channel();
-    let request = Request::new(tx);
-
-    router_request_tx
-        .send(DownlinkRoutingRequest::Connect { request, origin })
+
+async fn get_message(
+    pool_handlers: &mut HashMap<url::Url, PoolHandler>,
+    host_url: &url::Url,
+) -> Option<WsMessage> {
+    if let Some((_, receiver)) = pool_handlers.get_mut(host_url) {
+        Some(
+            timeout(Duration::from_secs(1), receiver.recv())
+                .await
+                .unwrap()
+                .unwrap(),
+        )
+    } else {
+        None
+    }
+}
+
+async fn send_message(
+    pool_handlers: &mut HashMap<url::Url, PoolHandler>,
+    host_url: &url::Url,
+    message: &str,
+) {
+    let message = message.into();
+
+    if let Some((sender, _)) = pool_handlers.get_mut(host_url) {
+        timeout(Duration::from_secs(1), sender.send(message))
+            .await
+            .unwrap()
+            .unwrap();
+    }
+}
+
+fn get_requests(conn_pool: &TestPool) -> HashMap<(url::Url, bool), usize> {
+    conn_pool.connection_requests.lock().unwrap().clone()
+}
+
+fn get_request_count(conn_pool: &TestPool) -> usize {
+    conn_pool.connection_requests.lock().unwrap().values().sum()
+}
+
+async fn open_connection(
+    router: &mut SwimRouter<TestPool>,
+    url: &url::Url,
+    node: &str,
+    lane: &str,
+) -> (mpsc::Sender<Envelope>, mpsc::Receiver<RouterEvent>) {
+    router
+        .connection_for(&AbsolutePath::new(url.clone(), node, lane))
         .await
-        .unwrap();
-
-    rx.await.unwrap().unwrap()
-}
-
-async fn register_subscriber(
-    router_request_tx: &Sender<DownlinkRoutingRequest<Path>>,
-    path: Path,
-) -> (RawRoute, Receiver<Envelope>) {
-    let (tx, rx) = oneshot::channel();
-    let request = Request::new(tx);
-
-    router_request_tx
-        .send(DownlinkRoutingRequest::Subscribe {
-            target: path,
-            request,
-        })
-        .await
-        .unwrap();
-
-    rx.await.unwrap().unwrap()
-}
-
-async fn send_message(sender: &RawRoute, message: Envelope) {
-    sender
-        .sender
-        .send(TaggedEnvelope(RoutingAddr::client(), message))
-        .await
-        .unwrap();
-}
-
-#[tokio::test]
-async fn test_client_router_lookup() {
-    let (request_tx, _request_rx) = mpsc::channel::<DownlinkRoutingRequest<AbsolutePath>>(8);
-    let routing_addr = RoutingAddr::remote(0);
-    let uri = RelativeUri::try_from("/foo/example".to_string()).unwrap();
-    let mut client_router = ClientRouterFactory::new(request_tx).create_for(routing_addr);
-
-    let result = client_router.lookup(None, uri, None).await.unwrap();
-
-    assert_eq!(result, RoutingAddr::client());
-}
-
-#[tokio::test]
-async fn test_client_router_resolve_sender() {
-    let (request_tx, mut request_rx) = mpsc::channel::<DownlinkRoutingRequest<AbsolutePath>>(8);
-    let routing_addr = RoutingAddr::remote(0);
-    let addr = SchemeSocketAddr::new(Scheme::Ws, "192.168.0.1:9001".parse().unwrap());
-    let mut client_router = ClientRouterFactory::new(request_tx).create_for(routing_addr);
-
-    tokio::spawn(async move {
-        match request_rx.recv().await.unwrap() {
-            DownlinkRoutingRequest::Connect { request, origin } => {
-                assert_eq!(origin, Origin::Remote(addr));
-                let (outgoing_tx, _outgoing_rx) = mpsc::channel(8);
-                let (_on_drop_tx, on_drop_rx) = promise::promise();
-                let _ = request.send(Ok(RawRoute::new(outgoing_tx, on_drop_rx)));
-            }
-            DownlinkRoutingRequest::Subscribe { .. } => {
-                unreachable!()
-            }
-        }
-    });
-
-    let result = client_router
-        .resolve_sender(RoutingAddr::client(), Some(Origin::Remote(addr)))
-        .await;
-
-    assert!(result.is_ok());
-}
-
-#[tokio::test]
-async fn test_client_router_resolve_sender_router_dropped() {
-    let (request_tx, mut request_rx) = mpsc::channel::<DownlinkRoutingRequest<AbsolutePath>>(8);
-    let routing_addr = RoutingAddr::remote(0);
-    let addr = SchemeSocketAddr::new(Scheme::Ws, "192.168.0.1:9001".parse().unwrap());
-    let mut client_router = ClientRouterFactory::new(request_tx).create_for(routing_addr);
-
-    tokio::spawn(async move {
-        let _ = request_rx.recv().await.unwrap();
-    });
-
-    let result = client_router
-        .resolve_sender(RoutingAddr::client(), Some(Origin::Remote(addr)))
-        .await;
-
-    let router_dropped_err = ResolutionError::router_dropped();
-    assert!(matches!(result, Err(err) if err == router_dropped_err));
-}
-
-#[tokio::test]
-async fn test_client_router_resolve_sender_unresolvable() {
-    let (request_tx, mut request_rx) = mpsc::channel::<DownlinkRoutingRequest<AbsolutePath>>(8);
-    let routing_addr = RoutingAddr::remote(0);
-    let addr = SchemeSocketAddr::new(Scheme::Ws, "192.168.0.1:9001".parse().unwrap());
-    let mut client_router = ClientRouterFactory::new(request_tx).create_for(routing_addr);
-
-    tokio::spawn(async move {
-        match request_rx.recv().await.unwrap() {
-            DownlinkRoutingRequest::Connect { request, origin } => {
-                assert_eq!(origin, Origin::Remote(addr));
-                let _ = request.send(Err(Unresolvable(RoutingAddr::remote(0))));
-            }
-            DownlinkRoutingRequest::Subscribe { .. } => {
-                unreachable!()
-            }
-        }
-    });
-
-    let result = client_router
-        .resolve_sender(RoutingAddr::client(), Some(Origin::Remote(addr)))
-        .await;
-
-    let router_dropped_err =
-        ResolutionError::unresolvable("No active endpoint with ID: Remote(0)".to_string());
-    assert!(matches!(result, Err(err) if err == router_dropped_err));
-}
-
-#[tokio::test]
-async fn test_route_single_remote_outgoing_message_to_single_subscriber() {
-    let host = url::Url::parse("ws://127.0.0.1:9001/").unwrap();
-    let remote_path = Path::Remote(AbsolutePath::new(host.clone(), "/foo", "/bar"));
-    let remote_addr = SchemeSocketAddr::new(Scheme::Ws, "127.0.0.1:9001".parse().unwrap());
-
-    let (router_request_tx, mut remote_rx, _local_rx, (remote_requests, _), _close_tx) =
-        create_connection_manager().await;
-    let _remote_tx = register_connection(&router_request_tx, Origin::Remote(remote_addr)).await;
-    let (sink, _stream) = register_subscriber(&router_request_tx, remote_path).await;
-
-    let envelope = Envelope::sync(String::from("/foo"), String::from("/bar"));
-    send_message(&sink, envelope.clone()).await;
-
-    assert_eq!(remote_rx.recv().await.unwrap().1, envelope);
-    let remote_requests = (*remote_requests.lock().unwrap()).clone();
-    assert_eq!(remote_requests, vec![host])
-}
-
-#[tokio::test]
-async fn test_route_single_local_outgoing_message_to_single_subscriber() {
-    let local_path = Path::Local(RelativePath::new("/foo", "/bar"));
-    let local_addr = RelativeUri::try_from("/foo".to_string()).unwrap();
-
-    let (router_request_tx, _remote_rx, mut local_rx, (_, local_requests), _close_tx) =
-        create_connection_manager().await;
-
-    let _local_tx =
-        register_connection(&router_request_tx, Origin::Local(local_addr.clone())).await;
-    let (sink, _stream) = register_subscriber(&router_request_tx, local_path).await;
-
-    let envelope = Envelope::sync(String::from("/foo"), String::from("/bar"));
-    send_message(&sink, envelope.clone()).await;
-
-    assert_eq!(local_rx.recv().await.unwrap().1, envelope);
-    let local_requests = (*local_requests.lock().unwrap()).clone();
-    assert_eq!(local_requests, vec![local_addr])
-}
-
-#[tokio::test]
-async fn test_route_single_remote_outgoing_message_to_multiple_subscribers_same_host() {
-    let host = url::Url::parse("ws://127.0.0.1:9001/").unwrap();
-    let remote_path = Path::Remote(AbsolutePath::new(host.clone(), "/foo", "/bar"));
-    let remote_addr = SchemeSocketAddr::new(Scheme::Ws, "127.0.0.1:9001".parse().unwrap());
-
-    let (router_request_tx, mut remote_rx, _local_rx, (remote_requests, _), _close_tx) =
-        create_connection_manager().await;
-    let _remote_tx = register_connection(&router_request_tx, Origin::Remote(remote_addr)).await;
-    let (first_sink, _stream) = register_subscriber(&router_request_tx, remote_path.clone()).await;
-    let (second_sink, _stream) = register_subscriber(&router_request_tx, remote_path).await;
-
-    let envelope = Envelope::make_event(
+        .unwrap()
+}
+
+#[tokio::test]
+async fn test_create_downlinks() {
+    let first_url = url::Url::parse("ws://127.0.0.1/").unwrap();
+    let second_url = url::Url::parse("ws://127.0.0.2/").unwrap();
+
+    let (pool, _) = TestPool::new();
+    let mut router = SwimRouter::new(Default::default(), pool.clone());
+
+    let _ = open_connection(&mut router, &first_url, "foo", "bar").await;
+    let _ = open_connection(&mut router, &first_url, "foo", "bar").await;
+    let _ = open_connection(&mut router, &second_url, "oof", "rab").await;
+
+    assert!(router.close().await.is_ok());
+    assert_eq!(get_request_count(&pool), 0);
+    assert_eq!(pool.connections.lock().unwrap().len(), 0);
+}
+
+#[tokio::test]
+async fn test_route_single_outgoing_message_to_single_downlink() {
+    let url = url::Url::parse("ws://127.0.0.1/").unwrap();
+
+    let (pool, pool_handlers_rx) = TestPool::new();
+    let mut router = SwimRouter::new(Default::default(), pool.clone());
+
+    let (sink, _) = open_connection(&mut router, &url, "foo", "bar").await;
+
+    let envelope = Envelope::sync(String::from("foo"), String::from("bar"));
+    let _ = sink.send(envelope).await.unwrap();
+
+    let mut pool_handlers: HashMap<_, _> = ReceiverStream::new(pool_handlers_rx)
+        .take(1)
+        .collect()
+        .await;
+
+    assert!(router.close().await.is_ok());
+    assert_eq!(get_request_count(&pool), 1);
+
+    let mut expected_requests = HashMap::new();
+    expected_requests.insert((url.clone(), false), 1);
+
+    assert_eq!(get_requests(&pool), expected_requests);
+    assert_eq!(pool.connections.lock().unwrap().len(), 1);
+    assert_eq!(
+        get_message(&mut pool_handlers, &url).await.unwrap(),
+        "@sync(node:foo,lane:bar)".into()
+    );
+}
+
+#[tokio::test]
+async fn test_route_single_outgoing_message_to_multiple_downlinks_same_host() {
+    let url = url::Url::parse("ws://127.0.0.1/").unwrap();
+
+    let (pool, pool_handlers_rx) = TestPool::new();
+    let mut router = SwimRouter::new(Default::default(), pool.clone());
+
+    let (first_sink, _) = open_connection(&mut router, &url, "foo_node", "foo_lane").await;
+    let (second_sink, _) = open_connection(&mut router, &url, "foo_node", "foo_lane").await;
+
+    let env = Envelope::make_event(
         String::from("oof"),
         String::from("rab"),
         Some(Value::text("bye")),
     );
-    send_message(&first_sink, envelope.clone()).await;
-    send_message(&second_sink, envelope.clone()).await;
-
-    assert_eq!(remote_rx.recv().await.unwrap().1, envelope);
-    assert_eq!(remote_rx.recv().await.unwrap().1, envelope);
-    let remote_requests = (*remote_requests.lock().unwrap()).clone();
-    assert_eq!(remote_requests, vec![host.clone(), host])
-}
-
-#[tokio::test]
-async fn test_route_single_local_outgoing_message_to_multiple_subscribers_same_node() {
-    let local_path = Path::Local(RelativePath::new("/foo", "/bar"));
-    let local_addr = RelativeUri::try_from("/foo".to_string()).unwrap();
-
-    let (router_request_tx, _remote_rx, mut local_rx, (_, local_requests), _close_tx) =
-        create_connection_manager().await;
-
-    let _local_tx =
-        register_connection(&router_request_tx, Origin::Local(local_addr.clone())).await;
-    let (first_sink, _stream) = register_subscriber(&router_request_tx, local_path.clone()).await;
-    let (second_sink, _stream) = register_subscriber(&router_request_tx, local_path).await;
-
-    let envelope = Envelope::make_event(
+
+    let _ = first_sink.send(env.clone()).await.unwrap();
+    let _ = second_sink.send(env).await.unwrap();
+
+    let mut pool_handlers: HashMap<_, _> = ReceiverStream::new(pool_handlers_rx)
+        .take(1)
+        .collect()
+        .await;
+
+    assert!(router.close().await.is_ok());
+    assert_eq!(get_request_count(&pool), 2);
+
+    let mut expected_requests = HashMap::new();
+    expected_requests.insert((url.clone(), false), 2);
+
+    assert_eq!(get_requests(&pool), expected_requests);
+    assert_eq!(pool.connections.lock().unwrap().len(), 1);
+    assert_eq!(
+        get_message(&mut pool_handlers, &url).await.unwrap(),
+        "@event(node:oof,lane:rab){bye}".into()
+    );
+    assert_eq!(
+        get_message(&mut pool_handlers, &url).await.unwrap(),
+        "@event(node:oof,lane:rab){bye}".into()
+    );
+}
+
+#[tokio::test]
+async fn test_route_single_outgoing_message_to_multiple_downlinks_different_hosts() {
+    let first_url = url::Url::parse("ws://127.0.0.1/").unwrap();
+    let second_url = url::Url::parse("ws://127.0.0.2/").unwrap();
+
+    let (pool, pool_handlers_rx) = TestPool::new();
+    let mut router = SwimRouter::new(Default::default(), pool.clone());
+
+    let (first_sink, _) = open_connection(&mut router, &first_url, "first_foo", "first_bar").await;
+    let (second_sink, _) =
+        open_connection(&mut router, &second_url, "second_foo", "second_bar").await;
+
+    let env = Envelope::make_event(
+        String::from("foo"),
+        String::from("bar"),
+        Some(Value::text("hello")),
+    );
+
+    let _ = first_sink.send(env.clone()).await.unwrap();
+    let _ = second_sink.send(env).await.unwrap();
+
+    let mut pool_handlers: HashMap<_, _> = ReceiverStream::new(pool_handlers_rx)
+        .take(2)
+        .collect()
+        .await;
+
+    assert!(router.close().await.is_ok());
+    assert_eq!(get_request_count(&pool), 2);
+
+    let mut expected_requests = HashMap::new();
+    expected_requests.insert((first_url.clone(), false), 1);
+    expected_requests.insert((second_url.clone(), false), 1);
+
+    assert_eq!(get_requests(&pool), expected_requests);
+    assert_eq!(pool.connections.lock().unwrap().len(), 2);
+    assert_eq!(
+        get_message(&mut pool_handlers, &first_url).await.unwrap(),
+        "@event(node:foo,lane:bar){hello}".into()
+    );
+    assert_eq!(
+        get_message(&mut pool_handlers, &second_url).await.unwrap(),
+        "@event(node:foo,lane:bar){hello}".into()
+    );
+}
+
+#[tokio::test]
+async fn test_route_multiple_outgoing_messages_to_single_downlink() {
+    let url = url::Url::parse("ws://127.0.0.1/").unwrap();
+
+    let (pool, pool_handlers_rx) = TestPool::new();
+    let mut router = SwimRouter::new(Default::default(), pool.clone());
+
+    let (sink, _) = open_connection(&mut router, &url, "foo", "bar").await;
+
+    let first_env = Envelope::make_event(
+        String::from("foo"),
+        String::from("bar"),
+        Some(Value::text("First_Downlink")),
+    );
+    let _ = sink.send(first_env).await.unwrap();
+
+    let second_env = Envelope::make_event(
+        String::from("foo"),
+        String::from("bar"),
+        Some(Value::text("Second_Downlink")),
+    );
+    let _ = sink.send(second_env).await.unwrap();
+
+    let mut pool_handlers: HashMap<_, _> = ReceiverStream::new(pool_handlers_rx)
+        .take(1)
+        .collect()
+        .await;
+
+    assert!(router.close().await.is_ok());
+    assert_eq!(get_request_count(&pool), 2);
+
+    let mut expected_requests = HashMap::new();
+    expected_requests.insert((url.clone(), false), 2);
+
+    assert_eq!(get_requests(&pool), expected_requests);
+    assert_eq!(pool.connections.lock().unwrap().len(), 1);
+
+    assert_eq!(
+        get_message(&mut pool_handlers, &url).await.unwrap(),
+        "@event(node:foo,lane:bar){First_Downlink}".into()
+    );
+    assert_eq!(
+        get_message(&mut pool_handlers, &url).await.unwrap(),
+        "@event(node:foo,lane:bar){Second_Downlink}".into()
+    );
+}
+
+#[tokio::test]
+async fn test_route_multiple_outgoing_messages_to_multiple_downlinks_same_host() {
+    let url = url::Url::parse("ws://127.0.0.1/").unwrap();
+
+    let (pool, pool_handlers_rx) = TestPool::new();
+    let mut router = SwimRouter::new(Default::default(), pool.clone());
+
+    let (first_sink, _) = open_connection(&mut router, &url, "foo_node", "foo_lane").await;
+    let (second_sink, _) = open_connection(&mut router, &url, "foo_node", "foo_lane").await;
+
+    let first_env = Envelope::make_event(
+        String::from("first_foo"),
+        String::from("first_bar"),
+        Some(Value::text("first_body")),
+    );
+
+    let second_env = Envelope::make_event(
+        String::from("second_foo"),
+        String::from("second_bar"),
+        Some(Value::text("second_body")),
+    );
+
+    let third_env = Envelope::make_event(
+        String::from("third_foo"),
+        String::from("third_bar"),
+        Some(Value::text("third_body")),
+    );
+
+    let _ = first_sink.send(first_env).await.unwrap();
+    let _ = first_sink.send(second_env).await.unwrap();
+    let _ = second_sink.send(third_env).await.unwrap();
+
+    let mut pool_handlers: HashMap<_, _> = ReceiverStream::new(pool_handlers_rx)
+        .take(1)
+        .collect()
+        .await;
+
+    assert!(router.close().await.is_ok());
+    assert_eq!(get_request_count(&pool), 3);
+
+    let mut expected_requests = HashMap::new();
+    expected_requests.insert((url.clone(), false), 3);
+
+    assert_eq!(get_requests(&pool), expected_requests);
+
+    assert_eq!(pool.connections.lock().unwrap().len(), 1);
+    assert_eq!(
+        get_message(&mut pool_handlers, &url).await.unwrap(),
+        "@event(node:first_foo,lane:first_bar){first_body}".into()
+    );
+    assert_eq!(
+        get_message(&mut pool_handlers, &url).await.unwrap(),
+        "@event(node:second_foo,lane:second_bar){second_body}".into()
+    );
+    assert_eq!(
+        get_message(&mut pool_handlers, &url).await.unwrap(),
+        "@event(node:third_foo,lane:third_bar){third_body}".into()
+    );
+}
+
+#[tokio::test]
+async fn test_route_multiple_outgoing_messages_to_multiple_downlinks_different_hosts() {
+    let first_url = url::Url::parse("ws://127.0.0.1/").unwrap();
+    let second_url = url::Url::parse("ws://127.0.0.2/").unwrap();
+
+    let (pool, pool_handlers_rx) = TestPool::new();
+    let mut router = SwimRouter::new(Default::default(), pool.clone());
+
+    let (first_sink, _) = open_connection(&mut router, &first_url, "foo_node", "foo_lane").await;
+    let (second_sink, _) = open_connection(&mut router, &second_url, "foo_node", "foo_lane").await;
+
+    let first_env = Envelope::make_event(
+        String::from("first_foo"),
+        String::from("first_bar"),
+        Some(Value::text("first_body")),
+    );
+
+    let second_env = Envelope::make_event(
+        String::from("second_foo"),
+        String::from("second_bar"),
+        Some(Value::text("second_body")),
+    );
+
+    let third_env = Envelope::make_event(
+        String::from("third_foo"),
+        String::from("third_bar"),
+        Some(Value::text("third_body")),
+    );
+
+    let _ = first_sink.send(first_env).await.unwrap();
+    let _ = first_sink.send(second_env).await.unwrap();
+    let _ = second_sink.send(third_env).await.unwrap();
+
+    let mut pool_handlers: HashMap<_, _> = ReceiverStream::new(pool_handlers_rx)
+        .take(2)
+        .collect()
+        .await;
+
+    assert!(router.close().await.is_ok());
+    assert_eq!(get_request_count(&pool), 3);
+
+    let mut expected_requests = HashMap::new();
+    expected_requests.insert((first_url.clone(), false), 2);
+    expected_requests.insert((second_url.clone(), false), 1);
+
+    assert_eq!(get_requests(&pool), expected_requests);
+
+    assert_eq!(pool.connections.lock().unwrap().len(), 2);
+    assert_eq!(
+        get_message(&mut pool_handlers, &first_url).await.unwrap(),
+        "@event(node:first_foo,lane:first_bar){first_body}".into()
+    );
+    assert_eq!(
+        get_message(&mut pool_handlers, &first_url).await.unwrap(),
+        "@event(node:second_foo,lane:second_bar){second_body}".into()
+    );
+    assert_eq!(
+        get_message(&mut pool_handlers, &second_url).await.unwrap(),
+        "@event(node:third_foo,lane:third_bar){third_body}".into()
+    );
+}
+
+#[tokio::test]
+async fn test_route_single_incoming_message_to_single_downlink() {
+    let url = url::Url::parse("ws://127.0.0.1/").unwrap();
+
+    let (pool, pool_handlers_rx) = TestPool::new();
+    let mut router = SwimRouter::new(Default::default(), pool.clone());
+
+    let (sink, mut stream) = open_connection(&mut router, &url, "foo", "bar").await;
+
+    let envelope = Envelope::sync(String::from("foo"), String::from("bar"));
+
+    let _ = sink.send(envelope.clone()).await.unwrap();
+
+    let mut pool_handlers: HashMap<_, _> = ReceiverStream::new(pool_handlers_rx)
+        .take(1)
+        .collect()
+        .await;
+
+    send_message(&mut pool_handlers, &url, "@event(node:foo,lane:bar){Hello}").await;
+
+    let expected_env = Envelope::make_event(
+        String::from("foo"),
+        String::from("bar"),
+        Some(Value::text("Hello")),
+    );
+
+    assert_eq!(
+        stream.recv().await.unwrap(),
+        RouterEvent::Message(expected_env.into_incoming().unwrap())
+    );
+
+    assert!(router.close().await.is_ok());
+    assert_eq!(get_request_count(&pool), 1);
+
+    let mut expected_requests = HashMap::new();
+    expected_requests.insert((url.clone(), false), 1);
+
+    assert_eq!(get_requests(&pool), expected_requests);
+    assert_eq!(pool.connections.lock().unwrap().len(), 1);
+
+    assert_eq!(stream.recv().await.unwrap(), RouterEvent::Stopping);
+}
+
+#[tokio::test]
+async fn test_route_single_incoming_message_to_multiple_downlinks_same_host_same_path() {
+    let url = url::Url::parse("ws://127.0.0.1/").unwrap();
+
+    let (pool, pool_handlers_rx) = TestPool::new();
+    let mut router = SwimRouter::new(Default::default(), pool.clone());
+
+    let (first_sink, mut first_stream) = open_connection(&mut router, &url, "foo", "bar").await;
+    let (_, mut second_stream) = open_connection(&mut router, &url, "foo", "bar").await;
+
+    let envelope = Envelope::sync(String::from("foo"), String::from("bar"));
+    let _ = first_sink.send(envelope).await.unwrap();
+
+    let mut pool_handlers: HashMap<_, _> = ReceiverStream::new(pool_handlers_rx)
+        .take(1)
+        .collect()
+        .await;
+
+    send_message(
+        &mut pool_handlers,
+        &url,
+        "@event(node:foo,lane:bar){Goodbye}",
+    )
+    .await;
+
+    let expected_env = Envelope::make_event(
+        String::from("foo"),
+        String::from("bar"),
+        Some(Value::text("Goodbye")),
+    );
+
+    assert_eq!(
+        first_stream.recv().await.unwrap(),
+        RouterEvent::Message(expected_env.clone().into_incoming().unwrap())
+    );
+
+    assert_eq!(
+        second_stream.recv().await.unwrap(),
+        RouterEvent::Message(expected_env.into_incoming().unwrap())
+    );
+
+    assert!(router.close().await.is_ok());
+    assert_eq!(get_request_count(&pool), 1);
+
+    let mut expected_requests = HashMap::new();
+    expected_requests.insert((url.clone(), false), 1);
+
+    assert_eq!(get_requests(&pool), expected_requests);
+    assert_eq!(pool.connections.lock().unwrap().len(), 1);
+
+    assert_eq!(first_stream.recv().await.unwrap(), RouterEvent::Stopping);
+    assert_eq!(second_stream.recv().await.unwrap(), RouterEvent::Stopping);
+}
+
+#[tokio::test]
+async fn test_route_single_incoming_message_to_multiple_downlinks_same_host_different_paths() {
+    let url = url::Url::parse("ws://127.0.0.1/").unwrap();
+
+    let (pool, pool_handlers_rx) = TestPool::new();
+    let mut router = SwimRouter::new(Default::default(), pool.clone());
+
+    let (first_sink, mut first_stream) = open_connection(&mut router, &url, "oof", "rab").await;
+    let (_, mut second_stream) = open_connection(&mut router, &url, "foo", "bar").await;
+
+    let envelope = Envelope::sync(String::from("foo"), String::from("bar"));
+    let _ = first_sink.send(envelope.clone()).await.unwrap();
+
+    let mut pool_handlers: HashMap<_, _> = ReceiverStream::new(pool_handlers_rx)
+        .take(1)
+        .collect()
+        .await;
+
+    send_message(&mut pool_handlers, &url, "@event(node:foo,lane:bar){tseT}").await;
+
+    let expected_env = Envelope::make_event(
+        String::from("foo"),
+        String::from("bar"),
+        Some(Value::text("tseT")),
+    );
+
+    assert!(timeout(Duration::from_secs(1), first_stream.recv())
+        .await
+        .is_err());
+
+    assert_eq!(
+        second_stream.recv().await.unwrap(),
+        RouterEvent::Message(expected_env.into_incoming().unwrap())
+    );
+
+    assert!(router.close().await.is_ok());
+    assert_eq!(get_request_count(&pool), 1);
+
+    let mut expected_requests = HashMap::new();
+    expected_requests.insert((url.clone(), false), 1);
+
+    assert_eq!(get_requests(&pool), expected_requests);
+    assert_eq!(pool.connections.lock().unwrap().len(), 1);
+
+    assert_eq!(first_stream.recv().await.unwrap(), RouterEvent::Stopping);
+    assert_eq!(second_stream.recv().await.unwrap(), RouterEvent::Stopping);
+}
+
+#[tokio::test]
+async fn test_route_single_incoming_message_to_multiple_downlinks_different_hosts_same_path() {
+    let first_url = url::Url::parse("ws://127.0.0.1/").unwrap();
+    let second_url = url::Url::parse("ws://127.0.0.2/").unwrap();
+
+    let (pool, pool_handlers_rx) = TestPool::new();
+    let mut router = SwimRouter::new(Default::default(), pool.clone());
+
+    let (first_sink, mut first_stream) =
+        open_connection(&mut router, &first_url, "foo", "bar").await;
+    let (second_sink, mut second_stream) =
+        open_connection(&mut router, &second_url, "foo", "bar").await;
+
+    let envelope = Envelope::sync(String::from("foo"), String::from("bar"));
+    let _ = first_sink.send(envelope.clone()).await.unwrap();
+    let _ = second_sink.send(envelope).await.unwrap();
+
+    let mut pool_handlers: HashMap<_, _> = ReceiverStream::new(pool_handlers_rx)
+        .take(2)
+        .collect()
+        .await;
+
+    send_message(
+        &mut pool_handlers,
+        &first_url,
+        "@event(node:foo,lane:bar){\"First Hello\"}",
+    )
+    .await;
+
+    send_message(
+        &mut pool_handlers,
+        &second_url,
+        "@event(node:foo,lane:bar){\"Second Hello\"}",
+    )
+    .await;
+
+    let first_env = Envelope::make_event(
+        String::from("foo"),
+        String::from("bar"),
+        Some(Value::text("First Hello")),
+    );
+
+    let second_env = Envelope::make_event(
+        String::from("foo"),
+        String::from("bar"),
+        Some(Value::text("Second Hello")),
+    );
+
+    assert_eq!(
+        first_stream.recv().await.unwrap(),
+        RouterEvent::Message(first_env.into_incoming().unwrap())
+    );
+
+    assert_eq!(
+        second_stream.recv().await.unwrap(),
+        RouterEvent::Message(second_env.into_incoming().unwrap())
+    );
+
+    assert!(router.close().await.is_ok());
+    assert_eq!(get_request_count(&pool), 2);
+
+    let mut expected_requests = HashMap::new();
+    expected_requests.insert((first_url.clone(), false), 1);
+    expected_requests.insert((second_url.clone(), false), 1);
+
+    assert_eq!(get_requests(&pool), expected_requests);
+    assert_eq!(pool.connections.lock().unwrap().len(), 2);
+
+    assert_eq!(first_stream.recv().await.unwrap(), RouterEvent::Stopping);
+    assert_eq!(second_stream.recv().await.unwrap(), RouterEvent::Stopping);
+}
+
+#[tokio::test]
+async fn test_route_single_incoming_message_to_multiple_downlinks_different_hosts_different_paths()
+{
+    let first_url = url::Url::parse("ws://127.0.0.1/").unwrap();
+    let second_url = url::Url::parse("ws://127.0.0.2/").unwrap();
+    let third_url = url::Url::parse("ws://127.0.0.3/").unwrap();
+
+    let (pool, pool_handlers_rx) = TestPool::new();
+    let mut router = SwimRouter::new(Default::default(), pool.clone());
+
+    let (first_sink, mut first_stream) =
+        open_connection(&mut router, &first_url, "foo", "bar").await;
+
+    let (second_sink, mut second_stream) =
+        open_connection(&mut router, &second_url, "oof", "rab").await;
+
+    let (third_sink, mut third_stream) =
+        open_connection(&mut router, &third_url, "ofo", "abr").await;
+
+    let envelope = Envelope::sync(String::from("foo"), String::from("bar"));
+    let _ = first_sink.send(envelope.clone()).await.unwrap();
+    let _ = second_sink.send(envelope.clone()).await.unwrap();
+    let _ = third_sink.send(envelope).await.unwrap();
+
+    let mut pool_handlers: HashMap<_, _> = ReceiverStream::new(pool_handlers_rx)
+        .take(3)
+        .collect()
+        .await;
+
+    send_message(
+        &mut pool_handlers,
+        &first_url,
+        "@event(node:foo,lane:bar){\"Hello First\"}",
+    )
+    .await;
+
+    send_message(
+        &mut pool_handlers,
+        &second_url,
+        "@event(node:oof,lane:rab){\"Hello Second\"}",
+    )
+    .await;
+
+    send_message(
+        &mut pool_handlers,
+        &third_url,
+        "@event(node:ofo,lane:abr){\"Hello Third\"}",
+    )
+    .await;
+
+    let first_env = Envelope::make_event(
+        String::from("foo"),
+        String::from("bar"),
+        Some(Value::text("Hello First")),
+    );
+
+    let second_env = Envelope::make_event(
         String::from("oof"),
         String::from("rab"),
-        Some(Value::text("bye")),
-    );
-    send_message(&first_sink, envelope.clone()).await;
-    send_message(&second_sink, envelope.clone()).await;
-
-    assert_eq!(local_rx.recv().await.unwrap().1, envelope);
-    assert_eq!(local_rx.recv().await.unwrap().1, envelope);
-
-    let local_requests = (*local_requests.lock().unwrap()).clone();
-    assert_eq!(local_requests, vec![local_addr.clone(), local_addr])
-}
-
-#[tokio::test]
-async fn test_route_single_remote_outgoing_message_to_multiple_subscribers_different_hosts() {
-    let first_host = url::Url::parse("ws://127.0.0.1:9001/").unwrap();
-    let second_host = url::Url::parse("ws://127.0.0.2:9001/").unwrap();
-
-    let first_remote_path = Path::Remote(AbsolutePath::new(first_host.clone(), "/foo", "/bar"));
-    let second_remote_path = Path::Remote(AbsolutePath::new(second_host.clone(), "/foo", "/bar"));
-    let first_remote_addr = SchemeSocketAddr::new(Scheme::Ws, "127.0.0.1:9001".parse().unwrap());
-    let second_remote_addr = SchemeSocketAddr::new(Scheme::Ws, "127.0.0.1:9002".parse().unwrap());
-
-    let (router_request_tx, mut remote_rx, _local_rx, (remote_requests, _), _close_tx) =
-        create_connection_manager().await;
-    let _first_remote_tx =
-        register_connection(&router_request_tx, Origin::Remote(first_remote_addr)).await;
-    let _second_remote_tx =
-        register_connection(&router_request_tx, Origin::Remote(second_remote_addr)).await;
-    let (first_sink, _stream) = register_subscriber(&router_request_tx, first_remote_path).await;
-    let (second_sink, _stream) = register_subscriber(&router_request_tx, second_remote_path).await;
-
-    let envelope = Envelope::make_event(
-        String::from("/foo"),
-        String::from("/bar"),
-        Some(Value::text("hello")),
-    );
-    send_message(&first_sink, envelope.clone()).await;
-    send_message(&second_sink, envelope.clone()).await;
-
-    assert_eq!(remote_rx.recv().await.unwrap().1, envelope);
-    assert_eq!(remote_rx.recv().await.unwrap().1, envelope);
-
-    let remote_requests = (*remote_requests.lock().unwrap()).clone();
-    assert_eq!(remote_requests, vec![first_host, second_host])
-}
-
-#[tokio::test]
-async fn test_route_single_local_outgoing_message_to_multiple_subscribers_different_nodes() {
-    let first_local_path = Path::Local(RelativePath::new("/foo", "/bar"));
-    let second_local_path = Path::Local(RelativePath::new("/baz", "/qux"));
-    let first_local_addr = RelativeUri::try_from("/foo".to_string()).unwrap();
-    let second_local_addr = RelativeUri::try_from("/baz".to_string()).unwrap();
-
-    let (router_request_tx, _remote_rx, mut local_rx, (_, local_requests), _close_tx) =
-        create_connection_manager().await;
-
-    let _local_tx =
-        register_connection(&router_request_tx, Origin::Local(first_local_addr.clone())).await;
-    let _local_tx =
-        register_connection(&router_request_tx, Origin::Local(second_local_addr.clone())).await;
-    let (first_sink, _stream) = register_subscriber(&router_request_tx, first_local_path).await;
-    let (second_sink, _stream) = register_subscriber(&router_request_tx, second_local_path).await;
-
-    let first_envelope = Envelope::make_event(
-        String::from("/foo"),
-        String::from("/bar"),
-        Some(Value::text("hello")),
-    );
-    let second_envelope = Envelope::make_event(
-        String::from("baz"),
-        String::from("qux"),
-        Some(Value::text("hello")),
-    );
-    send_message(&first_sink, first_envelope.clone()).await;
-    send_message(&second_sink, second_envelope.clone()).await;
-
-    assert_eq!(local_rx.recv().await.unwrap().1, first_envelope);
-    assert_eq!(local_rx.recv().await.unwrap().1, second_envelope);
-
-    let local_requests = (*local_requests.lock().unwrap()).clone();
-    assert_eq!(local_requests, vec![first_local_addr, second_local_addr])
-}
-
-#[tokio::test]
-async fn test_route_multiple_remote_outgoing_messages_to_single_subscriber() {
-    let host = url::Url::parse("ws://127.0.0.1:9001/").unwrap();
-
-    let remote_path = Path::Remote(AbsolutePath::new(host.clone(), "/foo", "/bar"));
-    let remote_addr = SchemeSocketAddr::new(Scheme::Ws, "127.0.0.1:9001".parse().unwrap());
-
-    let (router_request_tx, mut remote_rx, _local_rx, (remote_requests, _), _close_tx) =
-        create_connection_manager().await;
-    let _remote_tx = register_connection(&router_request_tx, Origin::Remote(remote_addr)).await;
-    let (sink, _stream) = register_subscriber(&router_request_tx, remote_path).await;
-
-    let first_envelope = Envelope::make_event(
-        String::from("/foo"),
-        String::from("/bar"),
-        Some(Value::text("First_Subscriber")),
-    );
-
-    let second_envelope = Envelope::make_event(
-        String::from("/foo"),
-        String::from("/bar"),
-        Some(Value::text("Second_Subscriber")),
-    );
-    send_message(&sink, first_envelope.clone()).await;
-    send_message(&sink, second_envelope.clone()).await;
-
-    assert_eq!(remote_rx.recv().await.unwrap().1, first_envelope);
-    assert_eq!(remote_rx.recv().await.unwrap().1, second_envelope);
-
-    let remote_requests = (*remote_requests.lock().unwrap()).clone();
-    assert_eq!(remote_requests, vec![host])
-}
-
-#[tokio::test]
-async fn test_route_multiple_local_outgoing_messages_to_single_subscriber() {
-    let local_path = Path::Local(RelativePath::new("/foo", "/bar"));
-    let local_addr = RelativeUri::try_from("/foo".to_string()).unwrap();
-
-    let (router_request_tx, _remote_rx, mut local_rx, (_, local_requests), _close_tx) =
-        create_connection_manager().await;
-
-    let _local_tx =
-        register_connection(&router_request_tx, Origin::Local(local_addr.clone())).await;
-    let (sink, _stream) = register_subscriber(&router_request_tx, local_path).await;
-
-    let first_envelope = Envelope::make_event(
-        String::from("/foo"),
-        String::from("/bar"),
-        Some(Value::text("First_Subscriber")),
-    );
-
-    let second_envelope = Envelope::make_event(
-        String::from("/foo"),
-        String::from("/bar"),
-        Some(Value::text("Second_Subscriber")),
-    );
-    send_message(&sink, first_envelope.clone()).await;
-    send_message(&sink, second_envelope.clone()).await;
-
-    assert_eq!(local_rx.recv().await.unwrap().1, first_envelope);
-    assert_eq!(local_rx.recv().await.unwrap().1, second_envelope);
-
-    let local_requests = (*local_requests.lock().unwrap()).clone();
-    assert_eq!(local_requests, vec![local_addr])
-}
-
-#[tokio::test]
-async fn test_route_multiple_remote_outgoing_messages_to_multiple_subscribers_same_host() {
-    let host = url::Url::parse("ws://127.0.0.1:9001/").unwrap();
-
-    let remote_path = Path::Remote(AbsolutePath::new(host.clone(), "/foo", "/bar"));
-    let remote_addr = SchemeSocketAddr::new(Scheme::Ws, "127.0.0.1:9001".parse().unwrap());
-
-    let (router_request_tx, mut remote_rx, _local_rx, (remote_requests, _), _close_tx) =
-        create_connection_manager().await;
-    let _remote_tx = register_connection(&router_request_tx, Origin::Remote(remote_addr)).await;
-    let (first_sink, _stream) = register_subscriber(&router_request_tx, remote_path.clone()).await;
-    let (second_sink, _stream) = register_subscriber(&router_request_tx, remote_path).await;
-
-    let first_envelope = Envelope::make_event(
-        String::from("/foo"),
-        String::from("/first_bar"),
-        Some(Value::text("first_body")),
-    );
-
-    let second_envelope = Envelope::make_event(
-        String::from("/foo"),
-        String::from("/second_bar"),
-        Some(Value::text("second_body")),
-    );
-
-    let third_envelope = Envelope::make_event(
-        String::from("/foo"),
-        String::from("/third_bar"),
-        Some(Value::text("third_body")),
-    );
-
-    send_message(&first_sink, first_envelope.clone()).await;
-    send_message(&first_sink, second_envelope.clone()).await;
-    send_message(&second_sink, third_envelope.clone()).await;
-
-    assert_eq!(remote_rx.recv().await.unwrap().1, first_envelope);
-    assert_eq!(remote_rx.recv().await.unwrap().1, second_envelope);
-    assert_eq!(remote_rx.recv().await.unwrap().1, third_envelope);
-
-    let remote_requests = (*remote_requests.lock().unwrap()).clone();
-    assert_eq!(remote_requests, vec![host.clone(), host])
-}
-
-#[tokio::test]
-async fn test_route_multiple_local_outgoing_messages_to_multiple_subscribers_same_node() {
-    let local_path = Path::Local(RelativePath::new("/foo", "/bar"));
-    let local_addr = RelativeUri::try_from("/foo".to_string()).unwrap();
-
-    let (router_request_tx, _remote_rx, mut local_rx, (_, local_requests), _close_tx) =
-        create_connection_manager().await;
-
-    let _local_tx =
-        register_connection(&router_request_tx, Origin::Local(local_addr.clone())).await;
-    let (first_sink, _stream) = register_subscriber(&router_request_tx, local_path.clone()).await;
-    let (second_sink, _stream) = register_subscriber(&router_request_tx, local_path).await;
-
-    let first_envelope = Envelope::make_event(
-        String::from("/foo"),
-        String::from("/first_bar"),
-        Some(Value::text("first_body")),
-    );
-
-    let second_envelope = Envelope::make_event(
-        String::from("/foo"),
-        String::from("/second_bar"),
-        Some(Value::text("second_body")),
-    );
-
-    let third_envelope = Envelope::make_event(
-        String::from("/foo"),
-        String::from("/third_bar"),
-        Some(Value::text("third_body")),
-    );
-
-    send_message(&first_sink, first_envelope.clone()).await;
-    send_message(&first_sink, second_envelope.clone()).await;
-    send_message(&second_sink, third_envelope.clone()).await;
-
-    assert_eq!(local_rx.recv().await.unwrap().1, first_envelope);
-    assert_eq!(local_rx.recv().await.unwrap().1, second_envelope);
-    assert_eq!(local_rx.recv().await.unwrap().1, third_envelope);
-
-    let local_requests = (*local_requests.lock().unwrap()).clone();
-    assert_eq!(local_requests, vec![local_addr.clone(), local_addr])
-}
-
-#[tokio::test]
-async fn test_route_multiple_remote_outgoing_messages_to_multiple_subscribers_different_hosts() {
-    let first_host = url::Url::parse("wss://127.0.0.1:9001/").unwrap();
-    let second_host = url::Url::parse("wss://127.0.0.2:9001/").unwrap();
-
-    let first_remote_path = Path::Remote(AbsolutePath::new(first_host.clone(), "/foo", "/bar"));
-    let second_remote_path = Path::Remote(AbsolutePath::new(second_host.clone(), "/foo", "/bar"));
-
-    let first_remote_addr = SchemeSocketAddr::new(Scheme::Wss, "127.0.0.1:9001".parse().unwrap());
-    let second_remote_addr = SchemeSocketAddr::new(Scheme::Wss, "127.0.0.2:9001".parse().unwrap());
-
-    let (router_request_tx, mut remote_rx, _local_rx, (remote_requests, _), _close_tx) =
-        create_connection_manager().await;
-    let _first_remote_tx =
-        register_connection(&router_request_tx, Origin::Remote(first_remote_addr)).await;
-    let _second_remote_tx =
-        register_connection(&router_request_tx, Origin::Remote(second_remote_addr)).await;
-    let (first_sink, _stream) = register_subscriber(&router_request_tx, first_remote_path).await;
-    let (second_sink, _stream) = register_subscriber(&router_request_tx, second_remote_path).await;
-
-    let first_envelope = Envelope::make_event(
-        String::from("/foo"),
-        String::from("/first_bar"),
-        Some(Value::text("first_body")),
-    );
-
-    let second_envelope = Envelope::make_event(
-        String::from("/foo"),
-        String::from("/second_bar"),
-        Some(Value::text("second_body")),
-    );
-
-    let third_envelope = Envelope::make_event(
-        String::from("/foo"),
-        String::from("/third_bar"),
-        Some(Value::text("third_body")),
-    );
-
-    send_message(&first_sink, first_envelope.clone()).await;
-    send_message(&first_sink, second_envelope.clone()).await;
-    send_message(&second_sink, third_envelope.clone()).await;
-
-    assert_eq!(remote_rx.recv().await.unwrap().1, first_envelope);
-    assert_eq!(remote_rx.recv().await.unwrap().1, second_envelope);
-    assert_eq!(remote_rx.recv().await.unwrap().1, third_envelope);
-
-    let remote_requests = (*remote_requests.lock().unwrap()).clone();
-    assert_eq!(remote_requests, vec![first_host, second_host])
-}
-
-#[tokio::test]
-async fn test_route_multiple_local_outgoing_messages_to_multiple_subscribers_different_nodes() {
-    let first_local_path = Path::Local(RelativePath::new("/foo", "/bar"));
-    let second_local_path = Path::Local(RelativePath::new("/baz", "/qux"));
-    let first_local_addr = RelativeUri::try_from("/foo".to_string()).unwrap();
-    let second_local_addr = RelativeUri::try_from("/baz".to_string()).unwrap();
-
-    let (router_request_tx, _remote_rx, mut local_rx, (_, local_requests), _close_tx) =
-        create_connection_manager().await;
-
-    let _first_local_tx =
-        register_connection(&router_request_tx, Origin::Local(first_local_addr.clone())).await;
-    let _second_local_tx =
-        register_connection(&router_request_tx, Origin::Local(second_local_addr.clone())).await;
-    let (first_sink, _stream) = register_subscriber(&router_request_tx, first_local_path).await;
-    let (second_sink, _stream) = register_subscriber(&router_request_tx, second_local_path).await;
-
-    let first_envelope = Envelope::make_event(
-        String::from("/foo"),
-        String::from("/first_bar"),
-        Some(Value::text("first_body")),
-    );
-
-    let second_envelope = Envelope::make_event(
-        String::from("/foo"),
-        String::from("/second_bar"),
-        Some(Value::text("second_body")),
-    );
-
-    let third_envelope = Envelope::make_event(
-        String::from("/baz"),
-        String::from("/third_bar"),
-        Some(Value::text("third_body")),
-    );
-
-    send_message(&first_sink, first_envelope.clone()).await;
-    send_message(&first_sink, second_envelope.clone()).await;
-    send_message(&second_sink, third_envelope.clone()).await;
-
-    assert_eq!(local_rx.recv().await.unwrap().1, first_envelope);
-    assert_eq!(local_rx.recv().await.unwrap().1, second_envelope);
-    assert_eq!(local_rx.recv().await.unwrap().1, third_envelope);
-
-    let local_requests = (*local_requests.lock().unwrap()).clone();
-    assert_eq!(local_requests, vec![first_local_addr, second_local_addr]);
-}
-
-#[tokio::test]
-async fn test_route_single_remote_incoming_message_to_single_subscriber() {
-    let host = url::Url::parse("wss://127.0.0.1:9001/").unwrap();
-    let remote_path = Path::Remote(AbsolutePath::new(host.clone(), "/foo", "/bar"));
-
-    let remote_addr = SchemeSocketAddr::new(Scheme::Wss, "127.0.0.1:9001".parse().unwrap());
-
-    let (router_request_tx, _remote_rx, _local_rx, (remote_requests, _), _close_tx) =
-        create_connection_manager().await;
-
-    let remote_tx = register_connection(&router_request_tx, Origin::Remote(remote_addr)).await;
-    let (_sink, mut stream) = register_subscriber(&router_request_tx, remote_path).await;
-
-    let envelope = Envelope::make_event(
-        String::from("/foo"),
-        String::from("/bar"),
+        Some(Value::text("Hello Second")),
+    );
+
+    let third_env = Envelope::make_event(
+        String::from("ofo"),
+        String::from("abr"),
+        Some(Value::text("Hello Third")),
+    );
+
+    assert_eq!(
+        first_stream.recv().await.unwrap(),
+        RouterEvent::Message(first_env.into_incoming().unwrap())
+    );
+
+    assert_eq!(
+        second_stream.recv().await.unwrap(),
+        RouterEvent::Message(second_env.into_incoming().unwrap())
+    );
+
+    assert_eq!(
+        third_stream.recv().await.unwrap(),
+        RouterEvent::Message(third_env.into_incoming().unwrap())
+    );
+
+    assert!(router.close().await.is_ok());
+    assert_eq!(get_request_count(&pool), 3);
+
+    let mut expected_requests = HashMap::new();
+    expected_requests.insert((first_url.clone(), false), 1);
+    expected_requests.insert((second_url.clone(), false), 1);
+    expected_requests.insert((third_url.clone(), false), 1);
+
+    assert_eq!(get_requests(&pool), expected_requests);
+    assert_eq!(pool.connections.lock().unwrap().len(), 3);
+
+    assert_eq!(first_stream.recv().await.unwrap(), RouterEvent::Stopping);
+    assert_eq!(second_stream.recv().await.unwrap(), RouterEvent::Stopping);
+    assert_eq!(third_stream.recv().await.unwrap(), RouterEvent::Stopping);
+}
+
+#[tokio::test]
+async fn test_route_multiple_incoming_messages_to_single_downlink() {
+    let url = url::Url::parse("ws://127.0.0.1/").unwrap();
+
+    let (pool, pool_handlers_rx) = TestPool::new();
+    let mut router = SwimRouter::new(Default::default(), pool.clone());
+
+    let (sink, mut stream) = open_connection(&mut router, &url, "foo", "bar").await;
+
+    let envelope = Envelope::sync(String::from("foo"), String::from("bar"));
+    let _ = sink.send(envelope.clone()).await.unwrap();
+
+    let mut pool_handlers: HashMap<_, _> = ReceiverStream::new(pool_handlers_rx)
+        .take(1)
+        .collect()
+        .await;
+
+    send_message(
+        &mut pool_handlers,
+        &url,
+        "@event(node:foo,lane:bar){\"First!\"}",
+    )
+    .await;
+    send_message(
+        &mut pool_handlers,
+        &url,
+        "@event(node:foo,lane:bar){\"Second!\"}",
+    )
+    .await;
+
+    let first_env = Envelope::make_event(
+        String::from("foo"),
+        String::from("bar"),
+        Some(Value::text("First!")),
+    );
+
+    let second_env = Envelope::make_event(
+        String::from("foo"),
+        String::from("bar"),
+        Some(Value::text("Second!")),
+    );
+
+    assert_eq!(
+        stream.recv().await.unwrap(),
+        RouterEvent::Message(first_env.into_incoming().unwrap())
+    );
+
+    assert_eq!(
+        stream.recv().await.unwrap(),
+        RouterEvent::Message(second_env.into_incoming().unwrap())
+    );
+
+    assert!(router.close().await.is_ok());
+    assert_eq!(get_request_count(&pool), 1);
+
+    let mut expected_requests = HashMap::new();
+    expected_requests.insert((url.clone(), false), 1);
+
+    assert_eq!(get_requests(&pool), expected_requests);
+    assert_eq!(pool.connections.lock().unwrap().len(), 1);
+
+    assert_eq!(stream.recv().await.unwrap(), RouterEvent::Stopping);
+}
+
+#[tokio::test]
+async fn test_route_multiple_incoming_messages_to_multiple_downlinks_same_host_same_path() {
+    let url = url::Url::parse("ws://192.168.0.1/").unwrap();
+
+    let (pool, pool_handlers_rx) = TestPool::new();
+    let mut router = SwimRouter::new(Default::default(), pool.clone());
+
+    let (first_sink, mut first_stream) = open_connection(&mut router, &url, "room", "five").await;
+    let (_, mut second_stream) = open_connection(&mut router, &url, "room", "five").await;
+
+    let envelope = Envelope::sync(String::from("foo"), String::from("bar"));
+    let _ = first_sink.send(envelope).await.unwrap();
+
+    let mut pool_handlers: HashMap<_, _> = ReceiverStream::new(pool_handlers_rx)
+        .take(1)
+        .collect()
+        .await;
+
+    send_message(
+        &mut pool_handlers,
+        &url,
+        "@event(node:room,lane:five){\"John Doe\"}",
+    )
+    .await;
+    send_message(
+        &mut pool_handlers,
+        &url,
+        "@event(node:room,lane:five){\"Jane Doe\"}",
+    )
+    .await;
+
+    let first_env = Envelope::make_event(
+        String::from("room"),
+        String::from("five"),
+        Some(Value::text("John Doe")),
+    );
+
+    let second_env = Envelope::make_event(
+        String::from("room"),
+        String::from("five"),
+        Some(Value::text("Jane Doe")),
+    );
+
+    assert_eq!(
+        first_stream.recv().await.unwrap(),
+        RouterEvent::Message(first_env.clone().into_incoming().unwrap())
+    );
+
+    assert_eq!(
+        first_stream.recv().await.unwrap(),
+        RouterEvent::Message(second_env.clone().into_incoming().unwrap())
+    );
+
+    assert_eq!(
+        second_stream.recv().await.unwrap(),
+        RouterEvent::Message(first_env.into_incoming().unwrap())
+    );
+
+    assert_eq!(
+        second_stream.recv().await.unwrap(),
+        RouterEvent::Message(second_env.into_incoming().unwrap())
+    );
+
+    assert!(router.close().await.is_ok());
+    assert_eq!(get_request_count(&pool), 1);
+
+    let mut expected_requests = HashMap::new();
+    expected_requests.insert((url.clone(), false), 1);
+
+    assert_eq!(get_requests(&pool), expected_requests);
+    assert_eq!(pool.connections.lock().unwrap().len(), 1);
+
+    assert_eq!(first_stream.recv().await.unwrap(), RouterEvent::Stopping);
+    assert_eq!(second_stream.recv().await.unwrap(), RouterEvent::Stopping);
+}
+
+#[tokio::test]
+async fn test_route_multiple_incoming_messages_to_multiple_downlinks_same_host_different_paths() {
+    let url = url::Url::parse("ws://127.0.0.1/").unwrap();
+
+    let (pool, pool_handlers_rx) = TestPool::new();
+    let mut router = SwimRouter::new(Default::default(), pool.clone());
+
+    let (first_sink, mut first_stream) = open_connection(&mut router, &url, "room", "five").await;
+    let (_, mut second_stream) = open_connection(&mut router, &url, "room", "six").await;
+
+    let envelope = Envelope::sync(String::from("room"), String::from("seven"));
+    let _ = first_sink.send(envelope.clone()).await.unwrap();
+
+    let mut pool_handlers: HashMap<_, _> = ReceiverStream::new(pool_handlers_rx)
+        .take(1)
+        .collect()
+        .await;
+
+    send_message(
+        &mut pool_handlers,
+        &url,
+        "@event(node:room,lane:five){\"John Doe\"}",
+    )
+    .await;
+
+    send_message(
+        &mut pool_handlers,
+        &url,
+        "@event(node:room,lane:six){\"Jane Doe\"}",
+    )
+    .await;
+
+    let first_env = Envelope::make_event(
+        String::from("room"),
+        String::from("five"),
+        Some(Value::text("John Doe")),
+    );
+
+    let second_env = Envelope::make_event(
+        String::from("room"),
+        String::from("six"),
+        Some(Value::text("Jane Doe")),
+    );
+
+    assert_eq!(
+        first_stream.recv().await.unwrap(),
+        RouterEvent::Message(first_env.into_incoming().unwrap())
+    );
+
+    assert!(timeout(Duration::from_secs(1), first_stream.recv())
+        .await
+        .is_err());
+
+    assert_eq!(
+        second_stream.recv().await.unwrap(),
+        RouterEvent::Message(second_env.into_incoming().unwrap())
+    );
+
+    assert!(timeout(Duration::from_secs(1), second_stream.recv())
+        .await
+        .is_err());
+
+    assert!(router.close().await.is_ok());
+    assert_eq!(get_request_count(&pool), 1);
+
+    let mut expected_requests = HashMap::new();
+    expected_requests.insert((url.clone(), false), 1);
+
+    assert_eq!(get_requests(&pool), expected_requests);
+    assert_eq!(pool.connections.lock().unwrap().len(), 1);
+
+    assert_eq!(first_stream.recv().await.unwrap(), RouterEvent::Stopping);
+    assert_eq!(second_stream.recv().await.unwrap(), RouterEvent::Stopping);
+}
+
+#[tokio::test]
+async fn test_route_multiple_incoming_message_to_multiple_downlinks_different_hosts_same_path() {
+    let first_url = url::Url::parse("ws://127.0.0.1/").unwrap();
+    let second_url = url::Url::parse("ws://127.0.0.2/").unwrap();
+
+    let (pool, pool_handlers_rx) = TestPool::new();
+    let mut router = SwimRouter::new(Default::default(), pool.clone());
+
+    let (first_sink, mut first_stream) =
+        open_connection(&mut router, &first_url, "building", "1").await;
+
+    let (second_sink, mut second_stream) =
+        open_connection(&mut router, &second_url, "building", "1").await;
+
+    let envelope = Envelope::sync(String::from("building"), String::from("1"));
+    let _ = first_sink.send(envelope.clone()).await.unwrap();
+    let _ = second_sink.send(envelope).await.unwrap();
+
+    let mut pool_handlers: HashMap<_, _> = ReceiverStream::new(pool_handlers_rx)
+        .take(2)
+        .collect()
+        .await;
+
+    send_message(
+        &mut pool_handlers,
+        &first_url,
+        "@event(node:building,lane:\"1\"){\"Room 101\"}",
+    )
+    .await;
+
+    send_message(
+        &mut pool_handlers,
+        &first_url,
+        "@event(node:building,lane:\"1\"){\"Room 102\"}",
+    )
+    .await;
+
+    send_message(
+        &mut pool_handlers,
+        &second_url,
+        "@event(node:building,lane:\"1\"){\"Room 201\"}",
+    )
+    .await;
+
+    send_message(
+        &mut pool_handlers,
+        &second_url,
+        "@event(node:building,lane:\"1\"){\"Room 202\"}",
+    )
+    .await;
+
+    let env_101 = Envelope::make_event(
+        String::from("building"),
+        String::from("1"),
+        Some(Value::text("Room 101")),
+    );
+
+    let env_102 = Envelope::make_event(
+        String::from("building"),
+        String::from("1"),
+        Some(Value::text("Room 102")),
+    );
+
+    let env_201 = Envelope::make_event(
+        String::from("building"),
+        String::from("1"),
+        Some(Value::text("Room 201")),
+    );
+
+    let env_202 = Envelope::make_event(
+        String::from("building"),
+        String::from("1"),
+        Some(Value::text("Room 202")),
+    );
+
+    assert_eq!(
+        first_stream.recv().await.unwrap(),
+        RouterEvent::Message(env_101.into_incoming().unwrap())
+    );
+
+    assert_eq!(
+        first_stream.recv().await.unwrap(),
+        RouterEvent::Message(env_102.into_incoming().unwrap())
+    );
+
+    assert_eq!(
+        second_stream.recv().await.unwrap(),
+        RouterEvent::Message(env_201.into_incoming().unwrap())
+    );
+
+    assert_eq!(
+        second_stream.recv().await.unwrap(),
+        RouterEvent::Message(env_202.into_incoming().unwrap())
+    );
+
+    assert!(router.close().await.is_ok());
+    assert_eq!(get_request_count(&pool), 2);
+
+    let mut expected_requests = HashMap::new();
+    expected_requests.insert((first_url.clone(), false), 1);
+    expected_requests.insert((second_url.clone(), false), 1);
+
+    assert_eq!(get_requests(&pool), expected_requests);
+    assert_eq!(pool.connections.lock().unwrap().len(), 2);
+
+    assert_eq!(first_stream.recv().await.unwrap(), RouterEvent::Stopping);
+    assert_eq!(second_stream.recv().await.unwrap(), RouterEvent::Stopping);
+}
+
+#[tokio::test]
+async fn test_route_multiple_incoming_message_to_multiple_downlinks_different_hosts_different_paths(
+) {
+    let first_url = url::Url::parse("ws://127.0.0.1/").unwrap();
+    let second_url = url::Url::parse("ws://127.0.0.2/").unwrap();
+    let third_url = url::Url::parse("ws://127.0.0.3/").unwrap();
+
+    let (pool, pool_handlers_rx) = TestPool::new();
+    let mut router = SwimRouter::new(Default::default(), pool.clone());
+
+    let (first_sink, mut first_stream) =
+        open_connection(&mut router, &first_url, "building", "1").await;
+
+    let (second_sink, mut second_stream) =
+        open_connection(&mut router, &second_url, "room", "2").await;
+
+    let (third_sink, mut third_stream) =
+        open_connection(&mut router, &third_url, "building", "3").await;
+
+    let envelope = Envelope::sync(String::from("foo"), String::from("bar"));
+    let _ = first_sink.send(envelope.clone()).await.unwrap();
+    let _ = second_sink.send(envelope.clone()).await.unwrap();
+    let _ = third_sink.send(envelope).await.unwrap();
+
+    let mut pool_handlers: HashMap<_, _> = ReceiverStream::new(pool_handlers_rx)
+        .take(3)
+        .collect()
+        .await;
+
+    send_message(
+        &mut pool_handlers,
+        &first_url,
+        "@event(node:building,lane:\"1\"){\"Building 101\"}",
+    )
+    .await;
+
+    send_message(
+        &mut pool_handlers,
+        &first_url,
+        "@event(node:building,lane:\"1\"){\"Building 102\"}",
+    )
+    .await;
+
+    send_message(
+        &mut pool_handlers,
+        &second_url,
+        "@event(node:room,lane:\"2\"){\"Room 201\"}",
+    )
+    .await;
+
+    send_message(
+        &mut pool_handlers,
+        &second_url,
+        "@event(node:room,lane:\"2\"){\"Room 202\"}",
+    )
+    .await;
+
+    send_message(
+        &mut pool_handlers,
+        &second_url,
+        "@event(node:room,lane:\"2\"){\"Room 203\"}",
+    )
+    .await;
+
+    send_message(
+        &mut pool_handlers,
+        &third_url,
+        "@event(node:building,lane:\"3\"){\"Building 301\"}",
+    )
+    .await;
+
+    send_message(
+        &mut pool_handlers,
+        &third_url,
+        "@event(node:building,lane:\"3\"){\"Building 302\"}",
+    )
+    .await;
+
+    let building_101 = Envelope::make_event(
+        String::from("building"),
+        String::from("1"),
+        Some(Value::text("Building 101")),
+    );
+
+    let building_102 = Envelope::make_event(
+        String::from("building"),
+        String::from("1"),
+        Some(Value::text("Building 102")),
+    );
+
+    let room_201 = Envelope::make_event(
+        String::from("room"),
+        String::from("2"),
+        Some(Value::text("Room 201")),
+    );
+
+    let room_202 = Envelope::make_event(
+        String::from("room"),
+        String::from("2"),
+        Some(Value::text("Room 202")),
+    );
+
+    let room_203 = Envelope::make_event(
+        String::from("room"),
+        String::from("2"),
+        Some(Value::text("Room 203")),
+    );
+
+    let building_301 = Envelope::make_event(
+        String::from("building"),
+        String::from("3"),
+        Some(Value::text("Building 301")),
+    );
+
+    let building_302 = Envelope::make_event(
+        String::from("building"),
+        String::from("3"),
+        Some(Value::text("Building 302")),
+    );
+
+    assert_eq!(
+        first_stream.recv().await.unwrap(),
+        RouterEvent::Message(building_101.into_incoming().unwrap())
+    );
+
+    assert_eq!(
+        first_stream.recv().await.unwrap(),
+        RouterEvent::Message(building_102.into_incoming().unwrap())
+    );
+
+    assert_eq!(
+        second_stream.recv().await.unwrap(),
+        RouterEvent::Message(room_201.into_incoming().unwrap())
+    );
+
+    assert_eq!(
+        second_stream.recv().await.unwrap(),
+        RouterEvent::Message(room_202.into_incoming().unwrap())
+    );
+
+    assert_eq!(
+        second_stream.recv().await.unwrap(),
+        RouterEvent::Message(room_203.into_incoming().unwrap())
+    );
+
+    assert_eq!(
+        third_stream.recv().await.unwrap(),
+        RouterEvent::Message(building_301.into_incoming().unwrap())
+    );
+
+    assert_eq!(
+        third_stream.recv().await.unwrap(),
+        RouterEvent::Message(building_302.into_incoming().unwrap())
+    );
+
+    assert!(router.close().await.is_ok());
+    assert_eq!(get_request_count(&pool), 3);
+
+    let mut expected_requests = HashMap::new();
+    expected_requests.insert((first_url.clone(), false), 1);
+    expected_requests.insert((second_url.clone(), false), 1);
+    expected_requests.insert((third_url.clone(), false), 1);
+
+    assert_eq!(get_requests(&pool), expected_requests);
+    assert_eq!(pool.connections.lock().unwrap().len(), 3);
+
+    assert_eq!(first_stream.recv().await.unwrap(), RouterEvent::Stopping);
+    assert_eq!(second_stream.recv().await.unwrap(), RouterEvent::Stopping);
+    assert_eq!(third_stream.recv().await.unwrap(), RouterEvent::Stopping);
+}
+
+#[tokio::test]
+async fn test_route_incoming_unsopported_message() {
+    let url = url::Url::parse("ws://127.0.0.1/").unwrap();
+
+    let (pool, pool_handlers_rx) = TestPool::new();
+    let mut router = SwimRouter::new(Default::default(), pool.clone());
+
+    let (sink, mut stream) = open_connection(&mut router, &url, "foo", "bar").await;
+
+    let envelope = Envelope::sync(String::from("foo"), String::from("bar"));
+    let _ = sink.send(envelope.clone()).await.unwrap();
+
+    let mut pool_handlers: HashMap<_, _> = ReceiverStream::new(pool_handlers_rx)
+        .take(1)
+        .collect()
+        .await;
+
+    send_message(&mut pool_handlers, &url, "@auth()").await;
+
+    assert!(timeout(Duration::from_secs(1), stream.recv())
+        .await
+        .is_err());
+
+    send_message(&mut pool_handlers, &url, "@event(node:foo,lane:bar){Hello}").await;
+
+    let expected_env = Envelope::make_event(
+        String::from("foo"),
+        String::from("bar"),
         Some(Value::text("Hello")),
     );
 
-    send_message(&remote_tx, envelope.clone()).await;
-
-    assert_eq!(stream.recv().await.unwrap(), envelope);
-    let remote_requests = (*remote_requests.lock().unwrap()).clone();
-    assert_eq!(remote_requests, vec![host]);
-}
-
-#[tokio::test]
-async fn test_route_single_local_incoming_message_to_single_node() {
-    let local_path = Path::Local(RelativePath::new("/foo", "/bar"));
-    let local_addr = RelativeUri::try_from("/foo".to_string()).unwrap();
-
-    let (router_request_tx, _remote_rx, _local_rx, (_, local_requests), _close_tx) =
-        create_connection_manager().await;
-
-    let local_tx = register_connection(&router_request_tx, Origin::Local(local_addr.clone())).await;
-    let (_sink, mut stream) = register_subscriber(&router_request_tx, local_path).await;
-
-    let envelope = Envelope::make_event(
-        String::from("/foo"),
-        String::from("/bar"),
+    assert_eq!(
+        stream.recv().await.unwrap(),
+        RouterEvent::Message(expected_env.into_incoming().unwrap())
+    );
+
+    assert!(router.close().await.is_ok());
+    assert_eq!(get_request_count(&pool), 1);
+
+    let mut expected_requests = HashMap::new();
+    expected_requests.insert((url.clone(), false), 1);
+
+    assert_eq!(get_requests(&pool), expected_requests);
+    assert_eq!(pool.connections.lock().unwrap().len(), 1);
+
+    assert_eq!(stream.recv().await.unwrap(), RouterEvent::Stopping);
+}
+
+#[tokio::test]
+async fn test_route_incoming_message_of_no_interest() {
+    let url = url::Url::parse("ws://127.0.0.1/").unwrap();
+
+    let (pool, pool_handlers_rx) = TestPool::new();
+    let mut router = SwimRouter::new(Default::default(), pool.clone());
+
+    let (sink, mut stream) = open_connection(&mut router, &url, "foo", "bar").await;
+
+    let envelope = Envelope::sync(String::from("foo"), String::from("bar"));
+    let _ = sink.send(envelope.clone()).await.unwrap();
+
+    let mut pool_handlers: HashMap<_, _> = ReceiverStream::new(pool_handlers_rx)
+        .take(1)
+        .collect()
+        .await;
+
+    send_message(
+        &mut pool_handlers,
+        &url,
+        "@event(node:building,lane:swim){Second}",
+    )
+    .await;
+
+    assert!(timeout(Duration::from_secs(1), stream.recv())
+        .await
+        .is_err());
+
+    send_message(&mut pool_handlers, &url, "@event(node:foo,lane:bar){Hello}").await;
+
+    let expected_env = Envelope::make_event(
+        String::from("foo"),
+        String::from("bar"),
         Some(Value::text("Hello")),
     );
-    send_message(&local_tx, envelope.clone()).await;
-
-    assert_eq!(stream.recv().await.unwrap(), envelope);
-    let local_requests = (*local_requests.lock().unwrap()).clone();
-    assert_eq!(local_requests, vec![local_addr]);
-}
-
-#[tokio::test]
-async fn test_route_single_remote_incoming_message_to_multiple_subscribers_same_host_same_path() {
-    let host = url::Url::parse("wss://127.0.0.1:9001/").unwrap();
-    let remote_path = Path::Remote(AbsolutePath::new(host.clone(), "/foo", "/bar"));
-
-    let remote_addr = SchemeSocketAddr::new(Scheme::Wss, "127.0.0.1:9001".parse().unwrap());
-
-    let (router_request_tx, _remote_rx, _local_rx, (remote_requests, _), _close_tx) =
-        create_connection_manager().await;
-
-    let remote_tx = register_connection(&router_request_tx, Origin::Remote(remote_addr)).await;
-    let (_sink, mut first_stream) =
-        register_subscriber(&router_request_tx, remote_path.clone()).await;
-    let (_sink, mut second_stream) = register_subscriber(&router_request_tx, remote_path).await;
-
-    let envelope = Envelope::make_event(
-        String::from("/foo"),
-        String::from("/bar"),
-        Some(Value::text("Goodbye")),
-    );
-
-    send_message(&remote_tx, envelope.clone()).await;
-
-    assert_eq!(first_stream.recv().await.unwrap(), envelope);
-    assert_eq!(second_stream.recv().await.unwrap(), envelope);
-    let remote_requests = (*remote_requests.lock().unwrap()).clone();
-    assert_eq!(remote_requests, vec![host.clone(), host]);
-}
-
-#[tokio::test]
-async fn test_route_single_local_incoming_message_to_multiple_nodes_same_path() {
-    let local_path = Path::Local(RelativePath::new("/foo", "/bar"));
-    let local_addr = RelativeUri::try_from("/foo".to_string()).unwrap();
-
-    let (router_request_tx, _remote_rx, _local_rx, (_, local_requests), _close_tx) =
-        create_connection_manager().await;
-
-    let local_tx = register_connection(&router_request_tx, Origin::Local(local_addr.clone())).await;
-    let (_sink, mut first_stream) =
-        register_subscriber(&router_request_tx, local_path.clone()).await;
-    let (_sink, mut second_stream) = register_subscriber(&router_request_tx, local_path).await;
-
-    let envelope = Envelope::make_event(
-        String::from("/foo"),
-        String::from("/bar"),
-        Some(Value::text("Goodbye")),
-    );
-
-    send_message(&local_tx, envelope.clone()).await;
-
-    assert_eq!(first_stream.recv().await.unwrap(), envelope);
-    assert_eq!(second_stream.recv().await.unwrap(), envelope);
-    let local_requests = (*local_requests.lock().unwrap()).clone();
-    assert_eq!(local_requests, vec![local_addr.clone(), local_addr]);
-}
-
-#[tokio::test]
-async fn test_route_single_remote_incoming_message_to_multiple_subscribers_same_host_different_paths(
-) {
-    let host = url::Url::parse("ws://127.0.0.1:9001/").unwrap();
-    let first_remote_path = Path::Remote(AbsolutePath::new(host.clone(), "/foo", "/bar"));
-    let second_remote_path = Path::Remote(AbsolutePath::new(host.clone(), "/oof", "/rab"));
-
-    let remote_addr = SchemeSocketAddr::new(Scheme::Ws, "127.0.0.1:9001".parse().unwrap());
-
-    let (router_request_tx, _remote_rx, _local_rx, (remote_requests, _), _close_tx) =
-        create_connection_manager().await;
-
-    let remote_tx = register_connection(&router_request_tx, Origin::Remote(remote_addr)).await;
-    let (_sink, mut first_stream) =
-        register_subscriber(&router_request_tx, first_remote_path).await;
-    let (_sink, mut second_stream) =
-        register_subscriber(&router_request_tx, second_remote_path).await;
-
-    let envelope = Envelope::make_event(
-        String::from("/foo"),
-        String::from("/bar"),
-        Some(Value::text("tseT")),
-    );
-
-    send_message(&remote_tx, envelope.clone()).await;
-
-    assert_eq!(first_stream.recv().await.unwrap(), envelope);
-    assert_eq!(second_stream.recv().await.unwrap(), envelope);
-    let remote_requests = (*remote_requests.lock().unwrap()).clone();
-    assert_eq!(remote_requests, vec![host.clone(), host]);
-}
-
-#[tokio::test]
-async fn test_route_single_local_incoming_message_to_multiple_subscribers_same_node_different_paths(
-) {
-    let first_local_path = Path::Local(RelativePath::new("/foo", "/bar"));
-    let second_local_path = Path::Local(RelativePath::new("/foo", "/qux"));
-    let local_addr = RelativeUri::try_from("/foo".to_string()).unwrap();
-
-    let (router_request_tx, _remote_rx, _local_rx, (_, local_requests), _close_tx) =
-        create_connection_manager().await;
-
-    let local_tx = register_connection(&router_request_tx, Origin::Local(local_addr.clone())).await;
-    let (_sink, mut first_stream) = register_subscriber(&router_request_tx, first_local_path).await;
-    let (_sink, mut second_stream) =
-        register_subscriber(&router_request_tx, second_local_path).await;
-
-    let envelope = Envelope::make_event(
-        String::from("/foo"),
-        String::from("/bar"),
-        Some(Value::text("tseT")),
-    );
-
-    send_message(&local_tx, envelope.clone()).await;
-
-    assert_eq!(first_stream.recv().await.unwrap(), envelope);
-    assert_eq!(second_stream.recv().await.unwrap(), envelope);
-    let local_requests = (*local_requests.lock().unwrap()).clone();
-    assert_eq!(local_requests, vec![local_addr.clone(), local_addr]);
-}
-
-#[tokio::test]
-async fn test_route_single_remote_incoming_message_to_multiple_subscribers_different_hosts_same_path(
-) {
-    let first_host = url::Url::parse("ws://127.0.0.1:9001/").unwrap();
-    let second_host = url::Url::parse("ws://127.0.0.1:9002/").unwrap();
-
-    let first_remote_path = Path::Remote(AbsolutePath::new(first_host.clone(), "/foo", "/bar"));
-    let second_remote_path = Path::Remote(AbsolutePath::new(second_host.clone(), "/foo", "/bar"));
-
-    let first_remote_addr = SchemeSocketAddr::new(Scheme::Ws, "127.0.0.1:9001".parse().unwrap());
-    let second_remote_addr = SchemeSocketAddr::new(Scheme::Ws, "127.0.0.1:9002".parse().unwrap());
-
-    let (router_request_tx, _remote_rx, _local_rx, (remote_requests, _), _close_tx) =
-        create_connection_manager().await;
-
-    let first_remote_tx = register_connection(
-        &router_request_tx,
-        Origin::Remote(first_remote_addr.clone()),
-    )
-    .await;
-    let second_remote_tx = register_connection(
-        &router_request_tx,
-        Origin::Remote(second_remote_addr.clone()),
-    )
-    .await;
-
-    let (_sink, mut first_stream) =
-        register_subscriber(&router_request_tx, first_remote_path).await;
-    let (_sink, mut second_stream) =
-        register_subscriber(&router_request_tx, second_remote_path).await;
-
-    let first_envelope = Envelope::make_event(
-        String::from("/foo"),
-        String::from("/bar"),
-        Some(Value::text("First Hello")),
-    );
-
-    let second_envelope = Envelope::make_event(
-        String::from("/foo"),
-        String::from("/bar"),
-        Some(Value::text("Second Hello")),
-    );
-
-    send_message(&first_remote_tx, first_envelope.clone()).await;
-    send_message(&second_remote_tx, second_envelope.clone()).await;
-
-    assert_eq!(first_stream.recv().await.unwrap(), first_envelope);
-    assert_eq!(second_stream.recv().await.unwrap(), second_envelope);
-    let remote_requests = (*remote_requests.lock().unwrap()).clone();
-    assert_eq!(remote_requests, vec![first_host, second_host]);
-}
-
-#[tokio::test]
-async fn test_route_single_local_incoming_message_to_multiple_subscribers_different_nodes_same_path(
-) {
-    let first_local_path = Path::Local(RelativePath::new("/foo", "/bar"));
-    let second_local_path = Path::Local(RelativePath::new("/baz", "/bar"));
-    let first_local_addr = RelativeUri::try_from("/foo".to_string()).unwrap();
-    let second_local_addr = RelativeUri::try_from("/baz".to_string()).unwrap();
-
-    let (router_request_tx, _remote_rx, _local_rx, (_, local_requests), _close_tx) =
-        create_connection_manager().await;
-
-    let first_local_tx =
-        register_connection(&router_request_tx, Origin::Local(first_local_addr.clone())).await;
-    let second_local_tx =
-        register_connection(&router_request_tx, Origin::Local(second_local_addr.clone())).await;
-    let (_sink, mut first_stream) = register_subscriber(&router_request_tx, first_local_path).await;
-    let (_sink, mut second_stream) =
-        register_subscriber(&router_request_tx, second_local_path).await;
-
-    let first_envelope = Envelope::make_event(
-        String::from("/foo"),
-        String::from("/bar"),
-        Some(Value::text("First Hello")),
-    );
-
-    let second_envelope = Envelope::make_event(
-        String::from("/baz"),
-        String::from("/bar"),
-        Some(Value::text("Second Hello")),
-    );
-
-    send_message(&first_local_tx, first_envelope.clone()).await;
-    send_message(&second_local_tx, second_envelope.clone()).await;
-
-    assert_eq!(first_stream.recv().await.unwrap(), first_envelope);
-    assert_eq!(second_stream.recv().await.unwrap(), second_envelope);
-    let local_requests = (*local_requests.lock().unwrap()).clone();
-    assert_eq!(local_requests, vec![first_local_addr, second_local_addr]);
-}
-
-#[tokio::test]
-async fn test_route_single_remote_incoming_message_to_multiple_subscribers_different_hosts_different_paths(
-) {
-    let first_host = url::Url::parse("ws://127.0.0.1:9001/").unwrap();
-    let second_host = url::Url::parse("ws://127.0.0.2:9001/").unwrap();
-    let third_host = url::Url::parse("ws://127.0.0.3:9001/").unwrap();
-
-    let first_remote_path = Path::Remote(AbsolutePath::new(first_host.clone(), "/foo", "/bar"));
-    let second_remote_path = Path::Remote(AbsolutePath::new(second_host.clone(), "/oof", "/rab"));
-    let third_remote_path = Path::Remote(AbsolutePath::new(third_host.clone(), "/ofo", "/abr"));
-
-    let first_remote_addr = SchemeSocketAddr::new(Scheme::Ws, "127.0.0.1:9001".parse().unwrap());
-    let second_remote_addr = SchemeSocketAddr::new(Scheme::Ws, "127.0.0.2:9001".parse().unwrap());
-    let third_remote_addr = SchemeSocketAddr::new(Scheme::Ws, "127.0.0.3:9001".parse().unwrap());
-
-    let (router_request_tx, _remote_rx, _local_rx, (remote_requests, _), _close_tx) =
-        create_connection_manager().await;
-
-    let first_remote_tx = register_connection(
-        &router_request_tx,
-        Origin::Remote(first_remote_addr.clone()),
-    )
-    .await;
-    let second_remote_tx = register_connection(
-        &router_request_tx,
-        Origin::Remote(second_remote_addr.clone()),
-    )
-    .await;
-    let third_remote_tx = register_connection(
-        &router_request_tx,
-        Origin::Remote(third_remote_addr.clone()),
-    )
-    .await;
-
-    let (_sink, mut first_stream) =
-        register_subscriber(&router_request_tx, first_remote_path).await;
-    let (_sink, mut second_stream) =
-        register_subscriber(&router_request_tx, second_remote_path).await;
-    let (_sink, mut third_stream) =
-        register_subscriber(&router_request_tx, third_remote_path).await;
-
-    let first_envelope = Envelope::make_event(
-        String::from("/foo"),
-        String::from("/bar"),
-        Some(Value::text("Hello First")),
-    );
-
-    let second_envelope = Envelope::make_event(
-        String::from("/oof"),
-        String::from("/rab"),
-        Some(Value::text("Hello Second")),
-    );
-
-    let third_envelope = Envelope::make_event(
-        String::from("/ofo"),
-        String::from("/abr"),
-        Some(Value::text("Hello Third")),
-    );
-
-    send_message(&first_remote_tx, first_envelope.clone()).await;
-    send_message(&second_remote_tx, second_envelope.clone()).await;
-    send_message(&third_remote_tx, third_envelope.clone()).await;
-
-    assert_eq!(first_stream.recv().await.unwrap(), first_envelope);
-    assert_eq!(second_stream.recv().await.unwrap(), second_envelope);
-    assert_eq!(third_stream.recv().await.unwrap(), third_envelope);
-    let remote_requests = (*remote_requests.lock().unwrap()).clone();
-    assert_eq!(remote_requests, vec![first_host, second_host, third_host]);
-}
-
-#[tokio::test]
-async fn test_route_single_local_incoming_message_to_multiple_subscribers_different_nodes_different_paths(
-) {
-    let first_local_path = Path::Local(RelativePath::new("/foo", "/bar"));
-    let second_local_path = Path::Local(RelativePath::new("/oof", "/rab"));
-    let third_local_path = Path::Local(RelativePath::new("/ofo", "/abr"));
-
-    let first_local_addr = RelativeUri::try_from("/foo".to_string()).unwrap();
-    let second_local_addr = RelativeUri::try_from("/oof".to_string()).unwrap();
-    let third_local_addr = RelativeUri::try_from("/ofo".to_string()).unwrap();
-
-    let (router_request_tx, _remote_rx, _local_rx, (_, local_requests), _close_tx) =
-        create_connection_manager().await;
-
-    let first_local_tx =
-        register_connection(&router_request_tx, Origin::Local(first_local_addr.clone())).await;
-    let second_local_tx =
-        register_connection(&router_request_tx, Origin::Local(second_local_addr.clone())).await;
-    let third_local_tx =
-        register_connection(&router_request_tx, Origin::Local(third_local_addr.clone())).await;
-
-    let (_sink, mut first_stream) = register_subscriber(&router_request_tx, first_local_path).await;
-    let (_sink, mut second_stream) =
-        register_subscriber(&router_request_tx, second_local_path).await;
-    let (_sink, mut third_stream) = register_subscriber(&router_request_tx, third_local_path).await;
-
-    let first_envelope = Envelope::make_event(
-        String::from("/foo"),
-        String::from("/bar"),
-        Some(Value::text("Hello First")),
-    );
-
-    let second_envelope = Envelope::make_event(
-        String::from("/oof"),
-        String::from("/rab"),
-        Some(Value::text("Hello Second")),
-    );
-
-    let third_envelope = Envelope::make_event(
-        String::from("/ofo"),
-        String::from("/abr"),
-        Some(Value::text("Hello Third")),
-    );
-
-    send_message(&first_local_tx, first_envelope.clone()).await;
-    send_message(&second_local_tx, second_envelope.clone()).await;
-    send_message(&third_local_tx, third_envelope.clone()).await;
-
-    assert_eq!(first_stream.recv().await.unwrap(), first_envelope);
-    assert_eq!(second_stream.recv().await.unwrap(), second_envelope);
-    assert_eq!(third_stream.recv().await.unwrap(), third_envelope);
-    let local_requests = (*local_requests.lock().unwrap()).clone();
-    assert_eq!(
-        local_requests,
-        vec![first_local_addr, second_local_addr, third_local_addr]
-    );
-}
-
-#[tokio::test]
-async fn test_route_multiple_remote_incoming_messages_to_single_subscriber() {
-    let host = url::Url::parse("ws://127.0.0.1:9001/").unwrap();
-
-    let remote_path = Path::Remote(AbsolutePath::new(host.clone(), "/foo", "/bar"));
-
-    let remote_addr = SchemeSocketAddr::new(Scheme::Ws, "127.0.0.1:9001".parse().unwrap());
-
-    let (router_request_tx, _remote_rx, _local_rx, (remote_requests, _), _close_tx) =
-        create_connection_manager().await;
-
-    let remote_tx =
-        register_connection(&router_request_tx, Origin::Remote(remote_addr.clone())).await;
-
-    let (_sink, mut stream) = register_subscriber(&router_request_tx, remote_path).await;
-
-    let first_envelope = Envelope::make_event(
-        String::from("/foo"),
-        String::from("/bar"),
-        Some(Value::text("First!")),
-    );
-
-    let second_envelope = Envelope::make_event(
-        String::from("/foo"),
-        String::from("/bar"),
-        Some(Value::text("Second!")),
-    );
-
-    send_message(&remote_tx, first_envelope.clone()).await;
-    send_message(&remote_tx, second_envelope.clone()).await;
-
-    assert_eq!(stream.recv().await.unwrap(), first_envelope);
-    assert_eq!(stream.recv().await.unwrap(), second_envelope);
-    let remote_requests = (*remote_requests.lock().unwrap()).clone();
-    assert_eq!(remote_requests, vec![host]);
-}
-
-#[tokio::test]
-async fn test_route_multiple_local_incoming_messages_to_single_subscriber() {
-    let local_path = Path::Local(RelativePath::new("/foo", "/bar"));
-    let local_addr = RelativeUri::try_from("/foo".to_string()).unwrap();
-
-    let (router_request_tx, _remote_rx, _local_rx, (_, local_requests), _close_tx) =
-        create_connection_manager().await;
-
-    let local_tx = register_connection(&router_request_tx, Origin::Local(local_addr.clone())).await;
-
-    let (_sink, mut stream) = register_subscriber(&router_request_tx, local_path).await;
-
-    let first_envelope = Envelope::make_event(
-        String::from("/foo"),
-        String::from("/bar"),
-        Some(Value::text("First!")),
-    );
-
-    let second_envelope = Envelope::make_event(
-        String::from("/foo"),
-        String::from("/bar"),
-        Some(Value::text("Second!")),
-    );
-
-    send_message(&local_tx, first_envelope.clone()).await;
-    send_message(&local_tx, second_envelope.clone()).await;
-
-    assert_eq!(stream.recv().await.unwrap(), first_envelope);
-    assert_eq!(stream.recv().await.unwrap(), second_envelope);
-    let local_requests = (*local_requests.lock().unwrap()).clone();
-    assert_eq!(local_requests, vec![local_addr]);
-}
-
-#[tokio::test]
-async fn test_route_multiple_remote_incoming_messages_to_multiple_subscribers_same_host_same_path()
-{
-    let host = url::Url::parse("ws://127.0.0.1:9001/").unwrap();
-
-    let remote_path = Path::Remote(AbsolutePath::new(host.clone(), "/room", "/five"));
-    let remote_addr = SchemeSocketAddr::new(Scheme::Ws, "127.0.0.1:9001".parse().unwrap());
-
-    let (router_request_tx, _remote_rx, _local_rx, (remote_requests, _), _close_tx) =
-        create_connection_manager().await;
-
-    let remote_tx =
-        register_connection(&router_request_tx, Origin::Remote(remote_addr.clone())).await;
-
-    let (_sink, mut first_stream) =
-        register_subscriber(&router_request_tx, remote_path.clone()).await;
-    let (_sink, mut second_stream) = register_subscriber(&router_request_tx, remote_path).await;
-
-    let first_envelope = Envelope::make_event(
-        String::from("/room"),
-        String::from("/five"),
-        Some(Value::text("John Doe")),
-    );
-
-    let second_envelope = Envelope::make_event(
-        String::from("/room"),
-        String::from("/five"),
-        Some(Value::text("Jane Doe")),
-    );
-
-    send_message(&remote_tx, first_envelope.clone()).await;
-    send_message(&remote_tx, second_envelope.clone()).await;
-
-    assert_eq!(first_stream.recv().await.unwrap(), first_envelope);
-    assert_eq!(first_stream.recv().await.unwrap(), second_envelope);
-    assert_eq!(second_stream.recv().await.unwrap(), first_envelope);
-    assert_eq!(second_stream.recv().await.unwrap(), second_envelope);
-    let remote_requests = (*remote_requests.lock().unwrap()).clone();
-    assert_eq!(remote_requests, vec![host.clone(), host]);
-}
-
-#[tokio::test]
-async fn test_route_multiple_local_incoming_messages_to_multiple_subscribers_same_node_same_path() {
-    let local_path = Path::Local(RelativePath::new("/room", "/five"));
-    let local_addr = RelativeUri::try_from("/room".to_string()).unwrap();
-
-    let (router_request_tx, _remote_rx, _local_rx, (_, local_requests), _close_tx) =
-        create_connection_manager().await;
-
-    let local_tx = register_connection(&router_request_tx, Origin::Local(local_addr.clone())).await;
-
-    let (_sink, mut first_stream) =
-        register_subscriber(&router_request_tx, local_path.clone()).await;
-    let (_sink, mut second_stream) = register_subscriber(&router_request_tx, local_path).await;
-
-    let first_envelope = Envelope::make_event(
-        String::from("/room"),
-        String::from("/five"),
-        Some(Value::text("John Doe")),
-    );
-
-    let second_envelope = Envelope::make_event(
-        String::from("/room"),
-        String::from("/five"),
-        Some(Value::text("Jane Doe")),
-    );
-
-    send_message(&local_tx, first_envelope.clone()).await;
-    send_message(&local_tx, second_envelope.clone()).await;
-
-    assert_eq!(first_stream.recv().await.unwrap(), first_envelope);
-    assert_eq!(first_stream.recv().await.unwrap(), second_envelope);
-    assert_eq!(second_stream.recv().await.unwrap(), first_envelope);
-    assert_eq!(second_stream.recv().await.unwrap(), second_envelope);
-    let local_requests = (*local_requests.lock().unwrap()).clone();
-    assert_eq!(local_requests, vec![local_addr.clone(), local_addr]);
-}
-
-#[tokio::test]
-async fn test_route_multiple_remote_incoming_messages_to_multiple_subscribers_same_host_different_paths(
-) {
-    let host = url::Url::parse("ws://127.0.0.1:9001/").unwrap();
-
-    let first_remote_path = Path::Remote(AbsolutePath::new(host.clone(), "/room", "/five"));
-    let second_remote_path = Path::Remote(AbsolutePath::new(host.clone(), "/room", "/six"));
-    let remote_addr = SchemeSocketAddr::new(Scheme::Ws, "127.0.0.1:9001".parse().unwrap());
-
-    let (router_request_tx, _remote_rx, _local_rx, (remote_requests, _), _close_tx) =
-        create_connection_manager().await;
-
-    let remote_tx =
-        register_connection(&router_request_tx, Origin::Remote(remote_addr.clone())).await;
-
-    let (_sink, mut first_stream) =
-        register_subscriber(&router_request_tx, first_remote_path.clone()).await;
-    let (_sink, mut second_stream) =
-        register_subscriber(&router_request_tx, second_remote_path).await;
-
-    let first_envelope = Envelope::make_event(
-        String::from("/room"),
-        String::from("/five"),
-        Some(Value::text("John Doe")),
-    );
-
-    let second_envelope = Envelope::make_event(
-        String::from("/room"),
-        String::from("/six"),
-        Some(Value::text("Jane Doe")),
-    );
-
-    send_message(&remote_tx, first_envelope.clone()).await;
-    send_message(&remote_tx, second_envelope.clone()).await;
-
-    assert_eq!(first_stream.recv().await.unwrap(), first_envelope);
-    assert_eq!(first_stream.recv().await.unwrap(), second_envelope);
-    assert_eq!(second_stream.recv().await.unwrap(), first_envelope);
-    assert_eq!(second_stream.recv().await.unwrap(), second_envelope);
-    let remote_requests = (*remote_requests.lock().unwrap()).clone();
-    assert_eq!(remote_requests, vec![host.clone(), host]);
-}
-
-#[tokio::test]
-async fn test_route_multiple_local_incoming_messages_to_multiple_subscribers_same_node_different_paths(
-) {
-    let first_local_path = Path::Local(RelativePath::new("/room", "/five"));
-    let second_local_path = Path::Local(RelativePath::new("/room", "/six"));
-    let local_addr = RelativeUri::try_from("/room".to_string()).unwrap();
-
-    let (router_request_tx, _remote_rx, _local_rx, (_, local_requests), _close_tx) =
-        create_connection_manager().await;
-
-    let local_tx = register_connection(&router_request_tx, Origin::Local(local_addr.clone())).await;
-
-    let (_sink, mut first_stream) = register_subscriber(&router_request_tx, first_local_path).await;
-    let (_sink, mut second_stream) =
-        register_subscriber(&router_request_tx, second_local_path).await;
-
-    let first_envelope = Envelope::make_event(
-        String::from("/room"),
-        String::from("/five"),
-        Some(Value::text("John Doe")),
-    );
-
-    let second_envelope = Envelope::make_event(
-        String::from("/room"),
-        String::from("/six"),
-        Some(Value::text("Jane Doe")),
-    );
-
-    send_message(&local_tx, first_envelope.clone()).await;
-    send_message(&local_tx, second_envelope.clone()).await;
-
-    assert_eq!(first_stream.recv().await.unwrap(), first_envelope);
-    assert_eq!(first_stream.recv().await.unwrap(), second_envelope);
-    assert_eq!(second_stream.recv().await.unwrap(), first_envelope);
-    assert_eq!(second_stream.recv().await.unwrap(), second_envelope);
-    let local_requests = (*local_requests.lock().unwrap()).clone();
-    assert_eq!(local_requests, vec![local_addr.clone(), local_addr]);
-}
-
-#[tokio::test]
-async fn test_route_multiple_remote_incoming_message_to_multiple_subscribers_different_hosts_same_path(
-) {
-    let first_host = url::Url::parse("ws://127.0.0.1:9001/").unwrap();
-    let second_host = url::Url::parse("ws://127.0.0.2:9001/").unwrap();
-
-    let first_remote_path = Path::Remote(AbsolutePath::new(first_host.clone(), "/building", "/1"));
-    let second_remote_path =
-        Path::Remote(AbsolutePath::new(second_host.clone(), "/building", "/1"));
-
-    let first_remote_addr = SchemeSocketAddr::new(Scheme::Ws, "127.0.0.1:9001".parse().unwrap());
-    let second_remote_addr = SchemeSocketAddr::new(Scheme::Ws, "127.0.0.2:9001".parse().unwrap());
-
-    let (router_request_tx, _remote_rx, _local_rx, (remote_requests, _), _close_tx) =
-        create_connection_manager().await;
-
-    let first_remote_tx =
-        register_connection(&router_request_tx, Origin::Remote(first_remote_addr)).await;
-
-    let second_remote_tx =
-        register_connection(&router_request_tx, Origin::Remote(second_remote_addr)).await;
-
-    let (_sink, mut first_stream) =
-        register_subscriber(&router_request_tx, first_remote_path).await;
-    let (_sink, mut second_stream) =
-        register_subscriber(&router_request_tx, second_remote_path).await;
-
-    let envelope_101 = Envelope::make_event(
-        String::from("/building"),
-        String::from("/1"),
-        Some(Value::text("Room 101")),
-    );
-
-    let envelope_102 = Envelope::make_event(
-        String::from("/building"),
-        String::from("/1"),
-        Some(Value::text("Room 102")),
-    );
-
-    let envelope_201 = Envelope::make_event(
-        String::from("/building"),
-        String::from("/1"),
-        Some(Value::text("Room 201")),
-    );
-
-    let envelope_202 = Envelope::make_event(
-        String::from("/building"),
-        String::from("/1"),
-        Some(Value::text("Room 202")),
-    );
-
-    send_message(&first_remote_tx, envelope_101.clone()).await;
-    send_message(&first_remote_tx, envelope_102.clone()).await;
-    send_message(&second_remote_tx, envelope_201.clone()).await;
-    send_message(&second_remote_tx, envelope_202.clone()).await;
-
-    assert_eq!(first_stream.recv().await.unwrap(), envelope_101);
-    assert_eq!(first_stream.recv().await.unwrap(), envelope_102);
-    assert_eq!(second_stream.recv().await.unwrap(), envelope_201);
-    assert_eq!(second_stream.recv().await.unwrap(), envelope_202);
-    let remote_requests = (*remote_requests.lock().unwrap()).clone();
-    assert_eq!(remote_requests, vec![first_host, second_host]);
-}
-
-#[tokio::test]
-async fn test_route_multiple_local_incoming_message_to_multiple_subscribers_different_nodes_same_path(
-) {
-    let first_local_path = Path::Local(RelativePath::new("/hotel", "/five"));
-    let second_local_path = Path::Local(RelativePath::new("/motel", "/six"));
-
-    let first_local_addr = RelativeUri::try_from("/hotel".to_string()).unwrap();
-    let second_local_addr = RelativeUri::try_from("/motel".to_string()).unwrap();
-
-    let (router_request_tx, _remote_rx, _local_rx, (_, local_requests), _close_tx) =
-        create_connection_manager().await;
-
-    let first_local_tx =
-        register_connection(&router_request_tx, Origin::Local(first_local_addr.clone())).await;
-    let second_local_tx =
-        register_connection(&router_request_tx, Origin::Local(second_local_addr.clone())).await;
-
-    let (_sink, mut first_stream) = register_subscriber(&router_request_tx, first_local_path).await;
-    let (_sink, mut second_stream) =
-        register_subscriber(&router_request_tx, second_local_path).await;
-
-    let envelope_101 = Envelope::make_event(
-        String::from("/hotel"),
-        String::from("/1"),
-        Some(Value::text("Room 101")),
-    );
-
-    let envelope_102 = Envelope::make_event(
-        String::from("/hotel"),
-        String::from("/1"),
-        Some(Value::text("Room 102")),
-    );
-
-    let envelope_201 = Envelope::make_event(
-        String::from("/motel"),
-        String::from("/1"),
-        Some(Value::text("Room 201")),
-    );
-
-    let envelope_202 = Envelope::make_event(
-        String::from("/motel"),
-        String::from("/1"),
-        Some(Value::text("Room 202")),
-    );
-
-    send_message(&first_local_tx, envelope_101.clone()).await;
-    send_message(&first_local_tx, envelope_102.clone()).await;
-    send_message(&second_local_tx, envelope_201.clone()).await;
-    send_message(&second_local_tx, envelope_202.clone()).await;
-
-    assert_eq!(first_stream.recv().await.unwrap(), envelope_101);
-    assert_eq!(first_stream.recv().await.unwrap(), envelope_102);
-    assert_eq!(second_stream.recv().await.unwrap(), envelope_201);
-    assert_eq!(second_stream.recv().await.unwrap(), envelope_202);
-    let local_requests = (*local_requests.lock().unwrap()).clone();
-    assert_eq!(local_requests, vec![first_local_addr, second_local_addr]);
-}
-
-#[tokio::test]
-async fn test_route_multiple_remote_incoming_message_to_multiple_subscribers_different_hosts_different_paths(
-) {
-    let first_host = url::Url::parse("ws://127.0.0.1:9001/").unwrap();
-    let second_host = url::Url::parse("ws://127.0.0.2:9001/").unwrap();
-    let third_host = url::Url::parse("ws://127.0.0.3:9001/").unwrap();
-
-    let first_remote_path = Path::Remote(AbsolutePath::new(first_host.clone(), "/building", "/1"));
-    let second_remote_path = Path::Remote(AbsolutePath::new(second_host.clone(), "/room", "/2"));
-    let third_remote_path = Path::Remote(AbsolutePath::new(third_host.clone(), "/building", "/3"));
-
-    let first_remote_addr = SchemeSocketAddr::new(Scheme::Ws, "127.0.0.1:9001".parse().unwrap());
-    let second_remote_addr = SchemeSocketAddr::new(Scheme::Ws, "127.0.0.2:9001".parse().unwrap());
-    let third_remote_addr = SchemeSocketAddr::new(Scheme::Ws, "127.0.0.3:9001".parse().unwrap());
-
-    let (router_request_tx, _remote_rx, _local_rx, (remote_requests, _), _close_tx) =
-        create_connection_manager().await;
-
-    let first_remote_tx =
-        register_connection(&router_request_tx, Origin::Remote(first_remote_addr)).await;
-    let second_remote_tx =
-        register_connection(&router_request_tx, Origin::Remote(second_remote_addr)).await;
-    let third_remote_tx =
-        register_connection(&router_request_tx, Origin::Remote(third_remote_addr)).await;
-
-    let (_sink, mut first_stream) =
-        register_subscriber(&router_request_tx, first_remote_path).await;
-    let (_sink, mut second_stream) =
-        register_subscriber(&router_request_tx, second_remote_path).await;
-    let (_sink, mut third_stream) =
-        register_subscriber(&router_request_tx, third_remote_path).await;
-
-    let building_101 = Envelope::make_event(
-        String::from("/building"),
-        String::from("/1"),
-        Some(Value::text("Building 101")),
-    );
-
-    let building_102 = Envelope::make_event(
-        String::from("/building"),
-        String::from("/1"),
-        Some(Value::text("Building 102")),
-    );
-
-    let room_201 = Envelope::make_event(
-        String::from("/room"),
-        String::from("/2"),
-        Some(Value::text("Room 201")),
-    );
-
-    let room_202 = Envelope::make_event(
-        String::from("/room"),
-        String::from("/2"),
-        Some(Value::text("Room 202")),
-    );
-
-    let room_203 = Envelope::make_event(
-        String::from("/room"),
-        String::from("/2"),
-        Some(Value::text("Room 203")),
-    );
-
-    let building_301 = Envelope::make_event(
-        String::from("/building"),
-        String::from("/3"),
-        Some(Value::text("Building 301")),
-    );
-
-    let building_302 = Envelope::make_event(
-        String::from("/building"),
-        String::from("/3"),
-        Some(Value::text("Building 302")),
-    );
-
-    send_message(&first_remote_tx, building_101.clone()).await;
-    send_message(&first_remote_tx, building_102.clone()).await;
-    send_message(&second_remote_tx, room_201.clone()).await;
-    send_message(&second_remote_tx, room_202.clone()).await;
-    send_message(&second_remote_tx, room_203.clone()).await;
-    send_message(&third_remote_tx, building_301.clone()).await;
-    send_message(&third_remote_tx, building_302.clone()).await;
-
-    assert_eq!(first_stream.recv().await.unwrap(), building_101);
-    assert_eq!(first_stream.recv().await.unwrap(), building_102);
-    assert_eq!(second_stream.recv().await.unwrap(), room_201);
-    assert_eq!(second_stream.recv().await.unwrap(), room_202);
-    assert_eq!(second_stream.recv().await.unwrap(), room_203);
-    assert_eq!(third_stream.recv().await.unwrap(), building_301);
-    assert_eq!(third_stream.recv().await.unwrap(), building_302);
-    let remote_requests = (*remote_requests.lock().unwrap()).clone();
-    assert_eq!(remote_requests, vec![first_host, second_host, third_host]);
-}
-
-#[tokio::test]
-async fn test_route_multiple_local_incoming_message_to_multiple_subscribers_different_nodes_different_paths(
-) {
-    let first_local_path = Path::Local(RelativePath::new("/hotel", "/five"));
-    let second_local_path = Path::Local(RelativePath::new("/motel", "/six"));
-    let third_local_path = Path::Local(RelativePath::new("/house", "/seven"));
-
-    let first_local_addr = RelativeUri::try_from("/hotel".to_string()).unwrap();
-    let second_local_addr = RelativeUri::try_from("/motel".to_string()).unwrap();
-    let third_local_addr = RelativeUri::try_from("/house".to_string()).unwrap();
-
-    let (router_request_tx, _remote_rx, _local_rx, (_, local_requests), _close_tx) =
-        create_connection_manager().await;
-
-    let first_local_tx =
-        register_connection(&router_request_tx, Origin::Local(first_local_addr.clone())).await;
-    let second_local_tx =
-        register_connection(&router_request_tx, Origin::Local(second_local_addr.clone())).await;
-    let third_local_tx =
-        register_connection(&router_request_tx, Origin::Local(third_local_addr.clone())).await;
-
-    let (_sink, mut first_stream) = register_subscriber(&router_request_tx, first_local_path).await;
-    let (_sink, mut second_stream) =
-        register_subscriber(&router_request_tx, second_local_path).await;
-    let (_sink, mut third_stream) = register_subscriber(&router_request_tx, third_local_path).await;
-
-    let building_101 = Envelope::make_event(
-        String::from("/hotel"),
-        String::from("/five"),
-        Some(Value::text("Building 101")),
-    );
-
-    let building_102 = Envelope::make_event(
-        String::from("/hotel"),
-        String::from("/five"),
-        Some(Value::text("Building 102")),
-    );
-
-    let room_201 = Envelope::make_event(
-        String::from("/motel"),
-        String::from("/six"),
-        Some(Value::text("Room 201")),
-    );
-
-    let room_202 = Envelope::make_event(
-        String::from("/motel"),
-        String::from("/six"),
-        Some(Value::text("Room 202")),
-    );
-
-    let room_203 = Envelope::make_event(
-        String::from("/motel"),
-        String::from("/six"),
-        Some(Value::text("Room 203")),
-    );
-
-    let building_301 = Envelope::make_event(
-        String::from("/house"),
-        String::from("/seven"),
-        Some(Value::text("Building 301")),
-    );
-
-    let building_302 = Envelope::make_event(
-        String::from("/house"),
-        String::from("/seven"),
-        Some(Value::text("Building 302")),
-    );
-
-    send_message(&first_local_tx, building_101.clone()).await;
-    send_message(&first_local_tx, building_102.clone()).await;
-    send_message(&second_local_tx, room_201.clone()).await;
-    send_message(&second_local_tx, room_202.clone()).await;
-    send_message(&second_local_tx, room_203.clone()).await;
-    send_message(&third_local_tx, building_301.clone()).await;
-    send_message(&third_local_tx, building_302.clone()).await;
-
-    assert_eq!(first_stream.recv().await.unwrap(), building_101);
-    assert_eq!(first_stream.recv().await.unwrap(), building_102);
-    assert_eq!(second_stream.recv().await.unwrap(), room_201);
-    assert_eq!(second_stream.recv().await.unwrap(), room_202);
-    assert_eq!(second_stream.recv().await.unwrap(), room_203);
-    assert_eq!(third_stream.recv().await.unwrap(), building_301);
-    assert_eq!(third_stream.recv().await.unwrap(), building_302);
-    let local_requests = (*local_requests.lock().unwrap()).clone();
-    assert_eq!(
-        local_requests,
-        vec![first_local_addr, second_local_addr, third_local_addr]
-    );
+
+    assert_eq!(
+        stream.recv().await.unwrap(),
+        RouterEvent::Message(expected_env.into_incoming().unwrap())
+    );
+
+    assert!(router.close().await.is_ok());
+    assert_eq!(get_request_count(&pool), 1);
+
+    let mut expected_requests = HashMap::new();
+    expected_requests.insert((url.clone(), false), 1);
+
+    assert_eq!(get_requests(&pool), expected_requests);
+    assert_eq!(pool.connections.lock().unwrap().len(), 1);
+
+    assert_eq!(stream.recv().await.unwrap(), RouterEvent::Stopping);
+}
+
+#[tokio::test]
+async fn test_single_direct_message_existing_connection() {
+    let url = url::Url::parse("ws://127.0.0.1/").unwrap();
+
+    let (pool, pool_handlers_rx) = TestPool::new();
+    let mut router = SwimRouter::new(Default::default(), pool.clone());
+
+    let (sink, _) = open_connection(&mut router, &url, "foo", "bar").await;
+
+    let sync_env = Envelope::sync(String::from("room"), String::from("seven"));
+    let _ = sink.send(sync_env).await.unwrap();
+
+    let command_env = Envelope::make_event(
+        String::from("room"),
+        String::from("seven"),
+        Some(Value::text("Test Command")),
+    );
+
+    let general_sink = router.general_sink();
+
+    assert!(general_sink.send((url.clone(), command_env)).await.is_ok());
+
+    let mut pool_handlers: HashMap<_, _> = ReceiverStream::new(pool_handlers_rx)
+        .take(1)
+        .collect()
+        .await;
+
+    assert!(router.close().await.is_ok());
+    assert_eq!(get_request_count(&pool), 2);
+
+    let mut expected_requests = HashMap::new();
+    expected_requests.insert((url.clone(), false), 2);
+
+    assert_eq!(get_requests(&pool), expected_requests);
+
+    assert_eq!(
+        get_message(&mut pool_handlers, &url).await.unwrap(),
+        "@sync(node:room,lane:seven)".into()
+    );
+
+    assert_eq!(
+        get_message(&mut pool_handlers, &url).await.unwrap(),
+        "@event(node:room,lane:seven){\"Test Command\"}".into()
+    );
+}
+
+#[tokio::test]
+async fn test_single_direct_message_new_connection() {
+    let url = url::Url::parse("ws://127.0.0.1/").unwrap();
+
+    let (pool, pool_handlers_rx) = TestPool::new();
+    let mut router = SwimRouter::new(Default::default(), pool.clone());
+
+    let command_env = Envelope::make_event(
+        String::from("room"),
+        String::from("seven"),
+        Some(Value::text("Test Command")),
+    );
+
+    let general_sink = router.general_sink();
+
+    assert!(general_sink.send((url.clone(), command_env)).await.is_ok());
+
+    let mut pool_handlers: HashMap<_, _> = ReceiverStream::new(pool_handlers_rx)
+        .take(1)
+        .collect()
+        .await;
+
+    assert!(router.close().await.is_ok());
+    assert_eq!(get_request_count(&pool), 1);
+
+    let mut expected_requests = HashMap::new();
+    expected_requests.insert((url.clone(), false), 1);
+
+    assert_eq!(get_requests(&pool), expected_requests);
+    assert_eq!(
+        get_message(&mut pool_handlers, &url).await.unwrap(),
+        "@event(node:room,lane:seven){\"Test Command\"}".into()
+    );
+}
+
+#[tokio::test]
+async fn test_multiple_direct_messages_existing_connection() {
+    let url = url::Url::parse("ws://127.0.0.1/").unwrap();
+
+    let (pool, pool_handlers_rx) = TestPool::new();
+    let mut router = SwimRouter::new(Default::default(), pool.clone());
+
+    let (sink, _) = open_connection(&mut router, &url, "building", "swim").await;
+
+    let sync_env = Envelope::sync(String::from("building"), String::from("swim"));
+    let _ = sink.send(sync_env).await.unwrap();
+
+    let first_env = Envelope::make_event(
+        String::from("building"),
+        String::from("swim"),
+        Some(Value::text("First")),
+    );
+
+    let second_env = Envelope::make_event(
+        String::from("building"),
+        String::from("swim"),
+        Some(Value::text("Second")),
+    );
+
+    let general_sink = router.general_sink();
+
+    assert!(general_sink.send((url.clone(), first_env)).await.is_ok());
+
+    assert!(general_sink.send((url.clone(), second_env)).await.is_ok());
+
+    let mut pool_handlers: HashMap<_, _> = ReceiverStream::new(pool_handlers_rx)
+        .take(1)
+        .collect()
+        .await;
+
+    assert!(router.close().await.is_ok());
+    assert_eq!(get_request_count(&pool), 3);
+
+    let mut expected_requests = HashMap::new();
+    expected_requests.insert((url.clone(), false), 3);
+
+    assert_eq!(get_requests(&pool), expected_requests);
+
+    assert_eq!(
+        get_message(&mut pool_handlers, &url).await.unwrap(),
+        "@sync(node:building,lane:swim)".into()
+    );
+
+    assert_eq!(
+        get_message(&mut pool_handlers, &url).await.unwrap(),
+        "@event(node:building,lane:swim){First}".into()
+    );
+
+    assert_eq!(
+        get_message(&mut pool_handlers, &url).await.unwrap(),
+        "@event(node:building,lane:swim){Second}".into()
+    );
+}
+
+#[tokio::test]
+async fn test_multiple_direct_messages_new_connection() {
+    let url = url::Url::parse("ws://127.0.0.1/").unwrap();
+
+    let (pool, pool_handlers_rx) = TestPool::new();
+    let mut router = SwimRouter::new(Default::default(), pool.clone());
+
+    let first_env = Envelope::make_event(
+        String::from("building"),
+        String::from("swim"),
+        Some(Value::text("First")),
+    );
+
+    let second_env = Envelope::make_event(
+        String::from("building"),
+        String::from("swim"),
+        Some(Value::text("Second")),
+    );
+
+    let third_env = Envelope::make_event(
+        String::from("building"),
+        String::from("swim"),
+        Some(Value::text("Third")),
+    );
+
+    let general_sink = router.general_sink();
+
+    assert!(general_sink.send((url.clone(), first_env)).await.is_ok());
+
+    assert!(general_sink.send((url.clone(), second_env)).await.is_ok());
+
+    assert!(general_sink.send((url.clone(), third_env)).await.is_ok());
+
+    let mut pool_handlers: HashMap<_, _> = ReceiverStream::new(pool_handlers_rx)
+        .take(1)
+        .collect()
+        .await;
+
+    assert!(router.close().await.is_ok());
+    assert_eq!(get_request_count(&pool), 3);
+
+    let mut expected_requests = HashMap::new();
+    expected_requests.insert((url.clone(), false), 3);
+
+    assert_eq!(get_requests(&pool), expected_requests);
+
+    assert_eq!(
+        get_message(&mut pool_handlers, &url).await.unwrap(),
+        "@event(node:building,lane:swim){First}".into()
+    );
+
+    assert_eq!(
+        get_message(&mut pool_handlers, &url).await.unwrap(),
+        "@event(node:building,lane:swim){Second}".into()
+    );
+
+    assert_eq!(
+        get_message(&mut pool_handlers, &url).await.unwrap(),
+        "@event(node:building,lane:swim){Third}".into()
+    );
+}
+
+#[tokio::test]
+async fn test_multiple_direct_messages_different_connections() {
+    let first_url = url::Url::parse("ws://127.0.0.1/").unwrap();
+    let second_url = url::Url::parse("ws://127.0.0.2/").unwrap();
+
+    let (pool, pool_handlers_rx) = TestPool::new();
+    let mut router = SwimRouter::new(Default::default(), pool.clone());
+
+    let first_env = Envelope::make_event(
+        String::from("building"),
+        String::from("swim"),
+        Some(Value::text("First")),
+    );
+
+    let second_env = Envelope::make_event(
+        String::from("building"),
+        String::from("swim"),
+        Some(Value::text("Second")),
+    );
+
+    let third_env = Envelope::make_event(
+        String::from("building"),
+        String::from("swim"),
+        Some(Value::text("Third")),
+    );
+
+    let general_sink = router.general_sink();
+
+    assert!(general_sink
+        .send((first_url.clone(), first_env))
+        .await
+        .is_ok());
+
+    assert!(general_sink
+        .send((second_url.clone(), second_env))
+        .await
+        .is_ok());
+
+    assert!(general_sink
+        .send((first_url.clone(), third_env))
+        .await
+        .is_ok());
+
+    let mut pool_handlers: HashMap<_, _> = ReceiverStream::new(pool_handlers_rx)
+        .take(2)
+        .collect()
+        .await;
+
+    assert!(router.close().await.is_ok());
+    assert_eq!(get_request_count(&pool), 3);
+
+    let mut expected_requests = HashMap::new();
+    expected_requests.insert((first_url.clone(), false), 2);
+    expected_requests.insert((second_url.clone(), false), 1);
+
+    assert_eq!(get_requests(&pool), expected_requests);
+
+    assert_eq!(
+        get_message(&mut pool_handlers, &first_url).await.unwrap(),
+        "@event(node:building,lane:swim){First}".into()
+    );
+
+    assert_eq!(
+        get_message(&mut pool_handlers, &second_url).await.unwrap(),
+        "@event(node:building,lane:swim){Second}".into()
+    );
+
+    assert_eq!(
+        get_message(&mut pool_handlers, &&first_url).await.unwrap(),
+        "@event(node:building,lane:swim){Third}".into()
+    );
+}
+
+#[tokio::test]
+async fn test_router_close_ok() {
+    let (pool, _) = TestPool::new();
+    let router = SwimRouter::new(Default::default(), pool.clone());
+
+    assert!(router.close().await.is_ok());
+}
+
+#[tokio::test]
+async fn test_router_close_error() {
+    let (pool, _) = TestPool::new();
+    let router = SwimRouter::new(Default::default(), pool.clone());
+
+    let SwimRouter {
+        router_connection_request_tx,
+        router_sink_tx,
+        task_manager_handle,
+        connection_pool,
+        close_tx: _,
+        configuration,
+    } = router;
+
+    let (close_tx, close_rx) = promise::promise();
+
+    drop(close_rx);
+
+    let router = SwimRouter {
+        router_connection_request_tx,
+        router_sink_tx,
+        task_manager_handle,
+        connection_pool,
+        close_tx,
+        configuration,
+    };
+
+    assert!(router.close().await.is_err());
+}
+
+#[tokio::test]
+async fn test_route_incoming_parse_message_error() {
+    let url = url::Url::parse("ws://127.0.0.1/").unwrap();
+
+    let (pool, pool_handlers_rx) = TestPool::new();
+    let mut router = SwimRouter::new(Default::default(), pool.clone());
+
+    let (sink, mut stream) = open_connection(&mut router, &url, "foo", "bar").await;
+
+    let envelope = Envelope::sync(String::from("foo"), String::from("bar"));
+    let _ = sink.send(envelope.clone()).await.unwrap();
+
+    let mut pool_handlers: HashMap<_, _> = ReceiverStream::new(pool_handlers_rx)
+        .take(1)
+        .collect()
+        .await;
+
+    send_message(&mut pool_handlers, &url, "|").await;
+
+    assert!(timeout(Duration::from_secs(1), stream.recv())
+        .await
+        .is_err());
+
+    send_message(&mut pool_handlers, &url, "@event(node:foo,lane:bar){Hello}").await;
+
+    let expected_env = Envelope::make_event(
+        String::from("foo"),
+        String::from("bar"),
+        Some(Value::text("Hello")),
+    );
+
+    assert_eq!(
+        stream.recv().await.unwrap(),
+        RouterEvent::Message(expected_env.into_incoming().unwrap())
+    );
+
+    assert!(router.close().await.is_ok());
+    assert_eq!(get_request_count(&pool), 1);
+
+    let mut expected_requests = HashMap::new();
+    expected_requests.insert((url.clone(), false), 1);
+
+    assert_eq!(get_requests(&pool), expected_requests);
+    assert_eq!(pool.connections.lock().unwrap().len(), 1);
+
+    assert_eq!(stream.recv().await.unwrap(), RouterEvent::Stopping);
+}
+
+#[tokio::test]
+async fn test_route_incoming_parse_envelope_error() {
+    let url = url::Url::parse("ws://127.0.0.1/").unwrap();
+
+    let (pool, pool_handlers_rx) = TestPool::new();
+    let mut router = SwimRouter::new(Default::default(), pool.clone());
+
+    let (sink, mut stream) = open_connection(&mut router, &url, "foo", "bar").await;
+
+    let envelope = Envelope::sync(String::from("foo"), String::from("bar"));
+    let _ = sink.send(envelope.clone()).await.unwrap();
+
+    let mut pool_handlers: HashMap<_, _> = ReceiverStream::new(pool_handlers_rx)
+        .take(1)
+        .collect()
+        .await;
+
+    send_message(&mut pool_handlers, &url, "@invalid(node:oof,lane:rab){bye}").await;
+
+    assert!(timeout(Duration::from_secs(1), stream.recv())
+        .await
+        .is_err());
+
+    assert!(router.close().await.is_ok());
+    assert_eq!(get_request_count(&pool), 1);
+
+    let mut expected_requests = HashMap::new();
+    expected_requests.insert((url.clone(), false), 1);
+
+    assert_eq!(get_requests(&pool), expected_requests);
+    assert_eq!(pool.connections.lock().unwrap().len(), 1);
+
+    assert_eq!(stream.recv().await.unwrap(), RouterEvent::Stopping);
+}
+
+#[tokio::test]
+async fn test_route_incoming_unreachable_host() {
+    let url = url::Url::parse("ws://unreachable/").unwrap();
+
+    let (pool, _) = TestPool::new();
+    let mut router = SwimRouter::new(Default::default(), pool.clone());
+
+    let (sink, mut stream) = open_connection(&mut router, &url, "foo", "bar").await;
+
+    let envelope = Envelope::sync(String::from("foo"), String::from("bar"));
+    let _ = sink.send(envelope.clone()).await.unwrap();
+
+    assert_eq!(
+        stream.recv().await.unwrap(),
+        RouterEvent::Unreachable("Malformatted URI. ws://unreachable/".to_string())
+    );
+
+    assert_eq!(get_request_count(&pool), 1);
+    let mut expected_requests = HashMap::new();
+    expected_requests.insert((url.clone(), false), 1);
+    assert_eq!(get_requests(&pool), expected_requests);
+}
+
+#[tokio::test]
+async fn test_route_incoming_connection_closed_single() {
+    let url = url::Url::parse("ws://127.0.0.1/").unwrap();
+
+    let (pool, pool_handlers_rx) = TestPool::new();
+    let mut router = SwimRouter::new(Default::default(), pool.clone());
+
+    let (sink, mut stream) = open_connection(&mut router, &url, "foo", "bar").await;
+
+    let envelope = Envelope::sync(String::from("foo"), String::from("bar"));
+    let _ = sink.send(envelope.clone()).await.unwrap();
+
+    let mut pool_handlers: HashMap<_, _> = ReceiverStream::new(pool_handlers_rx)
+        .take(1)
+        .collect()
+        .await;
+
+    drop(pool_handlers.remove(&url).unwrap());
+
+    assert_eq!(stream.recv().await.unwrap(), RouterEvent::ConnectionClosed);
+
+    assert!(router.close().await.is_ok());
+    assert_eq!(get_request_count(&pool), 1);
+
+    let mut expected_requests = HashMap::new();
+    expected_requests.insert((url.clone(), false), 1);
+
+    assert_eq!(get_requests(&pool), expected_requests);
+    assert_eq!(pool.connections.lock().unwrap().len(), 1);
+
+    assert_eq!(stream.recv().await.unwrap(), RouterEvent::Stopping);
+}
+
+#[tokio::test]
+async fn test_route_incoming_connection_closed_multiple_same_host() {
+    let url = url::Url::parse("ws://127.0.0.1/").unwrap();
+
+    let (pool, pool_handlers_rx) = TestPool::new();
+    let mut router = SwimRouter::new(Default::default(), pool.clone());
+
+    let (first_sink, mut first_stream) = open_connection(&mut router, &url, "foo", "bar").await;
+    let (_, mut second_stream) = open_connection(&mut router, &url, "oof", "rab").await;
+
+    let envelope = Envelope::sync(String::from("foo"), String::from("bar"));
+    let _ = first_sink.send(envelope.clone()).await.unwrap();
+
+    let mut pool_handlers: HashMap<_, _> = ReceiverStream::new(pool_handlers_rx)
+        .take(1)
+        .collect()
+        .await;
+
+    drop(pool_handlers.remove(&url).unwrap());
+
+    assert_eq!(
+        first_stream.recv().await.unwrap(),
+        RouterEvent::ConnectionClosed
+    );
+    assert_eq!(
+        second_stream.recv().await.unwrap(),
+        RouterEvent::ConnectionClosed
+    );
+
+    assert!(router.close().await.is_ok());
+    assert_eq!(get_request_count(&pool), 1);
+
+    let mut expected_requests = HashMap::new();
+    expected_requests.insert((url.clone(), false), 1);
+
+    assert_eq!(get_requests(&pool), expected_requests);
+    assert_eq!(pool.connections.lock().unwrap().len(), 1);
+
+    assert_eq!(first_stream.recv().await.unwrap(), RouterEvent::Stopping);
+    assert_eq!(second_stream.recv().await.unwrap(), RouterEvent::Stopping);
+}
+
+#[tokio::test]
+async fn test_route_incoming_connection_closed_multiple_different_hosts() {
+    let first_url = url::Url::parse("ws://127.0.0.1/").unwrap();
+    let second_url = url::Url::parse("ws://127.0.0.2/").unwrap();
+
+    let (pool, pool_handlers_rx) = TestPool::new();
+    let mut router = SwimRouter::new(Default::default(), pool.clone());
+
+    let (first_sink, mut first_stream) =
+        open_connection(&mut router, &first_url, "foo", "bar").await;
+    let (second_sink, mut second_stream) =
+        open_connection(&mut router, &second_url, "foo", "bar").await;
+
+    let envelope = Envelope::sync(String::from("foo"), String::from("bar"));
+    let _ = first_sink.send(envelope.clone()).await.unwrap();
+    let _ = second_sink.send(envelope.clone()).await.unwrap();
+
+    let mut pool_handlers: HashMap<_, _> = ReceiverStream::new(pool_handlers_rx)
+        .take(2)
+        .collect()
+        .await;
+
+    drop(pool_handlers.remove(&first_url).unwrap());
+
+    assert_eq!(
+        first_stream.recv().await.unwrap(),
+        RouterEvent::ConnectionClosed
+    );
+
+    assert!(timeout(Duration::from_secs(1), second_stream.recv())
+        .await
+        .is_err());
+
+    assert!(router.close().await.is_ok());
+    assert_eq!(get_request_count(&pool), 2);
+
+    let mut expected_requests = HashMap::new();
+    expected_requests.insert((first_url.clone(), false), 1);
+    expected_requests.insert((second_url.clone(), false), 1);
+
+    assert_eq!(get_requests(&pool), expected_requests);
+    assert_eq!(pool.connections.lock().unwrap().len(), 2);
+
+    assert_eq!(first_stream.recv().await.unwrap(), RouterEvent::Stopping);
+    assert_eq!(second_stream.recv().await.unwrap(), RouterEvent::Stopping);
+}
+
+type PoolHandler = (mpsc::Sender<WsMessage>, mpsc::Receiver<WsMessage>);
+
+#[derive(Clone)]
+struct TestPool {
+    connection_handlers_tx: mpsc::Sender<(url::Url, PoolHandler)>,
+    connection_requests: Arc<Mutex<HashMap<(url::Url, bool), usize>>>,
+    connections: Arc<Mutex<HashMap<url::Url, mpsc::Sender<WsMessage>>>>,
+    permanent_error_url: url::Url,
+}
+
+impl TestPool {
+    fn new() -> (Self, mpsc::Receiver<(url::Url, PoolHandler)>) {
+        let (connection_handlers_tx, connection_handlers_rx) = mpsc::channel(5);
+
+        (
+            TestPool {
+                connection_handlers_tx,
+                connection_requests: Arc::new(Mutex::new(HashMap::new())),
+                connections: Arc::new(Mutex::new(HashMap::new())),
+                permanent_error_url: url::Url::parse("ws://unreachable/").unwrap(),
+            },
+            connection_handlers_rx,
+        )
+    }
+
+    fn create_connection(
+        &mut self,
+        host_url: url::Url,
+        recreate: bool,
+    ) -> (mpsc::Sender<WsMessage>, mpsc::Receiver<WsMessage>) {
+        let (sender_tx, sender_rx) = mpsc::channel(5);
+        let (receiver_tx, receiver_rx) = mpsc::channel(5);
+
+        self.connections
+            .lock()
+            .unwrap()
+            .insert(host_url.clone(), sender_tx.clone());
+
+        self.connection_handlers_tx
+            .try_send((host_url.clone(), (receiver_tx, sender_rx)))
+            .unwrap();
+
+        self.log_request(host_url, recreate);
+
+        (sender_tx, receiver_rx)
+    }
+
+    fn log_request(&mut self, host_url: url::Url, recreate: bool) {
+        *self
+            .connection_requests
+            .lock()
+            .unwrap()
+            .entry((host_url.clone(), recreate.clone()))
+            .or_insert(0) += 1;
+    }
+}
+
+impl ConnectionPool for TestPool {
+    fn request_connection(
+        &mut self,
+        host_url: url::Url,
+        recreate: bool,
+    ) -> BoxFuture<Result<Result<Connection, ConnectionError>, RequestError>> {
+        let host_url_string = host_url.to_string();
+        if host_url == self.permanent_error_url {
+            self.log_request(host_url, recreate);
+            return ready(Ok(Err(ConnectionError::Http(HttpError::invalid_url(
+                host_url_string,
+                None,
+            )))))
+            .boxed();
+        }
+
+        if !recreate && self.connections.lock().unwrap().get(&host_url).is_some() {
+            let sender_tx = self
+                .connections
+                .lock()
+                .unwrap()
+                .get(&host_url)
+                .unwrap()
+                .clone();
+
+            self.log_request(host_url, recreate);
+
+            ready(Ok(Ok((ConnectionSender::new(sender_tx), None)))).boxed()
+        } else {
+            let (sender_tx, receiver_rx) = self.create_connection(host_url, recreate);
+
+            ready(Ok(Ok((
+                ConnectionSender::new(sender_tx),
+                Some(receiver_rx),
+            ))))
+            .boxed()
+        }
+    }
+
+    fn close(self) -> BoxFuture<'static, Result<Result<(), ConnectionError>, ConnectionError>> {
+        ready(Ok(Ok(()))).boxed()
+    }
 }