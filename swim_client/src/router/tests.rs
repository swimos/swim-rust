// Copyright 2015-2021 SWIM.AI inc.
//
// Licensed under the Apache License, Version 2.0 (the "License");
// you may not use this file except in compliance with the License.
// You may obtain a copy of the License at
//
//     http://www.apache.org/licenses/LICENSE-2.0
//
// Unless required by applicable law or agreed to in writing, software
// distributed under the License is distributed on an "AS IS" BASIS,
// WITHOUT WARRANTIES OR CONDITIONS OF ANY KIND, either express or implied.
// See the License for the specific language governing permissions and
// limitations under the License.

use crate::router::{AddressableWrapper, RoutingPath};
use std::collections::HashMap;
<<<<<<< HEAD
use std::sync::{Arc, Mutex};
use std::time::Duration;
use swim_model::path::AbsolutePath;
use swim_model::Value;
use swim_runtime::error::{ConnectionError, HttpError};
use swim_runtime::ws::WsMessage;
use swim_utilities::future::request::request_future::RequestError;
=======
use std::convert::TryFrom;
use swim_model::path::{AbsolutePath, Path, RelativePath};
use swim_runtime::error::{ConnectionError, ResolutionError};
use swim_runtime::remote::table::{BidirectionalRegistrator, SchemeHostPort};
use swim_runtime::remote::{RemoteRoutingRequest, Scheme};
use swim_runtime::routing::{RoutingAddr, TaggedEnvelope, TaggedSender};
>>>>>>> 291e2ac0
use swim_utilities::trigger::promise;
use swim_warp::envelope::Envelope;
use tokio::sync::mpsc;
use url::Url;

pub(crate) struct FakeConnections {
    outgoing_channels: HashMap<Url, TaggedSender>,
    incoming_channels: HashMap<Url, mpsc::Receiver<TaggedEnvelope>>,
    addr: u32,
}

<<<<<<< HEAD
async fn send_message(
    pool_handlers: &mut HashMap<url::Url, PoolHandler>,
    host_url: &url::Url,
    message: &str,
) {
    let message = message.clone().into();

    if let Some((sender, _)) = pool_handlers.get_mut(host_url) {
        timeout(Duration::from_secs(1), sender.send(message))
            .await
            .unwrap()
            .unwrap();
=======
impl FakeConnections {
    pub(crate) fn new() -> Self {
        FakeConnections {
            outgoing_channels: HashMap::new(),
            incoming_channels: HashMap::new(),
            addr: 0,
        }
>>>>>>> 291e2ac0
    }

    pub(crate) fn add_connection(
        &mut self,
        url: Url,
    ) -> (mpsc::Sender<TaggedEnvelope>, mpsc::Receiver<TaggedEnvelope>) {
        let (outgoing_tx, outgoing_rx) = mpsc::channel(8);
        let (incoming_tx, incoming_rx) = mpsc::channel(8);

        let _ = self.outgoing_channels.insert(
            url.clone(),
            TaggedSender::new(RoutingAddr::client(self.addr), outgoing_tx),
        );
        let _ = self.incoming_channels.insert(url, incoming_rx);
        self.addr += 1;

        (incoming_tx, outgoing_rx)
    }

    fn get_connection(
        &mut self,
        url: &Url,
    ) -> Option<(TaggedSender, mpsc::Receiver<TaggedEnvelope>)> {
        if let Some(conn_sender) = self.outgoing_channels.get(url) {
            Some((
                conn_sender.clone(),
                self.incoming_channels.remove(url).unwrap(),
            ))
        } else {
            None
        }
    }
}

pub(crate) struct MockRemoteRouterTask;

impl MockRemoteRouterTask {
    pub(crate) fn new(mut fake_conns: FakeConnections) -> mpsc::Sender<RemoteRoutingRequest> {
        let (tx, mut rx) = mpsc::channel(32);

        tokio::spawn(async move {
            let mut drops = vec![];

            while let Some(request) = rx.recv().await {
                match request {
                    RemoteRoutingRequest::Bidirectional { host, request } => {
                        if let Some((sender_tx, receiver_rx)) = fake_conns.get_connection(&host) {
                            let (tx, mut rx) = mpsc::channel(8);
                            let (on_drop_tx, on_drop_rx) = promise::promise();

                            drops.push(on_drop_tx);

                            let registrator =
                                BidirectionalRegistrator::new(sender_tx, tx, on_drop_rx);

                            request.send(Ok(registrator)).unwrap();

                            let receiver_request = rx.recv().await.unwrap();
                            receiver_request.send(receiver_rx).unwrap();
                        } else {
                            request
                                .send(Err(ConnectionError::Resolution(
                                    ResolutionError::unresolvable(host.to_string()),
                                )))
                                .unwrap();
                        }
                    }
                    _ => unreachable!(),
                }
            }
        });

        tx
    }
}

#[test]
fn test_routing_path_from_relative_path() {
    let path = RelativePath::new("/foo", "/bar");

    let routing_path = RoutingPath::try_from(AddressableWrapper(path)).unwrap();

    assert_eq!(routing_path, RoutingPath::Local("/foo".to_string()))
}

#[test]
fn test_routing_path_from_absolute_path() {
    let url = url::Url::parse(&"warp://127.0.0.1:9001".to_string()).unwrap();
    let path = AbsolutePath::new(url, "/foo", "/bar");

    let routing_path = RoutingPath::try_from(AddressableWrapper(path)).unwrap();

    assert_eq!(
        routing_path,
        RoutingPath::Remote(SchemeHostPort::new(
            Scheme::Ws,
            "127.0.0.1".to_string(),
            9001
        ))
    )
}

#[test]
fn test_routing_path_from_absolute_path_invalid() {
    let url = url::Url::parse(&"carp://127.0.0.1:9001".to_string()).unwrap();
    let path = AbsolutePath::new(url, "/foo", "/bar");

    let routing_path = RoutingPath::try_from(AddressableWrapper(path));

    assert!(routing_path.is_err());
}

#[test]
fn test_routing_path_from_path() {
    let path = Path::Local(RelativePath::new("/foo", "/bar"));
    let routing_path = RoutingPath::try_from(AddressableWrapper(path)).unwrap();

    assert_eq!(routing_path, RoutingPath::Local("/foo".to_string()))
}

#[test]
fn test_routing_path_from_path_invalid() {
    let url = Url::parse("unix:/run/foo.socket").unwrap();
    let path = Path::Remote(AbsolutePath::new(url, "/foo", "/bar"));
    let routing_path = RoutingPath::try_from(AddressableWrapper(path));

    assert!(routing_path.is_err());
}<|MERGE_RESOLUTION|>--- conflicted
+++ resolved
@@ -14,24 +14,13 @@
 
 use crate::router::{AddressableWrapper, RoutingPath};
 use std::collections::HashMap;
-<<<<<<< HEAD
-use std::sync::{Arc, Mutex};
-use std::time::Duration;
-use swim_model::path::AbsolutePath;
-use swim_model::Value;
-use swim_runtime::error::{ConnectionError, HttpError};
-use swim_runtime::ws::WsMessage;
-use swim_utilities::future::request::request_future::RequestError;
-=======
 use std::convert::TryFrom;
 use swim_model::path::{AbsolutePath, Path, RelativePath};
 use swim_runtime::error::{ConnectionError, ResolutionError};
 use swim_runtime::remote::table::{BidirectionalRegistrator, SchemeHostPort};
 use swim_runtime::remote::{RemoteRoutingRequest, Scheme};
 use swim_runtime::routing::{RoutingAddr, TaggedEnvelope, TaggedSender};
->>>>>>> 291e2ac0
 use swim_utilities::trigger::promise;
-use swim_warp::envelope::Envelope;
 use tokio::sync::mpsc;
 use url::Url;
 
@@ -41,20 +30,6 @@
     addr: u32,
 }
 
-<<<<<<< HEAD
-async fn send_message(
-    pool_handlers: &mut HashMap<url::Url, PoolHandler>,
-    host_url: &url::Url,
-    message: &str,
-) {
-    let message = message.clone().into();
-
-    if let Some((sender, _)) = pool_handlers.get_mut(host_url) {
-        timeout(Duration::from_secs(1), sender.send(message))
-            .await
-            .unwrap()
-            .unwrap();
-=======
 impl FakeConnections {
     pub(crate) fn new() -> Self {
         FakeConnections {
@@ -62,7 +37,6 @@
             incoming_channels: HashMap::new(),
             addr: 0,
         }
->>>>>>> 291e2ac0
     }
 
     pub(crate) fn add_connection(
