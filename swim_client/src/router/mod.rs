--- conflicted
+++ resolved
@@ -12,28 +12,13 @@
 // See the License for the specific language governing permissions and
 // limitations under the License.
 
-use crate::connections::ConnectionChannel;
-use crate::connections::ConnectionRegistrator;
-use crate::connections::ConnectionType;
-use futures::future::BoxFuture;
-use futures::FutureExt;
 use std::collections::HashMap;
-use std::convert::TryFrom;
-use swim_common::request::Request;
-use swim_common::routing::error::{ConnectionError, ResolutionError, RouterError, Unresolvable};
-use swim_common::routing::remote::table::SchemeHostPort;
-use swim_common::routing::remote::BadUrl;
-use swim_common::routing::remote::{RawRoute, RemoteRoutingRequest};
-use swim_common::routing::{BidirectionalRoute, BidirectionalRouter};
-use swim_common::routing::{Route, Router, RouterFactory, RoutingAddr, TaggedSender};
-use swim_common::warp::envelope::IncomingLinkMessage;
-use swim_common::warp::path::{AbsolutePath, Addressable};
+use std::ops::Deref;
+
+use futures::stream::FuturesUnordered;
+use futures::{select_biased, Future, FutureExt, StreamExt};
 use tokio::sync::mpsc;
 use tokio::sync::oneshot;
-<<<<<<< HEAD
-use url::Url;
-use utilities::uri::RelativeUri;
-=======
 use tokio_stream::wrappers::ReceiverStream;
 use tracing::trace_span;
 use tracing::{span, Level};
@@ -56,329 +41,28 @@
 pub mod incoming;
 pub mod outgoing;
 mod retry;
->>>>>>> b761f27e
 
 #[cfg(test)]
 mod tests;
 
-#[derive(Debug, Clone)]
-pub(crate) struct TopLevelClientRouterFactory {
-    client_sender: mpsc::Sender<DownlinkRoutingRequest<AbsolutePath>>,
-    remote_sender: mpsc::Sender<RemoteRoutingRequest>,
-}
-
-impl TopLevelClientRouterFactory {
-    pub(in crate) fn new(
-        client_sender: mpsc::Sender<DownlinkRoutingRequest<AbsolutePath>>,
-        remote_sender: mpsc::Sender<RemoteRoutingRequest>,
-    ) -> Self {
-        TopLevelClientRouterFactory {
-            client_sender,
-            remote_sender,
-        }
-    }
-}
-
-impl RouterFactory for TopLevelClientRouterFactory {
-    type Router = TopLevelClientRouter;
-
-    fn create_for(&self, addr: RoutingAddr) -> Self::Router {
-        TopLevelClientRouter::new(addr, self.client_sender.clone(), self.remote_sender.clone())
-    }
-}
-
-#[derive(Debug, Clone)]
-pub struct TopLevelClientRouter {
-    addr: RoutingAddr,
-    client_sender: mpsc::Sender<DownlinkRoutingRequest<AbsolutePath>>,
-    remote_sender: mpsc::Sender<RemoteRoutingRequest>,
-}
-
-impl TopLevelClientRouter {
-    pub(crate) fn new(
-        addr: RoutingAddr,
-        client_sender: mpsc::Sender<DownlinkRoutingRequest<AbsolutePath>>,
-        remote_sender: mpsc::Sender<RemoteRoutingRequest>,
-    ) -> Self {
-        TopLevelClientRouter {
-            addr,
-            client_sender,
-            remote_sender,
-        }
-    }
-}
-
-impl Router for TopLevelClientRouter {
-    fn resolve_sender(
-        &mut self,
-        addr: RoutingAddr,
-    ) -> BoxFuture<'_, Result<Route, ResolutionError>> {
-        async move {
-            let TopLevelClientRouter {
-                remote_sender,
-                addr: tag,
-                ..
-            } = self;
-
-            if addr.is_remote() {
-                let (tx, rx) = oneshot::channel();
-                let request = Request::new(tx);
-                if remote_sender
-                    .send(RemoteRoutingRequest::Endpoint { addr, request })
-                    .await
-                    .is_err()
-                {
-                    Err(ResolutionError::router_dropped())
-                } else {
-                    match rx.await {
-                        Ok(Ok(RawRoute { sender, on_drop })) => {
-                            Ok(Route::new(TaggedSender::new(*tag, sender), on_drop))
-                        }
-                        Ok(Err(_)) => Err(ResolutionError::unresolvable(addr.to_string())),
-                        Err(_) => Err(ResolutionError::router_dropped()),
-                    }
-                }
-            } else {
-                Err(ResolutionError::unresolvable(addr.to_string()))
-            }
-        }
-        .boxed()
-    }
-
-    fn lookup(
-        &mut self,
-        host: Option<Url>,
-        route: RelativeUri,
-    ) -> BoxFuture<'_, Result<RoutingAddr, RouterError>> {
-        async move {
-            let TopLevelClientRouter { remote_sender, .. } = self;
-
-            match host {
-                Some(host) => {
-                    let (tx, rx) = oneshot::channel();
-                    if remote_sender
-                        .send(RemoteRoutingRequest::ResolveUrl {
-                            host,
-                            request: Request::new(tx),
-                        })
-                        .await
-                        .is_err()
-                    {
-                        Err(RouterError::RouterDropped)
-                    } else {
-                        match rx.await {
-                            Ok(Ok(addr)) => Ok(addr),
-                            Ok(Err(err)) => Err(RouterError::ConnectionFailure(err)),
-                            Err(_) => Err(RouterError::RouterDropped),
-                        }
-                    }
-                }
-                None => Err(RouterError::ConnectionFailure(ConnectionError::Resolution(
-                    ResolutionError::unresolvable(route.to_string()),
-                ))),
-            }
-        }
-        .boxed()
-    }
-}
-
-impl BidirectionalRouter for TopLevelClientRouter {
-    fn resolve_bidirectional(
-        &mut self,
-        host: Url,
-    ) -> BoxFuture<'_, Result<BidirectionalRoute, ResolutionError>> {
-        async move {
-            let TopLevelClientRouter { remote_sender, .. } = self;
-
-            let (tx, rx) = oneshot::channel();
-            if remote_sender
-                .send(RemoteRoutingRequest::Bidirectional {
-                    host: host.clone(),
-                    request: Request::new(tx),
-                })
-                .await
-                .is_err()
-            {
-                Err(ResolutionError::router_dropped())
-            } else {
-                match rx.await {
-                    Ok(Ok(registrator)) => registrator.register().await,
-                    Ok(Err(_)) => Err(ResolutionError::unresolvable(host.to_string())),
-                    Err(_) => Err(ResolutionError::router_dropped()),
-                }
-            }
-        }
-        .boxed()
-    }
-}
-
-pub(crate) type Node = String;
-
-#[derive(Debug, Clone, PartialEq, Eq, Hash)]
-pub(crate) enum RoutingPath {
-    Remote(SchemeHostPort),
-    Local(Node),
-}
-
-pub struct AddressableWrapper<T: Addressable>(pub T);
-
-impl<T: Addressable> TryFrom<AddressableWrapper<T>> for RoutingPath {
-    type Error = BadUrl;
-
-    fn try_from(path: AddressableWrapper<T>) -> Result<Self, Self::Error> {
-        match path.0.host() {
-            Some(host) => Ok(RoutingPath::Remote(SchemeHostPort::try_from(host)?)),
-            None => Ok(RoutingPath::Local(path.0.node().to_string())),
-        }
-    }
-}
-
-pub(crate) struct RoutingTable<Path: Addressable> {
-    addresses: HashMap<RoutingPath, RoutingAddr>,
-    endpoints: HashMap<RoutingAddr, ConnectionRegistrator<Path>>,
-}
-
-impl<Path: Addressable> RoutingTable<Path> {
-    pub(crate) fn new() -> Self {
-        RoutingTable {
-            addresses: HashMap::new(),
-            endpoints: HashMap::new(),
-        }
-    }
-
-    pub(crate) fn try_resolve_addr(
-        &self,
-        routing_path: &RoutingPath,
-    ) -> Option<(RoutingAddr, ConnectionRegistrator<Path>)> {
-        let routing_addr = self.addresses.get(routing_path).copied()?;
-        let endpoint = self.try_resolve_endpoint(&routing_addr)?;
-        Some((routing_addr, endpoint))
-    }
-
-    pub(crate) fn try_resolve_endpoint(
-        &self,
-        routing_addr: &RoutingAddr,
-    ) -> Option<ConnectionRegistrator<Path>> {
-        self.endpoints.get(routing_addr).cloned()
-    }
-
-    pub(crate) fn add_registrator(
-        &mut self,
-        routing_path: RoutingPath,
-        routing_addr: RoutingAddr,
-        connection_registrator: ConnectionRegistrator<Path>,
-    ) {
-        self.addresses.insert(routing_path, routing_addr);
-        self.endpoints.insert(routing_addr, connection_registrator);
-    }
-}
-
-#[derive(Debug, Clone)]
-pub struct ClientRouterFactory<Path: Addressable, DelegateFac: RouterFactory> {
-    client_request_sender: mpsc::Sender<DownlinkRoutingRequest<Path>>,
-    delegate_fac: DelegateFac,
-}
-
-impl<Path: Addressable, DelegateFac: RouterFactory> ClientRouterFactory<Path, DelegateFac> {
-    pub fn new(
-        request_sender: mpsc::Sender<DownlinkRoutingRequest<Path>>,
-        delegate_fac: DelegateFac,
-    ) -> Self {
-        ClientRouterFactory {
-            client_request_sender: request_sender,
-            delegate_fac,
-        }
-    }
-}
-
-impl<Path: Addressable, DelegateFac: RouterFactory> RouterFactory
-    for ClientRouterFactory<Path, DelegateFac>
-where
-    <DelegateFac as RouterFactory>::Router: BidirectionalRouter,
-{
-    type Router = ClientRouter<Path, DelegateFac::Router>;
-
-    fn create_for(&self, addr: RoutingAddr) -> Self::Router {
-        ClientRouter {
-            tag: addr,
-            request_sender: self.client_request_sender.clone(),
-            delegate_router: self.delegate_fac.create_for(addr),
-        }
-    }
-}
-
-#[derive(Debug, Clone)]
-pub struct ClientRouter<Path: Addressable, DelegateRouter: BidirectionalRouter> {
-    tag: RoutingAddr,
-    request_sender: mpsc::Sender<DownlinkRoutingRequest<Path>>,
-    delegate_router: DelegateRouter,
-}
-
-impl<Path: Addressable, DelegateRouter: BidirectionalRouter> Router
-    for ClientRouter<Path, DelegateRouter>
-{
-    fn resolve_sender(
-        &mut self,
-        addr: RoutingAddr,
-    ) -> BoxFuture<'_, Result<Route, ResolutionError>> {
-        async move {
-            let ClientRouter {
-                delegate_router, ..
-            } = self;
-
-            delegate_router.resolve_sender(addr).await
-        }
-        .boxed()
-    }
-
-    fn lookup(
-        &mut self,
-        host: Option<Url>,
-        route: RelativeUri,
-    ) -> BoxFuture<'_, Result<RoutingAddr, RouterError>> {
-        async move {
-            let ClientRouter {
-                delegate_router, ..
-            } = self;
-
-            delegate_router.lookup(host, route).await
-        }
-        .boxed()
-    }
-}
-
-impl<Path: Addressable, DelegateRouter: BidirectionalRouter> BidirectionalRouter
-    for ClientRouter<Path, DelegateRouter>
-{
-    fn resolve_bidirectional(
-        &mut self,
-        host: Url,
-    ) -> BoxFuture<Result<BidirectionalRoute, ResolutionError>> {
-        async move {
-            let ClientRouter {
-                delegate_router, ..
-            } = self;
-
-            delegate_router.resolve_bidirectional(host).await
-        }
-        .boxed()
-    }
-}
-
-#[derive(Debug)]
-pub enum DownlinkRoutingRequest<Path: Addressable> {
-    /// Obtain a connection.
-    Connect {
-        target: Path,
-        request: Request<Result<ConnectionChannel, ConnectionError>>,
-        conn_type: ConnectionType,
-    },
-    /// Get channel to route messages to a specified routing address.
-    Endpoint {
-        addr: RoutingAddr,
-        request: Request<Result<RawRoute, Unresolvable>>,
-    },
-}
+/// The Router is responsible for routing messages between the downlinks and the connections from the
+/// connection pool. It can be used to obtain a connection for a downlink or to send direct messages.
+pub trait Router: Send {
+    type ConnectionFut: Future<Output = Result<ConnectionChannel, RequestError>> + Send;
+
+    /// For full duplex connections
+    fn connection_for(&mut self, target: &AbsolutePath) -> Self::ConnectionFut;
+
+    /// For sending direct messages
+    fn general_sink(&mut self) -> mpsc::Sender<(url::Url, Envelope)>;
+}
+
+type RouterConnRequest = (AbsolutePath, oneshot::Sender<ConnectionChannel>);
+
+type RouterMessageRequest = (url::Url, Envelope);
+type CloseSender = promise::Sender<mpsc::Sender<Result<(), RoutingError>>>;
+type CloseResponseSender = mpsc::Sender<Result<(), RoutingError>>;
+type CloseReceiver = promise::Receiver<mpsc::Sender<Result<(), RoutingError>>>;
 
 /// The Router events are emitted by the connection streams of the router and indicate
 /// messages or errors from the remote host.
@@ -392,4 +76,475 @@
     Unreachable(String),
     // The router is stopping.
     Stopping,
+}
+
+pub struct SwimRouter<Pool: ConnectionPool> {
+    router_connection_request_tx: mpsc::Sender<RouterConnRequest>,
+    router_sink_tx: mpsc::Sender<RouterMessageRequest>,
+    task_manager_handle: TaskHandle<Result<(), RoutingError>>,
+    connection_pool: Pool,
+    close_tx: CloseSender,
+    configuration: RouterParams,
+}
+
+impl<Pool: ConnectionPool> SwimRouter<Pool> {
+    /// Creates a new connection router for routing messages between the downlinks and the
+    /// connection pool.
+    ///
+    /// # Arguments
+    ///
+    /// * `configuration`             - The configuration parameters of the router.
+    /// * `connection_pool`           - A connection pool for obtaining connections to remote hosts.
+    pub fn new(configuration: RouterParams, connection_pool: Pool) -> SwimRouter<Pool>
+    where
+        Pool: ConnectionPool,
+    {
+        let (close_tx, close_rx) = promise::promise();
+
+        let (task_manager, router_connection_request_tx, router_sink_tx) =
+            TaskManager::new(connection_pool.clone(), close_rx, configuration);
+
+        let task_manager_handle = spawn(task_manager.run());
+
+        SwimRouter {
+            router_connection_request_tx,
+            router_sink_tx,
+            task_manager_handle,
+            connection_pool,
+            close_tx,
+            configuration,
+        }
+    }
+
+    /// Closes the router and all of its sub-tasks, logging any errors that have been encountered.
+    /// Returns a [`RoutingError::CloseError`] if the closing fails.
+    pub async fn close(self) -> Result<(), RoutingError> {
+        let (result_tx, mut result_rx) = mpsc::channel(self.configuration.buffer_size().get());
+
+        self.close_tx
+            .provide(result_tx)
+            .map_err(|_| RoutingError::CloseError)?;
+
+        while let Some(result) = result_rx.recv().await {
+            if let Err(e) = result {
+                tracing::error!("{:?}", e);
+            }
+        }
+
+        if let Err(e) = self.task_manager_handle.await {
+            tracing::error!("{:?}", e);
+        };
+
+        self.connection_pool
+            .close()
+            .await
+            .map_err(|_| RoutingError::CloseError)?
+            .map_err(|_| RoutingError::CloseError)
+    }
+}
+
+/// Tasks that the router can handle.
+enum RouterTask {
+    Connect(RouterConnRequest),
+    SendMessage(Box<RouterMessageRequest>),
+    Close(Option<CloseResponseSender>),
+}
+
+type HostManagerHandle = (
+    mpsc::Sender<Envelope>,
+    mpsc::Sender<SubscriberRequest>,
+    TaskHandle<Result<(), RoutingError>>,
+);
+
+/// The task manager is the main task in the router. It is responsible for creating sub-tasks
+/// for each unique remote host. It can also handle direct messages by sending them directly
+/// to the appropriate sub-task.
+struct TaskManager<Pool: ConnectionPool> {
+    conn_request_rx: mpsc::Receiver<RouterConnRequest>,
+    message_request_rx: mpsc::Receiver<RouterMessageRequest>,
+    connection_pool: Pool,
+    close_rx: CloseReceiver,
+    config: RouterParams,
+}
+
+impl<Pool: ConnectionPool> TaskManager<Pool> {
+    fn new(
+        connection_pool: Pool,
+        close_rx: CloseReceiver,
+        config: RouterParams,
+    ) -> (
+        Self,
+        mpsc::Sender<RouterConnRequest>,
+        mpsc::Sender<RouterMessageRequest>,
+    ) {
+        let (conn_request_tx, conn_request_rx) = mpsc::channel(config.buffer_size().get());
+        let (message_request_tx, message_request_rx) = mpsc::channel(config.buffer_size().get());
+        (
+            TaskManager {
+                conn_request_rx,
+                message_request_rx,
+                connection_pool,
+                close_rx,
+                config,
+            },
+            conn_request_tx,
+            message_request_tx,
+        )
+    }
+
+    async fn run(self) -> Result<(), RoutingError> {
+        let TaskManager {
+            conn_request_rx,
+            message_request_rx,
+            connection_pool,
+            close_rx,
+            config,
+        } = self;
+
+        let mut message_request_rx = ReceiverStream::new(message_request_rx).fuse();
+        let mut conn_request_rx = ReceiverStream::new(conn_request_rx).fuse();
+        let mut close_trigger = close_rx.clone().fuse();
+
+        let mut host_managers: HashMap<url::Url, HostManagerHandle> = HashMap::new();
+
+        loop {
+            let task = select_biased! {
+                closed = &mut close_trigger => {
+                    match closed {
+                        Ok(tx) => Some(RouterTask::Close(Some((*tx).clone()))),
+                        _ => Some(RouterTask::Close(None)),
+                    }
+                },
+                maybe_req = conn_request_rx.next() => maybe_req.map(RouterTask::Connect),
+                maybe_req = message_request_rx.next() => maybe_req.map(|payload| RouterTask::SendMessage(Box::new(payload))),
+            }.ok_or(RoutingError::ConnectionError)?;
+
+            match task {
+                RouterTask::Connect((target, response_tx)) => {
+                    let (sink, stream_registrator, _) = get_host_manager(
+                        &mut host_managers,
+                        target.host.clone(),
+                        connection_pool.clone(),
+                        close_rx.clone(),
+                        config,
+                    );
+
+                    let (subscriber_tx, stream) = mpsc::channel(config.buffer_size().get());
+
+                    let (_, relative_path) = target.split();
+
+                    stream_registrator
+                        .send(SubscriberRequest::new(relative_path, subscriber_tx))
+                        .await
+                        .map_err(|_| RoutingError::ConnectionError)?;
+
+                    response_tx
+                        .send((sink.clone(), stream))
+                        .map_err(|_| RoutingError::ConnectionError)?;
+                }
+
+                RouterTask::SendMessage(payload) => {
+                    let (host, message) = payload.deref();
+
+                    let target = message
+                        .header
+                        .relative_path()
+                        .ok_or(RoutingError::ConnectionError)?
+                        .for_host(host.clone());
+
+                    let (sink, _, _) = get_host_manager(
+                        &mut host_managers,
+                        target.host.clone(),
+                        connection_pool.clone(),
+                        close_rx.clone(),
+                        config,
+                    );
+
+                    sink.send(message.clone())
+                        .await
+                        .map_err(|_| RoutingError::ConnectionError)?;
+                }
+
+                RouterTask::Close(close_rx) => {
+                    if let Some(close_response_tx) = close_rx {
+                        let futures = FuturesUnordered::new();
+
+                        host_managers
+                            .iter_mut()
+                            .for_each(|(_, (_, _, handle))| futures.push(handle));
+
+                        for result in futures.collect::<Vec<_>>().await {
+                            close_response_tx
+                                .send(result.unwrap_or(Err(RoutingError::CloseError)))
+                                .await
+                                .map_err(|_| RoutingError::CloseError)?;
+                        }
+
+                        break Ok(());
+                    }
+                }
+            }
+        }
+    }
+}
+
+fn get_host_manager<Pool>(
+    host_managers: &mut HashMap<url::Url, HostManagerHandle>,
+    host: url::Url,
+    connection_pool: Pool,
+    close_rx: CloseReceiver,
+    config: RouterParams,
+) -> &mut HostManagerHandle
+where
+    Pool: ConnectionPool,
+{
+    host_managers.entry(host.clone()).or_insert_with(|| {
+        let (host_manager, sink, stream_registrator) =
+            HostManager::new(host, connection_pool, close_rx, config);
+        (
+            sink,
+            stream_registrator,
+            spawn(
+                host_manager
+                    .run()
+                    .instrument(trace_span!(HOST_MANAGER_TASK_NAME)),
+            ),
+        )
+    })
+}
+
+/// A connection request is used by the [`OutgoingHostTask`] to request a connection when
+/// it is trying to send a message.
+pub(crate) struct ConnectionRequest {
+    request_tx: oneshot::Sender<Result<ConnectionSender, RoutingError>>,
+    //If the connection should be recreated or returned from cache.
+    recreate: bool,
+}
+
+impl ConnectionRequest {
+    fn new(
+        request_tx: oneshot::Sender<Result<ConnectionSender, RoutingError>>,
+        recreate: bool,
+    ) -> Self {
+        ConnectionRequest {
+            request_tx,
+            recreate,
+        }
+    }
+}
+
+/// A subscriber request is sent to the [`IncomingHostTask`] to request for a new subscriber
+/// to receive all new messages for the given path.
+#[derive(Debug)]
+pub(crate) struct SubscriberRequest {
+    path: RelativePath,
+    subscriber_tx: mpsc::Sender<RouterEvent>,
+}
+
+impl SubscriberRequest {
+    fn new(path: RelativePath, subscriber_tx: mpsc::Sender<RouterEvent>) -> Self {
+        SubscriberRequest {
+            path,
+            subscriber_tx,
+        }
+    }
+}
+
+const INCOMING_TASK_NAME: &str = "incoming";
+const OUTGOING_TASK_NAME: &str = "outgoing";
+const HOST_MANAGER_TASK_NAME: &str = "host manager";
+
+/// Tasks that the host manager can handle.
+enum HostTask {
+    Connect(ConnectionRequest),
+    Subscribe(SubscriberRequest),
+    Close(Option<CloseResponseSender>),
+}
+
+/// The host manager is responsible for routing messages to a single host only.
+/// All host managers are sub-tasks of the task manager. The host manager is responsible for
+/// obtaining connections from the connection pool when needed and for registering new subscribers
+/// for the given host.
+///
+/// Note: The host manager *DOES NOT* open connections by default when created.
+/// It will only open connections when required.
+struct HostManager<Pool: ConnectionPool> {
+    host: url::Url,
+    connection_pool: Pool,
+    sink_rx: mpsc::Receiver<Envelope>,
+    stream_registrator_rx: mpsc::Receiver<SubscriberRequest>,
+    close_rx: CloseReceiver,
+    config: RouterParams,
+}
+
+impl<Pool: ConnectionPool> HostManager<Pool> {
+    fn new(
+        host: url::Url,
+        connection_pool: Pool,
+        close_rx: CloseReceiver,
+        config: RouterParams,
+    ) -> (
+        HostManager<Pool>,
+        mpsc::Sender<Envelope>,
+        mpsc::Sender<SubscriberRequest>,
+    ) {
+        let (sink_tx, sink_rx) = mpsc::channel(config.buffer_size().get());
+        let (stream_registrator_tx, stream_registrator_rx) =
+            mpsc::channel(config.buffer_size().get());
+
+        (
+            HostManager {
+                host,
+                connection_pool,
+                sink_rx,
+                stream_registrator_rx,
+                close_rx,
+                config,
+            },
+            sink_tx,
+            stream_registrator_tx,
+        )
+    }
+
+    async fn run(self) -> Result<(), RoutingError> {
+        let HostManager {
+            host,
+            mut connection_pool,
+            sink_rx,
+            stream_registrator_rx,
+            close_rx,
+            config,
+        } = self;
+
+        let (connection_request_tx, connection_request_rx) =
+            mpsc::channel(config.buffer_size().get());
+
+        let (incoming_task, incoming_task_tx) =
+            IncomingHostTask::new(close_rx.clone(), config.buffer_size().get());
+        let outgoing_task =
+            OutgoingHostTask::new(sink_rx, connection_request_tx, close_rx.clone(), config);
+
+        let incoming_handle = spawn(
+            incoming_task
+                .run()
+                .instrument(span!(Level::TRACE, INCOMING_TASK_NAME)),
+        );
+        let outgoing_handle = spawn(
+            outgoing_task
+                .run()
+                .instrument(span!(Level::TRACE, OUTGOING_TASK_NAME)),
+        );
+
+        let mut close_trigger = close_rx.fuse();
+        let mut connection_request_rx = ReceiverStream::new(connection_request_rx).fuse();
+        let mut stream_registrator_rx = ReceiverStream::new(stream_registrator_rx).fuse();
+
+        loop {
+            let task = select_biased! {
+                closed = &mut close_trigger => {
+                    match closed {
+                        Ok(tx) => Some(HostTask::Close(Some((*tx).clone()))),
+                        _ => Some(HostTask::Close(None)),
+                    }
+                },
+                maybe_req = connection_request_rx.next() => maybe_req.map(HostTask::Connect),
+                maybe_reg = stream_registrator_rx.next() => maybe_reg.map(HostTask::Subscribe),
+            }
+            .ok_or(RoutingError::ConnectionError)?;
+
+            match task {
+                HostTask::Connect(ConnectionRequest {
+                    request_tx: connection_response_tx,
+                    recreate,
+                }) => {
+                    let maybe_connection_channel = connection_pool
+                        .request_connection(host.clone(), recreate)
+                        .await
+                        .map_err(|_| RoutingError::ConnectionError)?;
+
+                    match maybe_connection_channel {
+                        Ok((connection_tx, maybe_connection_rx)) => {
+                            connection_response_tx
+                                .send(Ok(connection_tx))
+                                .map_err(|_| RoutingError::ConnectionError)?;
+
+                            if let Some(connection_rx) = maybe_connection_rx {
+                                incoming_task_tx
+                                    .send(IncomingRequest::Connection(connection_rx))
+                                    .await
+                                    .map_err(|_| RoutingError::ConnectionError)?;
+                            }
+                        }
+                        Err(connection_error) => match connection_error {
+                            e if e.is_transient() => {
+                                let _ =
+                                    connection_response_tx.send(Err(RoutingError::PoolError(e)));
+                            }
+                            e => {
+                                let _ =
+                                    connection_response_tx.send(Err(RoutingError::ConnectionError));
+                                let msg = format!("{}", e);
+                                let _ = incoming_task_tx
+                                    .send(IncomingRequest::Unreachable(msg.to_string()))
+                                    .await;
+                            }
+                        },
+                    }
+                }
+                HostTask::Subscribe(SubscriberRequest {
+                    path: relative_path,
+                    subscriber_tx: event_tx,
+                }) => {
+                    incoming_task_tx
+                        .send(IncomingRequest::Subscribe(SubscriberRequest::new(
+                            relative_path,
+                            event_tx,
+                        )))
+                        .await
+                        .map_err(|_| RoutingError::ConnectionError)?;
+                }
+                HostTask::Close(close_rx) => {
+                    if let Some(close_response_tx) = close_rx {
+                        let futures = FuturesUnordered::new();
+
+                        futures.push(incoming_handle);
+                        futures.push(outgoing_handle);
+
+                        for result in futures.collect::<Vec<_>>().await {
+                            close_response_tx
+                                .send(result.unwrap_or(Err(RoutingError::CloseError)))
+                                .await
+                                .map_err(|_| RoutingError::CloseError)?;
+                        }
+
+                        break Ok(());
+                    }
+                }
+            }
+        }
+    }
+}
+
+type ConnectionChannel = (mpsc::Sender<Envelope>, mpsc::Receiver<RouterEvent>);
+
+impl<Pool: ConnectionPool> Router for SwimRouter<Pool> {
+    type ConnectionFut = BoxFuture<'static, Result<ConnectionChannel, RequestError>>;
+
+    fn connection_for(&mut self, target: &AbsolutePath) -> Self::ConnectionFut {
+        let tx = self.router_connection_request_tx.clone();
+        let path = target.clone();
+        async move {
+            let (resp_tx, resp_rx) = oneshot::channel();
+            if tx.send((path, resp_tx)).await.is_ok() {
+                Ok(resp_rx.await?)
+            } else {
+                Err(RequestError)
+            }
+        }
+        .boxed()
+    }
+
+    fn general_sink(&mut self) -> mpsc::Sender<(url::Url, Envelope)> {
+        self.router_sink_tx.clone()
+    }
 }