// Copyright 2015-2021 Swim Inc.
//
// Licensed under the Apache License, Version 2.0 (the "License");
// you may not use this file except in compliance with the License.
// You may obtain a copy of the License at
//
//     http://www.apache.org/licenses/LICENSE-2.0
//
// Unless required by applicable law or agreed to in writing, software
// distributed under the License is distributed on an "AS IS" BASIS,
// WITHOUT WARRANTIES OR CONDITIONS OF ANY KIND, either express or implied.
// See the License for the specific language governing permissions and
// limitations under the License.

use futures::future::select;
use futures::future::Either;
use futures::stream::FuturesUnordered;
use futures::StreamExt;
use pin_utils::pin_mut;
use std::collections::HashMap;
use std::num::NonZeroUsize;
use swim_model::Text;
use swim_runtime::error::{
    CloseError, ConnectionDropped, ConnectionError, ResolutionError, RoutingError,
};
use swim_runtime::remote::RawOutRoute;
use swim_runtime::routing::{
    AttachClientRequest, ClientEndpoint, ClientEndpointRequest, ClientRoute, ClientRouteMonitor,
    CloseReceiver, RemoteRoutingRequest, Route, Router, RoutingAddr, TaggedEnvelope,
};
use swim_tracing::request::RequestExt;
use swim_utilities::future::request::Request;
use swim_utilities::routing::uri::RelativeUri;
use swim_utilities::trigger::promise;
use tokio::sync::mpsc;
use tokio::sync::oneshot;
use tokio_stream::wrappers::ReceiverStream;
use tracing::{event, Level};
use url::Url;

#[cfg(test)]
pub(crate) mod tests;

struct Entry {
    route: RawOutRoute,
    on_drop: Option<promise::Sender<ConnectionDropped>>,
}

impl Drop for Entry {
    fn drop(&mut self) {
        if let Some(on_drop) = self.on_drop.take() {
            let _ = on_drop.provide(ConnectionDropped::Closed);
        }
    }
}

/// The client routing table contains handles to clients attached to local lanes. These can be
/// routed to directly to allow agents to send messages directly to the client.
struct ClientRoutingTable {
    local_client_routes: HashMap<RoutingAddr, Entry>,
    next_id: u32,
    channel_size: NonZeroUsize,
}

impl ClientRoutingTable {
    /// # Arguments
    /// * `channel_size` The size of the envelope buffer for sending to the route.
    fn new(channel_size: NonZeroUsize) -> Self {
        ClientRoutingTable {
            local_client_routes: Default::default(),
            next_id: 1,
            channel_size,
        }
    }
}

impl ClientRoutingTable {
    fn new_route(
        &mut self,
    ) -> (
        RoutingAddr,
        mpsc::Receiver<TaggedEnvelope>,
        promise::Receiver<ConnectionDropped>,
    ) {
        let new_addr = self.new_addr();
        let ClientRoutingTable {
            local_client_routes,
            channel_size,
            ..
        } = self;
        let (tx, rx) = mpsc::channel(channel_size.get());
        let (drop_tx, drop_rx) = promise::promise();
        local_client_routes.insert(
            new_addr,
            Entry {
                route: RawOutRoute::new(tx, drop_rx.clone()),
                on_drop: Some(drop_tx),
            },
        );

        (new_addr, rx, drop_rx)
    }

    fn new_addr(&mut self) -> RoutingAddr {
        let ClientRoutingTable { next_id, .. } = self;
        let new_addr = RoutingAddr::client(*next_id);
        *next_id += 1;
        new_addr
    }
}

<<<<<<< HEAD
=======
/// A single routable client endpoint.
pub struct ClientEndpoint {
    endpoint_addr: RoutingAddr,
    receiver: mpsc::Receiver<TaggedEnvelope>,
    on_dropped: promise::Receiver<ConnectionDropped>,
    on_drop: ClientRouteMonitor,
}

/// A request that can be send to the task that manages client routes.
pub enum ClientEndpointRequest {
    /// Get a route associated with an existing address, if it exists.
    Get(RoutingAddr, Request<Result<RawOutRoute, Unresolvable>>),
    /// Add a new route to the table.
    MakeRoutable(Request<ClientEndpoint>),
    /// Issue a new (dummy) routing ID for an unroutable client.
    MakeUnroutable(Request<RoutingAddr>),
}

/// This task manages the issuing of routing IDs for client routes and the creation of routable
/// endpoints for downlinks to local lanes.
>>>>>>> ddf4f016
pub struct ClientRouterTask {
    stop_trigger: CloseReceiver,
    requests: mpsc::Receiver<ClientEndpointRequest>,
    channel_size: NonZeroUsize,
    yield_after: NonZeroUsize,
}

const REQUEST_DROPPED: &str = "Client routing request dropped.";

impl ClientRouterTask {
    /// # Arguments
    /// * `stop_trigger` - Indicagtes when the application is stopping and the task should
    /// terminate.
    /// * `requests` - Stream of requests to be served by the task.
    /// * `channel_size` - Enevelope buffer size for endpoints created by the task.
    /// * `yield_after` - Maximum number of requests to service before yielding.
    pub fn new(
        stop_trigger: CloseReceiver,
        requests: mpsc::Receiver<ClientEndpointRequest>,
        channel_size: NonZeroUsize,
        yield_after: NonZeroUsize,
    ) -> Self {
        ClientRouterTask {
            stop_trigger,
            requests,
            channel_size,
            yield_after,
        }
    }

    pub async fn run(self) {
        let ClientRouterTask {
            stop_trigger,
            requests,
            channel_size,
            yield_after,
        } = self;

        let mut iteration_count: usize = 0;
        let yield_mod = yield_after.get();

        let mut routing_table = ClientRoutingTable::new(channel_size);
        let endpoint_monitor = FuturesUnordered::new();
        pin_mut!(endpoint_monitor);

        let mut requests = ReceiverStream::new(requests).take_until(stop_trigger);

        loop {
            let next_event = if endpoint_monitor.is_empty() {
                Either::Left(requests.next().await)
            } else {
                match select(requests.next(), endpoint_monitor.next()).await {
                    Either::Left((maybe_req, _)) => Either::Left(maybe_req),
                    Either::Right((Some(closed_notification), _)) => {
                        Either::Right(closed_notification)
                    }
                    _ => unreachable!(), //Unreachable as we already checked that endpoint_monitor is non-empty.
                }
            };

            match next_event {
                Either::Left(Some(ClientEndpointRequest::Get(addr, request))) => {
                    let result = routing_table
                        .local_client_routes
                        .get(&addr)
                        .map(|Entry { route, .. }| route.clone())
                        .ok_or(ResolutionError::Addr(addr));
                    request.send_debug(result, REQUEST_DROPPED);
                }
                Either::Left(Some(ClientEndpointRequest::MakeUnroutable(request))) => {
                    let addr = routing_table.new_addr();
                    request.send_debug(addr, REQUEST_DROPPED);
                }
                Either::Left(Some(ClientEndpointRequest::MakeRoutable(request))) => {
                    let (endpoint_addr, receiver, on_dropped) = routing_table.new_route();
                    let (on_drop_tx, on_drop_rx) = promise::promise();
                    let endpoint = ClientEndpoint {
                        endpoint_addr,
                        receiver,
                        on_dropped,
                        on_drop: ClientRouteMonitor::new(on_drop_tx),
                    };
                    if request.send(endpoint).is_err() {
                        event!(Level::DEBUG, REQUEST_DROPPED);
                        routing_table.local_client_routes.remove(&endpoint_addr);
                    } else {
                        let fut = async move {
                            let _ = on_drop_rx.await;
                            endpoint_addr
                        };
                        endpoint_monitor.push(fut);
                    }
                }
                Either::Right(endpoint_addr) => {
                    routing_table.local_client_routes.remove(&endpoint_addr);
                }
                _ => {
                    break;
                }
            }

            iteration_count += 1;
            if iteration_count % yield_mod == 0 {
                tokio::task::yield_now().await;
            }
        }
    }
}

<<<<<<< HEAD
=======
/// Router implementation that can route to endpoints created by the [`ClientRouterTask`].
pub struct ClientRouter {
    tag: RoutingAddr,
    client: mpsc::Sender<ClientEndpointRequest>,
}

>>>>>>> ddf4f016
#[derive(Clone, Debug)]
pub struct ClientConnectionFactory {
    router: Router,
    client: mpsc::Sender<ClientEndpointRequest>,
    remote: mpsc::Sender<RemoteRoutingRequest>,
}

impl ClientConnectionFactory {
    pub fn new(
        router: Router,
        client: mpsc::Sender<ClientEndpointRequest>,
        remote: mpsc::Sender<RemoteRoutingRequest>,
    ) -> Self {
        ClientConnectionFactory {
            router,
            client,
            remote,
        }
    }
}

impl ClientConnectionFactory {
    async fn new_unroutable(&mut self) -> Result<RoutingAddr, RoutingError> {
        let (ep_addr_tx, ep_addr_rx) = oneshot::channel();
        if self
            .client
            .send(ClientEndpointRequest::MakeUnroutable(Request::new(
                ep_addr_tx,
            )))
            .await
            .is_err()
        {
            Err(RoutingError::Dropped)
        } else {
            ep_addr_rx.await.map_err(|_| RoutingError::Dropped)
        }
    }

    pub async fn get_sender(
        &mut self,
        host: Option<Url>,
        node_uri: RelativeUri,
    ) -> Result<Route, RoutingError> {
        let addr = self.router.lookup((host, node_uri)).await?;
        let endpoint_addr = self.new_unroutable().await?;
        let mut router = self.router.tagged(endpoint_addr);
        router.resolve_sender(addr).await.map_err(Into::into)
    }

    pub async fn create_endpoint(
        &mut self,
        host: Option<Url>,
        node_uri: RelativeUri,
        lane: Text,
    ) -> Result<ClientRoute, RoutingError> {
        let addr = self.router.lookup((host, node_uri.clone())).await?;
        if addr.is_remote() {
            let endpoint_addr = self.new_unroutable().await?;
            let (tx, rx) = oneshot::channel();
            let request = AttachClientRequest::new(addr, node_uri, lane, Request::new(tx));
            if self
                .remote
                .send(RemoteRoutingRequest::AttachClient { request })
                .await
                .is_err()
            {
                return Err(RoutingError::Dropped);
            }
            match rx.await {
                Err(_) => Err(RoutingError::Dropped),
                Ok(Err(_)) => Err(RoutingError::Connection(ConnectionError::Closed(
                    CloseError::closed(),
                ))),
                Ok(Ok(client_route)) => Ok(client_route.make_client(endpoint_addr)),
            }
        } else {
            let ClientConnectionFactory { router, client, .. } = self;
            let (tx, rx) = oneshot::channel();
            let request = ClientEndpointRequest::MakeRoutable(Request::new(tx));
            if client.send(request).await.is_err() {
                return Err(RoutingError::Dropped);
            }
            if let Ok(ClientEndpoint {
                endpoint_addr,
                receiver,
                on_dropped,
                on_drop,
            }) = rx.await
            {
                let mut router = router.tagged(endpoint_addr);
                match router.resolve_sender(addr).await {
                    Ok(route) => {
                        let client_route =
                            ClientRoute::new(endpoint_addr, route, receiver, on_dropped, on_drop);
                        Ok(client_route)
                    }
                    Err(ResolutionError::Dropped) => Err(RoutingError::Dropped),
                    _ => Err(RoutingError::Connection(ConnectionError::Closed(
                        CloseError::closed(),
                    ))),
                }
            } else {
                Err(RoutingError::Dropped)
            }
        }
    }
}<|MERGE_RESOLUTION|>--- conflicted
+++ resolved
@@ -109,29 +109,6 @@
     }
 }
 
-<<<<<<< HEAD
-=======
-/// A single routable client endpoint.
-pub struct ClientEndpoint {
-    endpoint_addr: RoutingAddr,
-    receiver: mpsc::Receiver<TaggedEnvelope>,
-    on_dropped: promise::Receiver<ConnectionDropped>,
-    on_drop: ClientRouteMonitor,
-}
-
-/// A request that can be send to the task that manages client routes.
-pub enum ClientEndpointRequest {
-    /// Get a route associated with an existing address, if it exists.
-    Get(RoutingAddr, Request<Result<RawOutRoute, Unresolvable>>),
-    /// Add a new route to the table.
-    MakeRoutable(Request<ClientEndpoint>),
-    /// Issue a new (dummy) routing ID for an unroutable client.
-    MakeUnroutable(Request<RoutingAddr>),
-}
-
-/// This task manages the issuing of routing IDs for client routes and the creation of routable
-/// endpoints for downlinks to local lanes.
->>>>>>> ddf4f016
 pub struct ClientRouterTask {
     stop_trigger: CloseReceiver,
     requests: mpsc::Receiver<ClientEndpointRequest>,
@@ -241,15 +218,6 @@
     }
 }
 
-<<<<<<< HEAD
-=======
-/// Router implementation that can route to endpoints created by the [`ClientRouterTask`].
-pub struct ClientRouter {
-    tag: RoutingAddr,
-    client: mpsc::Sender<ClientEndpointRequest>,
-}
-
->>>>>>> ddf4f016
 #[derive(Clone, Debug)]
 pub struct ClientConnectionFactory {
     router: Router,
