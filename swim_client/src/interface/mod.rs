--- conflicted
+++ resolved
@@ -37,12 +37,7 @@
 use std::fmt::{Display, Formatter};
 use std::num::NonZeroUsize;
 use std::sync::Arc;
-<<<<<<< HEAD
-use swim_common::form::{Form, ValidatedForm};
-=======
 use swim_common::form::{Form, ValueSchema};
-use swim_common::model::parser::parse_single;
->>>>>>> b761f27e
 use swim_common::model::Value;
 use swim_common::routing::error::RoutingError;
 use swim_common::routing::remote::net::dns::Resolver;
@@ -53,10 +48,10 @@
 use swim_common::warp::envelope::Envelope;
 use swim_common::warp::path::{AbsolutePath, Addressable};
 use swim_runtime::task::spawn;
+use swim_utilities::future::open_ended::OpenEndedFutures;
+use swim_utilities::trigger::promise;
 use tokio::sync::mpsc;
 use tracing::info;
-use utilities::future::open_ended::OpenEndedFutures;
-use utilities::sync::promise;
 
 /// Builder to create Swim client instance.
 ///
@@ -268,7 +263,7 @@
         initial: T,
     ) -> Result<(TypedValueDownlink<T>, ValueDownlinkReceiver<T>), ClientError<Path>>
     where
-        T: Form + ValidatedForm + Send + 'static,
+        T: Form + ValueSchema + Send + 'static,
     {
         self.inner.value_downlink(path, initial).await
     }
@@ -279,8 +274,8 @@
         path: Path,
     ) -> Result<(TypedMapDownlink<K, V>, MapDownlinkReceiver<K, V>), ClientError<Path>>
     where
-        K: ValidatedForm + Send + 'static,
-        V: ValidatedForm + Send + 'static,
+        K: ValueSchema + Send + 'static,
+        V: ValueSchema + Send + 'static,
     {
         self.inner.map_downlink(path).await
     }
@@ -291,7 +286,7 @@
         path: Path,
     ) -> Result<TypedCommandDownlink<T>, ClientError<Path>>
     where
-        T: ValidatedForm + Send + 'static,
+        T: ValueSchema + Send + 'static,
     {
         self.inner.command_downlink(path).await
     }
@@ -303,7 +298,7 @@
         violations: SchemaViolations,
     ) -> Result<TypedEventDownlink<T>, ClientError<Path>>
     where
-        T: ValidatedForm + Send + 'static,
+        T: ValueSchema + Send + 'static,
     {
         self.inner.event_downlink(path, violations).await
     }
