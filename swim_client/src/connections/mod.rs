// Copyright 2015-2020 SWIM.AI inc.
//
// Licensed under the Apache License, Version 2.0 (the "License");
// you may not use this file except in compliance with the License.
// You may obtain a copy of the License at
//
//     http://www.apache.org/licenses/LICENSE-2.0
//
// Unless required by applicable law or agreed to in writing, software
// distributed under the License is distributed on an "AS IS" BASIS,
// WITHOUT WARRANTIES OR CONDITIONS OF ANY KIND, either express or implied.
// See the License for the specific language governing permissions and
// limitations under the License.

use std::collections::HashMap;
use std::num::NonZeroUsize;
use std::sync::atomic::{AtomicBool, Ordering};
use std::sync::{Arc, Mutex};
use std::task::{Context, Poll};

use futures::future::ErrInto as FutErrInto;
use futures::stream;
use futures::{select, Future};
use futures::{Sink, Stream, StreamExt};
use futures_util::future::TryFutureExt;
use futures_util::TryStreamExt;
use tokio::sync::mpsc;
use tokio::sync::mpsc::error::{ClosedError, SendError, TrySendError};
use tokio::sync::oneshot;
#[allow(unused_imports)]
#[cfg(feature = "websocket")]
use tokio_tungstenite::tungstenite;
use tracing::{instrument, trace};
use url::Host;

use swim_common::request::request_future::{RequestError, RequestFuture, Sequenced};

use crate::configuration::router::ConnectionPoolParams;

#[cfg(feature = "websocket")]
pub mod factory;

#[cfg(test)]
mod tests;

/// Connection pool message wraps a message from a remote host.
#[derive(Debug)]
pub(crate) struct ConnectionPoolMessage {
    /// The URL of the remote host.
    host: Host,
    /// The message from the remote host.
    message: String,
}

pub struct ConnectionRequest {
    host_url: url::Url,
    tx: oneshot::Sender<Result<ConnectionChannel, ConnectionError>>,
    recreate_connection: bool,
}

/// Connection pool is responsible for managing the opening and closing of connections
/// to remote hosts.
pub trait ConnectionPool: Clone + Send + 'static {
    type ConnFut: Future<Output = Result<Result<Connection, ConnectionError>, RequestError>> + Send;
    type CloseFut: Future<Output = Result<Result<(), ConnectionError>, ConnectionError>> + Send;

    fn request_connection(&mut self, host_url: url::Url, recreate: bool) -> Self::ConnFut;

    fn close(self) -> Result<Self::CloseFut, ConnectionError>;
}

type ConnectionPoolSharedHandle = Arc<Mutex<Option<TaskHandle<Result<(), ConnectionError>>>>>;

/// The connection pool is responsible for opening new connections to remote hosts and managing
/// them. It is possible to request a connection to be recreated or to return a cached connection
/// for a given host if it already exists.
#[derive(Clone)]
pub struct SwimConnPool {
    connection_request_tx: mpsc::Sender<ConnectionRequest>,
    connection_requests_handle: ConnectionPoolSharedHandle,
    stop_request_tx: mpsc::Sender<()>,
}

impl SwimConnPool {
    /// Creates a new connection pool for managing connections to remote hosts.
    ///
    /// # Arguments
    ///
    /// * `buffer_size`             - The buffer size of the internal channels in the connection
    ///                               pool as an integer.
    /// * `connection_factory`      - Custom factory capable of producing connections for the pool.
    #[instrument(skip(config, connection_factory))]
    pub fn new<WsFac>(config: ConnectionPoolParams, connection_factory: WsFac) -> SwimConnPool
    where
        WsFac: WebsocketFactory + 'static,
    {
        let (connection_request_tx, connection_request_rx) =
            mpsc::channel(config.buffer_size().get());
        let (stop_request_tx, stop_request_rx) = mpsc::channel(config.buffer_size().get());

        let task = PoolTask::new(
            connection_request_rx,
            connection_factory,
            config.buffer_size(),
            stop_request_rx,
        );

        let connection_requests_handler = spawn(task.run(config));

        SwimConnPool {
            connection_request_tx,
            connection_requests_handle: Arc::new(Mutex::new(Some(connection_requests_handler))),
            stop_request_tx,
        }
    }
}

type Connection = (ConnectionSender, Option<ConnectionReceiver>);

type ConnectionFut = Sequenced<
    RequestFuture<ConnectionRequest>,
    oneshot::Receiver<Result<Connection, ConnectionError>>,
>;

type CloseFut = Sequenced<
    FutErrInto<RequestFuture<()>, ConnectionError>,
    TaskHandle<Result<(), ConnectionError>>,
>;

impl ConnectionPool for SwimConnPool {
    type ConnFut = ConnectionFut;
    type CloseFut = CloseFut;

    /// Sends and asynchronous request for a connection to a specific host.
    ///
    /// # Arguments
    ///
    /// * `host_url`                - The URL of the remote host.
    /// * `recreate_connection`     - Boolean flag indicating whether the connection should be recreated.
    ///
    /// # Returns
    ///
    /// A `Result` containing either a `Connection` that can be used to send and receive messages
    /// to the remote host or a `ConnectionError`. The `Connection` contains a `ConnectionSender`
    /// and an optional `ConnectionReceiver`. The `ConnectionReceiver` is returned either the first
    /// time a connection is opened or when it is recreated.
    fn request_connection(
        &mut self,
        host_url: url::Url,
        recreate_connection: bool,
    ) -> Self::ConnFut {
        let (tx, rx) = oneshot::channel();
        let conn_request = RequestFuture::new(
            self.connection_request_tx.clone(),
            ConnectionRequest {
                host_url,
                tx,
                recreate_connection,
            },
        );

        Sequenced::new(conn_request, rx)
    }

    /// Stops the pool from accepting new connection requests and closes down all existing
    /// connections.
    fn close(self) -> Result<Self::CloseFut, ConnectionError> {
        let close_request =
            TryFutureExt::err_into::<ConnectionError>(RequestFuture::new(self.stop_request_tx, ()));

        let handle = self
            .connection_requests_handle
            .lock()
            .map_err(|_| ConnectionError::AlreadyClosedError)?
            .take()
            .ok_or(ConnectionError::AlreadyClosedError)?;

        Ok(Sequenced::new(close_request, handle))
    }
}

enum RequestType {
    NewConnection(ConnectionRequest),
    Prune,
    Close,
}

struct PoolTask<WsFac>
where
    WsFac: WebsocketFactory + 'static,
{
    connection_request_rx: mpsc::Receiver<ConnectionRequest>,
    connection_factory: WsFac,
    buffer_size: NonZeroUsize,
    stop_request_rx: mpsc::Receiver<()>,
}

impl<WsFac> PoolTask<WsFac>
where
    WsFac: WebsocketFactory + 'static,
{
    fn new(
        connection_request_rx: mpsc::Receiver<ConnectionRequest>,
        connection_factory: WsFac,
        buffer_size: NonZeroUsize,
        stop_request_rx: mpsc::Receiver<()>,
    ) -> Self {
        PoolTask {
            connection_request_rx,
            connection_factory,
            buffer_size,
            stop_request_rx,
        }
    }

    #[instrument(skip(self, config))]
    async fn run(self, config: ConnectionPoolParams) -> Result<(), ConnectionError> {
        let PoolTask {
            connection_request_rx,
            mut connection_factory,
            buffer_size,
            stop_request_rx,
        } = self;
        let mut connections: HashMap<String, InnerConnection> = HashMap::new();

        let mut prune_timer = interval(config.conn_reaper_frequency()).fuse();
        let mut fused_requests =
            combine_connection_streams(connection_request_rx, stop_request_rx).fuse();
        let conn_timeout = config.idle_timeout();

        loop {
            let request: RequestType = select! {
<<<<<<< HEAD
                _timer = prune_timer.next() => Some(RequestType::Prune),
=======
                _ = prune_timer.next() => Some(RequestType::Prune),
>>>>>>> 5172952a
                req = fused_requests.next() => req,
            }
            .ok_or(ConnectionError::ConnectError)?;

            match request {
                RequestType::NewConnection(conn_req) => {
                    let ConnectionRequest {
                        host_url,
                        tx: request_tx,
                        recreate_connection,
                    } = conn_req;

                    let host = host_url.as_str().to_owned();

                    let recreate = match (recreate_connection, connections.get(&host)) {
                        // Connection has stopped and needs to be recreated
                        (_, Some(inner)) if inner.stopped() => true,
                        // Connection doesn't exist
                        (false, None) => true,
                        // Connection exists and is healthy
                        (false, Some(_)) => false,
                        // Connection doesn't exist
                        (true, _) => true,
                    };

                    let connection_channel = if recreate {
                        SwimConnection::new(
                            host_url.clone(),
                            buffer_size.get(),
                            &mut connection_factory,
                        )
                        .await
                        .and_then(|connection| {
                            let (inner, sender, receiver) = InnerConnection::from(connection)?;
                            let _ = connections.insert(host.clone(), inner);
                            Ok((sender, Some(receiver)))
                        })
                    } else {
                        let inner_connection = connections
                            .get_mut(&host)
                            .ok_or(ConnectionError::ConnectError)?;
                        inner_connection.last_accessed = Instant::now();

                        Ok(((inner_connection.as_conenction_sender()), None))
                    };

                    request_tx
                        .send(connection_channel)
                        .map_err(|_| ConnectionError::ConnectError)?;
                }

                RequestType::Prune => {
                    let before_size = connections.len();
                    connections.retain(|_, v| v.last_accessed.elapsed() < conn_timeout);
                    let after_size = connections.len();

                    trace!("Pruned {} inactive connections", (before_size - after_size));
                }

                RequestType::Close => {
                    break Ok(());
                }
            }
        }
    }
}

fn combine_connection_streams(
    connection_requests_rx: mpsc::Receiver<ConnectionRequest>,
    close_requests_rx: mpsc::Receiver<()>,
) -> impl stream::Stream<Item = RequestType> + Send + 'static {
    let connection_requests = connection_requests_rx.map(RequestType::NewConnection);
    let close_request = close_requests_rx.map(|_| RequestType::Close);

    stream::select(connection_requests, close_request)
}

struct SendTask<S>
where
    S: Sink<WsMessage> + Send + 'static + Unpin,
{
    stopped: Arc<AtomicBool>,
    write_sink: S,
    rx: mpsc::Receiver<WsMessage>,
}

impl<S> SendTask<S>
where
    S: Sink<WsMessage> + Send + 'static + Unpin,
{
    fn new(write_sink: S, rx: mpsc::Receiver<WsMessage>, stopped: Arc<AtomicBool>) -> Self {
        SendTask {
            stopped,
            write_sink,
            rx,
        }
    }

    async fn run(self) -> Result<(), ConnectionError> {
        let SendTask {
            stopped,
            write_sink,
            rx,
        } = self;

        rx.map(Ok)
            .forward(write_sink)
            .map_err(|_| {
                stopped.store(true, Ordering::Release);
                ConnectionError::SendMessageError
            })
            .await
            .map_err(|_| ConnectionError::SendMessageError)
    }
}

struct ReceiveTask<S>
where
    S: Stream<Item = Result<WsMessage, ConnectionError>> + Send + Unpin + 'static,
{
    stopped: Arc<AtomicBool>,
    read_stream: S,
    tx: mpsc::Sender<WsMessage>,
}

impl<S> ReceiveTask<S>
where
    S: Stream<Item = Result<WsMessage, ConnectionError>> + Send + Unpin + 'static,
{
    fn new(read_stream: S, tx: mpsc::Sender<WsMessage>, stopped: Arc<AtomicBool>) -> Self {
        ReceiveTask {
            stopped,
            read_stream,
            tx,
        }
    }

    async fn run(self) -> Result<(), ConnectionError> {
        let ReceiveTask {
            stopped,
            mut read_stream,
            mut tx,
        } = self;

        loop {
            let message = read_stream
                .try_next()
                .await
                .map_err(|_| {
                    stopped.store(true, Ordering::Release);
                    ConnectionError::ReceiveMessageError
                })?
                .ok_or(ConnectionError::ReceiveMessageError)?;

            tx.send(message)
                .await
                .map_err(|_| ConnectionError::ReceiveMessageError)?;
        }
    }
}

struct InnerConnection {
    conn: SwimConnection,
    last_accessed: Instant,
}

impl InnerConnection {
    pub fn as_conenction_sender(&self) -> ConnectionSender {
        ConnectionSender {
            tx: self.conn.tx.clone(),
        }
    }

    pub fn from(
        mut conn: SwimConnection,
    ) -> Result<(InnerConnection, ConnectionSender, mpsc::Receiver<WsMessage>), ConnectionError>
    {
        let sender = ConnectionSender {
            tx: conn.tx.clone(),
        };
        let receiver = conn.rx.take().ok_or(ConnectionError::ConnectError)?;

        let inner = InnerConnection {
            conn,
            last_accessed: Instant::now(),
        };
        Ok((inner, sender, receiver))
    }
    pub fn stopped(&self) -> bool {
        self.conn.stopped.load(Ordering::Acquire)
    }
}

/// Connection to a remote host.
pub struct SwimConnection {
    stopped: Arc<AtomicBool>,
    tx: mpsc::Sender<WsMessage>,
    rx: Option<mpsc::Receiver<WsMessage>>,
    _send_handle: TaskHandle<Result<(), ConnectionError>>,
    _receive_handle: TaskHandle<Result<(), ConnectionError>>,
}

impl SwimConnection {
    async fn new<T: WebsocketFactory + Send + Sync + 'static>(
        host_url: url::Url,
        buffer_size: usize,
        websocket_factory: &mut T,
    ) -> Result<SwimConnection, ConnectionError> {
        let (sender_tx, sender_rx) = mpsc::channel(buffer_size);
        let (receiver_tx, receiver_rx) = mpsc::channel(buffer_size);

        let (write_sink, read_stream) = websocket_factory.connect(host_url).await?;

        let stopped = Arc::new(AtomicBool::new(false));

        let receive = ReceiveTask::new(read_stream, receiver_tx, stopped.clone());
        let send = SendTask::new(write_sink, sender_rx, stopped.clone());

        let send_handler = spawn(send.run());
        let receive_handler = spawn(receive.run());

        Ok(SwimConnection {
            stopped,
            tx: sender_tx,
            rx: Some(receiver_rx),
            _send_handle: send_handler,
            _receive_handle: receive_handler,
        })
    }
}

use swim_common::ws::error::ConnectionError;
use swim_common::ws::{WebsocketFactory, WsMessage};
use swim_runtime::task::*;
use swim_runtime::time::instant::Instant;
use swim_runtime::time::interval::interval;

pub type ConnectionChannel = (ConnectionSender, Option<ConnectionReceiver>);

/// Wrapper for the transmitting end of a channel to an open connection.
#[derive(Debug, Clone)]
pub struct ConnectionSender {
    tx: mpsc::Sender<WsMessage>,
}

impl ConnectionSender {
    /// Crate-only function for creating a sender. Useful for unit testing.
    #[doc(hidden)]
    #[allow(dead_code)]
    pub(crate) fn new(tx: mpsc::Sender<WsMessage>) -> ConnectionSender {
        ConnectionSender { tx }
    }

    /// Sends a message asynchronously to the remote host of the connection.
    ///
    /// # Arguments
    ///
    /// * `message`         - Message to be sent to the remote host.
    ///
    /// # Returns
    ///
    /// `Ok` if the message has been sent.
    /// `SendError` if it failed.
    pub async fn send_message(&mut self, message: WsMessage) -> Result<(), SendError<WsMessage>> {
        self.tx.send(message).await
    }

    pub fn poll_ready(&mut self, cx: &mut Context<'_>) -> Poll<Result<(), ClosedError>> {
        self.tx.poll_ready(cx)
    }

    pub fn try_send(&mut self, message: WsMessage) -> Result<(), TrySendError<WsMessage>> {
        self.tx.try_send(message)
    }
}

pub(crate) type ConnectionReceiver = mpsc::Receiver<WsMessage>;<|MERGE_RESOLUTION|>--- conflicted
+++ resolved
@@ -230,11 +230,7 @@
 
         loop {
             let request: RequestType = select! {
-<<<<<<< HEAD
-                _timer = prune_timer.next() => Some(RequestType::Prune),
-=======
                 _ = prune_timer.next() => Some(RequestType::Prune),
->>>>>>> 5172952a
                 req = fused_requests.next() => req,
             }
             .ok_or(ConnectionError::ConnectError)?;
