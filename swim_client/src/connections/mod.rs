// Copyright 2015-2021 SWIM.AI inc.
//
// Licensed under the Apache License, Version 2.0 (the "License");
// you may not use this file except in compliance with the License.
// You may obtain a copy of the License at
//
//     http://www.apache.org/licenses/LICENSE-2.0
//
// Unless required by applicable law or agreed to in writing, software
// distributed under the License is distributed on an "AS IS" BASIS,
// WITHOUT WARRANTIES OR CONDITIONS OF ANY KIND, either express or implied.
// See the License for the specific language governing permissions and
// limitations under the License.

use crate::configuration::router::ConnectionPoolParams;
use crate::router::{
    AddressableWrapper, ClientRouter, ClientRouterFactory, DownlinkRoutingRequest, RouterEvent,
    RoutingPath, RoutingTable,
};
use either::Either;
use futures::future::BoxFuture;
use futures::select;
use futures::stream;
use futures::stream::FuturesUnordered;
use futures::{FutureExt, Stream, StreamExt};
use std::collections::hash_map::Entry;
use std::collections::HashMap;
use std::convert::TryFrom;
use std::fmt::Debug;
use std::num::NonZeroUsize;
use std::sync::atomic::{AtomicBool, Ordering};
use std::sync::Arc;
use std::time::Duration;
use swim_common::request::request_future::RequestError;
use swim_common::request::Request;
use swim_common::routing::error::{
    CloseError, ConnectionError, ResolutionError, ResolutionErrorKind, RoutingError, Unresolvable,
};
use swim_common::routing::remote::table::SchemeHostPort;
use swim_common::routing::remote::RawRoute;
use swim_common::routing::{
    BidirectionalRoute, CloseReceiver, ConnectionDropped, Route, Router, RouterFactory,
    RoutingAddr, TaggedEnvelope, TaggedSender,
};
use swim_common::warp::envelope::{Envelope, IncomingLinkMessage};
use swim_common::warp::path::{Addressable, RelativePath};
use swim_runtime::task::*;
use swim_runtime::time::instant::Instant;
use swim_runtime::time::interval::interval;
use tokio::sync::mpsc;
use tokio::sync::mpsc::error::{SendError, TrySendError};
use tokio::sync::mpsc::Sender;
use tokio::sync::oneshot;
use tokio::time;
use tokio_stream::wrappers::ReceiverStream;
use tracing::{instrument, trace};
use url::{Host, Url};
use utilities::sync::promise;
use utilities::sync::promise::PromiseError;
use utilities::uri::RelativeUri;

#[cfg(test)]
mod tests;

/// Connection pool is responsible for managing the opening and closing of connections
/// to remote hosts.
pub trait ConnectionPool: Clone + Send + 'static {
    type PathType: Addressable;

    fn request_connection(
        &mut self,
        target: Self::PathType,
        conn_type: ConnectionType,
    ) -> BoxFuture<Result<Result<Connection, ConnectionError>, RequestError>>;
<<<<<<< HEAD

    fn close(&self) -> BoxFuture<'static, Result<Result<(), ConnectionError>, ConnectionError>>;
=======
>>>>>>> 6f4e6674
}

pub type Connection = (ConnectionSender, Option<ConnectionReceiver>);

pub(crate) type ConnectionReceiver = mpsc::Receiver<RouterEvent>;
pub(crate) type ConnectionSender = TaggedSender;

/// The connection pool is responsible for opening new connections to remote hosts and managing
/// them. It is possible to request a connection to be recreated or to return a cached connection
/// for a given host if it already exists.
#[derive(Clone)]
pub struct SwimConnPool<Path: Addressable> {
    client_tx: mpsc::Sender<DownlinkRoutingRequest<Path>>,
}

impl<Path: Addressable> SwimConnPool<Path> {
    /// Creates a new connection pool for managing connections to remote hosts.
    ///
    /// # Arguments
    ///
    /// * `config`                 - The configuration for the connection pool.
    /// * `client_conn_request_tx` - A channel for requesting remote connections.
    #[instrument(skip(config))]
    pub fn new<DelegateFac: RouterFactory + Debug>(
        config: ConnectionPoolParams,
        client_channel: (
            mpsc::Sender<DownlinkRoutingRequest<Path>>,
            mpsc::Receiver<DownlinkRoutingRequest<Path>>,
        ),
        client_router_factory: ClientRouterFactory<Path, DelegateFac>,
        stop_trigger: CloseReceiver,
    ) -> (SwimConnPool<Path>, PoolTask<Path, DelegateFac>) {
        let (client_tx, client_rx) = client_channel;

        (
            SwimConnPool { client_tx },
            PoolTask::new(
                client_rx,
                client_router_factory,
                config.buffer_size(),
                stop_trigger,
            ),
        )
    }
}

impl<Path: Addressable> ConnectionPool for SwimConnPool<Path> {
    type PathType = Path;

    /// Sends and asynchronous request for a connection to a specific path.
    ///
    /// # Arguments
    ///
    /// * `target`                  - The path to which we want to connect.
    /// * `conn_type`               - Whether or not the connection is full or only partial.
    ///
    /// # Returns
    ///
    /// A `Result` containing either a `Connection` to the remote host or a `ConnectionError`.
    /// The `Connection` contains a `ConnectionSender` and an optional `ConnectionReceiver`.
    /// The `ConnectionReceiver` is returned when the type of the connection is `ConnectionType::Full`.
    fn request_connection(
        &mut self,
        target: Self::PathType,
        conn_type: ConnectionType,
    ) -> BoxFuture<Result<Result<Connection, ConnectionError>, RequestError>> {
        async move {
            let (tx, rx) = oneshot::channel();

            self.client_tx
                .send(DownlinkRoutingRequest::Connect {
                    target,
                    request: Request::new(tx),
                    conn_type,
                })
                .await?;
            Ok(rx.await?)
        }
        .boxed()
    }
<<<<<<< HEAD

    /// Stops the pool from accepting new connection requests and closes down all existing
    /// connections.
    fn close(&self) -> BoxFuture<'static, Result<Result<(), ConnectionError>, ConnectionError>> {
        let stop_request_tx = self.stop_request_tx.clone();

        async move {
            Ok(stop_request_tx
                .send(())
                .await
                .map_err(|_| ConnectionError::Closed(CloseError::unexpected())))
        }
        .boxed()
    }
=======
>>>>>>> 6f4e6674
}

pub type ConnectionChannel = (ConnectionSender, Option<ConnectionReceiver>);

pub struct ConnectionRequest<Path: Addressable> {
    target: Path,
    tx: oneshot::Sender<Result<ConnectionChannel, ConnectionError>>,
}

pub struct PoolTask<Path: Addressable, DelegateFac: RouterFactory> {
    client_rx: mpsc::Receiver<DownlinkRoutingRequest<Path>>,
    client_router_factory: ClientRouterFactory<Path, DelegateFac>,
    buffer_size: NonZeroUsize,
    stop_trigger: CloseReceiver,
}

impl<Path: Addressable, DelegateFac: RouterFactory> PoolTask<Path, DelegateFac> {
    fn new(
        client_rx: mpsc::Receiver<DownlinkRoutingRequest<Path>>,
        client_router_factory: ClientRouterFactory<Path, DelegateFac>,
        buffer_size: NonZeroUsize,
        stop_trigger: CloseReceiver,
    ) -> Self {
        PoolTask {
            client_rx,
            client_router_factory,
            buffer_size,
            stop_trigger,
        }
    }

    pub async fn run(self) -> Result<(), ConnectionError> {
        let PoolTask {
            client_rx,
            client_router_factory,
            buffer_size,
            stop_trigger,
        } = self;

        let mut routing_table = RoutingTable::new();
        let mut counter: u32 = 0;
        let mut registrator_handles = Vec::new();

        let mut client_rx = ReceiverStream::new(client_rx).fuse();
        let mut stop_rx = stop_trigger.clone().fuse();

        loop {
            let request: Option<DownlinkRoutingRequest<Path>> = select! {
                client_req = client_rx.next() => client_req,
                _ = stop_rx => None
            };

            if let Some(ss) = request {
                match ss {
                    DownlinkRoutingRequest::Connect {
                        target,
                        request,
                        conn_type,
                    } => {
                        let routing_path = RoutingPath::try_from(AddressableWrapper(
                            target.clone(),
                        ))
                        .map_err(|err| {
                            ConnectionError::Resolution(ResolutionError::unresolvable(
                                target.to_string(),
                            ))
                        })?;

                        let registrator = match routing_table.try_resolve_addr(&routing_path) {
                            Some(routing_addr) => {
                                match routing_table.try_resolve_endpoint(&routing_addr) {
                                    Some(registrator) => registrator,
                                    None => {
                                        unreachable!()
                                    }
                                }
                            }
                            None => {
                                let routing_address = RoutingAddr::client(counter);
                                counter += 1;

                                let client_router =
                                    client_router_factory.create_for(routing_address.clone());
                                let (registrator, registrator_task) = ConnectionRegistrator::new(
                                    buffer_size,
                                    target.clone(),
                                    client_router,
                                    stop_trigger.clone(),
                                );
                                registrator_handles.push(spawn(registrator_task.run()));

                                routing_table.add_registrator(
                                    routing_path,
                                    routing_address,
                                    registrator.clone(),
                                );

                                registrator
                            }
                        };

                        let connection = registrator.request_connection(target, conn_type).await;
                        request.send(connection);
                    }
                    DownlinkRoutingRequest::Endpoint { addr, request } => {
                        match routing_table.try_resolve_endpoint(&addr) {
                            Some(registrator) => {
                                registrator
                                    .registrator_tx
                                    .send(RegistratorRequest::Resolve { request })
                                    .await;
                            }
                            None => {
                                request.send(Err(Unresolvable(addr)));
                            }
                        }
                    }
                }
            } else {
                for handle in registrator_handles {
                    handle.await;
                }

                return Ok(());
            }
        }
    }
}

type ConnectionResult = Result<(ConnectionSender, Option<ConnectionReceiver>), ConnectionError>;

#[derive(Debug, Clone, Copy)]
pub enum ConnectionType {
    Full,
    Outgoing,
}

enum RegistratorRequest<Path: Addressable> {
    Connect {
        tx: oneshot::Sender<ConnectionResult>,
        path: Path,
        conn_type: ConnectionType,
    },
    Resolve {
        request: Request<Result<RawRoute, Unresolvable>>,
    },
}

#[derive(Debug, Clone)]
pub(crate) struct ConnectionRegistrator<Path: Addressable> {
    registrator_tx: mpsc::Sender<RegistratorRequest<Path>>,
}

impl<Path: Addressable> ConnectionRegistrator<Path> {
    fn new<DelegateRouter: Router>(
        buffer_size: NonZeroUsize,
        target: Path,
        client_router: ClientRouter<Path, DelegateRouter>,
        stop_trigger: CloseReceiver,
    ) -> (
        ConnectionRegistrator<Path>,
        ConnectionRegistratorTask<Path, DelegateRouter>,
    ) {
        let (registrator_tx, registrator_rx) = mpsc::channel(buffer_size.get());

        (
            ConnectionRegistrator { registrator_tx },
            ConnectionRegistratorTask::new(
                buffer_size,
                target,
                registrator_rx,
                client_router,
                stop_trigger,
            ),
        )
    }

    async fn request_connection(&self, path: Path, conn_type: ConnectionType) -> ConnectionResult {
        let (tx, rx) = oneshot::channel();
        self.registrator_tx
            .send(RegistratorRequest::Connect {
                tx,
                path,
                conn_type,
            })
            .await;
        rx.await.unwrap()
    }
}

enum RegistrationTarget {
    Remote(Url),
    Local(String),
}

enum ConnectionRegistratorEvent<Path: Addressable> {
    Message(TaggedEnvelope),
    Request(RegistratorRequest<Path>),
    ConnectionDropped(Arc<ConnectionDropped>),
}

struct ConnectionRegistratorTask<Path: Addressable, DelegateRouter: Router> {
    buffer_size: NonZeroUsize,
    target: RegistrationTarget,
    registrator_rx: mpsc::Receiver<RegistratorRequest<Path>>,
    client_router: ClientRouter<Path, DelegateRouter>,
    stop_trigger: CloseReceiver,
}

impl<Path: Addressable, DelegateRouter: Router> ConnectionRegistratorTask<Path, DelegateRouter> {
    fn new(
        buffer_size: NonZeroUsize,
        target: Path,
        registrator_rx: mpsc::Receiver<RegistratorRequest<Path>>,
        client_router: ClientRouter<Path, DelegateRouter>,
        stop_trigger: CloseReceiver,
    ) -> Self {
        match target.host() {
            Some(url) => ConnectionRegistratorTask {
                buffer_size,
                target: RegistrationTarget::Remote(url),
                registrator_rx,
                client_router,
                stop_trigger,
            },
            None => ConnectionRegistratorTask {
                buffer_size,
                target: RegistrationTarget::Local(target.node().to_string()),
                registrator_rx,
                client_router,
                stop_trigger,
            },
        }
    }

    //Todo dm remove unwraps
    async fn run(self) {
        let ConnectionRegistratorTask {
            buffer_size,
            target,
            registrator_rx,
            mut client_router,
            stop_trigger,
        } = self;

        let (sender, receiver, maybe_raw_route, remote_drop_rx, local_drop_tx) = match target {
            RegistrationTarget::Remote(target) => {
                //Todo dm implement retry
                let BidirectionalRoute {
                    sender,
                    receiver,
                    on_drop: remote_drop_rx,
                } = client_router.resolve_bidirectional(target).await.unwrap();

                (sender, receiver, None, remote_drop_rx, None)
            }
            RegistrationTarget::Local(target) => {
                let relative_uri = RelativeUri::try_from(format!("{}", target)).unwrap();
                let routing_addr = client_router.lookup(None, relative_uri).await.unwrap();

                //Todo dm implement retry
                let Route {
                    sender,
                    on_drop: remote_drop_rx,
                } = client_router.resolve_sender(routing_addr).await.unwrap();

                let (local_drop_tx, local_drop_rx) = promise::promise();
                let (envelope_sender, envelope_receiver) = mpsc::channel(buffer_size.get());
                let raw_route = RawRoute::new(envelope_sender, local_drop_rx);

                (
                    sender,
                    envelope_receiver,
                    Some(raw_route),
                    remote_drop_rx,
                    Some(local_drop_tx),
                )
            }
        };

        let mut receiver = ReceiverStream::new(receiver).fuse();
        let mut registrator_rx = ReceiverStream::new(registrator_rx).fuse();
        let mut remote_drop_rx = remote_drop_rx.fuse();
        let mut stop_rx = stop_trigger.fuse();

        //Todo dm swap the vector with a hashmap
        let mut subscribers: HashMap<RelativePath, Vec<mpsc::Sender<RouterEvent>>> = HashMap::new();

        loop {
            let request: Option<ConnectionRegistratorEvent<Path>> = select! {
                message = receiver.next() => message.map(ConnectionRegistratorEvent::Message),
                req = registrator_rx.next() => req.map(ConnectionRegistratorEvent::Request),
                conn_err = remote_drop_rx => {
                    match conn_err{
                        Ok(conn_err) => Some(ConnectionRegistratorEvent::ConnectionDropped(conn_err)),
                        Err(_) => None,
                    }
                }
                _ = stop_rx => None,
            };

            match request {
                Some(ConnectionRegistratorEvent::Message(envelope)) => {
                    let incoming_message = envelope.1.clone().into_incoming().unwrap();
                    let subscribers = subscribers.get_mut(&incoming_message.path).unwrap();

                    let futures = FuturesUnordered::new();

                    for (idx, sub) in subscribers.iter().enumerate() {
                        let msg = incoming_message.clone();

                        futures.push(async move {
                            let result = sub.send(RouterEvent::Message(msg)).await;
                            (idx, result)
                        });
                    }

                    let results = futures.collect::<Vec<_>>().await;

                    for result in results {
                        if let (idx, Err(_)) = result {
                            subscribers.remove(idx);
                        }
                    }
                }
                Some(ConnectionRegistratorEvent::Request(RegistratorRequest::Connect {
                    tx,
                    path,
                    conn_type: ConnectionType::Full,
                })) => {
                    let receiver = match subscribers.entry(path.relative_path()) {
                        Entry::Occupied(mut entry) => {
                            let (tx, rx) = mpsc::channel(buffer_size.get());
                            entry.get_mut().push(tx);
                            rx
                        }
                        Entry::Vacant(vacancy) => {
                            let (tx, rx) = mpsc::channel(buffer_size.get());
                            vacancy.insert(vec![tx]);
                            rx
                        }
                    };

                    tx.send(Ok((sender.clone(), Some(receiver))));
                }
                Some(ConnectionRegistratorEvent::Request(RegistratorRequest::Connect {
                    tx,
                    path,
                    conn_type: ConnectionType::Outgoing,
                })) => {
                    tx.send(Ok((sender.clone(), None)));
                }
                Some(ConnectionRegistratorEvent::Request(RegistratorRequest::Resolve {
                    request,
                })) if maybe_raw_route.is_some() => {
                    request.send(Ok(maybe_raw_route.as_ref().unwrap().clone()));
                }
                Some(ConnectionRegistratorEvent::ConnectionDropped(connection_dropped)) => {
                    //Todo dm reconnect if possible
                    unimplemented!()
                }
                _ => {
                    if let Some(local_drop_tx) = local_drop_tx {
                        local_drop_tx.provide(ConnectionDropped::Closed);
                    }

                    return;
                }
            }
        }
    }
}<|MERGE_RESOLUTION|>--- conflicted
+++ resolved
@@ -72,11 +72,6 @@
         target: Self::PathType,
         conn_type: ConnectionType,
     ) -> BoxFuture<Result<Result<Connection, ConnectionError>, RequestError>>;
-<<<<<<< HEAD
-
-    fn close(&self) -> BoxFuture<'static, Result<Result<(), ConnectionError>, ConnectionError>>;
-=======
->>>>>>> 6f4e6674
 }
 
 pub type Connection = (ConnectionSender, Option<ConnectionReceiver>);
@@ -157,23 +152,6 @@
         }
         .boxed()
     }
-<<<<<<< HEAD
-
-    /// Stops the pool from accepting new connection requests and closes down all existing
-    /// connections.
-    fn close(&self) -> BoxFuture<'static, Result<Result<(), ConnectionError>, ConnectionError>> {
-        let stop_request_tx = self.stop_request_tx.clone();
-
-        async move {
-            Ok(stop_request_tx
-                .send(())
-                .await
-                .map_err(|_| ConnectionError::Closed(CloseError::unexpected())))
-        }
-        .boxed()
-    }
-=======
->>>>>>> 6f4e6674
 }
 
 pub type ConnectionChannel = (ConnectionSender, Option<ConnectionReceiver>);
