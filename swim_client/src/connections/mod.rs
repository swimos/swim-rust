--- conflicted
+++ resolved
@@ -46,12 +46,9 @@
 use tracing::instrument;
 use tracing::{event, Level};
 use url::Url;
-<<<<<<< HEAD
 use utilities::errors::Recoverable;
 use utilities::future::retryable::strategy::RetryStrategy;
 use utilities::hash_indexer::HashIndexer;
-=======
->>>>>>> e74f8cd1
 use utilities::sync::promise;
 use utilities::uri::RelativeUri;
 
@@ -476,16 +473,10 @@
                             rx
                         }
                         Entry::Vacant(vacancy) => {
-<<<<<<< HEAD
                             let (tx, rx) =
                                 mpsc::channel(config.conn_pool_params.buffer_size().get());
-                            let mut hash_indexer = HashIndexer::new();
-                            hash_indexer.insert(tx);
-=======
-                            let (tx, rx) = mpsc::channel(buffer_size.get());
                             let mut slab = Slab::new();
                             slab.insert(tx);
->>>>>>> e74f8cd1
 
                             vacancy.insert(slab);
                             rx
