// Copyright 2015-2021 SWIM.AI inc.
//
// Licensed under the Apache License, Version 2.0 (the "License");
// you may not use this file except in compliance with the License.
// You may obtain a copy of the License at
//
//     http://www.apache.org/licenses/LICENSE-2.0
//
// Unless required by applicable law or agreed to in writing, software
// distributed under the License is distributed on an "AS IS" BASIS,
// WITHOUT WARRANTIES OR CONDITIONS OF ANY KIND, either express or implied.
// See the License for the specific language governing permissions and
// limitations under the License.

use crate::configuration::downlink::ClientParams;
use crate::router::{
    AddressableWrapper, ClientRouter, ClientRouterFactory, DownlinkRoutingRequest, RouterEvent,
    RoutingPath, RoutingTable,
};
use futures::future::BoxFuture;
use futures::select_biased;
use futures::stream::FuturesUnordered;
use futures::{FutureExt, StreamExt};
use slab::Slab;
use std::collections::hash_map::Entry;
use std::collections::HashMap;
use std::convert::TryFrom;
use std::fmt::{Debug, Display, Formatter};
use std::future::Future;
use std::sync::Arc;
use std::time::Duration;
use swim_common::request::request_future::RequestError;
use swim_common::request::Request;
use swim_common::routing::error::{
    CloseError, ConnectionError, ResolutionError, RouterError, Unresolvable,
};
use swim_common::routing::remote::RawRoute;
use swim_common::routing::{
    BidirectionalRoute, CloseReceiver, ConnectionDropped, Route, Router, RouterFactory,
    RoutingAddr, TaggedEnvelope, TaggedSender,
};
use swim_common::warp::path::{Addressable, RelativePath};
use swim_runtime::task::*;
use tokio::sync::mpsc;
use tokio::sync::mpsc::Sender;
use tokio::sync::oneshot;
use tokio::time::sleep;
use tokio_stream::wrappers::ReceiverStream;
use tracing::instrument;
use tracing::{event, Level};
use url::Url;
use utilities::errors::Recoverable;
use utilities::future::retryable::strategy::RetryStrategy;
use utilities::sync::promise;
use utilities::uri::RelativeUri;

#[cfg(test)]
mod tests;

/// Connection pool is responsible for managing the opening and closing of connections
/// to remote hosts.
pub trait ConnectionPool: Clone + Send + 'static {
    type PathType: Addressable;

    fn request_connection(
        &mut self,
        target: Self::PathType,
        conn_type: ConnectionType,
    ) -> BoxFuture<Result<Result<Connection, ConnectionError>, RequestError>>;
}

pub type Connection = (ConnectionSender, Option<ConnectionReceiver>);

pub(crate) type ConnectionReceiver = mpsc::Receiver<RouterEvent>;
pub(crate) type ConnectionSender = TaggedSender;

/// The connection pool is responsible for opening new connections to remote hosts and managing
/// them.
#[derive(Clone)]
pub struct SwimConnPool<Path: Addressable> {
    client_tx: mpsc::Sender<DownlinkRoutingRequest<Path>>,
}

impl<Path: Addressable> SwimConnPool<Path> {
    /// Creates a new connection pool for managing connections to remote hosts.
    ///
    /// # Arguments
    ///
    /// * `config`                 - The configuration for the connection pool.
    /// * `client_conn_request_tx` - A channel for requesting remote connections.
    #[instrument(skip(config))]
    pub fn new<DelegateFac: RouterFactory + Debug>(
<<<<<<< HEAD
        config: ClientParams,
        client_channel: (
            mpsc::Sender<DownlinkRoutingRequest<Path>>,
            mpsc::Receiver<DownlinkRoutingRequest<Path>>,
        ),
=======
        config: ConnectionPoolParams,
        client_channel: ClientChannel<Path>,
>>>>>>> c943c490
        client_router_factory: ClientRouterFactory<Path, DelegateFac>,
        stop_trigger: CloseReceiver,
    ) -> (SwimConnPool<Path>, PoolTask<Path, DelegateFac>) {
        let (client_tx, client_rx) = client_channel;

        (
            SwimConnPool { client_tx },
<<<<<<< HEAD
            PoolTask::new(client_rx, client_router_factory, config, stop_trigger),
=======
            PoolTask::new(
                client_rx,
                client_router_factory,
                config.buffer_size,
                config.yield_after,
                stop_trigger,
            ),
>>>>>>> c943c490
        )
    }
}

type ClientChannel<Path> = (
    mpsc::Sender<DownlinkRoutingRequest<Path>>,
    mpsc::Receiver<DownlinkRoutingRequest<Path>>,
);

impl<Path: Addressable> ConnectionPool for SwimConnPool<Path> {
    type PathType = Path;

    /// Sends an asynchronous request for a connection to a specific path.
    ///
    /// # Arguments
    ///
    /// * `target`                  - The path to which we want to connect.
    /// * `conn_type`               - Whether or not the connection is full or only partial.
    ///
    /// # Returns
    ///
    /// A `Result` containing either a `Connection` to the remote host or a `ConnectionError`.
    /// The `Connection` contains a `ConnectionSender` and an optional `ConnectionReceiver`.
    /// The `ConnectionReceiver` is returned when the type of the connection is `ConnectionType::Full`.
    fn request_connection(
        &mut self,
        target: Self::PathType,
        conn_type: ConnectionType,
    ) -> BoxFuture<Result<Result<Connection, ConnectionError>, RequestError>> {
        async move {
            let (tx, rx) = oneshot::channel();

            self.client_tx
                .send(DownlinkRoutingRequest::Connect {
                    target,
                    request: Request::new(tx),
                    conn_type,
                })
                .await?;
            Ok(rx.await?)
        }
        .boxed()
    }
}

pub type ConnectionChannel = (ConnectionSender, Option<ConnectionReceiver>);

const REQUEST_ERROR: &str = "The request channel was dropped.";
const SUBSCRIBER_ERROR: &str = "The subscriber channel was dropped.";

pub struct PoolTask<Path: Addressable, DelegateFac: RouterFactory> {
    client_rx: mpsc::Receiver<DownlinkRoutingRequest<Path>>,
    client_router_factory: ClientRouterFactory<Path, DelegateFac>,
<<<<<<< HEAD
    config: ClientParams,
=======
    buffer_size: NonZeroUsize,
    yield_after: NonZeroUsize,
>>>>>>> c943c490
    stop_trigger: CloseReceiver,
}

impl<Path: Addressable, DelegateFac: RouterFactory> PoolTask<Path, DelegateFac> {
    fn new(
        client_rx: mpsc::Receiver<DownlinkRoutingRequest<Path>>,
        client_router_factory: ClientRouterFactory<Path, DelegateFac>,
<<<<<<< HEAD
        config: ClientParams,
=======
        buffer_size: NonZeroUsize,
        yield_after: NonZeroUsize,
>>>>>>> c943c490
        stop_trigger: CloseReceiver,
    ) -> Self {
        PoolTask {
            client_rx,
            client_router_factory,
<<<<<<< HEAD
            config,
=======
            buffer_size,
            yield_after,
>>>>>>> c943c490
            stop_trigger,
        }
    }

    pub async fn run(self) -> Result<(), ConnectionError> {
        let PoolTask {
            client_rx,
            client_router_factory,
<<<<<<< HEAD
            config,
=======
            buffer_size,
            yield_after,
>>>>>>> c943c490
            stop_trigger,
        } = self;

        let mut routing_table = RoutingTable::new();
        let mut counter: u32 = 0;
        let registrator_handles = FuturesUnordered::new();

        let mut client_rx = ReceiverStream::new(client_rx).fuse();
        let mut stop_rx = stop_trigger.clone().fuse();
        let mut iteration_count: usize = 0;

        loop {
            let request: Option<DownlinkRoutingRequest<Path>> = select_biased! {
                 _ = stop_rx => None,
                client_req = client_rx.next() => client_req,
            };

            if let Some(ss) = request {
                match ss {
                    DownlinkRoutingRequest::Connect {
                        target,
                        request,
                        conn_type,
                    } => {
                        let routing_path = RoutingPath::try_from(AddressableWrapper(
                            target.clone(),
                        ))
                        .map_err(|_| {
                            ConnectionError::Resolution(ResolutionError::unresolvable(
                                target.to_string(),
                            ))
                        })?;

                        let registrator = match routing_table.try_resolve_addr(&routing_path) {
                            Some((_, registrator)) => registrator,
                            None => {
                                let routing_address = RoutingAddr::client(counter);
                                counter += 1;

                                let client_router =
                                    client_router_factory.create_for(routing_address);
                                let (registrator, registrator_task) = ConnectionRegistrator::new(
<<<<<<< HEAD
                                    config,
=======
                                    buffer_size,
                                    yield_after,
>>>>>>> c943c490
                                    target.clone(),
                                    client_router,
                                    stop_trigger.clone(),
                                );
                                registrator_handles.push(spawn(registrator_task.run()));

                                routing_table.add_registrator(
                                    routing_path,
                                    routing_address,
                                    registrator.clone(),
                                );

                                registrator
                            }
                        };

                        let connection = registrator.request_connection(target, conn_type).await;
                        if request.send(connection).is_err() {
                            event!(Level::ERROR, REQUEST_ERROR);
                        }
                    }
                    DownlinkRoutingRequest::Endpoint { addr, request } => {
                        match routing_table.try_resolve_endpoint(&addr) {
                            Some(registrator) => {
                                if let Err(err) = registrator
                                    .registrator_tx
                                    .send(RegistratorRequest::Resolve { request })
                                    .await
                                {
                                    if let RegistratorRequest::Resolve { request } = err.0 {
                                        if request.send(Err(Unresolvable(addr))).is_err() {
                                            event!(Level::ERROR, REQUEST_ERROR);
                                        }
                                    }
                                }
                            }
                            None => {
                                if request.send(Err(Unresolvable(addr))).is_err() {
                                    event!(Level::ERROR, REQUEST_ERROR);
                                }
                            }
                        }
                    }
                }
            } else {
                registrator_handles.collect::<Vec<_>>().await;

                return Ok(());
            }

            iteration_count += 1;
            if iteration_count % yield_after == 0 {
                tokio::task::yield_now().await;
            }
        }
    }
}

type ConnectionResult = Result<(ConnectionSender, Option<ConnectionReceiver>), ConnectionError>;

#[derive(Debug, Clone, Copy, PartialEq, Eq)]
pub enum ConnectionType {
    /// A connection type that can both send and receive messages.
    Full,
    /// A connection type that can only send messages.
    Outgoing,
}

enum RegistratorRequest<Path: Addressable> {
    Connect {
        tx: oneshot::Sender<ConnectionResult>,
        path: Path,
        conn_type: ConnectionType,
    },
    Resolve {
        request: Request<Result<RawRoute, Unresolvable>>,
    },
}

#[derive(Debug, Clone)]
pub(crate) struct ConnectionRegistrator<Path: Addressable> {
    registrator_tx: mpsc::Sender<RegistratorRequest<Path>>,
}

impl<Path: Addressable> ConnectionRegistrator<Path> {
    fn new<DelegateRouter: Router>(
<<<<<<< HEAD
        config: ClientParams,
=======
        buffer_size: NonZeroUsize,
        yield_after: NonZeroUsize,
>>>>>>> c943c490
        target: Path,
        client_router: ClientRouter<Path, DelegateRouter>,
        stop_trigger: CloseReceiver,
    ) -> (
        ConnectionRegistrator<Path>,
        ConnectionRegistratorTask<Path, DelegateRouter>,
    ) {
        let (registrator_tx, registrator_rx) =
            mpsc::channel(config.conn_pool_params.buffer_size().get());

        (
            ConnectionRegistrator { registrator_tx },
            ConnectionRegistratorTask::new(
<<<<<<< HEAD
                config,
=======
                buffer_size,
                yield_after,
>>>>>>> c943c490
                target,
                registrator_rx,
                client_router,
                stop_trigger,
            ),
        )
    }

    async fn request_connection(&self, path: Path, conn_type: ConnectionType) -> ConnectionResult {
        let (tx, rx) = oneshot::channel();
        self.registrator_tx
            .send(RegistratorRequest::Connect {
                tx,
                path,
                conn_type,
            })
            .await
            .map_err(|_| ConnectionError::Resolution(ResolutionError::router_dropped()))?;
        rx.await
            .map_err(|_| ConnectionError::Resolution(ResolutionError::router_dropped()))?
    }
}

#[derive(Debug, Clone)]
enum RegistrationTarget {
    Remote(Url),
    Local(String),
}

impl Display for RegistrationTarget {
    fn fmt(&self, f: &mut Formatter<'_>) -> std::fmt::Result {
        match self {
            RegistrationTarget::Remote(remote) => {
                write!(f, "{}", remote)
            }
            RegistrationTarget::Local(local) => {
                write!(f, "{}", local)
            }
        }
    }
}

enum ConnectionRegistratorEvent<Path: Addressable> {
    Message(TaggedEnvelope),
    Request(RegistratorRequest<Path>),
    ConnectionDropped(Arc<ConnectionDropped>),
}

struct ConnectionRegistratorTask<Path: Addressable, DelegateRouter: Router> {
<<<<<<< HEAD
    config: ClientParams,
=======
    buffer_size: NonZeroUsize,
    yield_after: NonZeroUsize,
>>>>>>> c943c490
    target: RegistrationTarget,
    registrator_rx: mpsc::Receiver<RegistratorRequest<Path>>,
    client_router: ClientRouter<Path, DelegateRouter>,
    stop_trigger: CloseReceiver,
}

impl<Path: Addressable, DelegateRouter: Router> ConnectionRegistratorTask<Path, DelegateRouter> {
    fn new(
<<<<<<< HEAD
        config: ClientParams,
=======
        buffer_size: NonZeroUsize,
        yield_after: NonZeroUsize,
>>>>>>> c943c490
        target: Path,
        registrator_rx: mpsc::Receiver<RegistratorRequest<Path>>,
        client_router: ClientRouter<Path, DelegateRouter>,
        stop_trigger: CloseReceiver,
    ) -> Self {
<<<<<<< HEAD
        match target.host() {
            Some(url) => ConnectionRegistratorTask {
                config,
                target: RegistrationTarget::Remote(url),
                registrator_rx,
                client_router,
                stop_trigger,
            },
            None => ConnectionRegistratorTask {
                config,
                target: RegistrationTarget::Local(target.node().to_string()),
                registrator_rx,
                client_router,
                stop_trigger,
            },
=======
        let target = match target.host() {
            Some(url) => RegistrationTarget::Remote(url),
            None => RegistrationTarget::Local(target.node().to_string()),
        };

        ConnectionRegistratorTask {
            buffer_size,
            yield_after,
            target,
            registrator_rx,
            client_router,
            stop_trigger,
>>>>>>> c943c490
        }
    }

    async fn run(self) -> Result<(), ConnectionError> {
        let ConnectionRegistratorTask {
<<<<<<< HEAD
            config,
=======
            buffer_size,
            yield_after,
>>>>>>> c943c490
            target,
            registrator_rx,
            mut client_router,
            stop_trigger,
        } = self;

<<<<<<< HEAD
        let (mut sender, receiver, remote_drop_rx) = open_connection(
            target.clone(),
            config.router_params.retry_strategy(),
            &mut client_router,
            sleep,
            stop_trigger.clone(),
        )
        .await?;
=======
        let (sender, receiver, maybe_raw_route, remote_drop_rx, local_drop_tx) = match target {
            RegistrationTarget::Remote(target) => {
                //Todo dm implement retry
                let BidirectionalRoute {
                    sender,
                    receiver,
                    on_drop: remote_drop_rx,
                } = client_router.resolve_bidirectional(target).await?;

                (sender, receiver, None, remote_drop_rx, None)
            }
            RegistrationTarget::Local(target) => {
                let relative_uri = RelativeUri::try_from(target).map_err(|e| {
                    ConnectionError::Resolution(ResolutionError::unresolvable(e.to_string()))
                })?;

                //Todo dm implement retry
                let routing_addr = client_router
                    .lookup(None, relative_uri.clone())
                    .await
                    .map_err(|err| match err {
                        RouterError::RouterDropped => {
                            ConnectionError::Resolution(ResolutionError::router_dropped())
                        }
                        _ => ConnectionError::Resolution(ResolutionError::unresolvable(
                            relative_uri.to_string(),
                        )),
                    })?;
                let Route {
                    sender,
                    on_drop: remote_drop_rx,
                } = client_router.resolve_sender(routing_addr).await?;
>>>>>>> c943c490

        let (receiver, maybe_raw_route, maybe_local_drop_tx) = match receiver {
            Some(receiver) => (receiver, None, None),
            None => {
                let (local_drop_tx, local_drop_rx) = promise::promise();
                let (envelope_sender, envelope_receiver) =
                    mpsc::channel(config.conn_pool_params.buffer_size().get());
                let raw_route = RawRoute::new(envelope_sender, local_drop_rx);

                (envelope_receiver, Some(raw_route), Some(local_drop_tx))
            }
        };

        let mut receiver = ReceiverStream::new(receiver).fuse();
        let mut registrator_rx = ReceiverStream::new(registrator_rx).fuse();
        let mut remote_drop_rx = remote_drop_rx.fuse();
<<<<<<< HEAD
        let mut stop_rx = stop_trigger.clone().fuse();
=======
        let mut stop_rx = stop_trigger.fuse();
        let mut iteration_count: usize = 0;
>>>>>>> c943c490

        let mut subscribers: HashMap<RelativePath, Slab<mpsc::Sender<RouterEvent>>> =
            HashMap::new();

        loop {
            let request: Option<ConnectionRegistratorEvent<Path>> = select_biased! {
                _ = stop_rx => None,
                message = receiver.next() => message.map(ConnectionRegistratorEvent::Message),
                req = registrator_rx.next() => req.map(ConnectionRegistratorEvent::Request),
                conn_err = remote_drop_rx => {
                    match conn_err{
                        Ok(conn_err) => Some(ConnectionRegistratorEvent::ConnectionDropped(conn_err)),
                        Err(_) => None,
                    }
                }
            };

            match request {
                Some(ConnectionRegistratorEvent::Message(envelope)) => {
                    if let Ok(incoming_message) = envelope.1.clone().into_incoming() {
                        if let Some(subscribers) = subscribers.get_mut(&incoming_message.path) {
                            let futures = FuturesUnordered::new();

                            for (idx, sub) in subscribers.iter() {
                                let msg = incoming_message.clone();

                                futures.push(async move {
                                    let result = sub.send(RouterEvent::Message(msg)).await;
                                    (idx, result)
                                });
                            }

                            let results = futures.collect::<Vec<_>>().await;

                            for result in results {
                                if let (idx, Err(_)) = result {
                                    subscribers.remove(idx);
                                }
                            }
                        }
                    }
                }
                Some(ConnectionRegistratorEvent::Request(RegistratorRequest::Connect {
                    tx,
                    path,
                    conn_type: ConnectionType::Full,
                })) => {
                    let receiver = match subscribers.entry(path.relative_path()) {
                        Entry::Occupied(mut entry) => {
                            let (tx, rx) =
                                mpsc::channel(config.conn_pool_params.buffer_size().get());
                            entry.get_mut().insert(tx);
                            rx
                        }
                        Entry::Vacant(vacancy) => {
                            let (tx, rx) =
                                mpsc::channel(config.conn_pool_params.buffer_size().get());
                            let mut slab = Slab::new();
                            slab.insert(tx);

                            vacancy.insert(slab);
                            rx
                        }
                    };

                    if tx.send(Ok((sender.clone(), Some(receiver)))).is_err() {
                        event!(Level::ERROR, REQUEST_ERROR);
                    }
                }
                Some(ConnectionRegistratorEvent::Request(RegistratorRequest::Connect {
                    tx,
                    conn_type: ConnectionType::Outgoing,
                    ..
                })) => {
                    if tx.send(Ok((sender.clone(), None))).is_err() {
                        event!(Level::ERROR, REQUEST_ERROR);
                    }
                }
                Some(ConnectionRegistratorEvent::Request(RegistratorRequest::Resolve {
                    request,
                })) if maybe_raw_route.is_some() => {
                    if request
                        .send(Ok(maybe_raw_route.as_ref().unwrap().clone()))
                        .is_err()
                    {
                        event!(Level::ERROR, REQUEST_ERROR);
                    }
                }
                Some(ConnectionRegistratorEvent::ConnectionDropped(connection_dropped)) => {
                    broadcast(&mut subscribers, RouterEvent::ConnectionClosed).await;

                    if connection_dropped.is_recoverable() {
                        match open_connection(
                            target.clone(),
                            config.router_params.retry_strategy(),
                            &mut client_router,
                            sleep,
                            stop_trigger.clone(),
                        )
                        .await
                        {
                            Ok((new_sender, new_receiver, new_remote_drop_rx)) => {
                                sender = new_sender;
                                if let Some(new_receiver) = new_receiver {
                                    receiver = ReceiverStream::new(new_receiver).fuse()
                                }
                                remote_drop_rx = new_remote_drop_rx.fuse();
                            }
                            Err(err) => {
                                broadcast(
                                    &mut subscribers,
                                    RouterEvent::Unreachable(target.to_string()),
                                )
                                .await;

                                if let Some(local_drop_tx) = maybe_local_drop_tx {
                                    local_drop_tx.provide(ConnectionDropped::Closed).map_err(
                                        |_| ConnectionError::Closed(CloseError::closed()),
                                    )?;
                                }

                                return Err(err);
                            }
                        };
                    } else {
                        broadcast(
                            &mut subscribers,
                            RouterEvent::Unreachable(target.to_string()),
                        )
                        .await;

                        if let Some(local_drop_tx) = maybe_local_drop_tx {
                            local_drop_tx
                                .provide(ConnectionDropped::Closed)
                                .map_err(|_| ConnectionError::Closed(CloseError::closed()))?;
                        }

                        return Err(ConnectionError::Closed(CloseError::closed()));
                    }
                }
                _ => {
                    let mut futures = vec![];

                    for (_, subs) in subscribers {
                        for (_, sub) in subs {
                            futures.push(async move {
                                if sub.send(RouterEvent::Stopping).await.is_err() {
                                    event!(Level::ERROR, SUBSCRIBER_ERROR);
                                }
                            })
                        }
                    }

                    if let Some(local_drop_tx) = maybe_local_drop_tx {
                        local_drop_tx
                            .provide(ConnectionDropped::Closed)
                            .map_err(|_| ConnectionError::Closed(CloseError::closed()))?;
                    }

                    return Ok(());
                }
            }

            iteration_count += 1;
            if iteration_count % yield_after == 0 {
                tokio::task::yield_now().await;
            }
        }
    }
}

async fn broadcast(
    subscribers: &mut HashMap<RelativePath, Slab<Sender<RouterEvent>>>,
    event: RouterEvent,
) {
    let futures = FuturesUnordered::new();

    for (path, subs) in subscribers.iter() {
        for (idx, sub) in subs {
            let event_clone = event.clone();
            futures.push(async move {
                let result = sub.send(event_clone).await;
                (path.clone(), idx, result)
            })
        }
    }

    let results = futures.collect::<Vec<_>>().await;

    for result in results {
        if let (path, idx, Err(_)) = result {
            if let Some(subs) = subscribers.get_mut(&path) {
                subs.remove(idx);
            }
        }
    }
}

type RawConnection = (
    TaggedSender,
    Option<mpsc::Receiver<TaggedEnvelope>>,
    promise::Receiver<ConnectionDropped>,
);

async fn open_connection<Path, DelegateRouter, F, D>(
    target: RegistrationTarget,
    mut retry_strategy: RetryStrategy,
    client_router: &mut ClientRouter<Path, DelegateRouter>,
    delay_fn: F,
    stop_trigger: CloseReceiver,
) -> Result<RawConnection, ConnectionError>
where
    Path: Addressable,
    DelegateRouter: Router,
    F: Fn(Duration) -> D,
    D: Future<Output = ()>,
{
    let mut stop_rx = stop_trigger.fuse();
    loop {
        let result = match target.clone() {
            RegistrationTarget::Remote(target) => {
                try_open_remote_connection(client_router, target).await
            }
            RegistrationTarget::Local(target) => {
                try_open_local_connection(client_router, target).await
            }
        };

        match result {
            Ok(connection) => {
                break Ok(connection);
            }
            Err(err) if !err.is_fatal() => match retry_strategy.next() {
                Some(Some(dur)) => {
                    let cancelled: Option<()> = select_biased! {
                        _ = stop_rx => Some(()),
                        _ = delay_fn(dur).fuse() => None,
                    };

                    if cancelled.is_some() {
                        unimplemented!()
                    }
                }
                None => {
                    break Err(err);
                }
                _ => {}
            },
            Err(err) => {
                break Err(err);
            }
        }
    }
}

async fn try_open_remote_connection<Path, DelegateRouter>(
    client_router: &mut ClientRouter<Path, DelegateRouter>,
    target: Url,
) -> Result<RawConnection, ConnectionError>
where
    Path: Addressable,
    DelegateRouter: Router,
{
    let BidirectionalRoute {
        sender,
        receiver,
        on_drop,
    } = client_router
        .resolve_bidirectional(target)
        .await
        .map_err(ConnectionError::Resolution)?;

    Ok((sender, Some(receiver), on_drop))
}

async fn try_open_local_connection<Path, DelegateRouter>(
    client_router: &mut ClientRouter<Path, DelegateRouter>,
    target: String,
) -> Result<RawConnection, ConnectionError>
where
    Path: Addressable,
    DelegateRouter: Router,
{
    let relative_uri = RelativeUri::try_from(target)
        .map_err(|e| ConnectionError::Resolution(ResolutionError::unresolvable(e.to_string())))?;

    let routing_addr = client_router
        .lookup(None, relative_uri.clone())
        .await
        .map_err(|_| {
            ConnectionError::Resolution(ResolutionError::unresolvable(relative_uri.to_string()))
        })?;

    let Route { sender, on_drop } = client_router
        .resolve_sender(routing_addr)
        .await
        .map_err(ConnectionError::Resolution)?;

    Ok((sender, None, on_drop))
}<|MERGE_RESOLUTION|>--- conflicted
+++ resolved
@@ -90,16 +90,8 @@
     /// * `client_conn_request_tx` - A channel for requesting remote connections.
     #[instrument(skip(config))]
     pub fn new<DelegateFac: RouterFactory + Debug>(
-<<<<<<< HEAD
         config: ClientParams,
-        client_channel: (
-            mpsc::Sender<DownlinkRoutingRequest<Path>>,
-            mpsc::Receiver<DownlinkRoutingRequest<Path>>,
-        ),
-=======
-        config: ConnectionPoolParams,
         client_channel: ClientChannel<Path>,
->>>>>>> c943c490
         client_router_factory: ClientRouterFactory<Path, DelegateFac>,
         stop_trigger: CloseReceiver,
     ) -> (SwimConnPool<Path>, PoolTask<Path, DelegateFac>) {
@@ -107,17 +99,12 @@
 
         (
             SwimConnPool { client_tx },
-<<<<<<< HEAD
-            PoolTask::new(client_rx, client_router_factory, config, stop_trigger),
-=======
             PoolTask::new(
                 client_rx,
                 client_router_factory,
-                config.buffer_size,
-                config.yield_after,
+                config,
                 stop_trigger,
             ),
->>>>>>> c943c490
         )
     }
 }
@@ -171,12 +158,7 @@
 pub struct PoolTask<Path: Addressable, DelegateFac: RouterFactory> {
     client_rx: mpsc::Receiver<DownlinkRoutingRequest<Path>>,
     client_router_factory: ClientRouterFactory<Path, DelegateFac>,
-<<<<<<< HEAD
     config: ClientParams,
-=======
-    buffer_size: NonZeroUsize,
-    yield_after: NonZeroUsize,
->>>>>>> c943c490
     stop_trigger: CloseReceiver,
 }
 
@@ -184,23 +166,13 @@
     fn new(
         client_rx: mpsc::Receiver<DownlinkRoutingRequest<Path>>,
         client_router_factory: ClientRouterFactory<Path, DelegateFac>,
-<<<<<<< HEAD
         config: ClientParams,
-=======
-        buffer_size: NonZeroUsize,
-        yield_after: NonZeroUsize,
->>>>>>> c943c490
         stop_trigger: CloseReceiver,
     ) -> Self {
         PoolTask {
             client_rx,
             client_router_factory,
-<<<<<<< HEAD
             config,
-=======
-            buffer_size,
-            yield_after,
->>>>>>> c943c490
             stop_trigger,
         }
     }
@@ -209,12 +181,7 @@
         let PoolTask {
             client_rx,
             client_router_factory,
-<<<<<<< HEAD
             config,
-=======
-            buffer_size,
-            yield_after,
->>>>>>> c943c490
             stop_trigger,
         } = self;
 
@@ -257,12 +224,7 @@
                                 let client_router =
                                     client_router_factory.create_for(routing_address);
                                 let (registrator, registrator_task) = ConnectionRegistrator::new(
-<<<<<<< HEAD
                                     config,
-=======
-                                    buffer_size,
-                                    yield_after,
->>>>>>> c943c490
                                     target.clone(),
                                     client_router,
                                     stop_trigger.clone(),
@@ -314,7 +276,7 @@
             }
 
             iteration_count += 1;
-            if iteration_count % yield_after == 0 {
+            if iteration_count % config.yield_after == 0 {
                 tokio::task::yield_now().await;
             }
         }
@@ -349,12 +311,7 @@
 
 impl<Path: Addressable> ConnectionRegistrator<Path> {
     fn new<DelegateRouter: Router>(
-<<<<<<< HEAD
         config: ClientParams,
-=======
-        buffer_size: NonZeroUsize,
-        yield_after: NonZeroUsize,
->>>>>>> c943c490
         target: Path,
         client_router: ClientRouter<Path, DelegateRouter>,
         stop_trigger: CloseReceiver,
@@ -368,12 +325,7 @@
         (
             ConnectionRegistrator { registrator_tx },
             ConnectionRegistratorTask::new(
-<<<<<<< HEAD
                 config,
-=======
-                buffer_size,
-                yield_after,
->>>>>>> c943c490
                 target,
                 registrator_rx,
                 client_router,
@@ -423,12 +375,7 @@
 }
 
 struct ConnectionRegistratorTask<Path: Addressable, DelegateRouter: Router> {
-<<<<<<< HEAD
     config: ClientParams,
-=======
-    buffer_size: NonZeroUsize,
-    yield_after: NonZeroUsize,
->>>>>>> c943c490
     target: RegistrationTarget,
     registrator_rx: mpsc::Receiver<RegistratorRequest<Path>>,
     client_router: ClientRouter<Path, DelegateRouter>,
@@ -437,65 +384,35 @@
 
 impl<Path: Addressable, DelegateRouter: Router> ConnectionRegistratorTask<Path, DelegateRouter> {
     fn new(
-<<<<<<< HEAD
         config: ClientParams,
-=======
-        buffer_size: NonZeroUsize,
-        yield_after: NonZeroUsize,
->>>>>>> c943c490
         target: Path,
         registrator_rx: mpsc::Receiver<RegistratorRequest<Path>>,
         client_router: ClientRouter<Path, DelegateRouter>,
         stop_trigger: CloseReceiver,
     ) -> Self {
-<<<<<<< HEAD
-        match target.host() {
-            Some(url) => ConnectionRegistratorTask {
-                config,
-                target: RegistrationTarget::Remote(url),
-                registrator_rx,
-                client_router,
-                stop_trigger,
-            },
-            None => ConnectionRegistratorTask {
-                config,
-                target: RegistrationTarget::Local(target.node().to_string()),
-                registrator_rx,
-                client_router,
-                stop_trigger,
-            },
-=======
         let target = match target.host() {
             Some(url) => RegistrationTarget::Remote(url),
             None => RegistrationTarget::Local(target.node().to_string()),
         };
 
         ConnectionRegistratorTask {
-            buffer_size,
-            yield_after,
+            config,
             target,
             registrator_rx,
             client_router,
             stop_trigger,
->>>>>>> c943c490
         }
     }
 
     async fn run(self) -> Result<(), ConnectionError> {
         let ConnectionRegistratorTask {
-<<<<<<< HEAD
             config,
-=======
-            buffer_size,
-            yield_after,
->>>>>>> c943c490
             target,
             registrator_rx,
             mut client_router,
             stop_trigger,
         } = self;
 
-<<<<<<< HEAD
         let (mut sender, receiver, remote_drop_rx) = open_connection(
             target.clone(),
             config.router_params.retry_strategy(),
@@ -504,40 +421,6 @@
             stop_trigger.clone(),
         )
         .await?;
-=======
-        let (sender, receiver, maybe_raw_route, remote_drop_rx, local_drop_tx) = match target {
-            RegistrationTarget::Remote(target) => {
-                //Todo dm implement retry
-                let BidirectionalRoute {
-                    sender,
-                    receiver,
-                    on_drop: remote_drop_rx,
-                } = client_router.resolve_bidirectional(target).await?;
-
-                (sender, receiver, None, remote_drop_rx, None)
-            }
-            RegistrationTarget::Local(target) => {
-                let relative_uri = RelativeUri::try_from(target).map_err(|e| {
-                    ConnectionError::Resolution(ResolutionError::unresolvable(e.to_string()))
-                })?;
-
-                //Todo dm implement retry
-                let routing_addr = client_router
-                    .lookup(None, relative_uri.clone())
-                    .await
-                    .map_err(|err| match err {
-                        RouterError::RouterDropped => {
-                            ConnectionError::Resolution(ResolutionError::router_dropped())
-                        }
-                        _ => ConnectionError::Resolution(ResolutionError::unresolvable(
-                            relative_uri.to_string(),
-                        )),
-                    })?;
-                let Route {
-                    sender,
-                    on_drop: remote_drop_rx,
-                } = client_router.resolve_sender(routing_addr).await?;
->>>>>>> c943c490
 
         let (receiver, maybe_raw_route, maybe_local_drop_tx) = match receiver {
             Some(receiver) => (receiver, None, None),
@@ -554,12 +437,8 @@
         let mut receiver = ReceiverStream::new(receiver).fuse();
         let mut registrator_rx = ReceiverStream::new(registrator_rx).fuse();
         let mut remote_drop_rx = remote_drop_rx.fuse();
-<<<<<<< HEAD
         let mut stop_rx = stop_trigger.clone().fuse();
-=======
-        let mut stop_rx = stop_trigger.fuse();
         let mut iteration_count: usize = 0;
->>>>>>> c943c490
 
         let mut subscribers: HashMap<RelativePath, Slab<mpsc::Sender<RouterEvent>>> =
             HashMap::new();
@@ -724,7 +603,7 @@
             }
 
             iteration_count += 1;
-            if iteration_count % yield_after == 0 {
+            if iteration_count % config.yield_after == 0 {
                 tokio::task::yield_now().await;
             }
         }
