--- conflicted
+++ resolved
@@ -309,14 +309,8 @@
 }
 
 impl<Path: Addressable> ConnectionRegistrator<Path> {
-<<<<<<< HEAD
-    fn new<DelegateRouter: Router>(
+    fn new<DelegateRouter: BidirectionalRouter>(
         config: ClientParams,
-=======
-    fn new<DelegateRouter: BidirectionalRouter>(
-        buffer_size: NonZeroUsize,
-        yield_after: NonZeroUsize,
->>>>>>> 1530bf00
         target: Path,
         client_router: ClientRouter<Path, DelegateRouter>,
         stop_trigger: CloseReceiver,
@@ -379,14 +373,8 @@
     ConnectionDropped(Arc<ConnectionDropped>),
 }
 
-<<<<<<< HEAD
-struct ConnectionRegistratorTask<Path: Addressable, DelegateRouter: Router> {
+struct ConnectionRegistratorTask<Path: Addressable, DelegateRouter: BidirectionalRouter> {
     config: ClientParams,
-=======
-struct ConnectionRegistratorTask<Path: Addressable, DelegateRouter: BidirectionalRouter> {
-    buffer_size: NonZeroUsize,
-    yield_after: NonZeroUsize,
->>>>>>> 1530bf00
     target: RegistrationTarget,
     registrator_rx: mpsc::Receiver<RegistratorRequest<Path>>,
     client_router: ClientRouter<Path, DelegateRouter>,
@@ -663,7 +651,7 @@
 ) -> Result<RawConnection, ConnectionError>
 where
     Path: Addressable,
-    DelegateRouter: Router,
+    DelegateRouter: BidirectionalRouter,
     F: Fn(Duration) -> D,
     D: Future<Output = ()>,
 {
@@ -711,7 +699,7 @@
 ) -> Result<RawConnection, ConnectionError>
 where
     Path: Addressable,
-    DelegateRouter: Router,
+    DelegateRouter: BidirectionalRouter,
 {
     let BidirectionalRoute {
         sender,
@@ -731,7 +719,7 @@
 ) -> Result<RawConnection, ConnectionError>
 where
     Path: Addressable,
-    DelegateRouter: Router,
+    DelegateRouter: BidirectionalRouter,
 {
     let relative_uri = RelativeUri::try_from(target)
         .map_err(|e| ConnectionError::Resolution(ResolutionError::unresolvable(e.to_string())))?;
