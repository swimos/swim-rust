// Copyright 2015-2021 SWIM.AI inc.
//
// Licensed under the Apache License, Version 2.0 (the "License");
// you may not use this file except in compliance with the License.
// You may obtain a copy of the License at
//
//     http://www.apache.org/licenses/LICENSE-2.0
//
// Unless required by applicable law or agreed to in writing, software
// distributed under the License is distributed on an "AS IS" BASIS,
// WITHOUT WARRANTIES OR CONDITIONS OF ANY KIND, either express or implied.
// See the License for the specific language governing permissions and
// limitations under the License.

use crate::configuration::DownlinkConnectionsConfig;
use crate::router::{
    AddressableWrapper, ClientRouter, ClientRouterFactory, DownlinkRoutingRequest, RouterEvent,
    RoutingPath, RoutingTable,
};
use futures::future::join_all;
use futures::future::BoxFuture;
<<<<<<< HEAD
use futures::select;
use futures::stream;
use futures::{FutureExt, Sink, Stream, StreamExt};
use futures_util::future::TryFutureExt;
use futures_util::TryStreamExt;
use swim_utilities::future::request::request_future::RequestError;
=======
use futures::select_biased;
use futures::stream::FuturesUnordered;
use futures::{FutureExt, StreamExt};
use slab::Slab;
use std::collections::hash_map::Entry;
use std::collections::HashMap;
use std::convert::TryFrom;
use std::fmt::{Debug, Display, Formatter};
use std::sync::Arc;
use swim_common::request::request_future::RequestError;
use swim_common::request::Request;
use swim_common::routing::error::{
    CloseError, ConnectionError, HttpError, ResolutionError, Unresolvable,
};
use swim_common::routing::remote::RawRoute;
use swim_common::routing::{
    BidirectionalRoute, BidirectionalRouter, CloseReceiver, ConnectionDropped, Route, Router,
    RouterFactory, RoutingAddr, TaggedEnvelope, TaggedSender,
};
use swim_common::warp::path::{Addressable, RelativePath};
use swim_runtime::task::*;
use swim_utilities::errors::Recoverable;
use swim_utilities::future::retryable::RetryStrategy;
use swim_utilities::routing::uri::RelativeUri;
use swim_utilities::trigger::promise;
>>>>>>> 533ea445
use tokio::sync::mpsc;
use tokio::sync::mpsc::Sender;
use tokio::sync::oneshot;
use tokio::time::sleep;
use tokio_stream::wrappers::ReceiverStream;
use tracing::instrument;
use tracing::{event, Level};
use url::Url;

#[cfg(test)]
mod tests;

/// Connection pool is responsible for managing the opening and closing of connections
/// to remote hosts.
pub trait ConnectionPool: Clone + Send + 'static {
    type PathType: Addressable;

    fn request_connection(
        &mut self,
        target: Self::PathType,
        conn_type: ConnectionType,
    ) -> BoxFuture<Result<Result<Connection, ConnectionError>, RequestError>>;
}

pub type Connection = (ConnectionSender, Option<ConnectionReceiver>);

pub(crate) type ConnectionReceiver = mpsc::Receiver<RouterEvent>;
pub(crate) type ConnectionSender = TaggedSender;

/// The connection pool is responsible for opening new connections to remote hosts and managing
/// them.
#[derive(Clone)]
pub struct SwimConnPool<Path: Addressable> {
    client_tx: mpsc::Sender<DownlinkRoutingRequest<Path>>,
}

impl<Path: Addressable> SwimConnPool<Path> {
    /// Creates a new connection pool for managing connections to remote hosts.
    ///
    /// # Arguments
    ///
    /// * `config`                 - The configuration for the connection pool.
    /// * `client_conn_request_tx` - A channel for requesting remote connections.
    #[instrument(skip(config))]
    pub fn new<DelegateFac: RouterFactory + Debug>(
        config: DownlinkConnectionsConfig,
        client_channel: ClientChannel<Path>,
        client_router_factory: ClientRouterFactory<Path, DelegateFac>,
        stop_trigger: CloseReceiver,
    ) -> (SwimConnPool<Path>, PoolTask<Path, DelegateFac>)
    where
        <DelegateFac as RouterFactory>::Router: BidirectionalRouter,
    {
        let (client_tx, client_rx) = client_channel;

        (
            SwimConnPool { client_tx },
            PoolTask::new(client_rx, client_router_factory, config, stop_trigger),
        )
    }
}

type ClientChannel<Path> = (
    mpsc::Sender<DownlinkRoutingRequest<Path>>,
    mpsc::Receiver<DownlinkRoutingRequest<Path>>,
);

impl<Path: Addressable> ConnectionPool for SwimConnPool<Path> {
    type PathType = Path;

    /// Sends an asynchronous request for a connection to a specific path.
    ///
    /// # Arguments
    ///
    /// * `target`                  - The path to which we want to connect.
    /// * `conn_type`               - Whether or not the connection is full or only partial.
    ///
    /// # Returns
    ///
    /// A `Result` containing either a `Connection` to the remote host or a `ConnectionError`.
    /// The `Connection` contains a `ConnectionSender` and an optional `ConnectionReceiver`.
    /// The `ConnectionReceiver` is returned when the type of the connection is `ConnectionType::Full`.
    fn request_connection(
        &mut self,
        target: Self::PathType,
        conn_type: ConnectionType,
    ) -> BoxFuture<Result<Result<Connection, ConnectionError>, RequestError>> {
        async move {
            let (tx, rx) = oneshot::channel();

            self.client_tx
                .send(DownlinkRoutingRequest::Connect {
                    target,
                    request: Request::new(tx),
                    conn_type,
                })
                .await?;
            Ok(rx.await?)
        }
        .boxed()
    }
}

pub type ConnectionChannel = (ConnectionSender, Option<ConnectionReceiver>);

const REQUEST_ERROR: &str = "The request channel was dropped.";
const SUBSCRIBER_ERROR: &str = "The subscriber channel was dropped.";

pub struct PoolTask<Path: Addressable, DelegateFac: RouterFactory> {
    client_rx: mpsc::Receiver<DownlinkRoutingRequest<Path>>,
    client_router_factory: ClientRouterFactory<Path, DelegateFac>,
    config: DownlinkConnectionsConfig,
    stop_trigger: CloseReceiver,
}

impl<Path: Addressable, DelegateFac: RouterFactory> PoolTask<Path, DelegateFac>
where
    <DelegateFac as RouterFactory>::Router: BidirectionalRouter,
{
    fn new(
        client_rx: mpsc::Receiver<DownlinkRoutingRequest<Path>>,
        client_router_factory: ClientRouterFactory<Path, DelegateFac>,
        config: DownlinkConnectionsConfig,
        stop_trigger: CloseReceiver,
    ) -> Self {
        PoolTask {
            client_rx,
            client_router_factory,
            config,
            stop_trigger,
        }
    }

    pub async fn run(self) -> Result<(), ConnectionError> {
        let PoolTask {
            client_rx,
            client_router_factory,
            config,
            stop_trigger,
        } = self;

        let mut routing_table = RoutingTable::new();
        let mut counter: u32 = 0;
        let registrator_handles = FuturesUnordered::new();

        let mut client_rx = ReceiverStream::new(client_rx).fuse();
        let mut stop_rx = stop_trigger.clone().fuse();
        let mut iteration_count: usize = 0;

        loop {
            let request: Option<DownlinkRoutingRequest<Path>> = select_biased! {
                 _ = stop_rx => None,
                client_req = client_rx.next() => client_req,
            };

            if let Some(request) = request {
                match request {
                    DownlinkRoutingRequest::Connect {
                        target,
                        request,
                        conn_type,
                    } => {
                        let routing_path = RoutingPath::try_from(AddressableWrapper(
                            target.clone(),
                        ))
                        .map_err(|_| {
                            ConnectionError::Resolution(ResolutionError::unresolvable(
                                target.to_string(),
                            ))
                        })?;

                        let registrator = match routing_table.try_resolve_addr(&routing_path) {
                            Some((_, registrator)) => registrator,
                            None => {
                                let routing_address = RoutingAddr::client(counter);
                                counter += 1;

                                let client_router =
                                    client_router_factory.create_for(routing_address);
                                let (registrator, registrator_task) = ConnectionRegistrator::new(
                                    config,
                                    target.clone(),
                                    client_router,
                                    stop_trigger.clone(),
                                );
                                registrator_handles.push(spawn(registrator_task.run()));

                                routing_table.add_registrator(
                                    routing_path,
                                    routing_address,
                                    registrator.clone(),
                                );

                                registrator
                            }
                        };

                        let connection = registrator.request_connection(target, conn_type).await;
                        if request.send(connection).is_err() {
                            event!(Level::ERROR, REQUEST_ERROR);
                        }
                    }
                    DownlinkRoutingRequest::Endpoint { addr, request } => {
                        match routing_table.try_resolve_endpoint(&addr) {
                            Some(registrator) => {
                                if let Err(err) = registrator
                                    .registrator_tx
                                    .send(RegistratorRequest::Resolve { request })
                                    .await
                                {
                                    if let RegistratorRequest::Resolve { request } = err.0 {
                                        if request.send(Err(Unresolvable(addr))).is_err() {
                                            event!(Level::ERROR, REQUEST_ERROR);
                                        }
                                    }
                                }
                            }
                            None => {
                                if request.send(Err(Unresolvable(addr))).is_err() {
                                    event!(Level::ERROR, REQUEST_ERROR);
                                }
                            }
                        }
                    }
                }
            } else {
                registrator_handles.collect::<Vec<_>>().await;

                return Ok(());
            }

            iteration_count += 1;
            if iteration_count % config.yield_after == 0 {
                tokio::task::yield_now().await;
            }
        }
    }
}

type ConnectionResult = Result<(ConnectionSender, Option<ConnectionReceiver>), ConnectionError>;

#[derive(Debug, Clone, Copy, PartialEq, Eq)]
pub enum ConnectionType {
    /// A connection type that can both send and receive messages.
    Full,
    /// A connection type that can only send messages.
    Outgoing,
}

enum RegistratorRequest<Path: Addressable> {
    Connect {
        tx: oneshot::Sender<ConnectionResult>,
        path: Path,
        conn_type: ConnectionType,
    },
    Resolve {
        request: Request<Result<RawRoute, Unresolvable>>,
    },
}

#[derive(Debug, Clone)]
pub(crate) struct ConnectionRegistrator<Path: Addressable> {
    registrator_tx: mpsc::Sender<RegistratorRequest<Path>>,
}

impl<Path: Addressable> ConnectionRegistrator<Path> {
    fn new<DelegateRouter: BidirectionalRouter>(
        config: DownlinkConnectionsConfig,
        target: Path,
        client_router: ClientRouter<Path, DelegateRouter>,
        stop_trigger: CloseReceiver,
    ) -> (
        ConnectionRegistrator<Path>,
        ConnectionRegistratorTask<Path, DelegateRouter>,
    ) {
        let (registrator_tx, registrator_rx) = mpsc::channel(config.buffer_size.get());

        (
            ConnectionRegistrator { registrator_tx },
            ConnectionRegistratorTask::new(
                config,
                target,
                registrator_rx,
                client_router,
                stop_trigger,
            ),
        )
    }

    async fn request_connection(&self, path: Path, conn_type: ConnectionType) -> ConnectionResult {
        let (tx, rx) = oneshot::channel();
        self.registrator_tx
            .send(RegistratorRequest::Connect {
                tx,
                path,
                conn_type,
            })
            .await
            .map_err(|_| ConnectionError::Resolution(ResolutionError::router_dropped()))?;
        rx.await
            .map_err(|_| ConnectionError::Resolution(ResolutionError::router_dropped()))?
    }
}

#[derive(Debug, Clone)]
enum RegistrationTarget {
    Remote(Url),
    Local(String),
}

impl Display for RegistrationTarget {
    fn fmt(&self, f: &mut Formatter<'_>) -> std::fmt::Result {
        match self {
            RegistrationTarget::Remote(remote) => {
                write!(f, "{}", remote)
            }
            RegistrationTarget::Local(local) => {
                write!(f, "{}", local)
            }
        }
    }
}

enum ConnectionRegistratorEvent<Path: Addressable> {
    Message(TaggedEnvelope),
    Request(RegistratorRequest<Path>),
    ConnectionDropped(Arc<ConnectionDropped>),
}

struct ConnectionRegistratorTask<Path: Addressable, DelegateRouter: BidirectionalRouter> {
    config: DownlinkConnectionsConfig,
    target: RegistrationTarget,
    registrator_rx: mpsc::Receiver<RegistratorRequest<Path>>,
    client_router: ClientRouter<Path, DelegateRouter>,
    stop_trigger: CloseReceiver,
}

impl<Path: Addressable, DelegateRouter: BidirectionalRouter>
    ConnectionRegistratorTask<Path, DelegateRouter>
{
    fn new(
        config: DownlinkConnectionsConfig,
        target: Path,
        registrator_rx: mpsc::Receiver<RegistratorRequest<Path>>,
        client_router: ClientRouter<Path, DelegateRouter>,
        stop_trigger: CloseReceiver,
    ) -> Self {
        let target = match target.host() {
            Some(url) => RegistrationTarget::Remote(url),
            None => RegistrationTarget::Local(target.node().to_string()),
        };

        ConnectionRegistratorTask {
            config,
            target,
            registrator_rx,
            client_router,
            stop_trigger,
        }
    }

    async fn run(self) -> Result<(), ConnectionError> {
        let ConnectionRegistratorTask {
            config,
            target,
            registrator_rx,
            mut client_router,
            stop_trigger,
        } = self;

        let (mut sender, receiver, remote_drop_rx) = open_connection(
            target.clone(),
            config.retry_strategy,
            &mut client_router,
            stop_trigger.clone(),
        )
        .await?;

        let (receiver, maybe_raw_route, maybe_local_drop_tx) = match receiver {
            Some(receiver) => (receiver, None, None),
            None => {
                let (local_drop_tx, local_drop_rx) = promise::promise();
                let (envelope_sender, envelope_receiver) = mpsc::channel(config.buffer_size.get());
                let raw_route = RawRoute::new(envelope_sender, local_drop_rx);

                (envelope_receiver, Some(raw_route), Some(local_drop_tx))
            }
        };

        let mut receiver = ReceiverStream::new(receiver).fuse();
        let mut registrator_rx = ReceiverStream::new(registrator_rx).fuse();
        let mut remote_drop_rx = remote_drop_rx.fuse();
        let mut stop_rx = stop_trigger.clone().fuse();
        let mut iteration_count: usize = 0;

        let mut subscribers: HashMap<RelativePath, Slab<mpsc::Sender<RouterEvent>>> =
            HashMap::new();

        loop {
            let request: Option<ConnectionRegistratorEvent<Path>> = select_biased! {
                _ = stop_rx => None,
                message = receiver.next() => message.map(ConnectionRegistratorEvent::Message),
                req = registrator_rx.next() => req.map(ConnectionRegistratorEvent::Request),
                conn_err = remote_drop_rx => {
                    match conn_err{
                        Ok(conn_err) => Some(ConnectionRegistratorEvent::ConnectionDropped(conn_err)),
                        Err(_) => None,
                    }
                }
            };

            match request {
                Some(ConnectionRegistratorEvent::Message(envelope)) => {
                    if let Ok(incoming_message) = envelope.1.clone().into_incoming() {
                        if let Some(subscribers) = subscribers.get_mut(&incoming_message.path) {
                            let mut futures = vec![];

                            for (idx, sub) in subscribers.iter() {
                                let msg = incoming_message.clone();

                                futures.push(async move {
                                    let result = sub.send(RouterEvent::Message(msg)).await;
                                    (idx, result)
                                });
                            }

                            let results = join_all(futures).await;

                            for result in results {
                                if let (idx, Err(_)) = result {
                                    subscribers.remove(idx);
                                }
                            }
                        }
                    }
                }
                Some(ConnectionRegistratorEvent::Request(RegistratorRequest::Connect {
                    tx,
                    path,
                    conn_type: ConnectionType::Full,
                })) => {
                    let receiver = match subscribers.entry(path.relative_path()) {
                        Entry::Occupied(mut entry) => {
                            let (tx, rx) = mpsc::channel(config.buffer_size.get());
                            entry.get_mut().insert(tx);
                            rx
                        }
                        Entry::Vacant(vacancy) => {
                            let (tx, rx) = mpsc::channel(config.buffer_size.get());
                            let mut slab = Slab::new();
                            slab.insert(tx);

                            vacancy.insert(slab);
                            rx
                        }
                    };

                    if tx.send(Ok((sender.clone(), Some(receiver)))).is_err() {
                        event!(Level::ERROR, REQUEST_ERROR);
                    }
                }
                Some(ConnectionRegistratorEvent::Request(RegistratorRequest::Connect {
                    tx,
                    conn_type: ConnectionType::Outgoing,
                    ..
                })) => {
                    if tx.send(Ok((sender.clone(), None))).is_err() {
                        event!(Level::ERROR, REQUEST_ERROR);
                    }
                }
                Some(ConnectionRegistratorEvent::Request(RegistratorRequest::Resolve {
                    request,
                })) if maybe_raw_route.is_some() => {
                    if request
                        .send(Ok(maybe_raw_route.as_ref().unwrap().clone()))
                        .is_err()
                    {
                        event!(Level::ERROR, REQUEST_ERROR);
                    }
                }
                Some(ConnectionRegistratorEvent::ConnectionDropped(connection_dropped)) => {
                    broadcast(&mut subscribers, RouterEvent::ConnectionClosed).await;

                    let mut maybe_err = None;
                    if connection_dropped.is_recoverable() {
                        match open_connection(
                            target.clone(),
                            config.retry_strategy,
                            &mut client_router,
                            stop_trigger.clone(),
                        )
                        .await
                        {
                            Ok((new_sender, new_receiver, new_remote_drop_rx)) => {
                                sender = new_sender;
                                if let Some(new_receiver) = new_receiver {
                                    receiver = ReceiverStream::new(new_receiver).fuse()
                                }
                                remote_drop_rx = new_remote_drop_rx.fuse();
                            }
                            Err(err) => {
                                maybe_err = Some(err);
                            }
                        };
                    } else {
                        maybe_err = Some(ConnectionError::Closed(CloseError::closed()));
                    }

                    if let Some(err) = maybe_err {
                        broadcast(
                            &mut subscribers,
                            RouterEvent::Unreachable(target.to_string()),
                        )
                        .await;

                        if let Some(local_drop_tx) = maybe_local_drop_tx {
                            local_drop_tx.provide(ConnectionDropped::Closed)?;
                        }

                        return Err(err);
                    }
                }
                _ => {
                    let mut futures = vec![];

                    for (_, subs) in subscribers {
                        for (_, sub) in subs {
                            futures.push(async move {
                                if sub.send(RouterEvent::Stopping).await.is_err() {
                                    event!(Level::ERROR, SUBSCRIBER_ERROR);
                                }
                            })
                        }
                    }

                    if let Some(local_drop_tx) = maybe_local_drop_tx {
                        local_drop_tx
                            .provide(ConnectionDropped::Closed)
                            .map_err(|_| ConnectionError::Closed(CloseError::closed()))?;
                    }

                    return Ok(());
                }
            }

            iteration_count += 1;
            if iteration_count % config.yield_after == 0 {
                tokio::task::yield_now().await;
            }
        }
    }
}

<<<<<<< HEAD
use swim_async_runtime::task::*;
use swim_async_runtime::time::instant::Instant;
use swim_async_runtime::time::interval::interval;
use swim_runtime::error::{CloseError, ConnectionError, ResolutionError, ResolutionErrorKind};
use swim_runtime::ws::{WebsocketFactory, WsMessage};
use tokio_stream::wrappers::ReceiverStream;
=======
async fn broadcast(
    subscribers: &mut HashMap<RelativePath, Slab<Sender<RouterEvent>>>,
    event: RouterEvent,
) {
    let mut futures = vec![];

    for (path, subs) in &*subscribers {
        for (idx, sub) in subs {
            let event_clone = event.clone();
            futures.push(async move {
                let result = sub.send(event_clone).await;
                (path.clone(), idx, result)
            })
        }
    }
>>>>>>> 533ea445

    let results = join_all(futures).await;

    for result in results {
        if let (path, idx, Err(_)) = result {
            if let Some(subs) = subscribers.get_mut(&path) {
                subs.remove(idx);
            }
        }
    }
}

type RawConnection = (
    TaggedSender,
    Option<mpsc::Receiver<TaggedEnvelope>>,
    promise::Receiver<ConnectionDropped>,
);

async fn open_connection<Path, DelegateRouter>(
    target: RegistrationTarget,
    mut retry_strategy: RetryStrategy,
    client_router: &mut ClientRouter<Path, DelegateRouter>,
    stop_trigger: CloseReceiver,
) -> Result<RawConnection, ConnectionError>
where
    Path: Addressable,
    DelegateRouter: BidirectionalRouter,
{
    let mut stop_rx = stop_trigger.fuse();
    loop {
        let result = match target.clone() {
            RegistrationTarget::Remote(target) => {
                try_open_remote_connection(client_router, target).await
            }
            RegistrationTarget::Local(target) => {
                try_open_local_connection(client_router, target).await
            }
        };

        match result {
            Ok(connection) => {
                break Ok(connection);
            }
            Err(err) if !err.is_fatal() => match retry_strategy.next() {
                Some(Some(dur)) => {
                    let cancelled: Option<()> = select_biased! {
                        _ = stop_rx => Some(()),
                        _ = sleep(dur).fuse() => None,
                    };

                    if cancelled.is_some() {
                        break Err(err);
                    }
                }
                None => {
                    break Err(err);
                }
                _ => {}
            },
            Err(err) => {
                break Err(err);
            }
        }
    }
}

async fn try_open_remote_connection<Path, DelegateRouter>(
    client_router: &mut ClientRouter<Path, DelegateRouter>,
    target: Url,
) -> Result<RawConnection, ConnectionError>
where
    Path: Addressable,
    DelegateRouter: BidirectionalRouter,
{
    let BidirectionalRoute {
        sender,
        receiver,
        on_drop,
    } = client_router.resolve_bidirectional(target).await?;

    Ok((sender, Some(receiver), on_drop))
}

async fn try_open_local_connection<Path, DelegateRouter>(
    client_router: &mut ClientRouter<Path, DelegateRouter>,
    target: String,
) -> Result<RawConnection, ConnectionError>
where
    Path: Addressable,
    DelegateRouter: BidirectionalRouter,
{
    let relative_uri = RelativeUri::try_from(target.clone())
        .map_err(|e| ConnectionError::Http(HttpError::invalid_url(target, Some(e.to_string()))))?;

    let routing_addr = client_router.lookup(None, relative_uri.clone()).await?;

    let Route { sender, on_drop } = client_router
        .resolve_sender(routing_addr)
        .await
        .map_err(ConnectionError::Resolution)?;

    Ok((sender, None, on_drop))
}<|MERGE_RESOLUTION|>--- conflicted
+++ resolved
@@ -12,21 +12,13 @@
 // See the License for the specific language governing permissions and
 // limitations under the License.
 
-use crate::configuration::DownlinkConnectionsConfig;
+use swim_runtime::configuration::DownlinkConnectionsConfig;
 use crate::router::{
     AddressableWrapper, ClientRouter, ClientRouterFactory, DownlinkRoutingRequest, RouterEvent,
     RoutingPath, RoutingTable,
 };
 use futures::future::join_all;
 use futures::future::BoxFuture;
-<<<<<<< HEAD
-use futures::select;
-use futures::stream;
-use futures::{FutureExt, Sink, Stream, StreamExt};
-use futures_util::future::TryFutureExt;
-use futures_util::TryStreamExt;
-use swim_utilities::future::request::request_future::RequestError;
-=======
 use futures::select_biased;
 use futures::stream::FuturesUnordered;
 use futures::{FutureExt, StreamExt};
@@ -36,23 +28,23 @@
 use std::convert::TryFrom;
 use std::fmt::{Debug, Display, Formatter};
 use std::sync::Arc;
-use swim_common::request::request_future::RequestError;
-use swim_common::request::Request;
-use swim_common::routing::error::{
+use swim_utilities::future::request::request_future::RequestError;
+use swim_utilities::future::request::Request;
+use swim_runtime::error::{
     CloseError, ConnectionError, HttpError, ResolutionError, Unresolvable,
 };
-use swim_common::routing::remote::RawRoute;
-use swim_common::routing::{
-    BidirectionalRoute, BidirectionalRouter, CloseReceiver, ConnectionDropped, Route, Router,
+use swim_runtime::remote::RawRoute;
+use swim_runtime::error::ConnectionDropped;
+use swim_runtime::routing::{
+    BidirectionalRoute, BidirectionalRouter, CloseReceiver, Route, Router,
     RouterFactory, RoutingAddr, TaggedEnvelope, TaggedSender,
 };
-use swim_common::warp::path::{Addressable, RelativePath};
-use swim_runtime::task::*;
+use swim_model::path::{Addressable, RelativePath};
+use swim_async_runtime::task::*;
 use swim_utilities::errors::Recoverable;
 use swim_utilities::future::retryable::RetryStrategy;
 use swim_utilities::routing::uri::RelativeUri;
 use swim_utilities::trigger::promise;
->>>>>>> 533ea445
 use tokio::sync::mpsc;
 use tokio::sync::mpsc::Sender;
 use tokio::sync::oneshot;
@@ -95,7 +87,9 @@
     /// # Arguments
     ///
     /// * `config`                 - The configuration for the connection pool.
-    /// * `client_conn_request_tx` - A channel for requesting remote connections.
+    /// * `client_channel`         - Channel to the swim client.
+    /// * `client_router_factory`  - Factory for creating client routers.
+    /// * `stop_trigger`           - Trigger to stop the connection pool task.
     #[instrument(skip(config))]
     pub fn new<DelegateFac: RouterFactory + Debug>(
         config: DownlinkConnectionsConfig,
@@ -103,8 +97,8 @@
         client_router_factory: ClientRouterFactory<Path, DelegateFac>,
         stop_trigger: CloseReceiver,
     ) -> (SwimConnPool<Path>, PoolTask<Path, DelegateFac>)
-    where
-        <DelegateFac as RouterFactory>::Router: BidirectionalRouter,
+        where
+            <DelegateFac as RouterFactory>::Router: BidirectionalRouter,
     {
         let (client_tx, client_rx) = client_channel;
 
@@ -129,12 +123,6 @@
     ///
     /// * `target`                  - The path to which we want to connect.
     /// * `conn_type`               - Whether or not the connection is full or only partial.
-    ///
-    /// # Returns
-    ///
-    /// A `Result` containing either a `Connection` to the remote host or a `ConnectionError`.
-    /// The `Connection` contains a `ConnectionSender` and an optional `ConnectionReceiver`.
-    /// The `ConnectionReceiver` is returned when the type of the connection is `ConnectionType::Full`.
     fn request_connection(
         &mut self,
         target: Self::PathType,
@@ -152,7 +140,7 @@
                 .await?;
             Ok(rx.await?)
         }
-        .boxed()
+            .boxed()
     }
 }
 
@@ -169,8 +157,8 @@
 }
 
 impl<Path: Addressable, DelegateFac: RouterFactory> PoolTask<Path, DelegateFac>
-where
-    <DelegateFac as RouterFactory>::Router: BidirectionalRouter,
+    where
+        <DelegateFac as RouterFactory>::Router: BidirectionalRouter,
 {
     fn new(
         client_rx: mpsc::Receiver<DownlinkRoutingRequest<Path>>,
@@ -218,11 +206,11 @@
                         let routing_path = RoutingPath::try_from(AddressableWrapper(
                             target.clone(),
                         ))
-                        .map_err(|_| {
-                            ConnectionError::Resolution(ResolutionError::unresolvable(
-                                target.to_string(),
-                            ))
-                        })?;
+                            .map_err(|_| {
+                                ConnectionError::Resolution(ResolutionError::unresolvable(
+                                    target.to_string(),
+                                ))
+                            })?;
 
                         let registrator = match routing_table.try_resolve_addr(&routing_path) {
                             Some((_, registrator)) => registrator,
@@ -391,7 +379,7 @@
 }
 
 impl<Path: Addressable, DelegateRouter: BidirectionalRouter>
-    ConnectionRegistratorTask<Path, DelegateRouter>
+ConnectionRegistratorTask<Path, DelegateRouter>
 {
     fn new(
         config: DownlinkConnectionsConfig,
@@ -429,7 +417,7 @@
             &mut client_router,
             stop_trigger.clone(),
         )
-        .await?;
+            .await?;
 
         let (receiver, maybe_raw_route, maybe_local_drop_tx) = match receiver {
             Some(receiver) => (receiver, None, None),
@@ -457,10 +445,7 @@
                 message = receiver.next() => message.map(ConnectionRegistratorEvent::Message),
                 req = registrator_rx.next() => req.map(ConnectionRegistratorEvent::Request),
                 conn_err = remote_drop_rx => {
-                    match conn_err{
-                        Ok(conn_err) => Some(ConnectionRegistratorEvent::ConnectionDropped(conn_err)),
-                        Err(_) => None,
-                    }
+                    conn_err.ok().map(ConnectionRegistratorEvent::ConnectionDropped)
                 }
             };
 
@@ -490,10 +475,10 @@
                     }
                 }
                 Some(ConnectionRegistratorEvent::Request(RegistratorRequest::Connect {
-                    tx,
-                    path,
-                    conn_type: ConnectionType::Full,
-                })) => {
+                                                             tx,
+                                                             path,
+                                                             conn_type: ConnectionType::Full,
+                                                         })) => {
                     let receiver = match subscribers.entry(path.relative_path()) {
                         Entry::Occupied(mut entry) => {
                             let (tx, rx) = mpsc::channel(config.buffer_size.get());
@@ -515,22 +500,21 @@
                     }
                 }
                 Some(ConnectionRegistratorEvent::Request(RegistratorRequest::Connect {
-                    tx,
-                    conn_type: ConnectionType::Outgoing,
-                    ..
-                })) => {
+                                                             tx,
+                                                             conn_type: ConnectionType::Outgoing,
+                                                             ..
+                                                         })) => {
                     if tx.send(Ok((sender.clone(), None))).is_err() {
                         event!(Level::ERROR, REQUEST_ERROR);
                     }
                 }
                 Some(ConnectionRegistratorEvent::Request(RegistratorRequest::Resolve {
-                    request,
-                })) if maybe_raw_route.is_some() => {
-                    if request
-                        .send(Ok(maybe_raw_route.as_ref().unwrap().clone()))
-                        .is_err()
-                    {
-                        event!(Level::ERROR, REQUEST_ERROR);
+                                                             request,
+                                                         })) if maybe_raw_route.is_some() => {
+                    let raw_route = maybe_raw_route.as_ref().unwrap();
+
+                    if request.send(Ok(raw_route.clone())).is_err() {
+                        event!(Level::ERROR, REQUEST_ERROR, ?raw_route);
                     }
                 }
                 Some(ConnectionRegistratorEvent::ConnectionDropped(connection_dropped)) => {
@@ -544,7 +528,7 @@
                             &mut client_router,
                             stop_trigger.clone(),
                         )
-                        .await
+                            .await
                         {
                             Ok((new_sender, new_receiver, new_remote_drop_rx)) => {
                                 sender = new_sender;
@@ -566,7 +550,7 @@
                             &mut subscribers,
                             RouterEvent::Unreachable(target.to_string()),
                         )
-                        .await;
+                            .await;
 
                         if let Some(local_drop_tx) = maybe_local_drop_tx {
                             local_drop_tx.provide(ConnectionDropped::Closed)?;
@@ -578,15 +562,18 @@
                 _ => {
                     let mut futures = vec![];
 
-                    for (_, subs) in subscribers {
+                    for (rel_path, subs) in subscribers {
                         for (_, sub) in subs {
+                            let rel_path = rel_path.clone();
                             futures.push(async move {
                                 if sub.send(RouterEvent::Stopping).await.is_err() {
-                                    event!(Level::ERROR, SUBSCRIBER_ERROR);
+                                    event!(Level::ERROR, SUBSCRIBER_ERROR, ?rel_path);
                                 }
                             })
                         }
                     }
+
+                    join_all(futures).await;
 
                     if let Some(local_drop_tx) = maybe_local_drop_tx {
                         local_drop_tx
@@ -606,14 +593,6 @@
     }
 }
 
-<<<<<<< HEAD
-use swim_async_runtime::task::*;
-use swim_async_runtime::time::instant::Instant;
-use swim_async_runtime::time::interval::interval;
-use swim_runtime::error::{CloseError, ConnectionError, ResolutionError, ResolutionErrorKind};
-use swim_runtime::ws::{WebsocketFactory, WsMessage};
-use tokio_stream::wrappers::ReceiverStream;
-=======
 async fn broadcast(
     subscribers: &mut HashMap<RelativePath, Slab<Sender<RouterEvent>>>,
     event: RouterEvent,
@@ -629,7 +608,6 @@
             })
         }
     }
->>>>>>> 533ea445
 
     let results = join_all(futures).await;
 
@@ -654,9 +632,9 @@
     client_router: &mut ClientRouter<Path, DelegateRouter>,
     stop_trigger: CloseReceiver,
 ) -> Result<RawConnection, ConnectionError>
-where
-    Path: Addressable,
-    DelegateRouter: BidirectionalRouter,
+    where
+        Path: Addressable,
+        DelegateRouter: BidirectionalRouter,
 {
     let mut stop_rx = stop_trigger.fuse();
     loop {
@@ -700,9 +678,9 @@
     client_router: &mut ClientRouter<Path, DelegateRouter>,
     target: Url,
 ) -> Result<RawConnection, ConnectionError>
-where
-    Path: Addressable,
-    DelegateRouter: BidirectionalRouter,
+    where
+        Path: Addressable,
+        DelegateRouter: BidirectionalRouter,
 {
     let BidirectionalRoute {
         sender,
@@ -717,9 +695,9 @@
     client_router: &mut ClientRouter<Path, DelegateRouter>,
     target: String,
 ) -> Result<RawConnection, ConnectionError>
-where
-    Path: Addressable,
-    DelegateRouter: BidirectionalRouter,
+    where
+        Path: Addressable,
+        DelegateRouter: BidirectionalRouter,
 {
     let relative_uri = RelativeUri::try_from(target.clone())
         .map_err(|e| ConnectionError::Http(HttpError::invalid_url(target, Some(e.to_string()))))?;
