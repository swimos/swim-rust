--- conflicted
+++ resolved
@@ -12,30 +12,6 @@
 // See the License for the specific language governing permissions and
 // limitations under the License.
 
-<<<<<<< HEAD
-use futures::future::BoxFuture;
-use futures::FutureExt;
-use futures::StreamExt;
-use ratchet::{NoExt, WebSocket};
-use ratchet_fixture::duplex::MockWebSocket;
-use std::collections::VecDeque;
-use std::sync::Arc;
-use tokio::io::DuplexStream;
-use tokio::sync::mpsc;
-use url::Url;
-
-use crate::configuration::router::ConnectionPoolParams;
-use crate::connections::factory::async_factory::AsyncFactory;
-use crate::connections::factory::HostConfig;
-use crate::connections::tests::failing_ext::{FailOn, FailingExt};
-use crate::connections::{ConnectionPool, SwimConnPool, SwimConnection};
-use futures::future::join;
-use swim_runtime::error::{CapacityError, CapacityErrorKind, ConnectionError, ProtocolError};
-use swim_runtime::ws::{
-    into_stream, CompressionSwitcherProvider, Protocol, WebsocketFactory, WsMessage,
-};
-use tokio::sync::Mutex;
-=======
 use std::time::Duration;
 use tokio::sync::mpsc;
 
@@ -71,7 +47,6 @@
     tokio::task::spawn(pool_task.run());
     (connection_pool, close_tx)
 }
->>>>>>> 291e2ac0
 
 #[tokio::test]
 async fn test_connection_pool_send_single_message_single_connection() {
@@ -211,18 +186,6 @@
 #[tokio::test]
 async fn test_connection_pool_receive_single_message_single_connection() {
     // Given
-<<<<<<< HEAD
-    let host_url = url::Url::parse("ws://127.0.0.1/").unwrap();
-    let mut items = Vec::new();
-    items.push("new_message".to_string());
-    let (writer_tx, _writer_rx) = mpsc::channel(5);
-
-    let test_data = TestData::new(items, writer_tx);
-    let mut connection_pool = SwimConnPool::new(
-        ConnectionPoolParams::default(),
-        TestConnectionFactory::new(test_data).await,
-    );
-=======
     let host_url = url::Url::parse("ws://127.0.0.1:9001/").unwrap();
     let path = AbsolutePath::new(host_url.clone(), "/foo", "/bar");
 
@@ -231,7 +194,6 @@
     let mut fake_conns = FakeConnections::new();
     let (remote_tx, _remote_rx) = fake_conns.add_connection(host_url);
     let (mut connection_pool, _close_tx) = create_connection_pool(fake_conns).await;
->>>>>>> 291e2ac0
 
     // When
     let (_connection_sender, connection_receiver) = connection_pool
@@ -256,20 +218,6 @@
 #[tokio::test]
 async fn test_connection_pool_receive_multiple_messages_single_connection() {
     // Given
-<<<<<<< HEAD
-    let host_url = url::Url::parse("ws://127.0.0.1/").unwrap();
-    let mut items = Vec::new();
-    items.push("first_message".to_string());
-    items.push("second_message".to_string());
-    items.push("third_message".to_string());
-    let (writer_tx, _writer_rx) = mpsc::channel(5);
-
-    let test_data = TestData::new(items, writer_tx);
-    let mut connection_pool = SwimConnPool::new(
-        ConnectionPoolParams::default(),
-        TestConnectionFactory::new(test_data).await,
-    );
-=======
     let host_url = url::Url::parse("ws://127.0.0.1:9001/").unwrap();
     let path = AbsolutePath::new(host_url.clone(), "/foo", "/bar");
 
@@ -280,7 +228,6 @@
     let mut fake_conns = FakeConnections::new();
     let (remote_tx, _remote_rx) = fake_conns.add_connection(host_url);
     let (mut connection_pool, _close_tx) = create_connection_pool(fake_conns).await;
->>>>>>> 291e2ac0
 
     // When
     let (_connection_sender, connection_receiver) = connection_pool
@@ -335,34 +282,6 @@
 #[tokio::test]
 async fn test_connection_pool_receive_multiple_messages_multiple_connections() {
     // Given
-<<<<<<< HEAD
-    let mut first_items = Vec::new();
-    let mut second_items = Vec::new();
-    let mut third_items = Vec::new();
-
-    first_items.push("first_message".to_string());
-    second_items.push("second_message".to_string());
-    third_items.push("third_message".to_string());
-
-    let first_host_url = url::Url::parse("ws://127.0.0.1/").unwrap();
-    let second_host_url = url::Url::parse("ws://127.0.0.2/").unwrap();
-    let third_host_url = url::Url::parse("ws://127.0.0.3//").unwrap();
-
-    let (first_writer_tx, _first_writer_rx) = mpsc::channel(5);
-    let (second_writer_tx, _second_writer_rx) = mpsc::channel(5);
-    let (third_writer_tx, _third_writer_rx) = mpsc::channel(5);
-
-    let test_data = vec![
-        TestData::new(first_items, first_writer_tx),
-        TestData::new(second_items, second_writer_tx),
-        TestData::new(third_items, third_writer_tx),
-    ];
-
-    let mut connection_pool = SwimConnPool::new(
-        ConnectionPoolParams::default(),
-        TestConnectionFactory::new_multiple(test_data).await,
-    );
-=======
     let first_host_url = url::Url::parse("ws://127.0.0.1:9001/").unwrap();
     let second_host_url = url::Url::parse("ws://127.0.0.2:9001/").unwrap();
     let third_host_url = url::Url::parse("ws://127.0.0.3:9001//").unwrap();
@@ -379,7 +298,6 @@
     let (second_reader_tx, _) = fake_conns.add_connection(second_host_url);
     let (third_reader_tx, _) = fake_conns.add_connection(third_host_url);
     let (mut connection_pool, _close_tx) = create_connection_pool(fake_conns).await;
->>>>>>> 291e2ac0
 
     // When
     let (_first_sender, mut first_receiver) = connection_pool
@@ -444,15 +362,8 @@
 #[tokio::test]
 async fn test_connection_pool_send_and_receive_messages() {
     // Given
-<<<<<<< HEAD
-    let host_url = url::Url::parse("ws://127.0.0.1/").unwrap();
-    let mut items = Vec::new();
-    items.push("recv_baz".to_string());
-    let (writer_tx, mut writer_rx) = mpsc::channel(5);
-=======
     let host_url = url::Url::parse("ws://127.0.0.1:9001/").unwrap();
     let path = AbsolutePath::new(host_url.clone(), "/foo", "/bar");
->>>>>>> 291e2ac0
 
     let incoming_envelope = Envelope::make_event("/foo", "/bar", Some("recv_baz".into()));
     let outgoing_envelope = Envelope::make_command("/foo", "/bar", Some("send_bar".into()));
@@ -482,43 +393,7 @@
         .unwrap();
 
     // Then
-<<<<<<< HEAD
-    assert!(connection.is_err());
-}
-
-#[tokio::test]
-async fn test_connection_pool_connection_error_send_message() {
-    // Given
-    let host_url = url::Url::parse("ws://127.0.0.1/").unwrap();
-    let text = "Test_message";
-
-    let (writer_tx, mut writer_rx) = mpsc::channel(5);
-    let test_data = vec![None, Some(TestData::new(vec![], writer_tx))];
-
-    let mut connection_pool = SwimConnPool::new(
-        ConnectionPoolParams::default(),
-        TestConnectionFactory::new_multiple_with_errs(test_data).await,
-    );
-
-    // When
-    let first_connection = connection_pool
-        .request_connection(host_url.clone(), false)
-        .await
-        .unwrap();
-
-    let (mut second_connection_sender, _second_connection_receiver) = connection_pool
-        .request_connection(host_url.clone(), false)
-        .await
-        .unwrap()
-        .unwrap();
-
-    second_connection_sender
-        .send_message(text.to_string().into())
-        .await
-        .unwrap();
-=======
     let pool_message = connection_receiver.unwrap().recv().await.unwrap();
->>>>>>> 291e2ac0
 
     assert_eq!(
         pool_message,
@@ -540,52 +415,8 @@
     let (mut connection_pool, _close_tx) = create_connection_pool(fake_conns).await;
 
     // When
-<<<<<<< HEAD
-    connection_sender
-        .send("foo".to_string().into())
-        .await
-        .unwrap();
-    connection_sender
-        .send("bar".to_string().into())
-        .await
-        .unwrap();
-    connection_sender
-        .send("baz".to_string().into())
-        .await
-        .unwrap();
-    // Then
-    assert_eq!(
-        writer_rx.recv().await.unwrap(),
-        WsMessage::Text("foo".to_string())
-    );
-    assert_eq!(
-        writer_rx.recv().await.unwrap(),
-        WsMessage::Text("bar".to_string())
-    );
-    assert_eq!(
-        writer_rx.recv().await.unwrap(),
-        WsMessage::Text("baz".to_string())
-    );
-}
-
-#[tokio::test]
-async fn test_connection_send_and_receive_messages() {
-    // Given
-    let host = url::Url::parse("ws://127.0.0.1:9999/").unwrap();
-    let buffer_size = 5;
-    let mut items = Vec::new();
-    items.push("message_received".to_string());
-    let (writer_tx, mut writer_rx) = mpsc::channel(buffer_size);
-
-    let test_data = TestData::new(items, writer_tx);
-
-    let mut factory = TestConnectionFactory::new(test_data).await;
-
-    let mut connection = SwimConnection::new(host, buffer_size, &mut factory)
-=======
     let connection = connection_pool
         .request_connection(path, ConnectionType::Full)
->>>>>>> 291e2ac0
         .await
         .unwrap();
 
@@ -596,74 +427,25 @@
 #[tokio::test]
 async fn test_connection_pool_close() {
     // Given
-<<<<<<< HEAD
-    let host = url::Url::parse("ws://127.0.0.1:9999/").unwrap();
-    let buffer_size = 5;
-
-    let (writer_tx, _writer_rx) = mpsc::channel(buffer_size);
-
-    let test_data = TestData::new(vec!["".to_string()], writer_tx).fail_on_input();
-=======
-    let host_url = url::Url::parse("ws://127.0.0.1:9001/").unwrap();
->>>>>>> 291e2ac0
+    let host_url = url::Url::parse("ws://127.0.0.1:9001/").unwrap();
 
     let mut fake_conns = FakeConnections::new();
     let (remote_tx, mut remote_rx) = fake_conns.add_connection(host_url);
     let (_connection_pool, close_tx) = create_connection_pool(fake_conns).await;
 
-<<<<<<< HEAD
-    let connection = SwimConnection::new(host, buffer_size, &mut factory)
-        .await
-        .unwrap();
-
-=======
     let (response_tx, mut response_rx) = mpsc::channel(8);
->>>>>>> 291e2ac0
     // When
     assert!(close_tx.provide(response_tx).is_ok());
 
     // Then
-<<<<<<< HEAD
-    assert!(result.is_err());
-    assert_eq!(
-        result.err().unwrap(),
-        ratchet::Error::with_cause(
-            ratchet::ErrorKind::Extension,
-            ConnectionError::Protocol(ProtocolError::websocket(None))
-        )
-        .into()
-    );
-=======
     assert!(response_rx.recv().await.is_none());
     assert!(remote_rx.recv().await.is_none());
     assert!(remote_tx.is_closed());
->>>>>>> 291e2ac0
 }
 
 #[tokio::test]
 async fn test_retry_open_connection_cancel() {
     // Given
-<<<<<<< HEAD
-    let host = url::Url::parse("ws://127.0.0.1:9999/").unwrap();
-    let buffer_size = 5;
-
-    let (writer_tx, _writer_rx) = mpsc::channel(buffer_size);
-
-    let test_data = TestData::new(vec!["bbbbbbbbb".to_string()], writer_tx).fail_on_output();
-
-    let mut factory = TestConnectionFactory::new(test_data).await;
-
-    let connection = SwimConnection::new(host, buffer_size, &mut factory)
-        .await
-        .unwrap();
-
-    connection
-        .tx
-        .send(WsMessage::Text("boom!".to_string()))
-        .await
-        .unwrap();
-
-=======
     let target = RegistrationTarget::Local(String::from("/foo"));
     let retry_strategy = RetryStrategy::interval(Duration::from_secs(10), Quantity::Infinite);
     let (request_tx, _request_rx) = mpsc::channel(8);
@@ -673,55 +455,11 @@
 
     let (close_tx, close_rx) = promise::promise();
     let (response_tx, _response_rx) = mpsc::channel(8);
->>>>>>> 291e2ac0
     // When
     close_tx.provide(response_tx).unwrap();
     let result = open_connection(target, retry_strategy, &mut client_router, close_rx).await;
     // Then
     assert!(result.is_err());
-<<<<<<< HEAD
-    assert_eq!(
-        result.err().unwrap(),
-        ratchet::Error::with_cause(
-            ratchet::ErrorKind::Extension,
-            ConnectionError::Protocol(ProtocolError::websocket(None))
-        )
-        .into()
-    );
-}
-
-pub mod failing_ext {
-    use bytes::BytesMut;
-    use ratchet::{
-        Extension, ExtensionDecoder, ExtensionEncoder, FrameHeader, RsvBits, SplittableExtension,
-    };
-    use std::error::Error;
-
-    #[derive(Debug, Clone)]
-    pub enum FailOn<E> {
-        Read(E),
-        Write(E),
-        Rw(E),
-        Nothing,
-    }
-
-    #[derive(Clone, Debug)]
-    pub struct FailingExt<E>(pub FailOn<E>)
-    where
-        E: Error + Clone + Send + Sync + 'static;
-
-    impl<E> Extension for FailingExt<E>
-    where
-        E: Error + Clone + Send + Sync + 'static,
-    {
-        fn bits(&self) -> RsvBits {
-            RsvBits {
-                rsv1: false,
-                rsv2: false,
-                rsv3: false,
-            }
-        }
-=======
 }
 
 struct MockRouterFactory;
@@ -730,105 +468,9 @@
 
     fn create_for(&self, _addr: RoutingAddr) -> Self::Router {
         MockRouter
->>>>>>> 291e2ac0
     }
-
-<<<<<<< HEAD
-    impl<E> ExtensionEncoder for FailingExt<E>
-    where
-        E: Error + Clone + Send + Sync + 'static,
-    {
-        type Error = E;
-
-        fn encode(
-            &mut self,
-            _payload: &mut BytesMut,
-            _header: &mut FrameHeader,
-        ) -> Result<(), Self::Error> {
-            match &self.0 {
-                FailOn::Write(e) => Err(e.clone()),
-                FailOn::Rw(e) => Err(e.clone()),
-                _ => Ok(()),
-            }
-        }
-    }
-
-    impl<E> ExtensionDecoder for FailingExt<E>
-    where
-        E: Error + Clone + Send + Sync + 'static,
-    {
-        type Error = E;
-
-        fn decode(
-            &mut self,
-            _payload: &mut BytesMut,
-            _header: &mut FrameHeader,
-        ) -> Result<(), Self::Error> {
-            match &self.0 {
-                FailOn::Read(e) => Err(e.clone()),
-                FailOn::Rw(e) => Err(e.clone()),
-                _ => Ok(()),
-            }
-        }
-    }
-
-    impl<E> SplittableExtension for FailingExt<E>
-    where
-        E: Error + Clone + Send + Sync + 'static,
-    {
-        type SplitEncoder = FailingExtEnc<E>;
-        type SplitDecoder = FailingExtDec<E>;
-
-        fn split(self) -> (Self::SplitEncoder, Self::SplitDecoder) {
-            let FailingExt(e) = self;
-            (FailingExtEnc(e.clone()), FailingExtDec(e))
-        }
-    }
-
-    pub struct FailingExtEnc<E>(pub FailOn<E>)
-    where
-        E: Error + Clone + Send + Sync + 'static;
-
-    impl<E> ExtensionEncoder for FailingExtEnc<E>
-    where
-        E: Error + Clone + Send + Sync + 'static,
-    {
-        type Error = E;
-
-        fn encode(
-            &mut self,
-            _payload: &mut BytesMut,
-            _header: &mut FrameHeader,
-        ) -> Result<(), Self::Error> {
-            match &self.0 {
-                FailOn::Write(e) => Err(e.clone()),
-                FailOn::Rw(e) => Err(e.clone()),
-                _ => Ok(()),
-            }
-        }
-    }
-
-    pub struct FailingExtDec<E>(pub FailOn<E>)
-    where
-        E: Error + Clone + Send + Sync + 'static;
-
-    impl<E> ExtensionDecoder for FailingExtDec<E>
-    where
-        E: Error + Clone + Send + Sync + 'static,
-    {
-        type Error = E;
-
-        fn decode(
-            &mut self,
-            _payload: &mut BytesMut,
-            _header: &mut FrameHeader,
-        ) -> Result<(), Self::Error> {
-            match &self.0 {
-                FailOn::Read(e) => Err(e.clone()),
-                FailOn::Rw(e) => Err(e.clone()),
-                _ => Ok(()),
-            }
-=======
+}
+
 struct MockRouter;
 
 impl Router for MockRouter {
@@ -845,320 +487,16 @@
             Err(RouterError::ConnectionFailure(
                 ConnectionError::WriteTimeout(Duration::from_secs(10)),
             ))
->>>>>>> 291e2ac0
         }
         .boxed()
     }
 }
 
-<<<<<<< HEAD
-struct TestConnectionFactory {
-    inner: AsyncFactory<DuplexStream, FailingExt<ConnectionError>>,
-}
-
-impl TestConnectionFactory {
-    async fn new(test_data: TestData) -> Self {
-        let shared_data = Arc::new(TestFixture::new(TestDataRepr::Single(test_data)));
-        let inner = AsyncFactory::new(5, move |url, _config| {
-            let shared_data = shared_data.clone();
-            async { shared_data.open_conn(url).await }
-        })
-        .await;
-        TestConnectionFactory { inner }
-    }
-
-    async fn new_multiple(test_data: Vec<TestData>) -> Self {
-        TestConnectionFactory::new_multiple_with_errs(test_data.into_iter().map(Some).collect())
-            .await
-    }
-
-    async fn new_multiple_with_errs(test_data: Vec<Option<TestData>>) -> Self {
-        let shared_data = Arc::new(TestFixture::new(TestDataRepr::Multiple(Mutex::new(
-            MultipleTestData::new(test_data),
-        ))));
-
-        let inner = AsyncFactory::new(5, move |url, _config| {
-            let shared_data = shared_data.clone();
-            async { shared_data.open_conn(url).await }
-        })
-        .await;
-        TestConnectionFactory { inner }
-    }
-}
-
-impl WebsocketFactory for TestConnectionFactory {
-    type Sock = DuplexStream;
-    type Ext = FailingExt<ConnectionError>;
-
-    fn connect(
-        &mut self,
-        url: Url,
-    ) -> BoxFuture<Result<WebSocket<Self::Sock, Self::Ext>, ConnectionError>> {
-        self.inner
-            .connect_using(
-                url,
-                HostConfig {
-                    protocol: Protocol::PlainText,
-                    compression_level: CompressionSwitcherProvider::Off,
-                },
-            )
-            .boxed()
-    }
-}
-
-struct TestFixture {
-    repr: TestDataRepr,
-}
-
-impl TestFixture {
-    pub fn new(repr: TestDataRepr) -> Self {
-        TestFixture { repr }
-    }
-
-    async fn open_conn(
-        self: Arc<Self>,
-        url: url::Url,
-    ) -> Result<MockWebSocket<FailingExt<ConnectionError>>, ConnectionError> {
-        let TestFixture { repr } = self.as_ref();
-
-        match repr {
-            TestDataRepr::Single(data) => {
-                let (local, auto) = data.open_conn(url).await?;
-
-                tokio::spawn(async move {
-                    if let Err(e) = auto.run().await {
-                        panic!("{:?}", e);
-                    }
-                });
-
-                Ok(local)
-            }
-            TestDataRepr::Multiple(data) => {
-                let data = &mut *(data.lock().await);
-                let (local, auto) = data.open_conn(url).await?;
-
-                tokio::spawn(async move {
-                    if let Err(e) = auto.run().await {
-                        panic!("{:?}", e);
-                    }
-                });
-
-                Ok(local)
-            }
-        }
-    }
-}
-
-enum TestDataRepr {
-    Single(TestData),
-    Multiple(Mutex<MultipleTestData>),
-}
-
-struct MultipleTestData {
-    connections: VecDeque<Option<TestData>>,
-}
-
-impl MultipleTestData {
-    fn new(data: Vec<Option<TestData>>) -> Self {
-        MultipleTestData {
-            connections: data.into(),
-        }
-    }
-
-    async fn open_conn(
-        &mut self,
-        _url: url::Url,
-    ) -> Result<(MockWebSocket<FailingExt<ConnectionError>>, AutoWebSocket), ConnectionError> {
-        match self.connections.pop_front() {
-            Some(Some(data)) => {
-                let TestData {
-                    inputs,
-                    outputs,
-                    fail_on,
-                } = data;
-
-                let (local, peer) =
-                    ratchet_fixture::duplex::websocket_pair(FailingExt(fail_on.clone()), NoExt);
-                let auto = AutoWebSocket {
-                    inputs: inputs.clone().into(),
-                    inner: peer,
-                    outputs,
-                };
-
-                Ok((local, auto))
-            }
-            _ => Err(ConnectionError::Capacity(CapacityError::new(
-                CapacityErrorKind::Ambiguous,
-                None,
-            ))),
-        }
-    }
-}
-
-struct AutoWebSocket {
-    inputs: VecDeque<String>,
-    inner: MockWebSocket<NoExt>,
-    outputs: mpsc::Sender<WsMessage>,
-}
-
-impl AutoWebSocket {
-    async fn run(self) -> Result<(), ConnectionError> {
-        let AutoWebSocket {
-            mut inputs,
-            inner,
-            outputs,
-        } = self;
-
-        let (mut tx, rx) = inner.split()?;
-
-        let send_task = async move {
-            while let Some(msg) = inputs.pop_front() {
-                match tx.write_text(msg).await {
-                    Ok(()) => continue,
-                    Err(e) => return Err(ConnectionError::from(e)),
-                }
-            }
-
-            Ok(())
-        };
-
-        let receive_task = async move {
-            let receive_stream = into_stream(rx);
-            pin_utils::pin_mut!(receive_stream);
-
-            while let Some(message) = receive_stream.next().await {
-                assert!(outputs
-                    .send(message.expect("Malformatted message"))
-                    .await
-                    .is_ok());
-            }
-        };
-
-        let task_result = join(send_task, receive_task).await;
-        assert_eq!(task_result.0, Ok(()));
-
-        Ok(())
-    }
-}
-
-struct TestData {
-    inputs: Vec<String>,
-    outputs: mpsc::Sender<WsMessage>,
-    fail_on: FailOn<ConnectionError>,
-}
-
-impl TestData {
-    fn new(inputs: Vec<String>, outputs: mpsc::Sender<WsMessage>) -> Self {
-        TestData {
-            inputs,
-            outputs,
-            fail_on: FailOn::Nothing,
-        }
-    }
-
-    async fn open_conn(
-        &self,
-        _url: url::Url,
-    ) -> Result<(MockWebSocket<FailingExt<ConnectionError>>, AutoWebSocket), ConnectionError> {
-        let (local, peer) =
-            ratchet_fixture::duplex::websocket_pair(FailingExt(self.fail_on.clone()), NoExt);
-        let auto = AutoWebSocket {
-            inputs: self.inputs.clone().into(),
-            inner: peer,
-            outputs: self.outputs.clone(),
-        };
-
-        Ok((local, auto))
-    }
-
-    fn fail_on_input(self) -> Self {
-        let TestData {
-            inputs,
-            outputs,
-            fail_on,
-        } = self;
-
-        let fail_on = match fail_on {
-            FailOn::Read(on) => FailOn::Rw(on),
-            FailOn::Write(on) => FailOn::Write(on),
-            FailOn::Rw(on) => FailOn::Rw(on),
-            FailOn::Nothing => {
-                FailOn::Read(ConnectionError::Protocol(ProtocolError::websocket(None)))
-            }
-        };
-
-        TestData {
-            inputs,
-            outputs,
-            fail_on,
-        }
-    }
-
-    fn fail_on_output(self) -> Self {
-        let TestData {
-            inputs,
-            outputs,
-            fail_on,
-        } = self;
-
-        let fail_on = match fail_on {
-            FailOn::Read(on) => FailOn::Read(on),
-            FailOn::Write(on) => FailOn::Rw(on),
-            FailOn::Rw(on) => FailOn::Rw(on),
-            FailOn::Nothing => {
-                FailOn::Write(ConnectionError::Protocol(ProtocolError::websocket(None)))
-            }
-        };
-
-        TestData {
-            inputs,
-            outputs,
-            fail_on,
-        }
-=======
 impl BidirectionalRouter for MockRouter {
     fn resolve_bidirectional(
         &mut self,
         _host: Url,
     ) -> BoxFuture<Result<BidirectionalRoute, ResolutionError>> {
         unimplemented!()
->>>>>>> 291e2ac0
     }
-}
-//
-// struct EmptyFailingIo<E>(FailOn<E>);
-// impl<E> AsyncRead for EmptyFailingIo<E> {
-//     fn poll_read(
-//         self: Pin<&mut Self>,
-//         _cx: &mut Context<'_>,
-//         _buf: &mut ReadBuf<'_>,
-//     ) -> Poll<std::io::Result<()>> {
-//         match &self.0 {
-//             FailOn::Read(e) => Poll::Ready(Err(IoError::new(ErrorKind::Other, e.clone()))),
-//             FailOn::Rw(e) => Poll::Ready(Err(IoError::new(ErrorKind::Other, e.clone()))),
-//             _ => Poll::Ready(Ok(())),
-//         }
-//     }
-// }
-//
-// impl<E> AsyncWrite for EmptyFailingIo<E> {
-//     fn poll_write(
-//         self: Pin<&mut Self>,
-//         _cx: &mut Context<'_>,
-//         _buf: &[u8],
-//     ) -> Poll<Result<usize, IoError>> {
-//         match &self.0 {
-//             FailOn::Read(e) => Poll::Ready(Err(IoError::new(ErrorKind::Other, e.clone()))),
-//             FailOn::Rw(e) => Poll::Ready(Err(IoError::new(ErrorKind::Other, e.clone()))),
-//             _ => Poll::Ready(Ok(0)),
-//         }
-//     }
-//
-//     fn poll_flush(self: Pin<&mut Self>, _cx: &mut Context<'_>) -> Poll<Result<(), IoError>> {
-//         Poll::Ready(Ok(()))
-//     }
-//
-//     fn poll_shutdown(self: Pin<&mut Self>, _cx: &mut Context<'_>) -> Poll<Result<(), IoError>> {
-//         Poll::Ready(Ok(()))
-//     }
-// }+}