// Copyright 2015-2021 SWIM.AI inc.
//
// Licensed under the Apache License, Version 2.0 (the "License");
// you may not use this file except in compliance with the License.
// You may obtain a copy of the License at
//
//     http://www.apache.org/licenses/LICENSE-2.0
//
// Unless required by applicable law or agreed to in writing, software
// distributed under the License is distributed on an "AS IS" BASIS,
// WITHOUT WARRANTIES OR CONDITIONS OF ANY KIND, either express or implied.
// See the License for the specific language governing permissions and
// limitations under the License.

<<<<<<< HEAD
use std::time::Duration;
use tokio::sync::mpsc;

use super::*;
use crate::router::tests::{FakeConnections, MockRemoteRouterTask};
use crate::router::TopLevelClientRouterFactory;
use swim_common::routing::error::RouterError;
use swim_common::routing::CloseSender;
use swim_common::warp::envelope::Envelope;
use swim_common::warp::path::AbsolutePath;
use swim_utilities::future::retryable::Quantity;

async fn create_connection_pool(
    fake_conns: FakeConnections,
) -> (SwimConnPool<AbsolutePath>, CloseSender) {
    let (client_tx, client_rx) = mpsc::channel(32);
    let (conn_request_tx, _conn_request_rx) = mpsc::channel(32);
    let (close_tx, close_rx) = promise::promise();

    let remote_tx = MockRemoteRouterTask::new(fake_conns);

    let delegate_fac = TopLevelClientRouterFactory::new(client_tx.clone(), remote_tx.clone());
    let client_router_fac = ClientRouterFactory::new(conn_request_tx, delegate_fac);

    let (connection_pool, pool_task) = SwimConnPool::new(
        ClientParams::default(),
        (client_tx, client_rx),
        client_router_fac,
        close_rx.clone(),
    );

    tokio::task::spawn(pool_task.run());
    (connection_pool, close_tx)
=======
use tokio::sync::mpsc;

use super::*;
use swim_common::routing::remote::RawRoute;
use swim_common::warp::path::AbsolutePath;
use url::Url;
use utilities::sync::promise::promise;

struct FakeConnections {
    outgoing_channels: HashMap<Url, mpsc::Sender<TaggedEnvelope>>,
    incoming_channels: HashMap<Url, mpsc::Receiver<Envelope>>,
}

impl FakeConnections {
    fn new() -> Self {
        FakeConnections {
            outgoing_channels: HashMap::new(),
            incoming_channels: HashMap::new(),
        }
    }

    fn add_connection(
        &mut self,
        url: Url,
    ) -> (mpsc::Sender<Envelope>, mpsc::Receiver<TaggedEnvelope>) {
        let (outgoing_tx, outgoing_rx) = mpsc::channel(8);
        let (incoming_tx, incoming_rx) = mpsc::channel(8);

        let _ = self.outgoing_channels.insert(url.clone(), outgoing_tx);
        let _ = self.incoming_channels.insert(url, incoming_rx);

        (incoming_tx, outgoing_rx)
    }
}

async fn create_mock_conn_request_loop(
    mut fake_conns: FakeConnections,
) -> mpsc::Sender<DownlinkRoutingRequest<AbsolutePath>> {
    let (client_conn_request_tx, mut client_conn_request_rx) =
        mpsc::channel::<DownlinkRoutingRequest<AbsolutePath>>(8);

    tokio::spawn(async move {
        while let Some(client_request) = client_conn_request_rx.recv().await {
            match client_request {
                DownlinkRoutingRequest::Connect { .. } => {
                    unimplemented!();
                }
                DownlinkRoutingRequest::Subscribe { request, target } => {
                    let maybe_outgoing_tx = fake_conns.outgoing_channels.get(&target.host);
                    let maybe_incoming_rx = fake_conns.incoming_channels.remove(&target.host);

                    match (maybe_outgoing_tx, maybe_incoming_rx) {
                        (Some(outgoing_tx), Some(incoming_rx)) => {
                            let (_on_drop_tx, on_drop_rx) = promise();

                            request
                                .send(Ok((
                                    RawRoute::new(outgoing_tx.clone(), on_drop_rx),
                                    incoming_rx,
                                )))
                                .unwrap();
                        }
                        _ => request
                            .send(Err(ConnectionError::Closed(CloseError::closed())))
                            .unwrap(),
                    }
                }
            }
        }
    });
    client_conn_request_tx
}

async fn create_connection_pool(fake_conns: FakeConnections) -> SwimConnPool<AbsolutePath> {
    let client_conn_request_tx = create_mock_conn_request_loop(fake_conns).await;
    let (pool, task) = SwimConnPool::new(ConnectionPoolParams::default(), client_conn_request_tx);
    tokio::task::spawn(task.run());
    pool
>>>>>>> 52c7964d
}

#[tokio::test]
async fn test_connection_pool_send_single_message_single_connection() {
    // Given
    let host_url = url::Url::parse("ws://127.0.0.1:9001/").unwrap();
    let path = AbsolutePath::new(host_url.clone(), "/foo", "/bar");
<<<<<<< HEAD

    let envelope = Envelope::make_command("/foo", "/bar", Some("Hello".into()));

    let mut fake_conns = FakeConnections::new();
    let (_remote_tx, mut remote_rx) = fake_conns.add_connection(host_url);
    let (mut connection_pool, _close_tx) = create_connection_pool(fake_conns).await;

    let (mut connection_sender, _connection_receiver) = connection_pool
        .request_connection(path, ConnectionType::Outgoing)
=======

    let envelope = Envelope::make_command("/foo", "/bar", Some("Hello".into()));

    let mut fake_conns = FakeConnections::new();
    let (_, mut writer_rx) = fake_conns.add_connection(host_url);
    let mut connection_pool = create_connection_pool(fake_conns).await;

    let (mut connection_sender, _connection_receiver) = connection_pool
        .request_connection(path, false)
>>>>>>> 52c7964d
        .await
        .unwrap()
        .unwrap();

    // When
<<<<<<< HEAD
    connection_sender.send_item(envelope.clone()).await.unwrap();

    // Then
    assert_eq!(
        remote_rx.recv().await.unwrap(),
        TaggedEnvelope(RoutingAddr::client(0), envelope)
=======
    connection_sender
        .send_message(envelope.clone())
        .await
        .unwrap();

    // Then
    assert_eq!(
        writer_rx.recv().await.unwrap(),
        TaggedEnvelope(RoutingAddr::client(), envelope)
>>>>>>> 52c7964d
    );
}

#[tokio::test]
async fn test_connection_pool_send_multiple_messages_single_connection() {
    // Given
    let host_url = url::Url::parse("ws://127.0.0.1:9001/").unwrap();
    let path = AbsolutePath::new(host_url.clone(), "/foo", "/bar");

    let first_envelope = Envelope::make_command("/foo", "/bar", Some("First_Text".into()));
    let second_envelope = Envelope::make_command("/foo", "/bar", Some("Second_Text".into()));

    let mut fake_conns = FakeConnections::new();
<<<<<<< HEAD
    let (_remote_tx, mut remote_rx) = fake_conns.add_connection(host_url);
    let (mut connection_pool, _close_tx) = create_connection_pool(fake_conns).await;

    let (mut connection_sender, _connection_receiver) = connection_pool
        .request_connection(path.clone(), ConnectionType::Outgoing)
=======
    let (_, mut writer_rx) = fake_conns.add_connection(host_url);
    let mut connection_pool = create_connection_pool(fake_conns).await;

    let (mut connection_sender, _connection_receiver) = connection_pool
        .request_connection(path.clone(), false)
>>>>>>> 52c7964d
        .await
        .unwrap()
        .unwrap();

    // When
    connection_sender
<<<<<<< HEAD
        .send_item(first_envelope.clone())
        .await
        .unwrap();
    connection_sender
        .send_item(second_envelope.clone())
=======
        .send_message(first_envelope.clone())
        .await
        .unwrap();
    connection_sender
        .send_message(second_envelope.clone())
>>>>>>> 52c7964d
        .await
        .unwrap();

    // Then
    assert_eq!(
<<<<<<< HEAD
        remote_rx.recv().await.unwrap(),
        TaggedEnvelope(RoutingAddr::client(0), first_envelope)
    );
    assert_eq!(
        remote_rx.recv().await.unwrap(),
        TaggedEnvelope(RoutingAddr::client(0), second_envelope)
=======
        writer_rx.recv().await.unwrap(),
        TaggedEnvelope(RoutingAddr::client(), first_envelope)
    );
    assert_eq!(
        writer_rx.recv().await.unwrap(),
        TaggedEnvelope(RoutingAddr::client(), second_envelope)
>>>>>>> 52c7964d
    );
}

#[tokio::test]
async fn test_connection_pool_send_multiple_messages_multiple_connections() {
    // Given
    let first_host_url = url::Url::parse("ws://127.0.0.1:9001").unwrap();
    let second_host_url = url::Url::parse("ws://127.0.0.2:9001/").unwrap();
    let third_host_url = url::Url::parse("ws://127.0.0.3:9001/").unwrap();
    let first_path = AbsolutePath::new(first_host_url.clone(), "/foo", "/bar");
    let second_path = AbsolutePath::new(second_host_url.clone(), "/foo", "/bar");
    let third_path = AbsolutePath::new(third_host_url.clone(), "/foo", "/bar");

    let first_envelope = Envelope::make_command("/foo", "/bar", Some("First_Text".into()));
    let second_envelope = Envelope::make_command("/foo", "/bar", Some("Second_Text".into()));
    let third_envelope = Envelope::make_command("/foo", "/bar", Some("Third_Text".into()));

    let mut fake_conns = FakeConnections::new();
<<<<<<< HEAD
    let (_first_remote_tx, mut first_remote_rx) = fake_conns.add_connection(first_host_url);
    let (_second_remote_tx, mut second_remote_rx) = fake_conns.add_connection(second_host_url);
    let (_third_remote_tx, mut third_remote_rx) = fake_conns.add_connection(third_host_url);
    let (mut connection_pool, _close_tx) = create_connection_pool(fake_conns).await;

    let (mut first_connection_sender, _first_connection_receiver) = connection_pool
        .request_connection(first_path, ConnectionType::Outgoing)
=======
    let (_, mut first_writer_rx) = fake_conns.add_connection(first_host_url);
    let (_, mut second_writer_rx) = fake_conns.add_connection(second_host_url);
    let (_, mut third_writer_rx) = fake_conns.add_connection(third_host_url);
    let mut connection_pool = create_connection_pool(fake_conns).await;

    let (mut first_connection_sender, _first_connection_receiver) = connection_pool
        .request_connection(first_path, false)
>>>>>>> 52c7964d
        .await
        .unwrap()
        .unwrap();

    let (mut second_connection_sender, _second_connection_receiver) = connection_pool
<<<<<<< HEAD
        .request_connection(second_path, ConnectionType::Outgoing)
=======
        .request_connection(second_path, false)
>>>>>>> 52c7964d
        .await
        .unwrap()
        .unwrap();

    let (mut third_connection_sender, _third_connection_receiver) = connection_pool
<<<<<<< HEAD
        .request_connection(third_path, ConnectionType::Outgoing)
=======
        .request_connection(third_path, false)
>>>>>>> 52c7964d
        .await
        .unwrap()
        .unwrap();

    // When
    first_connection_sender
<<<<<<< HEAD
        .send_item(first_envelope.clone())
        .await
        .unwrap();
    second_connection_sender
        .send_item(second_envelope.clone())
        .await
        .unwrap();
    third_connection_sender
        .send_item(third_envelope.clone())
=======
        .send_message(first_envelope.clone())
        .await
        .unwrap();
    second_connection_sender
        .send_message(second_envelope.clone())
        .await
        .unwrap();
    third_connection_sender
        .send_message(third_envelope.clone())
>>>>>>> 52c7964d
        .await
        .unwrap();

    // Then
    assert_eq!(
<<<<<<< HEAD
        first_remote_rx.recv().await.unwrap(),
        TaggedEnvelope(RoutingAddr::client(0), first_envelope)
    );
    assert_eq!(
        second_remote_rx.recv().await.unwrap(),
        TaggedEnvelope(RoutingAddr::client(1), second_envelope)
    );
    assert_eq!(
        third_remote_rx.recv().await.unwrap(),
        TaggedEnvelope(RoutingAddr::client(2), third_envelope)
=======
        first_writer_rx.recv().await.unwrap(),
        TaggedEnvelope(RoutingAddr::client(), first_envelope)
    );
    assert_eq!(
        second_writer_rx.recv().await.unwrap(),
        TaggedEnvelope(RoutingAddr::client(), second_envelope)
    );
    assert_eq!(
        third_writer_rx.recv().await.unwrap(),
        TaggedEnvelope(RoutingAddr::client(), third_envelope)
>>>>>>> 52c7964d
    );
}

#[tokio::test]
async fn test_connection_pool_receive_single_message_single_connection() {
    // Given
    let host_url = url::Url::parse("ws://127.0.0.1:9001/").unwrap();
    let path = AbsolutePath::new(host_url.clone(), "/foo", "/bar");

<<<<<<< HEAD
    let envelope = Envelope::make_event("/foo", "/bar", Some("Hello".into()));

    let mut fake_conns = FakeConnections::new();
    let (remote_tx, _remote_rx) = fake_conns.add_connection(host_url);
    let (mut connection_pool, _close_tx) = create_connection_pool(fake_conns).await;

    // When
    let (_connection_sender, connection_receiver) = connection_pool
        .request_connection(path, ConnectionType::Full)
=======
    let envelope = Envelope::make_command("/foo", "/bar", Some("Hello".into()));

    let mut fake_conns = FakeConnections::new();
    let (reader_tx, _) = fake_conns.add_connection(host_url);
    let mut connection_pool = create_connection_pool(fake_conns).await;

    // When
    let (_connection_sender, connection_receiver) = connection_pool
        .request_connection(path, false)
>>>>>>> 52c7964d
        .await
        .unwrap()
        .unwrap();

<<<<<<< HEAD
    remote_tx
        .send(TaggedEnvelope(RoutingAddr::remote(0), envelope.clone()))
        .await
        .unwrap();

    // Then
    let pool_message = connection_receiver.unwrap().recv().await.unwrap();
    assert_eq!(
        pool_message,
        RouterEvent::Message(envelope.into_incoming().unwrap())
    );
=======
    reader_tx.send(envelope.clone()).await.unwrap();

    // Then
    let pool_message = connection_receiver.unwrap().recv().await.unwrap();
    assert_eq!(pool_message, envelope);
>>>>>>> 52c7964d
}

#[tokio::test]
async fn test_connection_pool_receive_multiple_messages_single_connection() {
    // Given
    let host_url = url::Url::parse("ws://127.0.0.1:9001/").unwrap();
    let path = AbsolutePath::new(host_url.clone(), "/foo", "/bar");

<<<<<<< HEAD
    let first_envelope = Envelope::make_event("/foo", "/bar", Some("first_message".into()));
    let second_envelope = Envelope::make_event("/foo", "/bar", Some("second_message".into()));
    let third_envelope = Envelope::make_event("/foo", "/bar", Some("third_message".into()));

    let mut fake_conns = FakeConnections::new();
    let (remote_tx, _remote_rx) = fake_conns.add_connection(host_url);
    let (mut connection_pool, _close_tx) = create_connection_pool(fake_conns).await;

    // When
    let (_connection_sender, connection_receiver) = connection_pool
        .request_connection(path, ConnectionType::Full)
=======
    let first_envelope = Envelope::make_command("/foo", "/bar", Some("first_message".into()));
    let second_envelope = Envelope::make_command("/foo", "/bar", Some("second_message".into()));
    let third_envelope = Envelope::make_command("/foo", "/bar", Some("third_message".into()));

    let mut fake_conns = FakeConnections::new();
    let (reader_tx, _) = fake_conns.add_connection(host_url);
    let mut connection_pool = create_connection_pool(fake_conns).await;

    // When
    let (_connection_sender, connection_receiver) = connection_pool
        .request_connection(path, false)
>>>>>>> 52c7964d
        .await
        .unwrap()
        .unwrap();

    let mut connection_receiver = connection_receiver.unwrap();

<<<<<<< HEAD
    remote_tx
        .send(TaggedEnvelope(
            RoutingAddr::remote(0),
            first_envelope.clone(),
        ))
        .await
        .unwrap();
    remote_tx
        .send(TaggedEnvelope(
            RoutingAddr::remote(0),
            second_envelope.clone(),
        ))
        .await
        .unwrap();
    remote_tx
        .send(TaggedEnvelope(
            RoutingAddr::remote(0),
            third_envelope.clone(),
        ))
        .await
        .unwrap();
=======
    reader_tx.send(first_envelope.clone()).await.unwrap();
    reader_tx.send(second_envelope.clone()).await.unwrap();
    reader_tx.send(third_envelope.clone()).await.unwrap();
>>>>>>> 52c7964d

    // Then
    let first_pool_message = connection_receiver.recv().await.unwrap();
    let second_pool_message = connection_receiver.recv().await.unwrap();
    let third_pool_message = connection_receiver.recv().await.unwrap();

<<<<<<< HEAD
    assert_eq!(
        first_pool_message,
        RouterEvent::Message(first_envelope.into_incoming().unwrap())
    );
    assert_eq!(
        second_pool_message,
        RouterEvent::Message(second_envelope.into_incoming().unwrap())
    );
    assert_eq!(
        third_pool_message,
        RouterEvent::Message(third_envelope.into_incoming().unwrap())
    );
=======
    assert_eq!(first_pool_message, first_envelope);
    assert_eq!(second_pool_message, second_envelope);
    assert_eq!(third_pool_message, third_envelope);
>>>>>>> 52c7964d
}

#[tokio::test]
async fn test_connection_pool_receive_multiple_messages_multiple_connections() {
    // Given
    let first_host_url = url::Url::parse("ws://127.0.0.1:9001/").unwrap();
    let second_host_url = url::Url::parse("ws://127.0.0.2:9001/").unwrap();
    let third_host_url = url::Url::parse("ws://127.0.0.3:9001//").unwrap();
    let first_path = AbsolutePath::new(first_host_url.clone(), "/foo", "/bar");
    let second_path = AbsolutePath::new(second_host_url.clone(), "/foo", "/bar");
    let third_path = AbsolutePath::new(third_host_url.clone(), "/foo", "/bar");

<<<<<<< HEAD
    let first_envelope = Envelope::make_event("/foo", "/bar", Some("first_message".into()));
    let second_envelope = Envelope::make_event("/foo", "/bar", Some("second_message".into()));
    let third_envelope = Envelope::make_event("/foo", "/bar", Some("third_message".into()));
=======
    let first_envelope = Envelope::make_command("/foo", "/bar", Some("first_message".into()));
    let second_envelope = Envelope::make_command("/foo", "/bar", Some("second_message".into()));
    let third_envelope = Envelope::make_command("/foo", "/bar", Some("third_message".into()));
>>>>>>> 52c7964d

    let mut fake_conns = FakeConnections::new();
    let (first_reader_tx, _) = fake_conns.add_connection(first_host_url);
    let (second_reader_tx, _) = fake_conns.add_connection(second_host_url);
    let (third_reader_tx, _) = fake_conns.add_connection(third_host_url);
<<<<<<< HEAD
    let (mut connection_pool, _close_tx) = create_connection_pool(fake_conns).await;

    // When
    let (_first_sender, mut first_receiver) = connection_pool
        .request_connection(first_path, ConnectionType::Full)
=======
    let mut connection_pool = create_connection_pool(fake_conns).await;

    // When
    let (_first_sender, mut first_receiver) = connection_pool
        .request_connection(first_path, false)
>>>>>>> 52c7964d
        .await
        .unwrap()
        .unwrap();

    let (_second_sender, mut second_receiver) = connection_pool
<<<<<<< HEAD
        .request_connection(second_path, ConnectionType::Full)
=======
        .request_connection(second_path, false)
>>>>>>> 52c7964d
        .await
        .unwrap()
        .unwrap();

    let (_third_sender, mut third_receiver) = connection_pool
<<<<<<< HEAD
        .request_connection(third_path, ConnectionType::Full)
=======
        .request_connection(third_path, false)
>>>>>>> 52c7964d
        .await
        .unwrap()
        .unwrap();

<<<<<<< HEAD
    first_reader_tx
        .send(TaggedEnvelope(
            RoutingAddr::remote(0),
            first_envelope.clone(),
        ))
        .await
        .unwrap();
    second_reader_tx
        .send(TaggedEnvelope(
            RoutingAddr::remote(1),
            second_envelope.clone(),
        ))
        .await
        .unwrap();
    third_reader_tx
        .send(TaggedEnvelope(
            RoutingAddr::remote(2),
            third_envelope.clone(),
        ))
        .await
        .unwrap();
=======
    first_reader_tx.send(first_envelope.clone()).await.unwrap();
    second_reader_tx
        .send(second_envelope.clone())
        .await
        .unwrap();
    third_reader_tx.send(third_envelope.clone()).await.unwrap();
>>>>>>> 52c7964d

    // Then
    let first_pool_message = first_receiver.take().unwrap().recv().await.unwrap();
    let second_pool_message = second_receiver.take().unwrap().recv().await.unwrap();
    let third_pool_message = third_receiver.take().unwrap().recv().await.unwrap();

<<<<<<< HEAD
    assert_eq!(
        first_pool_message,
        RouterEvent::Message(first_envelope.into_incoming().unwrap())
    );
    assert_eq!(
        second_pool_message,
        RouterEvent::Message(second_envelope.into_incoming().unwrap())
    );
    assert_eq!(
        third_pool_message,
        RouterEvent::Message(third_envelope.into_incoming().unwrap())
    );
=======
    assert_eq!(first_pool_message, first_envelope);
    assert_eq!(second_pool_message, second_envelope);
    assert_eq!(third_pool_message, third_envelope);
>>>>>>> 52c7964d
}

#[tokio::test]
async fn test_connection_pool_send_and_receive_messages() {
    // Given
    let host_url = url::Url::parse("ws://127.0.0.1:9001/").unwrap();
    let path = AbsolutePath::new(host_url.clone(), "/foo", "/bar");

<<<<<<< HEAD
    let incoming_envelope = Envelope::make_event("/foo", "/bar", Some("recv_baz".into()));
    let outgoing_envelope = Envelope::make_command("/foo", "/bar", Some("send_bar".into()));

    let mut fake_conns = FakeConnections::new();
    let (remote_tx, mut remote_rx) = fake_conns.add_connection(host_url);
    let (mut connection_pool, _close_tx) = create_connection_pool(fake_conns).await;

    let (mut connection_sender, connection_receiver) = connection_pool
        .request_connection(path, ConnectionType::Full)
=======
    let incoming_envelope = Envelope::make_command("/foo", "/bar", Some("recv_baz".into()));
    let outgoing_envelope = Envelope::make_command("/foo", "/bar", Some("send_bar".into()));

    let mut fake_conns = FakeConnections::new();
    let (reader_tx, mut writer_rx) = fake_conns.add_connection(host_url);
    let mut connection_pool = create_connection_pool(fake_conns).await;

    let (mut connection_sender, connection_receiver) = connection_pool
        .request_connection(path, false)
>>>>>>> 52c7964d
        .await
        .unwrap()
        .unwrap();

    // When
    connection_sender
<<<<<<< HEAD
        .send_item(outgoing_envelope.clone())
        .await
        .unwrap();

    remote_tx
        .send(TaggedEnvelope(
            RoutingAddr::remote(0),
            incoming_envelope.clone(),
        ))
=======
        .send_message(outgoing_envelope.clone())
        .await
        .unwrap();

    reader_tx.send(incoming_envelope.clone()).await.unwrap();

    // Then
    let pool_message = connection_receiver.unwrap().recv().await.unwrap();

    assert_eq!(pool_message, incoming_envelope);
    assert_eq!(
        writer_rx.recv().await.unwrap(),
        TaggedEnvelope(RoutingAddr::client(), outgoing_envelope)
    );
}

#[tokio::test]
async fn test_connection_pool_connection_error() {
    // Given
    let host_url = url::Url::parse("ws://127.0.0.1:9001/").unwrap();
    let path = AbsolutePath::new(host_url.clone(), "/foo", "/bar");

    let fake_conns = FakeConnections::new();
    let mut connection_pool = create_connection_pool(fake_conns).await;

    // When
    let connection = connection_pool
        .request_connection(path, false)
>>>>>>> 52c7964d
        .await
        .unwrap();

    // Then
<<<<<<< HEAD
    let pool_message = connection_receiver.unwrap().recv().await.unwrap();

    assert_eq!(
        pool_message,
        RouterEvent::Message(incoming_envelope.into_incoming().unwrap())
    );
    assert_eq!(
        remote_rx.recv().await.unwrap(),
        TaggedEnvelope(RoutingAddr::client(0), outgoing_envelope)
=======
    assert!(connection.is_err());
}

#[tokio::test]
async fn test_connection_pool_close() {
    // Given
    let host_url = url::Url::parse("ws://127.0.0.1:9001/").unwrap();

    let mut fake_conns = FakeConnections::new();
    let (_, mut writer_rx) = fake_conns.add_connection(host_url);
    let connection_pool = create_connection_pool(fake_conns).await;

    // When
    assert!(connection_pool.close().await.is_ok());

    // Then
    assert!(writer_rx.recv().await.is_none());
}

#[tokio::test]
async fn test_connection_send_single_message() {
    // Given
    let host_url = url::Url::parse("ws://127.0.0.1:9001/").unwrap();
    let path = AbsolutePath::new(host_url.clone(), "/foo", "/bar");
    let buffer_size = 5;

    let envelope = Envelope::make_command("/foo", "/bar", Some("Hello".into()));

    let mut fake_conns = FakeConnections::new();
    let (_, mut writer_rx) = fake_conns.add_connection(host_url);
    let client_conn_request_tx = create_mock_conn_request_loop(fake_conns).await;

    let connection = ClientConnection::new(path, buffer_size, &client_conn_request_tx)
        .await
        .unwrap();

    // When
    connection.tx.send(envelope.clone()).await.unwrap();

    // Then
    assert_eq!(
        writer_rx.recv().await.unwrap(),
        TaggedEnvelope(RoutingAddr::client(), envelope)
>>>>>>> 52c7964d
    );
}

#[tokio::test]
async fn test_connection_pool_connection_error() {
    // Given
    let host_url = url::Url::parse("ws://127.0.0.1:9001/").unwrap();
    let path = AbsolutePath::new(host_url.clone(), "/foo", "/bar");
<<<<<<< HEAD

    let fake_conns = FakeConnections::new();
    let (mut connection_pool, _close_tx) = create_connection_pool(fake_conns).await;

    // When
    let connection = connection_pool
        .request_connection(path, ConnectionType::Full)
        .await
        .unwrap();

    // Then
    assert!(connection.is_err());
=======
    let buffer_size = 5;

    let first_envelope = Envelope::make_command("/foo", "/bar", Some("First message".into()));
    let second_envelope = Envelope::make_command("/foo", "/bar", Some("Second message".into()));
    let third_envelope = Envelope::make_command("/foo", "/bar", Some("Third message".into()));

    let mut fake_conns = FakeConnections::new();
    let (_, mut writer_rx) = fake_conns.add_connection(host_url);
    let client_conn_request_tx = create_mock_conn_request_loop(fake_conns).await;

    let mut connection = ClientConnection::new(path, buffer_size, &client_conn_request_tx)
        .await
        .unwrap();

    let connection_sender = &mut connection.tx;
    // When
    connection_sender
        .send(first_envelope.clone())
        .await
        .unwrap();
    connection_sender
        .send(second_envelope.clone())
        .await
        .unwrap();
    connection_sender
        .send(third_envelope.clone())
        .await
        .unwrap();

    // Then
    assert_eq!(
        writer_rx.recv().await.unwrap(),
        TaggedEnvelope(RoutingAddr::client(), first_envelope)
    );
    assert_eq!(
        writer_rx.recv().await.unwrap(),
        TaggedEnvelope(RoutingAddr::client(), second_envelope)
    );
    assert_eq!(
        writer_rx.recv().await.unwrap(),
        TaggedEnvelope(RoutingAddr::client(), third_envelope)
    );
}

#[tokio::test]
async fn test_connection_send_and_receive_messages() {
    // Given
    let host_url = url::Url::parse("ws://127.0.0.1:9001/").unwrap();
    let path = AbsolutePath::new(host_url.clone(), "/foo", "/bar");
    let buffer_size = 5;

    let envelope_sent = Envelope::make_command("/foo", "/bar", Some("message_sent".into()));
    let envelope_received = Envelope::make_command("/foo", "/bar", Some("message_received".into()));

    let mut fake_conns = FakeConnections::new();
    let (reader_tx, mut writer_rx) = fake_conns.add_connection(host_url);
    let client_conn_request_tx = create_mock_conn_request_loop(fake_conns).await;

    let mut connection = ClientConnection::new(path, buffer_size, &client_conn_request_tx)
        .await
        .unwrap();

    // When
    connection.tx.send(envelope_sent.clone()).await.unwrap();
    reader_tx.send(envelope_received.clone()).await.unwrap();

    // Then
    let pool_message = connection.rx.take().unwrap().recv().await.unwrap();
    assert_eq!(pool_message, envelope_received);

    assert_eq!(
        writer_rx.recv().await.unwrap(),
        TaggedEnvelope(RoutingAddr::client(), envelope_sent)
    );
>>>>>>> 52c7964d
}

#[tokio::test]
async fn test_connection_pool_close() {
    // Given
    let host_url = url::Url::parse("ws://127.0.0.1:9001/").unwrap();
<<<<<<< HEAD

    let mut fake_conns = FakeConnections::new();
    let (remote_tx, mut remote_rx) = fake_conns.add_connection(host_url);
    let (_connection_pool, close_tx) = create_connection_pool(fake_conns).await;

    let (response_tx, mut response_rx) = mpsc::channel(8);
    // When
    assert!(close_tx.provide(response_tx).is_ok());
=======
    let path = AbsolutePath::new(host_url.clone(), "/foo", "/bar");
    let buffer_size = 5;

    let mut fake_conns = FakeConnections::new();
    let (reader_tx, _writer_rx) = fake_conns.add_connection(host_url);
    let client_conn_request_tx = create_mock_conn_request_loop(fake_conns).await;

    let connection = ClientConnection::new(path, buffer_size, &client_conn_request_tx)
        .await
        .unwrap();

    // When
    drop(reader_tx);
    let result = connection._receive_handle.await.unwrap();
>>>>>>> 52c7964d

    // Then
    assert!(response_rx.recv().await.is_none());
    assert!(remote_rx.recv().await.is_none());
    assert!(remote_tx.is_closed());
}

#[tokio::test]
<<<<<<< HEAD
async fn test_retry_open_connection_cancel() {
    // Given
    let target = RegistrationTarget::Local(String::from("/foo"));
    let retry_strategy = RetryStrategy::interval(Duration::from_secs(10), Quantity::Infinite);
    let (request_tx, _request_rx) = mpsc::channel(8);
    let client_router_fac = ClientRouterFactory::new(request_tx, MockRouterFactory);
    let mut client_router: ClientRouter<AbsolutePath, MockRouter> =
        client_router_fac.create_for(RoutingAddr::client(0));

    let (close_tx, close_rx) = promise::promise();
    let (response_tx, _response_rx) = mpsc::channel(8);
    // When
    close_tx.provide(response_tx).unwrap();
    let result = open_connection(target, retry_strategy, &mut client_router, close_rx).await;
    // Then
    assert!(result.is_err());
}

struct MockRouterFactory;
impl RouterFactory for MockRouterFactory {
    type Router = MockRouter;

    fn create_for(&self, _addr: RoutingAddr) -> Self::Router {
        MockRouter
    }
}

struct MockRouter;

impl Router for MockRouter {
    fn resolve_sender(&mut self, _addr: RoutingAddr) -> BoxFuture<Result<Route, ResolutionError>> {
        unimplemented!()
    }

    fn lookup(
        &mut self,
        _host: Option<Url>,
        _route: RelativeUri,
    ) -> BoxFuture<Result<RoutingAddr, RouterError>> {
        async {
            Err(RouterError::ConnectionFailure(
                ConnectionError::WriteTimeout(Duration::from_secs(10)),
            ))
        }
        .boxed()
    }
}

impl BidirectionalRouter for MockRouter {
    fn resolve_bidirectional(
        &mut self,
        _host: Url,
    ) -> BoxFuture<Result<BidirectionalRoute, ResolutionError>> {
        unimplemented!()
    }
=======
async fn test_new_connection_send_message_error() {
    let host_url = url::Url::parse("ws://127.0.0.1:9001/").unwrap();
    let path = AbsolutePath::new(host_url.clone(), "/foo", "/bar");
    let buffer_size = 5;

    let mut fake_conns = FakeConnections::new();
    let (_reader_tx, _writer_rx) = fake_conns.add_connection(host_url);
    let client_conn_request_tx = create_mock_conn_request_loop(fake_conns).await;

    let connection = ClientConnection::new(path, buffer_size, &client_conn_request_tx)
        .await
        .unwrap();

    let ClientConnection {
        tx, _send_handle, ..
    } = connection;

    drop(tx);

    let result = _send_handle.await.unwrap();
    // Then
    assert!(result.is_err());
    assert_eq!(
        result.err().unwrap(),
        ConnectionError::Closed(CloseError::unexpected())
    );
>>>>>>> 52c7964d
}<|MERGE_RESOLUTION|>--- conflicted
+++ resolved
@@ -12,7 +12,6 @@
 // See the License for the specific language governing permissions and
 // limitations under the License.
 
-<<<<<<< HEAD
 use std::time::Duration;
 use tokio::sync::mpsc;
 
@@ -26,13 +25,13 @@
 use swim_utilities::future::retryable::Quantity;
 
 async fn create_connection_pool(
-    fake_conns: FakeConnections,
+    fake_connections: FakeConnections,
 ) -> (SwimConnPool<AbsolutePath>, CloseSender) {
     let (client_tx, client_rx) = mpsc::channel(32);
     let (conn_request_tx, _conn_request_rx) = mpsc::channel(32);
     let (close_tx, close_rx) = promise::promise();
 
-    let remote_tx = MockRemoteRouterTask::new(fake_conns);
+    let remote_tx = MockRemoteRouterTask::new(fake_connections);
 
     let delegate_fac = TopLevelClientRouterFactory::new(client_tx.clone(), remote_tx.clone());
     let client_router_fac = ClientRouterFactory::new(conn_request_tx, delegate_fac);
@@ -46,86 +45,6 @@
 
     tokio::task::spawn(pool_task.run());
     (connection_pool, close_tx)
-=======
-use tokio::sync::mpsc;
-
-use super::*;
-use swim_common::routing::remote::RawRoute;
-use swim_common::warp::path::AbsolutePath;
-use url::Url;
-use utilities::sync::promise::promise;
-
-struct FakeConnections {
-    outgoing_channels: HashMap<Url, mpsc::Sender<TaggedEnvelope>>,
-    incoming_channels: HashMap<Url, mpsc::Receiver<Envelope>>,
-}
-
-impl FakeConnections {
-    fn new() -> Self {
-        FakeConnections {
-            outgoing_channels: HashMap::new(),
-            incoming_channels: HashMap::new(),
-        }
-    }
-
-    fn add_connection(
-        &mut self,
-        url: Url,
-    ) -> (mpsc::Sender<Envelope>, mpsc::Receiver<TaggedEnvelope>) {
-        let (outgoing_tx, outgoing_rx) = mpsc::channel(8);
-        let (incoming_tx, incoming_rx) = mpsc::channel(8);
-
-        let _ = self.outgoing_channels.insert(url.clone(), outgoing_tx);
-        let _ = self.incoming_channels.insert(url, incoming_rx);
-
-        (incoming_tx, outgoing_rx)
-    }
-}
-
-async fn create_mock_conn_request_loop(
-    mut fake_conns: FakeConnections,
-) -> mpsc::Sender<DownlinkRoutingRequest<AbsolutePath>> {
-    let (client_conn_request_tx, mut client_conn_request_rx) =
-        mpsc::channel::<DownlinkRoutingRequest<AbsolutePath>>(8);
-
-    tokio::spawn(async move {
-        while let Some(client_request) = client_conn_request_rx.recv().await {
-            match client_request {
-                DownlinkRoutingRequest::Connect { .. } => {
-                    unimplemented!();
-                }
-                DownlinkRoutingRequest::Subscribe { request, target } => {
-                    let maybe_outgoing_tx = fake_conns.outgoing_channels.get(&target.host);
-                    let maybe_incoming_rx = fake_conns.incoming_channels.remove(&target.host);
-
-                    match (maybe_outgoing_tx, maybe_incoming_rx) {
-                        (Some(outgoing_tx), Some(incoming_rx)) => {
-                            let (_on_drop_tx, on_drop_rx) = promise();
-
-                            request
-                                .send(Ok((
-                                    RawRoute::new(outgoing_tx.clone(), on_drop_rx),
-                                    incoming_rx,
-                                )))
-                                .unwrap();
-                        }
-                        _ => request
-                            .send(Err(ConnectionError::Closed(CloseError::closed())))
-                            .unwrap(),
-                    }
-                }
-            }
-        }
-    });
-    client_conn_request_tx
-}
-
-async fn create_connection_pool(fake_conns: FakeConnections) -> SwimConnPool<AbsolutePath> {
-    let client_conn_request_tx = create_mock_conn_request_loop(fake_conns).await;
-    let (pool, task) = SwimConnPool::new(ConnectionPoolParams::default(), client_conn_request_tx);
-    tokio::task::spawn(task.run());
-    pool
->>>>>>> 52c7964d
 }
 
 #[tokio::test]
@@ -133,7 +52,6 @@
     // Given
     let host_url = url::Url::parse("ws://127.0.0.1:9001/").unwrap();
     let path = AbsolutePath::new(host_url.clone(), "/foo", "/bar");
-<<<<<<< HEAD
 
     let envelope = Envelope::make_command("/foo", "/bar", Some("Hello".into()));
 
@@ -143,40 +61,17 @@
 
     let (mut connection_sender, _connection_receiver) = connection_pool
         .request_connection(path, ConnectionType::Outgoing)
-=======
-
-    let envelope = Envelope::make_command("/foo", "/bar", Some("Hello".into()));
-
-    let mut fake_conns = FakeConnections::new();
-    let (_, mut writer_rx) = fake_conns.add_connection(host_url);
-    let mut connection_pool = create_connection_pool(fake_conns).await;
-
-    let (mut connection_sender, _connection_receiver) = connection_pool
-        .request_connection(path, false)
->>>>>>> 52c7964d
-        .await
-        .unwrap()
-        .unwrap();
-
-    // When
-<<<<<<< HEAD
+        .await
+        .unwrap()
+        .unwrap();
+
+    // When
     connection_sender.send_item(envelope.clone()).await.unwrap();
 
     // Then
     assert_eq!(
         remote_rx.recv().await.unwrap(),
         TaggedEnvelope(RoutingAddr::client(0), envelope)
-=======
-    connection_sender
-        .send_message(envelope.clone())
-        .await
-        .unwrap();
-
-    // Then
-    assert_eq!(
-        writer_rx.recv().await.unwrap(),
-        TaggedEnvelope(RoutingAddr::client(), envelope)
->>>>>>> 52c7964d
     );
 }
 
@@ -190,58 +85,33 @@
     let second_envelope = Envelope::make_command("/foo", "/bar", Some("Second_Text".into()));
 
     let mut fake_conns = FakeConnections::new();
-<<<<<<< HEAD
     let (_remote_tx, mut remote_rx) = fake_conns.add_connection(host_url);
     let (mut connection_pool, _close_tx) = create_connection_pool(fake_conns).await;
 
     let (mut connection_sender, _connection_receiver) = connection_pool
         .request_connection(path.clone(), ConnectionType::Outgoing)
-=======
-    let (_, mut writer_rx) = fake_conns.add_connection(host_url);
-    let mut connection_pool = create_connection_pool(fake_conns).await;
-
-    let (mut connection_sender, _connection_receiver) = connection_pool
-        .request_connection(path.clone(), false)
->>>>>>> 52c7964d
         .await
         .unwrap()
         .unwrap();
 
     // When
     connection_sender
-<<<<<<< HEAD
         .send_item(first_envelope.clone())
         .await
         .unwrap();
     connection_sender
         .send_item(second_envelope.clone())
-=======
-        .send_message(first_envelope.clone())
-        .await
-        .unwrap();
-    connection_sender
-        .send_message(second_envelope.clone())
->>>>>>> 52c7964d
-        .await
-        .unwrap();
-
-    // Then
-    assert_eq!(
-<<<<<<< HEAD
+        .await
+        .unwrap();
+
+    // Then
+    assert_eq!(
         remote_rx.recv().await.unwrap(),
         TaggedEnvelope(RoutingAddr::client(0), first_envelope)
     );
     assert_eq!(
         remote_rx.recv().await.unwrap(),
         TaggedEnvelope(RoutingAddr::client(0), second_envelope)
-=======
-        writer_rx.recv().await.unwrap(),
-        TaggedEnvelope(RoutingAddr::client(), first_envelope)
-    );
-    assert_eq!(
-        writer_rx.recv().await.unwrap(),
-        TaggedEnvelope(RoutingAddr::client(), second_envelope)
->>>>>>> 52c7964d
     );
 }
 
@@ -260,7 +130,6 @@
     let third_envelope = Envelope::make_command("/foo", "/bar", Some("Third_Text".into()));
 
     let mut fake_conns = FakeConnections::new();
-<<<<<<< HEAD
     let (_first_remote_tx, mut first_remote_rx) = fake_conns.add_connection(first_host_url);
     let (_second_remote_tx, mut second_remote_rx) = fake_conns.add_connection(second_host_url);
     let (_third_remote_tx, mut third_remote_rx) = fake_conns.add_connection(third_host_url);
@@ -268,42 +137,24 @@
 
     let (mut first_connection_sender, _first_connection_receiver) = connection_pool
         .request_connection(first_path, ConnectionType::Outgoing)
-=======
-    let (_, mut first_writer_rx) = fake_conns.add_connection(first_host_url);
-    let (_, mut second_writer_rx) = fake_conns.add_connection(second_host_url);
-    let (_, mut third_writer_rx) = fake_conns.add_connection(third_host_url);
-    let mut connection_pool = create_connection_pool(fake_conns).await;
-
-    let (mut first_connection_sender, _first_connection_receiver) = connection_pool
-        .request_connection(first_path, false)
->>>>>>> 52c7964d
         .await
         .unwrap()
         .unwrap();
 
     let (mut second_connection_sender, _second_connection_receiver) = connection_pool
-<<<<<<< HEAD
         .request_connection(second_path, ConnectionType::Outgoing)
-=======
-        .request_connection(second_path, false)
->>>>>>> 52c7964d
         .await
         .unwrap()
         .unwrap();
 
     let (mut third_connection_sender, _third_connection_receiver) = connection_pool
-<<<<<<< HEAD
         .request_connection(third_path, ConnectionType::Outgoing)
-=======
-        .request_connection(third_path, false)
->>>>>>> 52c7964d
         .await
         .unwrap()
         .unwrap();
 
     // When
     first_connection_sender
-<<<<<<< HEAD
         .send_item(first_envelope.clone())
         .await
         .unwrap();
@@ -313,23 +164,11 @@
         .unwrap();
     third_connection_sender
         .send_item(third_envelope.clone())
-=======
-        .send_message(first_envelope.clone())
-        .await
-        .unwrap();
-    second_connection_sender
-        .send_message(second_envelope.clone())
-        .await
-        .unwrap();
-    third_connection_sender
-        .send_message(third_envelope.clone())
->>>>>>> 52c7964d
-        .await
-        .unwrap();
-
-    // Then
-    assert_eq!(
-<<<<<<< HEAD
+        .await
+        .unwrap();
+
+    // Then
+    assert_eq!(
         first_remote_rx.recv().await.unwrap(),
         TaggedEnvelope(RoutingAddr::client(0), first_envelope)
     );
@@ -340,18 +179,6 @@
     assert_eq!(
         third_remote_rx.recv().await.unwrap(),
         TaggedEnvelope(RoutingAddr::client(2), third_envelope)
-=======
-        first_writer_rx.recv().await.unwrap(),
-        TaggedEnvelope(RoutingAddr::client(), first_envelope)
-    );
-    assert_eq!(
-        second_writer_rx.recv().await.unwrap(),
-        TaggedEnvelope(RoutingAddr::client(), second_envelope)
-    );
-    assert_eq!(
-        third_writer_rx.recv().await.unwrap(),
-        TaggedEnvelope(RoutingAddr::client(), third_envelope)
->>>>>>> 52c7964d
     );
 }
 
@@ -361,7 +188,6 @@
     let host_url = url::Url::parse("ws://127.0.0.1:9001/").unwrap();
     let path = AbsolutePath::new(host_url.clone(), "/foo", "/bar");
 
-<<<<<<< HEAD
     let envelope = Envelope::make_event("/foo", "/bar", Some("Hello".into()));
 
     let mut fake_conns = FakeConnections::new();
@@ -371,22 +197,10 @@
     // When
     let (_connection_sender, connection_receiver) = connection_pool
         .request_connection(path, ConnectionType::Full)
-=======
-    let envelope = Envelope::make_command("/foo", "/bar", Some("Hello".into()));
-
-    let mut fake_conns = FakeConnections::new();
-    let (reader_tx, _) = fake_conns.add_connection(host_url);
-    let mut connection_pool = create_connection_pool(fake_conns).await;
-
-    // When
-    let (_connection_sender, connection_receiver) = connection_pool
-        .request_connection(path, false)
->>>>>>> 52c7964d
-        .await
-        .unwrap()
-        .unwrap();
-
-<<<<<<< HEAD
+        .await
+        .unwrap()
+        .unwrap();
+
     remote_tx
         .send(TaggedEnvelope(RoutingAddr::remote(0), envelope.clone()))
         .await
@@ -398,13 +212,6 @@
         pool_message,
         RouterEvent::Message(envelope.into_incoming().unwrap())
     );
-=======
-    reader_tx.send(envelope.clone()).await.unwrap();
-
-    // Then
-    let pool_message = connection_receiver.unwrap().recv().await.unwrap();
-    assert_eq!(pool_message, envelope);
->>>>>>> 52c7964d
 }
 
 #[tokio::test]
@@ -413,7 +220,6 @@
     let host_url = url::Url::parse("ws://127.0.0.1:9001/").unwrap();
     let path = AbsolutePath::new(host_url.clone(), "/foo", "/bar");
 
-<<<<<<< HEAD
     let first_envelope = Envelope::make_event("/foo", "/bar", Some("first_message".into()));
     let second_envelope = Envelope::make_event("/foo", "/bar", Some("second_message".into()));
     let third_envelope = Envelope::make_event("/foo", "/bar", Some("third_message".into()));
@@ -425,26 +231,12 @@
     // When
     let (_connection_sender, connection_receiver) = connection_pool
         .request_connection(path, ConnectionType::Full)
-=======
-    let first_envelope = Envelope::make_command("/foo", "/bar", Some("first_message".into()));
-    let second_envelope = Envelope::make_command("/foo", "/bar", Some("second_message".into()));
-    let third_envelope = Envelope::make_command("/foo", "/bar", Some("third_message".into()));
-
-    let mut fake_conns = FakeConnections::new();
-    let (reader_tx, _) = fake_conns.add_connection(host_url);
-    let mut connection_pool = create_connection_pool(fake_conns).await;
-
-    // When
-    let (_connection_sender, connection_receiver) = connection_pool
-        .request_connection(path, false)
->>>>>>> 52c7964d
         .await
         .unwrap()
         .unwrap();
 
     let mut connection_receiver = connection_receiver.unwrap();
 
-<<<<<<< HEAD
     remote_tx
         .send(TaggedEnvelope(
             RoutingAddr::remote(0),
@@ -466,18 +258,12 @@
         ))
         .await
         .unwrap();
-=======
-    reader_tx.send(first_envelope.clone()).await.unwrap();
-    reader_tx.send(second_envelope.clone()).await.unwrap();
-    reader_tx.send(third_envelope.clone()).await.unwrap();
->>>>>>> 52c7964d
 
     // Then
     let first_pool_message = connection_receiver.recv().await.unwrap();
     let second_pool_message = connection_receiver.recv().await.unwrap();
     let third_pool_message = connection_receiver.recv().await.unwrap();
 
-<<<<<<< HEAD
     assert_eq!(
         first_pool_message,
         RouterEvent::Message(first_envelope.into_incoming().unwrap())
@@ -490,11 +276,6 @@
         third_pool_message,
         RouterEvent::Message(third_envelope.into_incoming().unwrap())
     );
-=======
-    assert_eq!(first_pool_message, first_envelope);
-    assert_eq!(second_pool_message, second_envelope);
-    assert_eq!(third_pool_message, third_envelope);
->>>>>>> 52c7964d
 }
 
 #[tokio::test]
@@ -507,58 +288,35 @@
     let second_path = AbsolutePath::new(second_host_url.clone(), "/foo", "/bar");
     let third_path = AbsolutePath::new(third_host_url.clone(), "/foo", "/bar");
 
-<<<<<<< HEAD
     let first_envelope = Envelope::make_event("/foo", "/bar", Some("first_message".into()));
     let second_envelope = Envelope::make_event("/foo", "/bar", Some("second_message".into()));
     let third_envelope = Envelope::make_event("/foo", "/bar", Some("third_message".into()));
-=======
-    let first_envelope = Envelope::make_command("/foo", "/bar", Some("first_message".into()));
-    let second_envelope = Envelope::make_command("/foo", "/bar", Some("second_message".into()));
-    let third_envelope = Envelope::make_command("/foo", "/bar", Some("third_message".into()));
->>>>>>> 52c7964d
 
     let mut fake_conns = FakeConnections::new();
     let (first_reader_tx, _) = fake_conns.add_connection(first_host_url);
     let (second_reader_tx, _) = fake_conns.add_connection(second_host_url);
     let (third_reader_tx, _) = fake_conns.add_connection(third_host_url);
-<<<<<<< HEAD
     let (mut connection_pool, _close_tx) = create_connection_pool(fake_conns).await;
 
     // When
     let (_first_sender, mut first_receiver) = connection_pool
         .request_connection(first_path, ConnectionType::Full)
-=======
-    let mut connection_pool = create_connection_pool(fake_conns).await;
-
-    // When
-    let (_first_sender, mut first_receiver) = connection_pool
-        .request_connection(first_path, false)
->>>>>>> 52c7964d
         .await
         .unwrap()
         .unwrap();
 
     let (_second_sender, mut second_receiver) = connection_pool
-<<<<<<< HEAD
         .request_connection(second_path, ConnectionType::Full)
-=======
-        .request_connection(second_path, false)
->>>>>>> 52c7964d
         .await
         .unwrap()
         .unwrap();
 
     let (_third_sender, mut third_receiver) = connection_pool
-<<<<<<< HEAD
         .request_connection(third_path, ConnectionType::Full)
-=======
-        .request_connection(third_path, false)
->>>>>>> 52c7964d
-        .await
-        .unwrap()
-        .unwrap();
-
-<<<<<<< HEAD
+        .await
+        .unwrap()
+        .unwrap();
+
     first_reader_tx
         .send(TaggedEnvelope(
             RoutingAddr::remote(0),
@@ -580,21 +338,12 @@
         ))
         .await
         .unwrap();
-=======
-    first_reader_tx.send(first_envelope.clone()).await.unwrap();
-    second_reader_tx
-        .send(second_envelope.clone())
-        .await
-        .unwrap();
-    third_reader_tx.send(third_envelope.clone()).await.unwrap();
->>>>>>> 52c7964d
 
     // Then
     let first_pool_message = first_receiver.take().unwrap().recv().await.unwrap();
     let second_pool_message = second_receiver.take().unwrap().recv().await.unwrap();
     let third_pool_message = third_receiver.take().unwrap().recv().await.unwrap();
 
-<<<<<<< HEAD
     assert_eq!(
         first_pool_message,
         RouterEvent::Message(first_envelope.into_incoming().unwrap())
@@ -607,11 +356,6 @@
         third_pool_message,
         RouterEvent::Message(third_envelope.into_incoming().unwrap())
     );
-=======
-    assert_eq!(first_pool_message, first_envelope);
-    assert_eq!(second_pool_message, second_envelope);
-    assert_eq!(third_pool_message, third_envelope);
->>>>>>> 52c7964d
 }
 
 #[tokio::test]
@@ -620,7 +364,6 @@
     let host_url = url::Url::parse("ws://127.0.0.1:9001/").unwrap();
     let path = AbsolutePath::new(host_url.clone(), "/foo", "/bar");
 
-<<<<<<< HEAD
     let incoming_envelope = Envelope::make_event("/foo", "/bar", Some("recv_baz".into()));
     let outgoing_envelope = Envelope::make_command("/foo", "/bar", Some("send_bar".into()));
 
@@ -630,24 +373,12 @@
 
     let (mut connection_sender, connection_receiver) = connection_pool
         .request_connection(path, ConnectionType::Full)
-=======
-    let incoming_envelope = Envelope::make_command("/foo", "/bar", Some("recv_baz".into()));
-    let outgoing_envelope = Envelope::make_command("/foo", "/bar", Some("send_bar".into()));
-
-    let mut fake_conns = FakeConnections::new();
-    let (reader_tx, mut writer_rx) = fake_conns.add_connection(host_url);
-    let mut connection_pool = create_connection_pool(fake_conns).await;
-
-    let (mut connection_sender, connection_receiver) = connection_pool
-        .request_connection(path, false)
->>>>>>> 52c7964d
         .await
         .unwrap()
         .unwrap();
 
     // When
     connection_sender
-<<<<<<< HEAD
         .send_item(outgoing_envelope.clone())
         .await
         .unwrap();
@@ -657,41 +388,10 @@
             RoutingAddr::remote(0),
             incoming_envelope.clone(),
         ))
-=======
-        .send_message(outgoing_envelope.clone())
-        .await
-        .unwrap();
-
-    reader_tx.send(incoming_envelope.clone()).await.unwrap();
-
-    // Then
-    let pool_message = connection_receiver.unwrap().recv().await.unwrap();
-
-    assert_eq!(pool_message, incoming_envelope);
-    assert_eq!(
-        writer_rx.recv().await.unwrap(),
-        TaggedEnvelope(RoutingAddr::client(), outgoing_envelope)
-    );
-}
-
-#[tokio::test]
-async fn test_connection_pool_connection_error() {
-    // Given
-    let host_url = url::Url::parse("ws://127.0.0.1:9001/").unwrap();
-    let path = AbsolutePath::new(host_url.clone(), "/foo", "/bar");
-
-    let fake_conns = FakeConnections::new();
-    let mut connection_pool = create_connection_pool(fake_conns).await;
-
-    // When
-    let connection = connection_pool
-        .request_connection(path, false)
->>>>>>> 52c7964d
-        .await
-        .unwrap();
-
-    // Then
-<<<<<<< HEAD
+        .await
+        .unwrap();
+
+    // Then
     let pool_message = connection_receiver.unwrap().recv().await.unwrap();
 
     assert_eq!(
@@ -701,60 +401,14 @@
     assert_eq!(
         remote_rx.recv().await.unwrap(),
         TaggedEnvelope(RoutingAddr::client(0), outgoing_envelope)
-=======
-    assert!(connection.is_err());
-}
-
-#[tokio::test]
-async fn test_connection_pool_close() {
-    // Given
-    let host_url = url::Url::parse("ws://127.0.0.1:9001/").unwrap();
-
-    let mut fake_conns = FakeConnections::new();
-    let (_, mut writer_rx) = fake_conns.add_connection(host_url);
-    let connection_pool = create_connection_pool(fake_conns).await;
-
-    // When
-    assert!(connection_pool.close().await.is_ok());
-
-    // Then
-    assert!(writer_rx.recv().await.is_none());
-}
-
-#[tokio::test]
-async fn test_connection_send_single_message() {
+    );
+}
+
+#[tokio::test]
+async fn test_connection_pool_connection_error() {
     // Given
     let host_url = url::Url::parse("ws://127.0.0.1:9001/").unwrap();
     let path = AbsolutePath::new(host_url.clone(), "/foo", "/bar");
-    let buffer_size = 5;
-
-    let envelope = Envelope::make_command("/foo", "/bar", Some("Hello".into()));
-
-    let mut fake_conns = FakeConnections::new();
-    let (_, mut writer_rx) = fake_conns.add_connection(host_url);
-    let client_conn_request_tx = create_mock_conn_request_loop(fake_conns).await;
-
-    let connection = ClientConnection::new(path, buffer_size, &client_conn_request_tx)
-        .await
-        .unwrap();
-
-    // When
-    connection.tx.send(envelope.clone()).await.unwrap();
-
-    // Then
-    assert_eq!(
-        writer_rx.recv().await.unwrap(),
-        TaggedEnvelope(RoutingAddr::client(), envelope)
->>>>>>> 52c7964d
-    );
-}
-
-#[tokio::test]
-async fn test_connection_pool_connection_error() {
-    // Given
-    let host_url = url::Url::parse("ws://127.0.0.1:9001/").unwrap();
-    let path = AbsolutePath::new(host_url.clone(), "/foo", "/bar");
-<<<<<<< HEAD
 
     let fake_conns = FakeConnections::new();
     let (mut connection_pool, _close_tx) = create_connection_pool(fake_conns).await;
@@ -767,89 +421,12 @@
 
     // Then
     assert!(connection.is_err());
-=======
-    let buffer_size = 5;
-
-    let first_envelope = Envelope::make_command("/foo", "/bar", Some("First message".into()));
-    let second_envelope = Envelope::make_command("/foo", "/bar", Some("Second message".into()));
-    let third_envelope = Envelope::make_command("/foo", "/bar", Some("Third message".into()));
-
-    let mut fake_conns = FakeConnections::new();
-    let (_, mut writer_rx) = fake_conns.add_connection(host_url);
-    let client_conn_request_tx = create_mock_conn_request_loop(fake_conns).await;
-
-    let mut connection = ClientConnection::new(path, buffer_size, &client_conn_request_tx)
-        .await
-        .unwrap();
-
-    let connection_sender = &mut connection.tx;
-    // When
-    connection_sender
-        .send(first_envelope.clone())
-        .await
-        .unwrap();
-    connection_sender
-        .send(second_envelope.clone())
-        .await
-        .unwrap();
-    connection_sender
-        .send(third_envelope.clone())
-        .await
-        .unwrap();
-
-    // Then
-    assert_eq!(
-        writer_rx.recv().await.unwrap(),
-        TaggedEnvelope(RoutingAddr::client(), first_envelope)
-    );
-    assert_eq!(
-        writer_rx.recv().await.unwrap(),
-        TaggedEnvelope(RoutingAddr::client(), second_envelope)
-    );
-    assert_eq!(
-        writer_rx.recv().await.unwrap(),
-        TaggedEnvelope(RoutingAddr::client(), third_envelope)
-    );
-}
-
-#[tokio::test]
-async fn test_connection_send_and_receive_messages() {
-    // Given
-    let host_url = url::Url::parse("ws://127.0.0.1:9001/").unwrap();
-    let path = AbsolutePath::new(host_url.clone(), "/foo", "/bar");
-    let buffer_size = 5;
-
-    let envelope_sent = Envelope::make_command("/foo", "/bar", Some("message_sent".into()));
-    let envelope_received = Envelope::make_command("/foo", "/bar", Some("message_received".into()));
-
-    let mut fake_conns = FakeConnections::new();
-    let (reader_tx, mut writer_rx) = fake_conns.add_connection(host_url);
-    let client_conn_request_tx = create_mock_conn_request_loop(fake_conns).await;
-
-    let mut connection = ClientConnection::new(path, buffer_size, &client_conn_request_tx)
-        .await
-        .unwrap();
-
-    // When
-    connection.tx.send(envelope_sent.clone()).await.unwrap();
-    reader_tx.send(envelope_received.clone()).await.unwrap();
-
-    // Then
-    let pool_message = connection.rx.take().unwrap().recv().await.unwrap();
-    assert_eq!(pool_message, envelope_received);
-
-    assert_eq!(
-        writer_rx.recv().await.unwrap(),
-        TaggedEnvelope(RoutingAddr::client(), envelope_sent)
-    );
->>>>>>> 52c7964d
 }
 
 #[tokio::test]
 async fn test_connection_pool_close() {
     // Given
     let host_url = url::Url::parse("ws://127.0.0.1:9001/").unwrap();
-<<<<<<< HEAD
 
     let mut fake_conns = FakeConnections::new();
     let (remote_tx, mut remote_rx) = fake_conns.add_connection(host_url);
@@ -858,22 +435,6 @@
     let (response_tx, mut response_rx) = mpsc::channel(8);
     // When
     assert!(close_tx.provide(response_tx).is_ok());
-=======
-    let path = AbsolutePath::new(host_url.clone(), "/foo", "/bar");
-    let buffer_size = 5;
-
-    let mut fake_conns = FakeConnections::new();
-    let (reader_tx, _writer_rx) = fake_conns.add_connection(host_url);
-    let client_conn_request_tx = create_mock_conn_request_loop(fake_conns).await;
-
-    let connection = ClientConnection::new(path, buffer_size, &client_conn_request_tx)
-        .await
-        .unwrap();
-
-    // When
-    drop(reader_tx);
-    let result = connection._receive_handle.await.unwrap();
->>>>>>> 52c7964d
 
     // Then
     assert!(response_rx.recv().await.is_none());
@@ -882,7 +443,6 @@
 }
 
 #[tokio::test]
-<<<<<<< HEAD
 async fn test_retry_open_connection_cancel() {
     // Given
     let target = RegistrationTarget::Local(String::from("/foo"));
@@ -938,32 +498,4 @@
     ) -> BoxFuture<Result<BidirectionalRoute, ResolutionError>> {
         unimplemented!()
     }
-=======
-async fn test_new_connection_send_message_error() {
-    let host_url = url::Url::parse("ws://127.0.0.1:9001/").unwrap();
-    let path = AbsolutePath::new(host_url.clone(), "/foo", "/bar");
-    let buffer_size = 5;
-
-    let mut fake_conns = FakeConnections::new();
-    let (_reader_tx, _writer_rx) = fake_conns.add_connection(host_url);
-    let client_conn_request_tx = create_mock_conn_request_loop(fake_conns).await;
-
-    let connection = ClientConnection::new(path, buffer_size, &client_conn_request_tx)
-        .await
-        .unwrap();
-
-    let ClientConnection {
-        tx, _send_handle, ..
-    } = connection;
-
-    drop(tx);
-
-    let result = _send_handle.await.unwrap();
-    // Then
-    assert!(result.is_err());
-    assert_eq!(
-        result.err().unwrap(),
-        ConnectionError::Closed(CloseError::unexpected())
-    );
->>>>>>> 52c7964d
 }