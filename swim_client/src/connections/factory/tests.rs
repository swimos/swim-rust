--- conflicted
+++ resolved
@@ -81,7 +81,6 @@
 async fn successfully_open() {
     let url = good_url();
     let mut fac = make_fac().await;
-<<<<<<< HEAD
     let result = fac
         .connect_using(
             url.clone(),
@@ -91,11 +90,7 @@
             },
         )
         .await;
-    assert_that!(&result, ok());
-=======
-    let result = fac.connect(url.clone()).await;
     assert!(result.is_ok());
->>>>>>> 766478ab
     let (snk, stream) = result.unwrap();
     assert_eq!(snk.0, url);
     assert_eq!(stream.0, url);
@@ -105,7 +100,6 @@
 async fn fail_to_open() {
     let url = bad_url();
     let mut fac = make_fac().await;
-<<<<<<< HEAD
     let result = fac
         .connect_using(
             url.clone(),
@@ -115,11 +109,7 @@
             },
         )
         .await;
-    assert_that!(&result, err());
-=======
-    let result = fac.connect(url.clone()).await;
     assert!(result.is_err());
->>>>>>> 766478ab
     let err = result.err().unwrap();
     assert_eq!(err, ConnectionError::ConnectError);
 }