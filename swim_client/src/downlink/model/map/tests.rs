// Copyright 2015-2020 SWIM.AI inc.
//
// Licensed under the Apache License, Version 2.0 (the "License");
// you may not use this file except in compliance with the License.
// You may obtain a copy of the License at
//
//     http://www.apache.org/licenses/LICENSE-2.0
//
// Unless required by applicable law or agreed to in writing, software
// distributed under the License is distributed on an "AS IS" BASIS,
// WITHOUT WARRANTIES OR CONDITIONS OF ANY KIND, either express or implied.
// See the License for the specific language governing permissions and
// limitations under the License.

use num_bigint::{BigInt, BigUint};
use tokio::sync::oneshot;

use super::*;
<<<<<<< HEAD
use crate::downlink::{
    error::UpdateFailure, DownlinkState, Event, Operation, Response, StateMachine,
};
=======
use crate::downlink::{DownlinkState, Operation, Response, StateMachine, UpdateFailure};
use swim_common::form::{Form, FormErr, ValidatedForm};
>>>>>>> 8fdc7f83
use swim_common::model::schema::Schema;
use swim_common::model::{Attr, Item, ValueKind};
use swim_common::request::Request;

fn make_model_with(key: i32, value: String) -> MapModel {
    let k = Value::Int32Value(key);
    let v = Arc::new(Value::text(value));
    MapModel {
        state: OrdMap::from(vec![(k, v)]),
    }
}

const STATES: [DownlinkState; 3] = [
    DownlinkState::Unlinked,
    DownlinkState::Linked,
    DownlinkState::Synced,
];

#[test]
fn start_downlink() {
    for s in STATES.iter() {
        let mut state = *s;
        let machine = MapStateMachine::unvalidated();
        let mut model = machine.init_state();
        let response = machine.handle_operation(&mut state, &mut model, Operation::Start);

        assert!(response.is_ok());

        let Response {
            event,
            command,
            error,
            terminate,
        } = response.unwrap();

        assert!(!terminate);
        assert!(error.is_none());
        assert!(event.is_none());

        assert_eq!(state, *s);

        match command {
            Some(cmd) => {
                assert_ne!(*s, DownlinkState::Synced);
                assert_eq!(cmd, Command::Sync);
            }
            _ => {
                assert_eq!(*s, DownlinkState::Synced);
            }
        }
    }
}

fn linked_response(start_state: DownlinkState) {
    let mut state = start_state;
    let machine = MapStateMachine::unvalidated();
    let mut model = machine.init_state();
    let maybe_response =
        machine.handle_operation(&mut state, &mut model, Operation::Message(Message::Linked));

    assert!(maybe_response.is_ok());
    let response = maybe_response.unwrap();

    assert_eq!(state, DownlinkState::Linked);
    assert_eq!(response, Response::none());
}

#[test]
fn linked_message() {
    for start in STATES.iter() {
        linked_response(*start);
    }
}

fn only_event(response: &Response<ViewWithEvent, UntypedMapModification<Value>>) -> &ViewWithEvent {
    match response {
        Response {
            event: Some(Event::Remote(ev)),
            command: None,
            error: None,
            terminate: false,
        } => ev,
        _ => panic!("Response does not consist of just an event."),
    }
}

fn synced_response(start_state: DownlinkState) {
    let mut state = start_state;
    let machine = MapStateMachine::unvalidated();
    let mut model = make_model_with(7, "hello".to_owned());
    let maybe_response =
        machine.handle_operation(&mut state, &mut model, Operation::Message(Message::Synced));

    assert!(maybe_response.is_ok());
    let response = maybe_response.unwrap();

    assert_eq!(state, DownlinkState::Synced);
    if start_state == DownlinkState::Synced {
        assert_eq!(response, Response::none());
    } else {
        let ViewWithEvent { view, event } = only_event(&response);
        assert_eq!(event, &MapEvent::Initial);
        assert!(view.ptr_eq(&model.state));
    }
}

#[test]
fn synced_message() {
    for start in STATES.iter() {
        synced_response(*start);
    }
}

fn unlinked_response(start_state: DownlinkState) {
    let mut state = start_state;
    let machine = MapStateMachine::unvalidated();
    let mut model = make_model_with(7, "hello".to_owned());
    let maybe_response = machine.handle_operation(
        &mut state,
        &mut model,
        Operation::Message(Message::Unlinked),
    );

    assert!(maybe_response.is_ok());
    let response = maybe_response.unwrap();

    assert_eq!(state, DownlinkState::Unlinked);
    assert_eq!(response, Response::none().then_terminate());
}

#[test]
fn unlinked_message() {
    for start in STATES.iter() {
        unlinked_response(*start);
    }
}

#[test]
fn insert_message_unlinked() {
    let k = Value::Int32Value(4);
    let v = Value::text("hello");

    let mut state = DownlinkState::Unlinked;
    let machine = MapStateMachine::unvalidated();
    let mut model = MapModel::new();
    let maybe_response = machine.handle_operation(
        &mut state,
        &mut model,
        Operation::Message(Message::Action(UntypedMapModification::Update(
            k,
            Arc::new(v),
        ))),
    );

    assert!(maybe_response.is_ok());
    let response = maybe_response.unwrap();

    assert_eq!(state, DownlinkState::Unlinked);
    assert_eq!(model.state.len(), 0);
    assert_eq!(response, Response::none());
}

#[test]
fn remove_message_unlinked() {
    let k = Value::Int32Value(4);
    let v = Value::text("hello");

    let mut state = DownlinkState::Unlinked;
    let machine = MapStateMachine::unvalidated();
    let mut model = make_model_with(4, "hello".to_owned());
    let maybe_response = machine.handle_operation(
        &mut state,
        &mut model,
        Operation::Message(Message::Action(UntypedMapModification::Remove(k.clone()))),
    );

    assert!(maybe_response.is_ok());
    let response = maybe_response.unwrap();

    let expected = ValMap::from(vec![(k, Arc::new(v))]);

    assert_eq!(state, DownlinkState::Unlinked);
    assert_eq!(model.state, expected);
    assert_eq!(response, Response::none());
}

#[test]
fn take_message_unlinked() {
    let k1 = Value::Int32Value(4);
    let k2 = Value::Int32Value(6);
    let v1 = Value::text("hello");
    let v2 = Value::text("world");

    let mut state = DownlinkState::Unlinked;
    let mut model = MapModel {
        state: ValMap::from(vec![
            (k1.clone(), Arc::new(v1.clone())),
            (k2.clone(), Arc::new(v2.clone())),
        ]),
    };
    let machine = MapStateMachine::unvalidated();

    let maybe_response = machine.handle_operation(
        &mut state,
        &mut model,
        Operation::Message(Message::Action(UntypedMapModification::Take(1))),
    );

    assert!(maybe_response.is_ok());
    let response = maybe_response.unwrap();

    let expected = ValMap::from(vec![
        (k1.clone(), Arc::new(v1.clone())),
        (k2.clone(), Arc::new(v2.clone())),
    ]);

    assert_eq!(state, DownlinkState::Unlinked);
    assert_eq!(model.state, expected);
    assert_eq!(response, Response::none());
}

#[test]
fn skip_message_unlinked() {
    let k1 = Value::Int32Value(4);
    let k2 = Value::Int32Value(6);
    let v1 = Value::text("hello");
    let v2 = Value::text("world");

    let mut state = DownlinkState::Unlinked;
    let mut model = MapModel {
        state: ValMap::from(vec![
            (k1.clone(), Arc::new(v1.clone())),
            (k2.clone(), Arc::new(v2.clone())),
        ]),
    };

    let machine = MapStateMachine::unvalidated();

    let maybe_response = machine.handle_operation(
        &mut state,
        &mut model,
        Operation::Message(Message::Action(UntypedMapModification::Drop(1))),
    );

    assert!(maybe_response.is_ok());
    let response = maybe_response.unwrap();

    let expected = ValMap::from(vec![
        (k1.clone(), Arc::new(v1.clone())),
        (k2.clone(), Arc::new(v2.clone())),
    ]);

    assert_eq!(state, DownlinkState::Unlinked);
    assert_eq!(model.state, expected);
    assert_eq!(response, Response::none());
}

#[test]
fn clear_message_unlinked() {
    let k1 = Value::Int32Value(4);
    let k2 = Value::Int32Value(6);
    let v1 = Value::text("hello");
    let v2 = Value::text("world");

    let mut state = DownlinkState::Unlinked;
    let mut model = MapModel {
        state: ValMap::from(vec![
            (k1.clone(), Arc::new(v1.clone())),
            (k2.clone(), Arc::new(v2.clone())),
        ]),
    };
    let machine = MapStateMachine::unvalidated();

    let maybe_response = machine.handle_operation(
        &mut state,
        &mut model,
        Operation::Message(Message::Action(UntypedMapModification::Clear)),
    );

    assert!(maybe_response.is_ok());
    let response = maybe_response.unwrap();

    let expected = ValMap::from(vec![
        (k1.clone(), Arc::new(v1.clone())),
        (k2.clone(), Arc::new(v2.clone())),
    ]);

    assert_eq!(state, DownlinkState::Unlinked);
    assert_eq!(model.state, expected);
    assert_eq!(response, Response::none());
}

#[test]
fn insert_message_linked() {
    let k = Value::Int32Value(4);
    let v = Arc::new(Value::text("hello"));

    let mut state = DownlinkState::Linked;
    let mut model = MapModel::new();
    let machine = MapStateMachine::unvalidated();
    let maybe_response = machine.handle_operation(
        &mut state,
        &mut model,
        Operation::Message(Message::Action(UntypedMapModification::Update(
            k.clone(),
            v.clone(),
        ))),
    );

    assert!(maybe_response.is_ok());
    let response = maybe_response.unwrap();

    let expected = ValMap::from(vec![(k, v)]);

    assert_eq!(state, DownlinkState::Linked);
    assert_eq!(model.state, expected);
    assert_eq!(response, Response::none());
}

#[test]
fn remove_message_linked() {
    let k = Value::Int32Value(4);

    let mut state = DownlinkState::Linked;
    let mut model = make_model_with(4, "hello".to_owned());
    let machine = MapStateMachine::unvalidated();
    let maybe_response = machine.handle_operation(
        &mut state,
        &mut model,
        Operation::Message(Message::Action(UntypedMapModification::Remove(k.clone()))),
    );

    assert!(maybe_response.is_ok());
    let response = maybe_response.unwrap();

    assert_eq!(state, DownlinkState::Linked);
    assert_eq!(model.state.len(), 0);
    assert_eq!(response, Response::none());
}

#[test]
fn take_message_linked() {
    let k1 = Value::Int32Value(4);
    let k2 = Value::Int32Value(6);
    let v1 = Value::text("hello");
    let v2 = Value::text("world");

    let mut state = DownlinkState::Linked;
    let mut model = MapModel {
        state: ValMap::from(vec![
            (k1.clone(), Arc::new(v1.clone())),
            (k2.clone(), Arc::new(v2.clone())),
        ]),
    };
    let machine = MapStateMachine::unvalidated();
    let maybe_response = machine.handle_operation(
        &mut state,
        &mut model,
        Operation::Message(Message::Action(UntypedMapModification::Take(1))),
    );

    assert!(maybe_response.is_ok());
    let response = maybe_response.unwrap();

    let expected = ValMap::from(vec![(k1.clone(), Arc::new(v1.clone()))]);

    assert_eq!(state, DownlinkState::Linked);
    assert_eq!(model.state, expected);
    assert_eq!(response, Response::none());
}

#[test]
fn skip_message_linked() {
    let k1 = Value::Int32Value(4);
    let k2 = Value::Int32Value(6);
    let v1 = Value::text("hello");
    let v2 = Value::text("world");

    let mut state = DownlinkState::Linked;
    let mut model = MapModel {
        state: ValMap::from(vec![
            (k1.clone(), Arc::new(v1.clone())),
            (k2.clone(), Arc::new(v2.clone())),
        ]),
    };
    let machine = MapStateMachine::unvalidated();
    let maybe_response = machine.handle_operation(
        &mut state,
        &mut model,
        Operation::Message(Message::Action(UntypedMapModification::Drop(1))),
    );

    assert!(maybe_response.is_ok());
    let response = maybe_response.unwrap();

    let expected = ValMap::from(vec![(k2.clone(), Arc::new(v2.clone()))]);

    assert_eq!(state, DownlinkState::Linked);
    assert_eq!(model.state, expected);
    assert_eq!(response, Response::none());
}

#[test]
fn clear_message_linked() {
    let k1 = Value::Int32Value(4);
    let k2 = Value::Int32Value(6);
    let v1 = Value::text("hello");
    let v2 = Value::text("world");

    let mut state = DownlinkState::Linked;
    let mut model = MapModel {
        state: ValMap::from(vec![
            (k1.clone(), Arc::new(v1.clone())),
            (k2.clone(), Arc::new(v2.clone())),
        ]),
    };
    let machine = MapStateMachine::unvalidated();
    let maybe_response = machine.handle_operation(
        &mut state,
        &mut model,
        Operation::Message(Message::Action(UntypedMapModification::Clear)),
    );

    assert!(maybe_response.is_ok());
    let response = maybe_response.unwrap();

    assert_eq!(state, DownlinkState::Linked);
    assert_eq!(model.state.len(), 0);
    assert_eq!(response, Response::none());
}

#[test]
fn insert_message_synced() {
    let k = Value::Int32Value(4);
    let v = Arc::new(Value::text("hello"));

    let mut state = DownlinkState::Synced;
    let mut model = MapModel::new();
    let machine = MapStateMachine::unvalidated();
    let maybe_response = machine.handle_operation(
        &mut state,
        &mut model,
        Operation::Message(Message::Action(UntypedMapModification::Update(
            k.clone(),
            v.clone(),
        ))),
    );

    assert!(maybe_response.is_ok());
    let response = maybe_response.unwrap();

    let expected = ValMap::from(vec![(k.clone(), v)]);

    assert_eq!(state, DownlinkState::Synced);
    assert_eq!(&model.state, &expected);

    let ViewWithEvent { view, event } = only_event(&response);
    assert!(view.ptr_eq(&model.state));
    let expected_event = MapEvent::Update(k);
    assert_eq!(event, &expected_event);
}

#[test]
fn remove_message_synced() {
    let k = Value::Int32Value(4);

    let mut state = DownlinkState::Synced;
    let mut model = make_model_with(4, "hello".to_owned());
    let machine = MapStateMachine::unvalidated();
    let maybe_response = machine.handle_operation(
        &mut state,
        &mut model,
        Operation::Message(Message::Action(UntypedMapModification::Remove(k.clone()))),
    );

    assert!(maybe_response.is_ok());
    let response = maybe_response.unwrap();

    assert_eq!(state, DownlinkState::Synced);
    assert_eq!(model.state.len(), 0);

    let ViewWithEvent { view, event } = only_event(&response);
    assert!(view.ptr_eq(&model.state));
    let expected_event = MapEvent::Remove(k);
    assert_eq!(event, &expected_event);
}

#[test]
fn take_message_synced() {
    let k1 = Value::Int32Value(4);
    let k2 = Value::Int32Value(6);
    let v1 = Value::text("hello");
    let v2 = Value::text("world");

    let mut state = DownlinkState::Synced;
    let mut model = MapModel {
        state: ValMap::from(vec![
            (k1.clone(), Arc::new(v1.clone())),
            (k2.clone(), Arc::new(v2.clone())),
        ]),
    };
    let machine = MapStateMachine::unvalidated();
    let maybe_response = machine.handle_operation(
        &mut state,
        &mut model,
        Operation::Message(Message::Action(UntypedMapModification::Take(1))),
    );

    assert!(maybe_response.is_ok());
    let response = maybe_response.unwrap();

    let expected = ValMap::from(vec![(k1.clone(), Arc::new(v1.clone()))]);

    assert_eq!(state, DownlinkState::Synced);
    assert_eq!(&model.state, &expected);

    let ViewWithEvent { view, event } = only_event(&response);
    assert!(view.ptr_eq(&model.state));
    let expected_event = MapEvent::Take(1);
    assert_eq!(event, &expected_event);
}

#[test]
fn skip_message_synced() {
    let k1 = Value::Int32Value(4);
    let k2 = Value::Int32Value(6);
    let v1 = Value::text("hello");
    let v2 = Value::text("world");

    let mut state = DownlinkState::Synced;
    let mut model = MapModel {
        state: ValMap::from(vec![
            (k1.clone(), Arc::new(v1.clone())),
            (k2.clone(), Arc::new(v2.clone())),
        ]),
    };
    let machine = MapStateMachine::unvalidated();
    let maybe_response = machine.handle_operation(
        &mut state,
        &mut model,
        Operation::Message(Message::Action(UntypedMapModification::Drop(1))),
    );

    assert!(maybe_response.is_ok());
    let response = maybe_response.unwrap();

    let expected = ValMap::from(vec![(k2.clone(), Arc::new(v2.clone()))]);

    assert_eq!(state, DownlinkState::Synced);
    assert_eq!(&model.state, &expected);

    let ViewWithEvent { view, event } = only_event(&response);
    assert!(view.ptr_eq(&model.state));
    let expected_event = MapEvent::Skip(1);
    assert_eq!(event, &expected_event);
}

#[test]
fn clear_message_synced() {
    let k1 = Value::Int32Value(4);
    let k2 = Value::Int32Value(6);
    let v1 = Value::text("hello");
    let v2 = Value::text("world");

    let mut state = DownlinkState::Synced;
    let mut model = MapModel {
        state: ValMap::from(vec![
            (k1.clone(), Arc::new(v1.clone())),
            (k2.clone(), Arc::new(v2.clone())),
        ]),
    };
    let machine = MapStateMachine::unvalidated();

    let maybe_response = machine.handle_operation(
        &mut state,
        &mut model,
        Operation::Message(Message::Action(UntypedMapModification::Clear)),
    );

    assert!(maybe_response.is_ok());
    let response = maybe_response.unwrap();

    assert_eq!(state, DownlinkState::Synced);
    assert_eq!(model.state.len(), 0);

    let ViewWithEvent { view, event } = only_event(&response);
    assert!(view.ptr_eq(&model.state));
    let expected_event = MapEvent::Clear;
    assert_eq!(event, &expected_event);
}

fn make_get_map() -> (MapAction, oneshot::Receiver<Result<ValMap, DownlinkError>>) {
    let (tx, rx) = oneshot::channel();
    (MapAction::get_map(Request::new(tx)), rx)
}

fn make_get(
    key: i32,
) -> (
    MapAction,
    oneshot::Receiver<Result<Option<Arc<Value>>, DownlinkError>>,
) {
    let (tx, rx) = oneshot::channel();
    (MapAction::get(Value::Int32Value(key), Request::new(tx)), rx)
}

#[test]
fn get_action() {
    let k = Value::Int32Value(13);
    let v = Value::text("stuff");

    let mut state = DownlinkState::Synced;
    let mut model = make_model_with(13, "stuff".to_owned());
    let machine = MapStateMachine::unvalidated();
    let (action, mut rx) = make_get_map();
    let maybe_response =
        machine.handle_operation(&mut state, &mut model, Operation::Action(action));

    assert!(maybe_response.is_ok());
    let response = maybe_response.unwrap();

    assert_eq!(state, DownlinkState::Synced);
    let expected = ValMap::from(vec![(k, v)]);
    assert_eq!(&model.state, &expected);
    assert_eq!(response, Response::none());

    let result = rx.try_recv();
    assert!(result.is_ok());
    let response = result.unwrap();
    assert!(response.is_ok());
    let get_val = response.unwrap();
    assert!(get_val.ptr_eq(&model.state));
}

#[test]
fn get_by_defined_key_action() {
    let k = Value::Int32Value(13);
    let v = Value::text("stuff");

    let mut state = DownlinkState::Synced;
    let mut model = make_model_with(13, "stuff".to_owned());
    let machine = MapStateMachine::unvalidated();
    let (action, mut rx) = make_get(13);
    let maybe_response =
        machine.handle_operation(&mut state, &mut model, Operation::Action(action));

    assert!(maybe_response.is_ok());
    let response = maybe_response.unwrap();

    assert_eq!(state, DownlinkState::Synced);
    let expected = ValMap::from(vec![(k.clone(), v)]);
    assert_eq!(&model.state, &expected);
    assert_eq!(response, Response::none());

    let result = rx.try_recv();
    assert!(result.is_ok());
    let maybe_get_val = result.unwrap();
    let response = maybe_get_val.unwrap();
    assert!(response.is_some());
    let get_val = response.unwrap();
    assert!(Arc::ptr_eq(&get_val, model.state.get(&k).unwrap()));
}

#[test]
fn get_by_undefined_key_action() {
    let k = Value::Int32Value(13);
    let v = Value::text("stuff");

    let mut state = DownlinkState::Synced;
    let mut model = make_model_with(13, "stuff".to_owned());
    let machine = MapStateMachine::unvalidated();
    let (action, mut rx) = make_get(-1);
    let maybe_response =
        machine.handle_operation(&mut state, &mut model, Operation::Action(action));

    assert!(maybe_response.is_ok());
    let response = maybe_response.unwrap();

    assert_eq!(state, DownlinkState::Synced);
    let expected = ValMap::from(vec![(k.clone(), v)]);
    assert_eq!(&model.state, &expected);
    assert_eq!(response, Response::none());

    let result = rx.try_recv();
    assert!(result.is_ok());
    let maybe_get_val = result.unwrap();
    assert_eq!(maybe_get_val, Ok(None));
}

fn make_update(
    key: i32,
    value: String,
) -> (
    MapAction,
    oneshot::Receiver<Result<Option<Arc<Value>>, DownlinkError>>,
) {
    let (tx, rx) = oneshot::channel();
    (
        MapAction::update_and_await(Value::Int32Value(key), Value::text(value), Request::new(tx)),
        rx,
    )
}

fn event_and_cmd(
    response: Response<ViewWithEvent, UntypedMapModification<Value>>,
) -> (
    ViewWithEvent,
    UntypedMapModification<Value>,
    Option<TransitionError>,
) {
    match response {
        Response {
            event: Some(Event::Local(ev)),
            command: Some(Command::Action(cmd)),
            error,
            terminate: false,
        } => (ev, cmd, error),
        _ => panic!("Response does not consist of and event and a command."),
    }
}

#[test]
fn insert_to_undefined_action() {
    let k = Value::Int32Value(13);
    let v = Value::text("stuff");

    let mut state = DownlinkState::Synced;
    let mut model = MapModel::new();
    let machine = MapStateMachine::unvalidated();
    let (action, mut rx) = make_update(13, "stuff".to_owned());
    let maybe_response =
        machine.handle_operation(&mut state, &mut model, Operation::Action(action));

    assert!(maybe_response.is_ok());
    let response = maybe_response.unwrap();

    assert_eq!(state, DownlinkState::Synced);
    let expected = ValMap::from(vec![(k.clone(), v.clone())]);
    assert_eq!(&model.state, &expected);

    let (ViewWithEvent { view, event }, cmd, err) = event_and_cmd(response);

    assert!(view.ptr_eq(&model.state));
    assert_eq!(event, MapEvent::Update(k.clone()));
    match cmd {
        UntypedMapModification::Update(cmd_k, cmd_v) => {
            assert_eq!(&cmd_k, &k);
            assert!(Arc::ptr_eq(&cmd_v, model.state.get(&k).unwrap()));
        }
        ow => {
            panic!("{:?} is not an insertion.", ow);
        }
    }
    assert!(err.is_none());

    let result = rx.try_recv();
    assert!(result.is_ok());
    let maybe_old_val = result.unwrap();
    assert_eq!(maybe_old_val, Ok(None));
}

#[test]
fn insert_action_dropped_listener() {
    let k = Value::Int32Value(13);
    let v = Value::text("stuff");

    let mut state = DownlinkState::Synced;
    let mut model = MapModel::new();
    let machine = MapStateMachine::unvalidated();
    let (action, rx) = make_update(13, "stuff".to_owned());

    drop(rx);

    let maybe_response =
        machine.handle_operation(&mut state, &mut model, Operation::Action(action));

    assert!(maybe_response.is_ok());
    let response = maybe_response.unwrap();
    assert_eq!(state, DownlinkState::Synced);
    let expected = ValMap::from(vec![(k.clone(), v.clone())]);
    assert_eq!(&model.state, &expected);

    let (ViewWithEvent { view, event }, cmd, err) = event_and_cmd(response);

    assert!(view.ptr_eq(&model.state));
    assert_eq!(event, MapEvent::Update(k.clone()));
    match cmd {
        UntypedMapModification::Update(cmd_k, cmd_v) => {
            assert_eq!(&cmd_k, &k);
            assert!(Arc::ptr_eq(&cmd_v, model.state.get(&k).unwrap()));
        }
        ow => {
            panic!("{:?} is not an insertion.", ow);
        }
    }
    assert_eq!(err, Some(TransitionError::ReceiverDropped));
}

#[test]
fn insert_to_defined_action() {
    let original_val = "original".to_owned();
    let new_val = "stuff".to_owned();

    let k = Value::Int32Value(13);

    let mut state = DownlinkState::Synced;
    let mut model = make_model_with(13, original_val.clone());
    let machine = MapStateMachine::unvalidated();

    let (action, mut rx) = make_update(13, new_val.clone());
    let maybe_response =
        machine.handle_operation(&mut state, &mut model, Operation::Action(action));

    assert!(maybe_response.is_ok());
    let response = maybe_response.unwrap();

    assert_eq!(state, DownlinkState::Synced);
    let expected = ValMap::from(vec![(k.clone(), Value::text(new_val.clone()))]);
    assert_eq!(&model.state, &expected);

    let (ViewWithEvent { view, event }, cmd, err) = event_and_cmd(response);

    assert!(view.ptr_eq(&model.state));
    assert_eq!(event, MapEvent::Update(k.clone()));
    match cmd {
        UntypedMapModification::Update(cmd_k, cmd_v) => {
            assert_eq!(&cmd_k, &k);
            assert!(Arc::ptr_eq(&cmd_v, model.state.get(&k).unwrap()));
        }
        ow => {
            panic!("{:?} is not an insertion.", ow);
        }
    }
    assert!(err.is_none());

    let result = rx.try_recv();
    assert!(result.is_ok());
    let response = result.unwrap();
    assert!(response.is_ok());
    let maybe_old_val = response.unwrap();
    assert!(maybe_old_val.is_some());
    let old_val = maybe_old_val.unwrap();
    assert_eq!(old_val, Arc::new(Value::text(original_val)))
}

#[test]
fn invalid_key_insert_action() {
    let original_val = "original".to_owned();
    let key_schema = StandardSchema::OfKind(ValueKind::Int32);
    let val_schema = StandardSchema::OfKind(ValueKind::Text);

    let k = Value::Int32Value(13);

    let mut state = DownlinkState::Synced;
    let mut model = make_model_with(13, original_val.clone());
    let machine = MapStateMachine::new(key_schema.clone(), val_schema);

    let (tx, mut rx) = oneshot::channel();
    let action = MapAction::Update {
        key: Value::BooleanValue(false),
        value: Value::text("updated"),
        old: Some(Request::new(tx)),
    };

    let maybe_response =
        machine.handle_operation(&mut state, &mut model, Operation::Action(action));

    assert!(maybe_response.is_ok());
    let response = maybe_response.unwrap();

    assert_eq!(state, DownlinkState::Synced);
    let expected = ValMap::from(vec![(k.clone(), Value::text(original_val))]);
    assert_eq!(&model.state, &expected);

    assert_eq!(response, Response::none());

    let expected_err = DownlinkError::SchemaViolation(Value::BooleanValue(false), key_schema);
    let result = rx.try_recv();
    assert_eq!(result, Ok(Err(expected_err)))
}

#[test]
fn invalid_value_insert_action() {
    let original_val = "original".to_owned();
    let key_schema = StandardSchema::OfKind(ValueKind::Int32);
    let val_schema = StandardSchema::OfKind(ValueKind::Text);

    let k = Value::Int32Value(13);

    let mut state = DownlinkState::Synced;
    let mut model = make_model_with(13, original_val.clone());
    let machine = MapStateMachine::new(key_schema, val_schema.clone());

    let (tx, mut rx) = oneshot::channel();
    let action = MapAction::Update {
        key: k.clone(),
        value: Value::BooleanValue(false),
        old: Some(Request::new(tx)),
    };

    let maybe_response =
        machine.handle_operation(&mut state, &mut model, Operation::Action(action));

    assert!(maybe_response.is_ok());
    let response = maybe_response.unwrap();

    assert_eq!(state, DownlinkState::Synced);
    let expected = ValMap::from(vec![(k.clone(), Value::text(original_val))]);
    assert_eq!(&model.state, &expected);

    assert_eq!(response, Response::none());

    let expected_err = DownlinkError::SchemaViolation(Value::BooleanValue(false), val_schema);
    let result = rx.try_recv();
    assert_eq!(result, Ok(Err(expected_err)))
}

fn make_remove(
    key: i32,
) -> (
    MapAction,
    oneshot::Receiver<Result<Option<Arc<Value>>, DownlinkError>>,
) {
    let (tx, rx) = oneshot::channel();
    (
        MapAction::remove_and_await(Value::Int32Value(key), Request::new(tx)),
        rx,
    )
}

#[test]
fn remove_undefined_action() {
    let mut state = DownlinkState::Synced;
    let mut model = MapModel::new();
    let machine = MapStateMachine::unvalidated();
    let (action, mut rx) = make_remove(43);

    let maybe_response =
        machine.handle_operation(&mut state, &mut model, Operation::Action(action));

    assert!(maybe_response.is_ok());
    let response = maybe_response.unwrap();

    assert_eq!(state, DownlinkState::Synced);
    assert_eq!(model.state.len(), 0);
    assert_eq!(response, Response::none());

    let result = rx.try_recv();
    assert!(result.is_ok());
    let response = result.unwrap();
    assert!(response.is_ok());
    let maybe_old_val = response.unwrap();
    assert!(maybe_old_val.is_none());
}

#[test]
fn remove_action_dropped_listener() {
    let mut state = DownlinkState::Synced;
    let mut model = MapModel::new();
    let machine = MapStateMachine::unvalidated();
    let (action, rx) = make_remove(43);

    drop(rx);

    let maybe_response =
        machine.handle_operation(&mut state, &mut model, Operation::Action(action));

    assert!(maybe_response.is_ok());
    let response = maybe_response.unwrap();

    assert_eq!(state, DownlinkState::Synced);
    assert_eq!(model.state.len(), 0);
    assert_eq!(
        response,
        with_error(Response::none(), TransitionError::ReceiverDropped)
    );
}

fn with_error<Ev, Cmd>(mut response: Response<Ev, Cmd>, err: TransitionError) -> Response<Ev, Cmd> {
    response.error = Some(err);
    response
}

#[test]
fn remove_defined_action() {
    let k = Value::Int32Value(13);
    let original_val = "original".to_owned();

    let mut state = DownlinkState::Synced;
    let mut model = make_model_with(13, original_val.clone());
    let machine = MapStateMachine::unvalidated();

    let (action, mut rx) = make_remove(13);
    let maybe_response =
        machine.handle_operation(&mut state, &mut model, Operation::Action(action));

    assert!(maybe_response.is_ok());
    let response = maybe_response.unwrap();

    assert_eq!(state, DownlinkState::Synced);

    assert_eq!(model.state.len(), 0);

    let (ViewWithEvent { view, event }, cmd, err) = event_and_cmd(response);

    assert!(view.ptr_eq(&model.state));
    assert_eq!(event, MapEvent::Remove(k.clone()));
    match cmd {
        UntypedMapModification::Remove(cmd_k) => {
            assert_eq!(&cmd_k, &k);
        }
        ow => {
            panic!("{:?} is not a removal.", ow);
        }
    }
    assert!(err.is_none());

    let result = rx.try_recv();
    assert!(result.is_ok());
    let response = result.unwrap();
    assert!(response.is_ok());
    let maybe_old_val = response.unwrap();
    assert!(maybe_old_val.is_some());
    let old_val = maybe_old_val.unwrap();
    assert_eq!(old_val, Arc::new(Value::text(original_val)))
}

#[test]
fn invalid_remove_action() {
    let original_val = "original".to_owned();
    let key_schema = StandardSchema::OfKind(ValueKind::Int32);
    let val_schema = StandardSchema::OfKind(ValueKind::Text);

    let k = Value::Int32Value(13);

    let mut state = DownlinkState::Synced;
    let mut model = make_model_with(13, original_val.clone());
    let machine = MapStateMachine::new(key_schema.clone(), val_schema);

    let (tx, mut rx) = oneshot::channel();
    let action = MapAction::Remove {
        key: Value::BooleanValue(false),
        old: Some(Request::new(tx)),
    };

    let maybe_response =
        machine.handle_operation(&mut state, &mut model, Operation::Action(action));

    assert!(maybe_response.is_ok());
    let response = maybe_response.unwrap();

    assert_eq!(state, DownlinkState::Synced);
    let expected = ValMap::from(vec![(k.clone(), Value::text(original_val))]);
    assert_eq!(&model.state, &expected);

    assert_eq!(response, Response::none());

    let expected_err = DownlinkError::SchemaViolation(Value::BooleanValue(false), key_schema);
    let result = rx.try_recv();
    assert_eq!(result, Ok(Err(expected_err)))
}

fn make_take(
    n: usize,
) -> (
    MapAction,
    oneshot::Receiver<Result<ValMap, DownlinkError>>,
    oneshot::Receiver<Result<ValMap, DownlinkError>>,
) {
    let (tx_bef, rx_bef) = oneshot::channel();
    let (tx_aft, rx_aft) = oneshot::channel();
    (
        MapAction::take_and_await(n, Request::new(tx_bef), Request::new(tx_aft)),
        rx_bef,
        rx_aft,
    )
}

#[test]
fn take_action() {
    let k1 = Value::Int32Value(4);
    let k2 = Value::Int32Value(6);
    let v1 = Value::text("hello");
    let v2 = Value::text("world");

    let mut state = DownlinkState::Synced;
    let mut model = MapModel {
        state: ValMap::from(vec![
            (k1.clone(), Arc::new(v1.clone())),
            (k2.clone(), Arc::new(v2.clone())),
        ]),
    };
    let machine = MapStateMachine::unvalidated();

    let expected_before = model.state.clone();

    let (action, mut rx_before, mut rx_after) = make_take(1);

    let maybe_response =
        machine.handle_operation(&mut state, &mut model, Operation::Action(action));

    assert!(maybe_response.is_ok());
    let response = maybe_response.unwrap();

    let expected = ValMap::from(vec![(k1.clone(), Arc::new(v1.clone()))]);

    assert_eq!(state, DownlinkState::Synced);
    assert_eq!(&model.state, &expected);

    let (ViewWithEvent { view, event }, cmd, err) = event_and_cmd(response);

    assert!(view.ptr_eq(&model.state));
    assert_eq!(event, MapEvent::Take(1));
    assert_eq!(cmd, UntypedMapModification::Take(1));
    assert!(err.is_none());

    let result_before = rx_before.try_recv();
    assert!(result_before.is_ok());
    let response_before = result_before.unwrap();
    assert!(response_before.is_ok());
    let before_val = response_before.unwrap();
    assert!(before_val.ptr_eq(&expected_before));

    let result_after = rx_after.try_recv();
    assert!(result_after.is_ok());
    let response_after = result_after.unwrap();
    assert!(response_after.is_ok());
    let after_val = response_after.unwrap();
    assert!(after_val.ptr_eq(&model.state));
}

#[test]
fn take_action_dropped_before() {
    let k1 = Value::Int32Value(4);
    let k2 = Value::Int32Value(6);
    let v1 = Value::text("hello");
    let v2 = Value::text("world");

    let mut state = DownlinkState::Synced;
    let mut model = MapModel {
        state: ValMap::from(vec![
            (k1.clone(), Arc::new(v1.clone())),
            (k2.clone(), Arc::new(v2.clone())),
        ]),
    };
    let machine = MapStateMachine::unvalidated();

    let (action, rx_before, mut rx_after) = make_take(1);

    drop(rx_before);

    let maybe_response =
        machine.handle_operation(&mut state, &mut model, Operation::Action(action));

    assert!(maybe_response.is_ok());
    let response = maybe_response.unwrap();

    let expected = ValMap::from(vec![(k1.clone(), Arc::new(v1.clone()))]);

    assert_eq!(state, DownlinkState::Synced);
    assert_eq!(&model.state, &expected);

    let (ViewWithEvent { view, event }, cmd, err) = event_and_cmd(response);

    assert!(view.ptr_eq(&model.state));
    assert_eq!(event, MapEvent::Take(1));
    assert_eq!(cmd, UntypedMapModification::Take(1));
    assert_eq!(err, Some(TransitionError::ReceiverDropped));

    let result_after = rx_after.try_recv();
    assert!(result_after.is_ok());
    let response_after = result_after.unwrap();
    assert!(response_after.is_ok());
    let after_val = response_after.unwrap();
    assert!(after_val.ptr_eq(&model.state));
}

#[test]
fn take_action_dropped_after() {
    let k1 = Value::Int32Value(4);
    let k2 = Value::Int32Value(6);
    let v1 = Value::text("hello");
    let v2 = Value::text("world");

    let mut state = DownlinkState::Synced;
    let mut model = MapModel {
        state: ValMap::from(vec![
            (k1.clone(), Arc::new(v1.clone())),
            (k2.clone(), Arc::new(v2.clone())),
        ]),
    };
    let machine = MapStateMachine::unvalidated();

    let expected_before = model.state.clone();

    let (action, mut rx_before, rx_after) = make_take(1);

    drop(rx_after);

    let maybe_response =
        machine.handle_operation(&mut state, &mut model, Operation::Action(action));

    assert!(maybe_response.is_ok());
    let response = maybe_response.unwrap();

    let expected = ValMap::from(vec![(k1.clone(), Arc::new(v1.clone()))]);

    assert_eq!(state, DownlinkState::Synced);
    assert_eq!(&model.state, &expected);

    let (ViewWithEvent { view, event }, cmd, err) = event_and_cmd(response);

    assert!(view.ptr_eq(&model.state));
    assert_eq!(event, MapEvent::Take(1));
    assert_eq!(cmd, UntypedMapModification::Take(1));
    assert_eq!(err, Some(TransitionError::ReceiverDropped));

    let result_before = rx_before.try_recv();
    assert!(result_before.is_ok());
    let response_before = result_before.unwrap();
    assert!(response_before.is_ok());
    let before_val = response_before.unwrap();
    assert!(before_val.ptr_eq(&expected_before));
}

#[test]
fn take_action_both_dropped() {
    let k1 = Value::Int32Value(4);
    let k2 = Value::Int32Value(6);
    let v1 = Value::text("hello");
    let v2 = Value::text("world");

    let mut state = DownlinkState::Synced;
    let mut model = MapModel {
        state: ValMap::from(vec![
            (k1.clone(), Arc::new(v1.clone())),
            (k2.clone(), Arc::new(v2.clone())),
        ]),
    };
    let machine = MapStateMachine::unvalidated();

    let (action, rx_before, rx_after) = make_take(1);

    drop(rx_before);
    drop(rx_after);

    let maybe_response =
        machine.handle_operation(&mut state, &mut model, Operation::Action(action));

    assert!(maybe_response.is_ok());
    let response = maybe_response.unwrap();

    let expected = ValMap::from(vec![(k1.clone(), Arc::new(v1.clone()))]);

    assert_eq!(state, DownlinkState::Synced);
    assert_eq!(&model.state, &expected);

    let (ViewWithEvent { view, event }, cmd, err) = event_and_cmd(response);

    assert!(view.ptr_eq(&model.state));
    assert_eq!(event, MapEvent::Take(1));
    assert_eq!(cmd, UntypedMapModification::Take(1));
    assert_eq!(err, Some(TransitionError::ReceiverDropped));
}

fn make_skip(
    n: usize,
) -> (
    MapAction,
    oneshot::Receiver<Result<ValMap, DownlinkError>>,
    oneshot::Receiver<Result<ValMap, DownlinkError>>,
) {
    let (tx_bef, rx_bef) = oneshot::channel();
    let (tx_aft, rx_aft) = oneshot::channel();
    (
        MapAction::skip_and_await(n, Request::new(tx_bef), Request::new(tx_aft)),
        rx_bef,
        rx_aft,
    )
}

#[test]
fn skip_action() {
    let k1 = Value::Int32Value(4);
    let k2 = Value::Int32Value(6);
    let v1 = Value::text("hello");
    let v2 = Value::text("world");

    let mut state = DownlinkState::Synced;
    let mut model = MapModel {
        state: ValMap::from(vec![
            (k1.clone(), Arc::new(v1.clone())),
            (k2.clone(), Arc::new(v2.clone())),
        ]),
    };
    let machine = MapStateMachine::unvalidated();

    let expected_before = model.state.clone();

    let (action, mut rx_before, mut rx_after) = make_skip(1);

    let maybe_response =
        machine.handle_operation(&mut state, &mut model, Operation::Action(action));

    assert!(maybe_response.is_ok());
    let response = maybe_response.unwrap();

    let expected = ValMap::from(vec![(k2.clone(), Arc::new(v2.clone()))]);

    assert_eq!(state, DownlinkState::Synced);
    assert_eq!(&model.state, &expected);

    let (ViewWithEvent { view, event }, cmd, err) = event_and_cmd(response);

    assert!(view.ptr_eq(&model.state));
    assert_eq!(event, MapEvent::Skip(1));
    assert_eq!(cmd, UntypedMapModification::Drop(1));
    assert!(err.is_none());

    let result_before = rx_before.try_recv();
    assert!(result_before.is_ok());
    let response_before = result_before.unwrap();
    assert!(response_before.is_ok());
    let before_val = response_before.unwrap();
    assert!(before_val.ptr_eq(&expected_before));

    let result_after = rx_after.try_recv();
    assert!(result_after.is_ok());
    let response_after = result_after.unwrap();
    assert!(response_after.is_ok());
    let after_val = response_after.unwrap();
    assert!(after_val.ptr_eq(&model.state));
}

#[test]
fn skip_action_dropped_before() {
    let k1 = Value::Int32Value(4);
    let k2 = Value::Int32Value(6);
    let v1 = Value::text("hello");
    let v2 = Value::text("world");

    let mut state = DownlinkState::Synced;
    let mut model = MapModel {
        state: ValMap::from(vec![
            (k1.clone(), Arc::new(v1.clone())),
            (k2.clone(), Arc::new(v2.clone())),
        ]),
    };
    let machine = MapStateMachine::unvalidated();

    let (action, rx_before, mut rx_after) = make_skip(1);

    drop(rx_before);

    let maybe_response =
        machine.handle_operation(&mut state, &mut model, Operation::Action(action));

    assert!(maybe_response.is_ok());
    let response = maybe_response.unwrap();

    let expected = ValMap::from(vec![(k2.clone(), Arc::new(v2.clone()))]);

    assert_eq!(state, DownlinkState::Synced);
    assert_eq!(&model.state, &expected);

    let (ViewWithEvent { view, event }, cmd, err) = event_and_cmd(response);

    assert!(view.ptr_eq(&model.state));
    assert_eq!(event, MapEvent::Skip(1));
    assert_eq!(cmd, UntypedMapModification::Drop(1));
    assert_eq!(err, Some(TransitionError::ReceiverDropped));

    let result_after = rx_after.try_recv();
    assert!(result_after.is_ok());
    let response_after = result_after.unwrap();
    assert!(response_after.is_ok());
    let after_val = response_after.unwrap();
    assert!(after_val.ptr_eq(&model.state));
}

#[test]
fn skip_action_dropped_after() {
    let k1 = Value::Int32Value(4);
    let k2 = Value::Int32Value(6);
    let v1 = Value::text("hello");
    let v2 = Value::text("world");

    let mut state = DownlinkState::Synced;
    let mut model = MapModel {
        state: ValMap::from(vec![
            (k1.clone(), Arc::new(v1.clone())),
            (k2.clone(), Arc::new(v2.clone())),
        ]),
    };
    let machine = MapStateMachine::unvalidated();

    let expected_before = model.state.clone();

    let (action, mut rx_before, rx_after) = make_skip(1);

    drop(rx_after);

    let maybe_response =
        machine.handle_operation(&mut state, &mut model, Operation::Action(action));

    assert!(maybe_response.is_ok());
    let response = maybe_response.unwrap();

    let expected = ValMap::from(vec![(k2.clone(), Arc::new(v2.clone()))]);

    assert_eq!(state, DownlinkState::Synced);
    assert_eq!(&model.state, &expected);

    let (ViewWithEvent { view, event }, cmd, err) = event_and_cmd(response);

    assert!(view.ptr_eq(&model.state));
    assert_eq!(event, MapEvent::Skip(1));
    assert_eq!(cmd, UntypedMapModification::Drop(1));
    assert_eq!(err, Some(TransitionError::ReceiverDropped));

    let result_before = rx_before.try_recv();
    assert!(result_before.is_ok());
    let response_before = result_before.unwrap();
    assert!(response_before.is_ok());
    let before_val = response_before.unwrap();
    assert!(before_val.ptr_eq(&expected_before));
}

#[test]
fn skip_action_dropped_both() {
    let k1 = Value::Int32Value(4);
    let k2 = Value::Int32Value(6);
    let v1 = Value::text("hello");
    let v2 = Value::text("world");

    let mut state = DownlinkState::Synced;
    let mut model = MapModel {
        state: ValMap::from(vec![
            (k1.clone(), Arc::new(v1.clone())),
            (k2.clone(), Arc::new(v2.clone())),
        ]),
    };
    let machine = MapStateMachine::unvalidated();

    let (action, rx_before, rx_after) = make_skip(1);

    drop(rx_before);
    drop(rx_after);

    let maybe_response =
        machine.handle_operation(&mut state, &mut model, Operation::Action(action));

    assert!(maybe_response.is_ok());
    let response = maybe_response.unwrap();

    let expected = ValMap::from(vec![(k2.clone(), Arc::new(v2.clone()))]);

    assert_eq!(state, DownlinkState::Synced);
    assert_eq!(&model.state, &expected);

    let (ViewWithEvent { view, event }, cmd, err) = event_and_cmd(response);

    assert!(view.ptr_eq(&model.state));
    assert_eq!(event, MapEvent::Skip(1));
    assert_eq!(cmd, UntypedMapModification::Drop(1));
    assert_eq!(err, Some(TransitionError::ReceiverDropped));
}

fn make_clear() -> (MapAction, oneshot::Receiver<Result<ValMap, DownlinkError>>) {
    let (tx_bef, rx_bef) = oneshot::channel();
    (MapAction::clear_and_await(Request::new(tx_bef)), rx_bef)
}

#[test]
fn clear_action() {
    let k1 = Value::Int32Value(4);
    let k2 = Value::Int32Value(6);
    let v1 = Value::text("hello");
    let v2 = Value::text("world");

    let mut state = DownlinkState::Synced;
    let mut model = MapModel {
        state: ValMap::from(vec![
            (k1.clone(), Arc::new(v1.clone())),
            (k2.clone(), Arc::new(v2.clone())),
        ]),
    };
    let machine = MapStateMachine::unvalidated();

    let expected_before = model.state.clone();

    let (action, mut rx_before) = make_clear();

    let maybe_response =
        machine.handle_operation(&mut state, &mut model, Operation::Action(action));

    assert!(maybe_response.is_ok());
    let response = maybe_response.unwrap();

    assert_eq!(state, DownlinkState::Synced);
    assert_eq!(model.state.len(), 0);

    let (ViewWithEvent { view, event }, cmd, err) = event_and_cmd(response);

    assert!(view.ptr_eq(&model.state));
    assert_eq!(event, MapEvent::Clear);
    assert_eq!(cmd, UntypedMapModification::Clear);
    assert!(err.is_none());

    let result_before = rx_before.try_recv();
    assert!(result_before.is_ok());
    let response_before = result_before.unwrap();
    assert!(response_before.is_ok());
    let before_val = response_before.unwrap();
    assert!(before_val.ptr_eq(&expected_before));
}

#[test]
fn clear_action_dropped_receiver() {
    let k1 = Value::Int32Value(4);
    let k2 = Value::Int32Value(6);
    let v1 = Value::text("hello");
    let v2 = Value::text("world");

    let mut state = DownlinkState::Synced;
    let mut model = MapModel {
        state: ValMap::from(vec![
            (k1.clone(), Arc::new(v1.clone())),
            (k2.clone(), Arc::new(v2.clone())),
        ]),
    };
    let machine = MapStateMachine::unvalidated();

    let (action, rx_before) = make_clear();

    drop(rx_before);

    let maybe_response =
        machine.handle_operation(&mut state, &mut model, Operation::Action(action));

    assert!(maybe_response.is_ok());
    let response = maybe_response.unwrap();

    assert_eq!(state, DownlinkState::Synced);
    assert_eq!(model.state.len(), 0);

    let (ViewWithEvent { view, event }, cmd, err) = event_and_cmd(response);

    assert!(view.ptr_eq(&model.state));
    assert_eq!(event, MapEvent::Clear);
    assert_eq!(cmd, UntypedMapModification::Clear);
    assert_eq!(err, Some(TransitionError::ReceiverDropped));
}

#[test]
pub fn clear_to_value() {
    let expected = Value::of_attr("clear");
    assert_eq!(
        Form::into_value(UntypedMapModification::<Value>::Clear),
        expected
    );
    assert_eq!(
        Form::as_value(&UntypedMapModification::<Value>::Clear),
        expected
    );
}

type MapModResult = Result<UntypedMapModification<Value>, FormErr>;

#[test]
pub fn clear_from_value() {
    let rep = Value::of_attr("clear");
    let result1: MapModResult = Form::try_from_value(&rep);
    assert_eq!(result1, Ok(UntypedMapModification::<Value>::Clear));
    let result2: MapModResult = Form::try_convert(rep);
    assert_eq!(result2, Ok(UntypedMapModification::<Value>::Clear));
}

#[test]
pub fn take_to_value() {
    let expected = Value::of_attr(("take", 3));
    assert_eq!(
        Form::into_value(UntypedMapModification::<Value>::Take(3)),
        expected
    );
    assert_eq!(
        Form::as_value(&UntypedMapModification::<Value>::Take(3)),
        expected
    );
}

#[test]
pub fn take_from_value() {
    let rep = Value::of_attr(("take", 3));
    let result1: MapModResult = Form::try_from_value(&rep);
    assert_eq!(result1, Ok(UntypedMapModification::Take(3)));
    let result2: MapModResult = Form::try_convert(rep);
    assert_eq!(result2, Ok(UntypedMapModification::Take(3)));
}

#[test]
pub fn skip_to_value() {
    let expected = Value::of_attr(("drop", 5));
    assert_eq!(
        Form::into_value(UntypedMapModification::<Value>::Drop(5)),
        expected
    );
    assert_eq!(
        Form::as_value(&UntypedMapModification::<Value>::Drop(5)),
        expected
    );
}

#[test]
pub fn skip_from_value() {
    let rep = Value::of_attr(("drop", 5));
    let result1: MapModResult = Form::try_from_value(&rep);
    assert_eq!(result1, Ok(UntypedMapModification::Drop(5)));
    let result2: MapModResult = Form::try_convert(rep);
    assert_eq!(result2, Ok(UntypedMapModification::Drop(5)));
}

#[test]
pub fn remove_to_value() {
    let expected = Value::of_attr(("remove", Value::record(vec![Item::slot("key", "hello")])));
    assert_eq!(
        Form::into_value(UntypedMapModification::<Value>::Remove(Value::text(
            "hello"
        ))),
        expected
    );
    assert_eq!(
        Form::as_value(&UntypedMapModification::<Value>::Remove(Value::text(
            "hello"
        ))),
        expected
    );
}

#[test]
pub fn remove_from_value() {
    let rep = Value::of_attr(("remove", Value::record(vec![Item::slot("key", "hello")])));
    let result1: MapModResult = Form::try_from_value(&rep);
    assert_eq!(
        result1,
        Ok(UntypedMapModification::<Value>::Remove(Value::text(
            "hello"
        )))
    );
    let result2: MapModResult = Form::try_convert(rep);
    assert_eq!(
        result2,
        Ok(UntypedMapModification::Remove(Value::text("hello")))
    );
}

#[test]
pub fn simple_insert_to_value() {
    let attr = Attr::of(("update", Value::record(vec![Item::slot("key", "hello")])));
    let body = Item::ValueItem(Value::Int32Value(2));
    let expected = Value::Record(vec![attr], vec![body]);
    assert_eq!(
        Form::into_value(UntypedMapModification::Update(
            Value::text("hello"),
            Arc::new(Value::Int32Value(2))
        )),
        expected
    );
    assert_eq!(
        Form::as_value(&UntypedMapModification::Update(
            Value::text("hello"),
            Arc::new(Value::Int32Value(2))
        )),
        expected
    );
}

#[test]
pub fn simple_insert_from_value() {
    let attr = Attr::of(("update", Value::record(vec![Item::slot("key", "hello")])));
    let body = Item::ValueItem(Value::Int32Value(2));
    let rep = Value::Record(vec![attr], vec![body]);
    let result1: MapModResult = Form::try_from_value(&rep);
    assert_eq!(
        result1,
        Ok(UntypedMapModification::Update(
            Value::text("hello"),
            Arc::new(Value::Int32Value(2))
        ))
    );
    let result2: MapModResult = Form::try_convert(rep);
    assert_eq!(
        result2,
        Ok(UntypedMapModification::Update(
            Value::text("hello"),
            Arc::new(Value::Int32Value(2))
        ))
    );
}

#[test]
pub fn complex_insert_to_value() {
    let body = Arc::new(Value::Record(
        vec![Attr::of(("complex", 0))],
        vec![Item::slot("a", true)],
    ));
    let attr = Attr::of(("update", Value::record(vec![Item::slot("key", "hello")])));
    let expected = Value::Record(
        vec![attr, Attr::of(("complex", 0))],
        vec![Item::slot("a", true)],
    );
    assert_eq!(
        Form::into_value(UntypedMapModification::Update(
            Value::text("hello"),
            body.clone()
        )),
        expected
    );
    assert_eq!(
        Form::as_value(&UntypedMapModification::Update(
            Value::text("hello"),
            body.clone()
        )),
        expected
    );
}

#[test]
pub fn complex_insert_from_value() {
    let body = Arc::new(Value::Record(
        vec![Attr::of(("complex", 0))],
        vec![Item::slot("a", true)],
    ));
    let attr = Attr::of(("update", Value::record(vec![Item::slot("key", "hello")])));
    let rep = Value::Record(
        vec![attr, Attr::of(("complex", 0))],
        vec![Item::slot("a", true)],
    );
    let result1: MapModResult = Form::try_from_value(&rep);
    assert_eq!(
        result1,
        Ok(UntypedMapModification::Update(
            Value::text("hello"),
            body.clone()
        ))
    );
    let result2: MapModResult = Form::try_convert(rep);
    assert_eq!(
        result2,
        Ok(UntypedMapModification::Update(
            Value::text("hello"),
            body.clone()
        ))
    );
}

#[test]
pub fn map_modification_schema() {
    let clear = Value::of_attr("clear");
    let take = Value::of_attr(("take", 3));
    let skip = Value::of_attr(("drop", 5));
    let remove = Value::of_attr(("remove", Value::record(vec![Item::slot("key", "hello")])));

    let attr = Attr::of(("update", Value::record(vec![Item::slot("key", "hello")])));
    let body = Item::ValueItem(Value::Int32Value(2));
    let simple_insert = Value::Record(vec![attr], vec![body]);

    let attr = Attr::of(("update", Value::record(vec![Item::slot("key", "hello")])));
    let complex_insert = Value::Record(
        vec![attr, Attr::of(("complex", 0))],
        vec![Item::slot("a", true)],
    );

    let schema = <UntypedMapModification<Value> as ValidatedForm>::schema();

    assert!(schema.matches(&clear));
    assert!(schema.matches(&take));
    assert!(schema.matches(&skip));
    assert!(schema.matches(&remove));
    assert!(schema.matches(&simple_insert));
    assert!(schema.matches(&complex_insert));
}

#[test]
fn invalid_insert_key_unlinked() {
    let k = Value::Extant;
    let v = Arc::new(Value::text("hello"));

    let mut state = DownlinkState::Unlinked;
    let machine = MapStateMachine::new(
        StandardSchema::OfKind(ValueKind::Int32),
        StandardSchema::OfKind(ValueKind::Text),
    );
    let mut model = MapModel::new();
    let maybe_response = machine.handle_operation(
        &mut state,
        &mut model,
        Operation::Message(Message::Action(UntypedMapModification::Update(k, v))),
    );

    assert!(maybe_response.is_ok());
    let response = maybe_response.unwrap();

    assert_eq!(state, DownlinkState::Unlinked);
    assert_eq!(model.state.len(), 0);
    assert_eq!(response, Response::none());
}

#[test]
fn invalid_insert_value_unlinked() {
    let k = Value::Int32Value(1);
    let v = Arc::new(Value::Extant);

    let mut state = DownlinkState::Unlinked;
    let machine = MapStateMachine::new(
        StandardSchema::OfKind(ValueKind::Int32),
        StandardSchema::OfKind(ValueKind::Text),
    );
    let mut model = MapModel::new();
    let maybe_response = machine.handle_operation(
        &mut state,
        &mut model,
        Operation::Message(Message::Action(UntypedMapModification::Update(k, v))),
    );

    assert!(maybe_response.is_ok());
    let response = maybe_response.unwrap();

    assert_eq!(state, DownlinkState::Unlinked);
    assert_eq!(model.state.len(), 0);
    assert_eq!(response, Response::none());
}

#[test]
fn invalid_remove_unlinked() {
    let k = Value::Extant;

    let mut state = DownlinkState::Unlinked;
    let machine = MapStateMachine::new(
        StandardSchema::OfKind(ValueKind::Int32),
        StandardSchema::OfKind(ValueKind::Text),
    );
    let mut model = MapModel::new();
    let maybe_response = machine.handle_operation(
        &mut state,
        &mut model,
        Operation::Message(Message::Action(UntypedMapModification::Remove(k))),
    );

    assert!(maybe_response.is_ok());
    let response = maybe_response.unwrap();

    assert_eq!(state, DownlinkState::Unlinked);
    assert_eq!(model.state.len(), 0);
    assert_eq!(response, Response::none());
}

#[test]
fn invalid_insert_key_linked() {
    let k = Value::Extant;
    let v = Arc::new(Value::text("hello"));

    let mut state = DownlinkState::Linked;
    let machine = MapStateMachine::new(
        StandardSchema::OfKind(ValueKind::Int32),
        StandardSchema::OfKind(ValueKind::Text),
    );
    let mut model = MapModel::new();
    let maybe_response = machine.handle_operation(
        &mut state,
        &mut model,
        Operation::Message(Message::Action(UntypedMapModification::Update(k, v))),
    );

    assert!(maybe_response.is_err());
    let error = maybe_response.err().unwrap();

    assert_eq!(state, DownlinkState::Linked);
    assert_eq!(model.state.len(), 0);
    assert_eq!(
        error,
        DownlinkError::SchemaViolation(Value::Extant, StandardSchema::OfKind(ValueKind::Int32))
    );
}

#[test]
fn invalid_insert_value_linked() {
    let k = Value::Int32Value(1);
    let v = Arc::new(Value::Extant);

    let mut state = DownlinkState::Linked;
    let machine = MapStateMachine::new(
        StandardSchema::OfKind(ValueKind::Int32),
        StandardSchema::OfKind(ValueKind::Text),
    );
    let mut model = MapModel::new();
    let maybe_response = machine.handle_operation(
        &mut state,
        &mut model,
        Operation::Message(Message::Action(UntypedMapModification::Update(k, v))),
    );

    assert!(maybe_response.is_err());
    let error = maybe_response.err().unwrap();

    assert_eq!(state, DownlinkState::Linked);
    assert_eq!(model.state.len(), 0);
    assert_eq!(
        error,
        DownlinkError::SchemaViolation(Value::Extant, StandardSchema::OfKind(ValueKind::Text))
    );
}

#[test]
fn invalid_remove_linked() {
    let k = Value::Extant;

    let mut state = DownlinkState::Linked;
    let machine = MapStateMachine::new(
        StandardSchema::OfKind(ValueKind::Int32),
        StandardSchema::OfKind(ValueKind::Text),
    );
    let mut model = MapModel::new();
    let maybe_response = machine.handle_operation(
        &mut state,
        &mut model,
        Operation::Message(Message::Action(UntypedMapModification::Remove(k))),
    );

    assert!(maybe_response.is_err());
    let error = maybe_response.err().unwrap();

    assert_eq!(state, DownlinkState::Linked);
    assert_eq!(model.state.len(), 0);
    assert_eq!(
        error,
        DownlinkError::SchemaViolation(Value::Extant, StandardSchema::OfKind(ValueKind::Int32))
    );
}

#[test]
fn invalid_insert_key_synced() {
    let k = Value::Extant;
    let v = Arc::new(Value::text("hello"));

    let mut state = DownlinkState::Synced;
    let machine = MapStateMachine::new(
        StandardSchema::OfKind(ValueKind::Int32),
        StandardSchema::OfKind(ValueKind::Text),
    );
    let mut model = MapModel::new();
    let maybe_response = machine.handle_operation(
        &mut state,
        &mut model,
        Operation::Message(Message::Action(UntypedMapModification::Update(k, v))),
    );

    assert!(maybe_response.is_err());
    let error = maybe_response.err().unwrap();

    assert_eq!(state, DownlinkState::Synced);
    assert_eq!(model.state.len(), 0);
    assert_eq!(
        error,
        DownlinkError::SchemaViolation(Value::Extant, StandardSchema::OfKind(ValueKind::Int32))
    );
}

#[test]
fn invalid_insert_value_synced() {
    let k = Value::Int32Value(1);
    let v = Arc::new(Value::Extant);

    let mut state = DownlinkState::Synced;
    let machine = MapStateMachine::new(
        StandardSchema::OfKind(ValueKind::Int32),
        StandardSchema::OfKind(ValueKind::Text),
    );
    let mut model = MapModel::new();
    let maybe_response = machine.handle_operation(
        &mut state,
        &mut model,
        Operation::Message(Message::Action(UntypedMapModification::Update(k, v))),
    );

    assert!(maybe_response.is_err());
    let error = maybe_response.err().unwrap();

    assert_eq!(state, DownlinkState::Synced);
    assert_eq!(model.state.len(), 0);
    assert_eq!(
        error,
        DownlinkError::SchemaViolation(Value::Extant, StandardSchema::OfKind(ValueKind::Text))
    );
}

#[test]
fn invalid_remove_synced() {
    let k = Value::Extant;

    let mut state = DownlinkState::Synced;
    let machine = MapStateMachine::new(
        StandardSchema::OfKind(ValueKind::Int32),
        StandardSchema::OfKind(ValueKind::Text),
    );
    let mut model = MapModel::new();
    let maybe_response = machine.handle_operation(
        &mut state,
        &mut model,
        Operation::Message(Message::Action(UntypedMapModification::Remove(k))),
    );

    assert!(maybe_response.is_err());
    let error = maybe_response.err().unwrap();

    assert_eq!(state, DownlinkState::Synced);
    assert_eq!(model.state.len(), 0);
    assert_eq!(
        error,
        DownlinkError::SchemaViolation(Value::Extant, StandardSchema::OfKind(ValueKind::Int32))
    );
}

fn make_modify(
    key: i32,
) -> (
    MapAction,
    oneshot::Receiver<Result<Option<Arc<Value>>, DownlinkError>>,
    oneshot::Receiver<Result<Option<Arc<Value>>, DownlinkError>>,
) {
    make_modify_raw(Value::from(key))
}

fn make_modify_raw(
    key: Value,
) -> (
    MapAction,
    oneshot::Receiver<Result<Option<Arc<Value>>, DownlinkError>>,
    oneshot::Receiver<Result<Option<Arc<Value>>, DownlinkError>>,
) {
    let upd_fn = |maybe_v: &Option<&Value>| match maybe_v {
        Some(Value::Text(t)) if !t.is_empty() => Some(Value::text(t.as_str().to_uppercase())),
        _ => None,
    };
    let (tx_before, rx_before) = oneshot::channel();
    let (tx_after, rx_after) = oneshot::channel();
    (
        MapAction::modify_and_await(key, upd_fn, Request::new(tx_before), Request::new(tx_after)),
        rx_before,
        rx_after,
    )
}

fn make_modify_bad(
    key: i32,
) -> (
    MapAction,
    oneshot::Receiver<Result<Option<Arc<Value>>, DownlinkError>>,
    oneshot::Receiver<Result<Option<Arc<Value>>, DownlinkError>>,
) {
    let upd_fn = |maybe_v: &Option<&Value>| match maybe_v {
        Some(Value::Text(t)) if !t.is_empty() => Some(Value::BooleanValue(true)),
        _ => None,
    };
    let (tx_before, rx_before) = oneshot::channel();
    let (tx_after, rx_after) = oneshot::channel();
    (
        MapAction::modify_and_await(
            Value::from(key),
            upd_fn,
            Request::new(tx_before),
            Request::new(tx_after),
        ),
        rx_before,
        rx_after,
    )
}

fn make_try_update(
    key: i32,
) -> (
    MapAction,
    oneshot::Receiver<Result<UpdateResult<Option<Arc<Value>>>, DownlinkError>>,
    oneshot::Receiver<Result<UpdateResult<Option<Arc<Value>>>, DownlinkError>>,
) {
    make_try_update_raw(Value::from(key))
}

fn make_try_update_raw(
    key: Value,
) -> (
    MapAction,
    oneshot::Receiver<Result<UpdateResult<Option<Arc<Value>>>, DownlinkError>>,
    oneshot::Receiver<Result<UpdateResult<Option<Arc<Value>>>, DownlinkError>>,
) {
    let upd_fn = |maybe_v: &Option<&Value>| match maybe_v {
        Some(Value::Text(t)) if t.len() > 1 => Ok(Some(Value::text(t.as_str().to_uppercase()))),
        Some(Value::Text(t)) if t.is_empty() => Ok(None),
        _ => Err(UpdateFailure("Update failed.".to_string())),
    };
    let (tx_before, rx_before) = oneshot::channel();
    let (tx_after, rx_after) = oneshot::channel();
    (
        MapAction::try_modify_and_await(
            key,
            upd_fn,
            Request::new(tx_before),
            Request::new(tx_after),
        ),
        rx_before,
        rx_after,
    )
}

fn make_try_update_bad(
    key: i32,
) -> (
    MapAction,
    oneshot::Receiver<Result<UpdateResult<Option<Arc<Value>>>, DownlinkError>>,
    oneshot::Receiver<Result<UpdateResult<Option<Arc<Value>>>, DownlinkError>>,
) {
    let upd_fn = |maybe_v: &Option<&Value>| match maybe_v {
        Some(Value::Text(t)) if !t.is_empty() => Ok(Some(Value::BooleanValue(true))),
        _ => Err(UpdateFailure("Update failed.".to_string())),
    };
    let (tx_before, rx_before) = oneshot::channel();
    let (tx_after, rx_after) = oneshot::channel();
    (
        MapAction::try_modify_and_await(
            Value::from(key),
            upd_fn,
            Request::new(tx_before),
            Request::new(tx_after),
        ),
        rx_before,
        rx_after,
    )
}

#[test]
fn update_to_defined_action() {
    let original_val = "original".to_string();
    let expected_val = original_val.to_uppercase();

    let k = Value::Int32Value(13);

    let mut state = DownlinkState::Synced;
    let mut model = make_model_with(13, original_val.clone());
    let machine = MapStateMachine::unvalidated();

    let (action, mut rx_before, mut rx_after) = make_modify(13);
    let maybe_response =
        machine.handle_operation(&mut state, &mut model, Operation::Action(action));

    assert!(maybe_response.is_ok());
    let response = maybe_response.unwrap();

    assert_eq!(state, DownlinkState::Synced);
    let expected = ValMap::from(vec![(k.clone(), Value::text(expected_val.clone()))]);
    assert_eq!(&model.state, &expected);

    let (ViewWithEvent { view, event }, cmd, err) = event_and_cmd(response);

    assert!(view.ptr_eq(&model.state));
    assert_eq!(event, MapEvent::Update(k.clone()));
    match cmd {
        UntypedMapModification::Update(cmd_k, cmd_v) => {
            assert_eq!(&cmd_k, &k);
            assert!(Arc::ptr_eq(&cmd_v, model.state.get(&k).unwrap()));
        }
        ow => {
            panic!("{:?} is not an insertion.", ow);
        }
    }
    assert!(err.is_none());

    let result = rx_before.try_recv();
    assert!(result.is_ok());
    let response = result.unwrap();
    assert!(response.is_ok());
    let maybe_old_val = response.unwrap();
    assert!(maybe_old_val.is_some());
    let old_val = maybe_old_val.unwrap();
    assert_eq!(old_val, Arc::new(Value::text(original_val)));

    let result = rx_after.try_recv();
    assert!(result.is_ok());
    let response = result.unwrap();
    assert!(response.is_ok());
    let maybe_new_val = response.unwrap();
    assert!(maybe_new_val.is_some());
    let new_val = maybe_new_val.unwrap();
    assert_eq!(new_val, Arc::new(Value::text(expected_val)));
}

#[test]
fn update_to_undefined_action() {
    let original_val = "".to_string();

    let k = Value::Int32Value(13);

    let mut state = DownlinkState::Synced;
    let mut model = make_model_with(13, original_val.clone());
    let machine = MapStateMachine::unvalidated();

    let (action, mut rx_before, mut rx_after) = make_modify(13);
    let maybe_response =
        machine.handle_operation(&mut state, &mut model, Operation::Action(action));

    assert!(maybe_response.is_ok());
    let response = maybe_response.unwrap();

    assert_eq!(state, DownlinkState::Synced);
    let expected = ValMap::new();
    assert_eq!(&model.state, &expected);

    let (ViewWithEvent { view, event }, cmd, err) = event_and_cmd(response);

    assert!(view.ptr_eq(&model.state));
    assert_eq!(event, MapEvent::Remove(k.clone()));
    match cmd {
        UntypedMapModification::Remove(cmd_k) => {
            assert_eq!(&cmd_k, &k);
        }
        ow => {
            panic!("{:?} is not an removal.", ow);
        }
    }
    assert!(err.is_none());

    let result = rx_before.try_recv();
    assert!(result.is_ok());
    let response = result.unwrap();
    assert!(response.is_ok());
    let maybe_old_val = response.unwrap();
    assert!(maybe_old_val.is_some());
    let old_val = maybe_old_val.unwrap();
    assert_eq!(old_val, Arc::new(Value::text(original_val)));

    let result = rx_after.try_recv();
    assert!(result.is_ok());
    let response = result.unwrap();
    assert!(response.is_ok());
    let maybe_new_val = response.unwrap();
    assert!(maybe_new_val.is_none());
}

#[test]
fn update_action_with_invalid_key() {
    let original_val = "original".to_string();

    let k = Value::from(13);
    let key_schema = StandardSchema::OfKind(ValueKind::Int32);

    let mut state = DownlinkState::Synced;
    let mut model = make_model_with(13, original_val.clone());
    let machine = MapStateMachine::new(key_schema.clone(), StandardSchema::OfKind(ValueKind::Text));

    let (action, mut rx_before, mut rx_after) = make_modify_raw(Value::text("a"));
    let maybe_response =
        machine.handle_operation(&mut state, &mut model, Operation::Action(action));

    assert!(maybe_response.is_ok());
    let response = maybe_response.unwrap();

    assert_eq!(state, DownlinkState::Synced);
    let expected = ValMap::from(vec![(k.clone(), Value::text(original_val))]);
    assert_eq!(&model.state, &expected);

    assert_eq!(response, Response::none());

    let expected_err = DownlinkError::SchemaViolation(Value::text("a"), key_schema);

    let result = rx_before.try_recv();
    assert!(result.is_ok());
    let response = result.unwrap();
    assert!(response.is_err());
    let error = response.err().unwrap();
    assert_eq!(&error, &expected_err);

    let result = rx_after.try_recv();
    assert!(result.is_ok());
    let response = result.unwrap();
    assert!(response.is_err());
    let error = response.err().unwrap();
    assert_eq!(&error, &expected_err);
}

#[test]
fn update_action_with_invalid_value() {
    let original_val = "original".to_string();

    let k = Value::from(13);
    let value_schema = StandardSchema::OfKind(ValueKind::Text);

    let mut state = DownlinkState::Synced;
    let mut model = make_model_with(13, original_val.clone());
    let machine = MapStateMachine::new(
        StandardSchema::OfKind(ValueKind::Int32),
        value_schema.clone(),
    );

    let (action, mut rx_before, mut rx_after) = make_modify_bad(13);
    let maybe_response =
        machine.handle_operation(&mut state, &mut model, Operation::Action(action));

    assert!(maybe_response.is_ok());
    let response = maybe_response.unwrap();

    assert_eq!(state, DownlinkState::Synced);
    let expected = ValMap::from(vec![(k.clone(), Value::text(original_val))]);
    assert_eq!(&model.state, &expected);

    assert_eq!(response, Response::none());

    let expected_err = DownlinkError::SchemaViolation(Value::BooleanValue(true), value_schema);

    let result = rx_before.try_recv();
    assert!(result.is_ok());
    let response = result.unwrap();
    assert!(response.is_err());
    let error = response.err().unwrap();
    assert_eq!(&error, &expected_err);

    let result = rx_after.try_recv();
    assert!(result.is_ok());
    let response = result.unwrap();
    assert!(response.is_err());
    let error = response.err().unwrap();
    assert_eq!(&error, &expected_err);
}

#[test]
fn update_action_dropped_receiver() {
    let original_val = "original".to_string();
    let expected_val = original_val.to_uppercase();

    let k = Value::Int32Value(13);

    let mut state = DownlinkState::Synced;
    let mut model = make_model_with(13, original_val.clone());
    let machine = MapStateMachine::unvalidated();

    let (action, rx_before, mut rx_after) = make_modify(13);

    drop(rx_before);

    let maybe_response =
        machine.handle_operation(&mut state, &mut model, Operation::Action(action));

    assert!(maybe_response.is_ok());
    let response = maybe_response.unwrap();

    assert_eq!(state, DownlinkState::Synced);
    let expected = ValMap::from(vec![(k.clone(), Value::text(expected_val.clone()))]);
    assert_eq!(&model.state, &expected);

    let (ViewWithEvent { view, event }, cmd, err) = event_and_cmd(response);

    assert!(view.ptr_eq(&model.state));
    assert_eq!(event, MapEvent::Update(k.clone()));
    match cmd {
        UntypedMapModification::Update(cmd_k, cmd_v) => {
            assert_eq!(&cmd_k, &k);
            assert!(Arc::ptr_eq(&cmd_v, model.state.get(&k).unwrap()));
        }
        ow => {
            panic!("{:?} is not an insertion.", ow);
        }
    }
    assert_eq!(err, Some(TransitionError::ReceiverDropped));

    let result = rx_after.try_recv();
    assert!(result.is_ok());
    let response = result.unwrap();
    assert!(response.is_ok());
    let maybe_new_val = response.unwrap();
    assert!(maybe_new_val.is_some());
    let old_val = maybe_new_val.unwrap();
    assert_eq!(old_val, Arc::new(Value::text(expected_val)));
}

#[test]
fn try_update_to_successful_defined_action() {
    let original_val = "original".to_string();
    let expected_val = original_val.to_uppercase();

    let k = Value::Int32Value(13);

    let mut state = DownlinkState::Synced;
    let mut model = make_model_with(13, original_val.clone());
    let machine = MapStateMachine::unvalidated();

    let (action, mut rx_before, mut rx_after) = make_try_update(13);
    let maybe_response =
        machine.handle_operation(&mut state, &mut model, Operation::Action(action));

    assert!(maybe_response.is_ok());
    let response = maybe_response.unwrap();

    assert_eq!(state, DownlinkState::Synced);
    let expected = ValMap::from(vec![(k.clone(), Value::text(&expected_val))]);
    assert_eq!(&model.state, &expected);

    let (ViewWithEvent { view, event }, cmd, err) = event_and_cmd(response);

    assert!(view.ptr_eq(&model.state));
    assert_eq!(event, MapEvent::Update(k.clone()));
    match cmd {
        UntypedMapModification::Update(cmd_k, cmd_v) => {
            assert_eq!(&cmd_k, &k);
            assert!(Arc::ptr_eq(&cmd_v, model.state.get(&k).unwrap()));
        }
        ow => {
            panic!("{:?} is not an insertion.", ow);
        }
    }
    assert!(err.is_none());

    let result = rx_before.try_recv();
    assert!(result.is_ok());
    let response = result.unwrap();
    assert!(response.is_ok());
    let maybe_old_val = response.unwrap();
    assert!(maybe_old_val.is_ok());
    let old_result = maybe_old_val.unwrap();
    assert!(old_result.is_some());
    let old_val = old_result.unwrap();
    assert_eq!(old_val, Arc::new(Value::text(original_val)));

    let result = rx_after.try_recv();
    assert!(result.is_ok());
    let response = result.unwrap();
    assert!(response.is_ok());
    let maybe_new_val = response.unwrap();
    assert!(maybe_new_val.is_ok());
    let new_result = maybe_new_val.unwrap();
    assert!(new_result.is_some());
    let new_val = new_result.unwrap();
    assert_eq!(new_val, Arc::new(Value::text(&expected_val)));
}

#[test]
fn try_update_to_undefined_action() {
    let original_val = "".to_string();

    let k = Value::Int32Value(13);

    let mut state = DownlinkState::Synced;
    let mut model = make_model_with(13, original_val.clone());
    let machine = MapStateMachine::unvalidated();

    let (action, mut rx_before, mut rx_after) = make_try_update(13);
    let maybe_response =
        machine.handle_operation(&mut state, &mut model, Operation::Action(action));

    assert!(maybe_response.is_ok());
    let response = maybe_response.unwrap();

    assert_eq!(state, DownlinkState::Synced);
    let expected = ValMap::new();
    assert_eq!(&model.state, &expected);

    let (ViewWithEvent { view, event }, cmd, err) = event_and_cmd(response);

    assert!(view.ptr_eq(&model.state));
    assert_eq!(event, MapEvent::Remove(k.clone()));
    match cmd {
        UntypedMapModification::Remove(cmd_k) => {
            assert_eq!(&cmd_k, &k);
        }
        ow => {
            panic!("{:?} is not an removal.", ow);
        }
    }
    assert!(err.is_none());

    let result = rx_before.try_recv();
    assert!(result.is_ok());
    let response = result.unwrap();
    assert!(response.is_ok());
    let maybe_old_val = response.unwrap();
    assert!(maybe_old_val.is_ok());
    let old_result = maybe_old_val.unwrap();
    assert!(old_result.is_some());
    let old_val = old_result.unwrap();
    assert_eq!(old_val, Arc::new(Value::text(original_val)));

    let result = rx_after.try_recv();
    assert!(result.is_ok());
    let response = result.unwrap();
    assert!(response.is_ok());
    let new_result = response.unwrap();
    assert!(new_result.is_ok());
    let maybe_new_val = new_result.unwrap();
    assert!(maybe_new_val.is_none());
}

#[test]
fn try_update_to_failed_action() {
    let original_val = "a".to_string();

    let k = Value::Int32Value(13);

    let mut state = DownlinkState::Synced;
    let mut model = make_model_with(13, original_val.clone());
    let machine = MapStateMachine::unvalidated();

    let (action, mut rx_before, mut rx_after) = make_try_update(13);
    let maybe_response =
        machine.handle_operation(&mut state, &mut model, Operation::Action(action));

    assert!(maybe_response.is_ok());
    let response = maybe_response.unwrap();

    assert_eq!(state, DownlinkState::Synced);
    let expected = ValMap::from(vec![(k.clone(), Value::text(original_val))]);
    assert_eq!(&model.state, &expected);

    assert_eq!(response, Response::none());

    let result = rx_before.try_recv();
    assert!(result.is_ok());
    let response = result.unwrap();
    assert!(response.is_ok());
    let maybe_old_val = response.unwrap();
    assert!(maybe_old_val.is_err());

    let result = rx_after.try_recv();
    assert!(result.is_ok());
    let response = result.unwrap();
    assert!(response.is_ok());
    let maybe_new_val = response.unwrap();
    assert!(maybe_new_val.is_err());
}

#[test]
fn try_update_action_with_invalid_key() {
    let original_val = "original".to_string();

    let k = Value::from(13);
    let key_schema = StandardSchema::OfKind(ValueKind::Int32);

    let mut state = DownlinkState::Synced;
    let mut model = make_model_with(13, original_val.clone());
    let machine = MapStateMachine::new(key_schema.clone(), StandardSchema::OfKind(ValueKind::Text));

    let (action, mut rx_before, mut rx_after) = make_try_update_raw(Value::text("a"));
    let maybe_response =
        machine.handle_operation(&mut state, &mut model, Operation::Action(action));

    assert!(maybe_response.is_ok());
    let response = maybe_response.unwrap();

    assert_eq!(state, DownlinkState::Synced);
    let expected = ValMap::from(vec![(k.clone(), Value::text(original_val))]);
    assert_eq!(&model.state, &expected);

    assert_eq!(response, Response::none());

    let expected_err = DownlinkError::SchemaViolation(Value::text("a"), key_schema);

    let result = rx_before.try_recv();
    assert!(result.is_ok());
    let response = result.unwrap();
    assert!(response.is_err());
    let error = response.err().unwrap();
    assert_eq!(&error, &expected_err);

    let result = rx_after.try_recv();
    assert!(result.is_ok());
    let response = result.unwrap();
    assert!(response.is_err());
    let error = response.err().unwrap();
    assert_eq!(&error, &expected_err);
}

#[test]
fn try_update_action_with_invalid_value() {
    let original_val = "original".to_string();

    let k = Value::from(13);
    let value_schema = StandardSchema::OfKind(ValueKind::Text);

    let mut state = DownlinkState::Synced;
    let mut model = make_model_with(13, original_val.clone());
    let machine = MapStateMachine::new(
        StandardSchema::OfKind(ValueKind::Int32),
        value_schema.clone(),
    );

    let (action, mut rx_before, mut rx_after) = make_try_update_bad(13);
    let maybe_response =
        machine.handle_operation(&mut state, &mut model, Operation::Action(action));

    assert!(maybe_response.is_ok());
    let response = maybe_response.unwrap();

    assert_eq!(state, DownlinkState::Synced);
    let expected = ValMap::from(vec![(k.clone(), Value::text(original_val))]);
    assert_eq!(&model.state, &expected);

    assert_eq!(response, Response::none());

    let expected_err = DownlinkError::SchemaViolation(Value::BooleanValue(true), value_schema);

    let result = rx_before.try_recv();
    assert!(result.is_ok());
    let response = result.unwrap();
    assert!(response.is_err());
    let error = response.err().unwrap();
    assert_eq!(&error, &expected_err);

    let result = rx_after.try_recv();
    assert!(result.is_ok());
    let response = result.unwrap();
    assert!(response.is_err());
    let error = response.err().unwrap();
    assert_eq!(&error, &expected_err);
}

#[test]
fn try_update_action_with_dropped_receiver() {
    let original_val = "original".to_string();
    let expected_val = original_val.to_uppercase();

    let k = Value::Int32Value(13);

    let mut state = DownlinkState::Synced;
    let mut model = make_model_with(13, original_val.clone());
    let machine = MapStateMachine::unvalidated();

    let (action, mut rx_before, rx_after) = make_try_update(13);

    drop(rx_after);

    let maybe_response =
        machine.handle_operation(&mut state, &mut model, Operation::Action(action));

    assert!(maybe_response.is_ok());
    let response = maybe_response.unwrap();

    assert_eq!(state, DownlinkState::Synced);
    let expected = ValMap::from(vec![(k.clone(), Value::text(expected_val.clone()))]);
    assert_eq!(&model.state, &expected);

    let (ViewWithEvent { view, event }, cmd, err) = event_and_cmd(response);

    assert!(view.ptr_eq(&model.state));
    assert_eq!(event, MapEvent::Update(k.clone()));
    match cmd {
        UntypedMapModification::Update(cmd_k, cmd_v) => {
            assert_eq!(&cmd_k, &k);
            assert!(Arc::ptr_eq(&cmd_v, model.state.get(&k).unwrap()));
        }
        ow => {
            panic!("{:?} is not an insertion.", ow);
        }
    }
    assert_eq!(err, Some(TransitionError::ReceiverDropped));

    let result = rx_before.try_recv();
    assert!(result.is_ok());
    let response = result.unwrap();
    assert!(response.is_ok());
    let maybe_old_val = response.unwrap();
    assert!(maybe_old_val.is_ok());
    let old_result = maybe_old_val.unwrap();
    assert!(old_result.is_some());
    let old_val = old_result.unwrap();
    assert_eq!(old_val, Arc::new(Value::text(original_val)));
}

#[test]
fn test_val_map_i32() {
    let mut map = ValMap::new();

    map.insert(Value::Int32Value(1), Arc::new(Value::Int32Value(10)));
    map.insert(Value::Int32Value(2), Arc::new(Value::Int32Value(20)));
    map.insert(Value::Int32Value(3), Arc::new(Value::Int32Value(30)));

    assert_eq!(
        map.get(&Value::Int32Value(1)).unwrap(),
        &Arc::new(Value::Int32Value(10))
    );

    assert_eq!(
        map.get(&Value::Int64Value(2)).unwrap(),
        &Arc::new(Value::Int32Value(20))
    );

    assert_eq!(
        map.get(&Value::UInt32Value(3)).unwrap(),
        &Arc::new(Value::Int32Value(30))
    );

    assert_eq!(
        map.get(&Value::UInt64Value(1)).unwrap(),
        &Arc::new(Value::Int32Value(10))
    );

    assert_eq!(
        map.get(&Value::Float64Value(2.0)).unwrap(),
        &Arc::new(Value::Int32Value(20))
    );

    assert_eq!(
        map.get(&Value::BigInt(BigInt::from(3))).unwrap(),
        &Arc::new(Value::Int32Value(30))
    );

    assert_eq!(
        map.get(&Value::BigUint(BigUint::from(1u32))).unwrap(),
        &Arc::new(Value::Int32Value(10))
    );
}

#[test]
fn test_val_map_i64() {
    let mut map = ValMap::new();

    map.insert(Value::Int64Value(1), Arc::new(Value::Int64Value(10)));
    map.insert(Value::Int64Value(2), Arc::new(Value::Int64Value(20)));
    map.insert(Value::Int64Value(3), Arc::new(Value::Int64Value(30)));

    assert_eq!(
        map.get(&Value::Int32Value(1)).unwrap(),
        &Arc::new(Value::Int64Value(10))
    );

    assert_eq!(
        map.get(&Value::Int64Value(2)).unwrap(),
        &Arc::new(Value::Int64Value(20))
    );

    assert_eq!(
        map.get(&Value::UInt32Value(3)).unwrap(),
        &Arc::new(Value::Int64Value(30))
    );

    assert_eq!(
        map.get(&Value::UInt64Value(1)).unwrap(),
        &Arc::new(Value::Int64Value(10))
    );

    assert_eq!(
        map.get(&Value::Float64Value(2.0)).unwrap(),
        &Arc::new(Value::Int64Value(20))
    );

    assert_eq!(
        map.get(&Value::BigInt(BigInt::from(3))).unwrap(),
        &Arc::new(Value::Int64Value(30))
    );

    assert_eq!(
        map.get(&Value::BigUint(BigUint::from(1u32))).unwrap(),
        &Arc::new(Value::Int64Value(10))
    );
}

#[test]
fn test_val_map_u32() {
    let mut map = ValMap::new();

    map.insert(Value::UInt32Value(1), Arc::new(Value::UInt32Value(10)));
    map.insert(Value::UInt32Value(2), Arc::new(Value::UInt32Value(20)));
    map.insert(Value::UInt32Value(3), Arc::new(Value::UInt32Value(30)));

    assert_eq!(
        map.get(&Value::Int32Value(1)).unwrap(),
        &Arc::new(Value::UInt32Value(10))
    );

    assert_eq!(
        map.get(&Value::Int64Value(2)).unwrap(),
        &Arc::new(Value::UInt32Value(20))
    );

    assert_eq!(
        map.get(&Value::UInt32Value(3)).unwrap(),
        &Arc::new(Value::UInt32Value(30))
    );

    assert_eq!(
        map.get(&Value::UInt64Value(1)).unwrap(),
        &Arc::new(Value::UInt32Value(10))
    );

    assert_eq!(
        map.get(&Value::Float64Value(2.0)).unwrap(),
        &Arc::new(Value::UInt32Value(20))
    );

    assert_eq!(
        map.get(&Value::BigInt(BigInt::from(3))).unwrap(),
        &Arc::new(Value::UInt32Value(30))
    );

    assert_eq!(
        map.get(&Value::BigUint(BigUint::from(1u32))).unwrap(),
        &Arc::new(Value::UInt32Value(10))
    );
}

#[test]
fn test_val_map_u64() {
    let mut map = ValMap::new();

    map.insert(Value::UInt64Value(1), Arc::new(Value::UInt64Value(10)));
    map.insert(Value::UInt64Value(2), Arc::new(Value::UInt64Value(20)));
    map.insert(Value::UInt64Value(3), Arc::new(Value::UInt64Value(30)));

    assert_eq!(
        map.get(&Value::Int32Value(1)).unwrap(),
        &Arc::new(Value::UInt64Value(10))
    );

    assert_eq!(
        map.get(&Value::Int64Value(2)).unwrap(),
        &Arc::new(Value::UInt64Value(20))
    );

    assert_eq!(
        map.get(&Value::UInt32Value(3)).unwrap(),
        &Arc::new(Value::UInt64Value(30))
    );

    assert_eq!(
        map.get(&Value::UInt64Value(1)).unwrap(),
        &Arc::new(Value::UInt64Value(10))
    );

    assert_eq!(
        map.get(&Value::Float64Value(2.0)).unwrap(),
        &Arc::new(Value::UInt64Value(20))
    );

    assert_eq!(
        map.get(&Value::BigInt(BigInt::from(3))).unwrap(),
        &Arc::new(Value::UInt64Value(30))
    );

    assert_eq!(
        map.get(&Value::BigUint(BigUint::from(1u32))).unwrap(),
        &Arc::new(Value::UInt64Value(10))
    );
}

#[test]
fn test_val_map_f64() {
    let mut map = ValMap::new();

    map.insert(
        Value::Float64Value(1.0),
        Arc::new(Value::Float64Value(10.0)),
    );
    map.insert(
        Value::Float64Value(2.0),
        Arc::new(Value::Float64Value(20.0)),
    );
    map.insert(
        Value::Float64Value(3.0),
        Arc::new(Value::Float64Value(30.0)),
    );

    assert_eq!(
        map.get(&Value::Int32Value(1)).unwrap(),
        &Arc::new(Value::Float64Value(10.0))
    );

    assert_eq!(
        map.get(&Value::Int64Value(2)).unwrap(),
        &Arc::new(Value::Float64Value(20.0))
    );

    assert_eq!(
        map.get(&Value::UInt32Value(3)).unwrap(),
        &Arc::new(Value::Float64Value(30.0))
    );

    assert_eq!(
        map.get(&Value::UInt64Value(1)).unwrap(),
        &Arc::new(Value::Float64Value(10.0))
    );

    assert_eq!(
        map.get(&Value::Float64Value(2.0)).unwrap(),
        &Arc::new(Value::Float64Value(20.0))
    );

    assert_eq!(
        map.get(&Value::BigInt(BigInt::from(3))).unwrap(),
        &Arc::new(Value::Float64Value(30.0))
    );

    assert_eq!(
        map.get(&Value::BigUint(BigUint::from(1u32))).unwrap(),
        &Arc::new(Value::Float64Value(10.0))
    );
}

#[test]
fn test_val_map_big_int() {
    let mut map = ValMap::new();

    map.insert(
        Value::BigInt(BigInt::from(1)),
        Arc::new(Value::BigInt(BigInt::from(10))),
    );
    map.insert(
        Value::BigInt(BigInt::from(2)),
        Arc::new(Value::BigInt(BigInt::from(20))),
    );
    map.insert(
        Value::BigInt(BigInt::from(3)),
        Arc::new(Value::BigInt(BigInt::from(30))),
    );

    assert_eq!(
        map.get(&Value::BigInt(BigInt::from(1))).unwrap(),
        &Arc::new(Value::BigInt(BigInt::from(10)))
    );

    assert_eq!(
        map.get(&Value::BigInt(BigInt::from(2))).unwrap(),
        &Arc::new(Value::BigInt(BigInt::from(20)))
    );

    assert_eq!(
        map.get(&Value::BigInt(BigInt::from(3))).unwrap(),
        &Arc::new(Value::BigInt(BigInt::from(30)))
    );

    assert_eq!(
        map.get(&Value::BigInt(BigInt::from(1))).unwrap(),
        &Arc::new(Value::BigInt(BigInt::from(10)))
    );

    assert_eq!(
        map.get(&Value::BigInt(BigInt::from(2))).unwrap(),
        &Arc::new(Value::BigInt(BigInt::from(20)))
    );

    assert_eq!(
        map.get(&Value::BigInt(BigInt::from(3))).unwrap(),
        &Arc::new(Value::BigInt(BigInt::from(30)))
    );

    assert_eq!(
        map.get(&Value::BigInt(BigInt::from(1))).unwrap(),
        &Arc::new(Value::BigInt(BigInt::from(10)))
    );
}

#[test]
fn test_val_map_big_uint() {
    let mut map = ValMap::new();

    map.insert(
        Value::BigUint(BigUint::from(1u32)),
        Arc::new(Value::BigUint(BigUint::from(10u32))),
    );
    map.insert(
        Value::BigUint(BigUint::from(2u32)),
        Arc::new(Value::BigUint(BigUint::from(20u32))),
    );
    map.insert(
        Value::BigUint(BigUint::from(3u32)),
        Arc::new(Value::BigUint(BigUint::from(30u32))),
    );

    assert_eq!(
        map.get(&Value::BigUint(BigUint::from(1u32))).unwrap(),
        &Arc::new(Value::BigUint(BigUint::from(10u32)))
    );

    assert_eq!(
        map.get(&Value::BigUint(BigUint::from(2u32))).unwrap(),
        &Arc::new(Value::BigUint(BigUint::from(20u32)))
    );

    assert_eq!(
        map.get(&Value::BigUint(BigUint::from(3u32))).unwrap(),
        &Arc::new(Value::BigUint(BigUint::from(30u32)))
    );

    assert_eq!(
        map.get(&Value::BigUint(BigUint::from(1u32))).unwrap(),
        &Arc::new(Value::BigUint(BigUint::from(10u32)))
    );

    assert_eq!(
        map.get(&Value::BigUint(BigUint::from(2u32))).unwrap(),
        &Arc::new(Value::BigUint(BigUint::from(20u32)))
    );

    assert_eq!(
        map.get(&Value::BigUint(BigUint::from(3u32))).unwrap(),
        &Arc::new(Value::BigUint(BigUint::from(30u32)))
    );

    assert_eq!(
        map.get(&Value::BigUint(BigUint::from(1u32))).unwrap(),
        &Arc::new(Value::BigUint(BigUint::from(10u32)))
    );
}

#[test]
fn test_val_map_mixed() {
    let mut map = ValMap::new();

    map.insert(Value::UInt64Value(3), Arc::new(Value::UInt64Value(30)));
    map.insert(Value::Int32Value(6), Arc::new(Value::Int32Value(60)));
    map.insert(
        Value::BigInt(BigInt::from(1)),
        Arc::new(Value::BigInt(BigInt::from(10))),
    );
    map.insert(Value::UInt32Value(7), Arc::new(Value::UInt32Value(70)));
    map.insert(
        Value::BigUint(BigUint::from(5u32)),
        Arc::new(Value::BigUint(BigUint::from(50u32))),
    );
    map.insert(
        Value::Float64Value(2.0),
        Arc::new(Value::Float64Value(20.0)),
    );
    map.insert(Value::Int64Value(4), Arc::new(Value::Int64Value(40)));

    assert_eq!(
        map.get(&Value::Float64Value(1.0)).unwrap(),
        &Arc::new(Value::BigInt(BigInt::from(10)))
    );

    assert_eq!(
        map.get(&Value::Int32Value(2)).unwrap(),
        &Arc::new(Value::Float64Value(20.0))
    );

    assert_eq!(
        map.get(&Value::UInt32Value(3)).unwrap(),
        &Arc::new(Value::UInt64Value(30))
    );

    assert_eq!(
        map.get(&Value::BigInt(BigInt::from(4))).unwrap(),
        &Arc::new(Value::Int64Value(40))
    );

    assert_eq!(
        map.get(&Value::UInt64Value(5)).unwrap(),
        &Arc::new(Value::BigUint(BigUint::from(50u32)))
    );

    assert_eq!(
        map.get(&Value::BigUint(BigUint::from(6u32))).unwrap(),
        &Arc::new(Value::Int32Value(60))
    );

    assert_eq!(
        map.get(&Value::Int64Value(7)).unwrap(),
        &Arc::new(Value::UInt32Value(70))
    );
}<|MERGE_RESOLUTION|>--- conflicted
+++ resolved
@@ -16,17 +16,13 @@
 use tokio::sync::oneshot;
 
 use super::*;
-<<<<<<< HEAD
 use crate::downlink::{
     error::UpdateFailure, DownlinkState, Event, Operation, Response, StateMachine,
 };
-=======
-use crate::downlink::{DownlinkState, Operation, Response, StateMachine, UpdateFailure};
-use swim_common::form::{Form, FormErr, ValidatedForm};
->>>>>>> 8fdc7f83
 use swim_common::model::schema::Schema;
 use swim_common::model::{Attr, Item, ValueKind};
 use swim_common::request::Request;
+use swim_common::form::{ValidatedForm, Form, FormErr};
 
 fn make_model_with(key: i32, value: String) -> MapModel {
     let k = Value::Int32Value(key);
