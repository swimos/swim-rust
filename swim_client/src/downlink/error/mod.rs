--- conflicted
+++ resolved
@@ -17,7 +17,7 @@
 use std::fmt::{Display, Formatter};
 use swim_model::path::Addressable;
 use swim_model::{Text, Value};
-use swim_runtime::error::{ConnectionError, RouterError, RoutingError};
+use swim_runtime::error::{ConnectionError, RoutingError};
 use swim_schema::schema::StandardSchema;
 use swim_utilities::errors::Recoverable;
 use swim_utilities::future::item_sink;
@@ -54,7 +54,6 @@
 impl From<RoutingError> for DownlinkError {
     fn from(e: RoutingError) -> Self {
         match e {
-<<<<<<< HEAD
             RoutingError::Dropped => DownlinkError::DroppedChannel,
             RoutingError::Connection(e) => match e {
                 ConnectionError::Closed(_) => DownlinkError::ClosingFailure,
@@ -66,15 +65,6 @@
             },
             RoutingError::Resolution(e) => {
                 DownlinkError::ConnectionFailure(format!("Resolution error: `{0}`", e))
-=======
-            RoutingError::RouterDropped => DownlinkError::DroppedChannel,
-            RoutingError::ConnectionError => {
-                DownlinkError::ConnectionFailure("The connection has been lost".to_string())
-            }
-            RoutingError::CloseError => DownlinkError::ClosingFailure,
-            RoutingError::HostUnreachable => {
-                DownlinkError::ConnectionFailure("The host is unreachable".to_string())
->>>>>>> 27535297
             }
         }
     }
@@ -272,10 +262,10 @@
     }
 }
 
-impl<Path> From<RouterError> for SubscriptionError<Path> {
-    fn from(e: RouterError) -> Self {
+impl<Path> From<RoutingError> for SubscriptionError<Path> {
+    fn from(e: RoutingError) -> Self {
         match e {
-            RouterError::RouterDropped => SubscriptionError::DownlinkTaskStopped,
+            RoutingError::Dropped => SubscriptionError::DownlinkTaskStopped,
             _ => SubscriptionError::ConnectionError,
         }
     }
