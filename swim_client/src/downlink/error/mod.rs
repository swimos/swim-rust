// Copyright 2015-2021 SWIM.AI inc.
//
// Licensed under the Apache License, Version 2.0 (the "License");
// you may not use this file except in compliance with the License.
// You may obtain a copy of the License at
//
//     http://www.apache.org/licenses/LICENSE-2.0
//
// Unless required by applicable law or agreed to in writing, software
// distributed under the License is distributed on an "AS IS" BASIS,
// WITHOUT WARRANTIES OR CONDITIONS OF ANY KIND, either express or implied.
// See the License for the specific language governing permissions and
// limitations under the License.

use crate::downlink::DownlinkKind;
use std::error::Error;
use std::fmt::{Display, Formatter};
<<<<<<< HEAD
use swim_model::path::AbsolutePath;
use swim_model::Value;
use swim_runtime::error::{ConnectionError, RoutingError};
use swim_schema::schema::StandardSchema;
=======
use swim_common::model::schema::StandardSchema;
use swim_common::model::Value;
use swim_common::request::request_future::RequestError;
use swim_common::routing::error::ConnectionError;
use swim_common::routing::error::RoutingError;
use swim_common::sink::item;
use swim_common::warp::path::Addressable;
>>>>>>> 533ea445
use swim_utilities::errors::Recoverable;
use swim_utilities::future::item_sink;
use swim_utilities::future::request::request_future::RequestError;
use tokio::sync::mpsc;
use tokio::sync::oneshot;

#[cfg(test)]
mod tests;

/// Indicates that an error ocurred within a downlink.
#[derive(Clone, PartialEq, Debug)]
pub enum DownlinkError {
    DroppedChannel,
    TaskPanic(&'static str),
    TransitionError,
    MalformedMessage,
    InvalidAction,
    SchemaViolation(Value, StandardSchema),
    ConnectionFailure(String),
    ConnectionPoolFailure(ConnectionError),
    ClosingFailure,
}

impl DownlinkError {
    pub fn is_bad_message(&self) -> bool {
        matches!(
            self,
            DownlinkError::MalformedMessage | DownlinkError::SchemaViolation(_, _)
        )
    }
}

impl From<RoutingError> for DownlinkError {
    fn from(e: RoutingError) -> Self {
        match e {
            RoutingError::RouterDropped => DownlinkError::DroppedChannel,
            RoutingError::ConnectionError => {
                DownlinkError::ConnectionFailure("The connection has been lost".to_string())
            }
            RoutingError::PoolError(e) => DownlinkError::ConnectionPoolFailure(e),
            RoutingError::CloseError => DownlinkError::ClosingFailure,
            RoutingError::HostUnreachable => {
                DownlinkError::ConnectionFailure("The host is unreachable".to_string())
            }
        }
    }
}

impl Display for DownlinkError {
    fn fmt(&self, f: &mut Formatter<'_>) -> std::fmt::Result {
        match self {
            DownlinkError::DroppedChannel => write!(
                f,
                "An internal channel was dropped and the downlink is now closed."
            ),
            DownlinkError::TaskPanic(m) => {
                write!(f, "The downlink task panicked with: \"{}\"", m)
            }
            DownlinkError::TransitionError => {
                write!(f, "The downlink state machine produced and error.")
            }
            DownlinkError::SchemaViolation(value, schema) => write!(
                f,
                "Received {} but expected a value matching {}.",
                value, schema
            ),
            DownlinkError::MalformedMessage => {
                write!(f, "A message did not have the expected shape.")
            }
            DownlinkError::InvalidAction => {
                write!(f, "An action could not be applied to the internal state.")
            }
            DownlinkError::ConnectionFailure(error) => write!(f, "Connection failure: {}", error),

            DownlinkError::ConnectionPoolFailure(connection_error) => write!(
                f,
                "The connection pool has encountered a failure: {}",
                connection_error
            ),
            DownlinkError::ClosingFailure => write!(f, "An error occurred while closing down."),
        }
    }
}

impl std::error::Error for DownlinkError {}

impl<T> From<mpsc::error::SendError<T>> for DownlinkError {
    fn from(_: mpsc::error::SendError<T>) -> Self {
        DownlinkError::DroppedChannel
    }
}

impl<T> From<mpsc::error::TrySendError<T>> for DownlinkError {
    fn from(_: mpsc::error::TrySendError<T>) -> Self {
        DownlinkError::DroppedChannel
    }
}

impl From<item_sink::SendError> for DownlinkError {
    fn from(_: item_sink::SendError) -> Self {
        DownlinkError::DroppedChannel
    }
}

/// Error indicating that a state change was attempted in the downlink and failed.
#[derive(Clone, PartialEq, Eq, Debug)]
pub enum TransitionError {
    ReceiverDropped,
    SideEffectFailed,
    IllegalTransition(String),
}

impl Display for TransitionError {
    fn fmt(&self, f: &mut Formatter<'_>) -> std::fmt::Result {
        match self {
            TransitionError::ReceiverDropped => write!(f, "Observer of the update was dropped."),
            TransitionError::SideEffectFailed => write!(f, "A side effect failed to complete."),
            TransitionError::IllegalTransition(err) => {
                write!(f, "An illegal transition was attempted: '{}'", err)
            }
        }
    }
}

/// Indicates that an error ocurred attempting to update the state of a downlink.
#[derive(Clone, PartialEq, Eq, Debug)]
pub struct UpdateFailure(pub String);

impl Error for TransitionError {}

impl Recoverable for TransitionError {
    fn is_fatal(&self) -> bool {
        matches!(self, TransitionError::IllegalTransition(_))
    }
}

/// Merges a number of different channel send error types.
#[derive(Clone, Copy, PartialEq, Eq, Debug)]
pub struct DroppedError;

impl Display for DroppedError {
    fn fmt(&self, f: &mut Formatter<'_>) -> std::fmt::Result {
        write!(f, "Channel dropped.")
    }
}

impl std::error::Error for DroppedError {}

impl<T> From<mpsc::error::SendError<T>> for DroppedError {
    fn from(_: mpsc::error::SendError<T>) -> Self {
        DroppedError
    }
}

impl From<swim_utilities::future::item_sink::SendError> for DroppedError {
    fn from(_: swim_utilities::future::item_sink::SendError) -> Self {
        DroppedError
    }
}

#[derive(Clone, Debug, PartialEq)]
pub enum SubscriptionError<Path: Addressable> {
    BadKind {
        expected: DownlinkKind,
        actual: DownlinkKind,
    },
    DownlinkTaskStopped,
    IncompatibleValueSchema {
        path: Path,
        existing: Box<StandardSchema>,
        requested: Box<StandardSchema>,
    },
    IncompatibleMapSchema {
        is_key: bool,
        path: Path,
        existing: Box<StandardSchema>,
        requested: Box<StandardSchema>,
    },
    ConnectionError,
}

impl<Path: Addressable> SubscriptionError<Path> {
    pub fn incompatible_value(
        path: Path,
        existing: StandardSchema,
        requested: StandardSchema,
    ) -> Self {
        SubscriptionError::IncompatibleValueSchema {
            path,
            existing: Box::new(existing),
            requested: Box::new(requested),
        }
    }

    pub fn incompatible_map_key(
        path: Path,
        existing: StandardSchema,
        requested: StandardSchema,
    ) -> Self {
        SubscriptionError::IncompatibleMapSchema {
            is_key: true,
            path,
            existing: Box::new(existing),
            requested: Box::new(requested),
        }
    }

    pub fn incompatible_map_value(
        path: Path,
        existing: StandardSchema,
        requested: StandardSchema,
    ) -> Self {
        SubscriptionError::IncompatibleMapSchema {
            is_key: false,
            path,
            existing: Box::new(existing),
            requested: Box::new(requested),
        }
    }
}

impl<Path: Addressable> From<oneshot::error::RecvError> for SubscriptionError<Path> {
    fn from(_: oneshot::error::RecvError) -> Self {
        SubscriptionError::DownlinkTaskStopped
    }
}

impl<Path: Addressable> From<RequestError> for SubscriptionError<Path> {
    fn from(_: RequestError) -> Self {
        SubscriptionError::ConnectionError
    }
}

impl<Path: Addressable> Display for SubscriptionError<Path> {
    fn fmt(&self, f: &mut Formatter<'_>) -> std::fmt::Result {
        match self {
            SubscriptionError::BadKind { expected, actual } => write!(
                f,
                "Requested {} downlink but a {} downlink was already open for that lane.",
                expected, actual
            ),
            SubscriptionError::DownlinkTaskStopped => {
                write!(f, "The downlink task has already stopped.")
            }
            SubscriptionError::IncompatibleValueSchema {
                path,
                existing,
                requested,
            } => {
                write!(f, "A downlink was requested to {} with schema {} but one is already running with schema {}.",
                       path, existing, requested)
            }
            SubscriptionError::IncompatibleMapSchema {
                is_key,
                path,
                existing,
                requested,
            } => {
                let key_or_val = if *is_key { "key" } else { "value" };
                write!(f, "A map downlink was requested to {} with {} schema {} but one is already running with schema {}.",
                       path, key_or_val, existing, requested)
            }
            SubscriptionError::ConnectionError => {
                write!(f, "The downlink could not establish a connection.")
            }
        }
    }
}

impl<Path: Addressable> std::error::Error for SubscriptionError<Path> {}

impl<Path: Addressable> SubscriptionError<Path> {
    pub fn bad_kind(expected: DownlinkKind, actual: DownlinkKind) -> SubscriptionError<Path> {
        SubscriptionError::BadKind { expected, actual }
    }
}<|MERGE_RESOLUTION|>--- conflicted
+++ resolved
@@ -15,20 +15,10 @@
 use crate::downlink::DownlinkKind;
 use std::error::Error;
 use std::fmt::{Display, Formatter};
-<<<<<<< HEAD
-use swim_model::path::AbsolutePath;
+use swim_model::path::{Addressable, AbsolutePath};
 use swim_model::Value;
 use swim_runtime::error::{ConnectionError, RoutingError};
 use swim_schema::schema::StandardSchema;
-=======
-use swim_common::model::schema::StandardSchema;
-use swim_common::model::Value;
-use swim_common::request::request_future::RequestError;
-use swim_common::routing::error::ConnectionError;
-use swim_common::routing::error::RoutingError;
-use swim_common::sink::item;
-use swim_common::warp::path::Addressable;
->>>>>>> 533ea445
 use swim_utilities::errors::Recoverable;
 use swim_utilities::future::item_sink;
 use swim_utilities::future::request::request_future::RequestError;
@@ -127,8 +117,8 @@
     }
 }
 
-impl From<item_sink::SendError> for DownlinkError {
-    fn from(_: item_sink::SendError) -> Self {
+impl<T> From<item_sink::SendError<T>> for DownlinkError {
+    fn from(_: item_sink::SendError<T>) -> Self {
         DownlinkError::DroppedChannel
     }
 }
@@ -183,8 +173,8 @@
     }
 }
 
-impl From<swim_utilities::future::item_sink::SendError> for DroppedError {
-    fn from(_: swim_utilities::future::item_sink::SendError) -> Self {
+impl<T> From<swim_utilities::future::item_sink::SendError<T>> for DroppedError {
+    fn from(_: swim_utilities::future::item_sink::SendError<T>) -> Self {
         DroppedError
     }
 }
@@ -258,6 +248,12 @@
 
 impl<Path: Addressable> From<RequestError> for SubscriptionError<Path> {
     fn from(_: RequestError) -> Self {
+        SubscriptionError::ConnectionError
+    }
+}
+
+impl<Path: Addressable> From<ConnectionError> for SubscriptionError<Path> {
+    fn from(_: ConnectionError) -> Self {
         SubscriptionError::ConnectionError
     }
 }
