// Copyright 2015-2021 SWIM.AI inc.
//
// Licensed under the Apache License, Version 2.0 (the "License");
// you may not use this file except in compliance with the License.
// You may obtain a copy of the License at
//
//     http://www.apache.org/licenses/LICENSE-2.0
//
// Unless required by applicable law or agreed to in writing, software
// distributed under the License is distributed on an "AS IS" BASIS,
// WITHOUT WARRANTIES OR CONDITIONS OF ANY KIND, either express or implied.
// See the License for the specific language governing permissions and
// limitations under the License.

use crate::downlink::DownlinkKind;
use std::error::Error;
use std::fmt::{Display, Formatter};
<<<<<<< HEAD
use swim_model::path::AbsolutePath;
=======
use swim_model::path::Addressable;
>>>>>>> 291e2ac0
use swim_model::Value;
use swim_runtime::error::{ConnectionError, RoutingError};
use swim_schema::schema::StandardSchema;
use swim_utilities::errors::Recoverable;
use swim_utilities::future::item_sink;
use swim_utilities::future::request::request_future::RequestError;
use tokio::sync::mpsc;
use tokio::sync::oneshot;

#[cfg(test)]
mod tests;

/// Indicates that an error ocurred within a downlink.
#[derive(Clone, PartialEq, Debug)]
pub enum DownlinkError {
    DroppedChannel,
    TaskPanic(&'static str),
    TransitionError,
    MalformedMessage,
    InvalidAction,
    SchemaViolation(Value, StandardSchema),
    ConnectionFailure(String),
    ConnectionPoolFailure(ConnectionError),
    ClosingFailure,
}

impl DownlinkError {
    pub fn is_bad_message(&self) -> bool {
        matches!(
            self,
            DownlinkError::MalformedMessage | DownlinkError::SchemaViolation(_, _)
        )
    }
}

impl From<RoutingError> for DownlinkError {
    fn from(e: RoutingError) -> Self {
        match e {
            RoutingError::RouterDropped => DownlinkError::DroppedChannel,
            RoutingError::ConnectionError => {
                DownlinkError::ConnectionFailure("The connection has been lost".to_string())
            }
            RoutingError::PoolError(e) => DownlinkError::ConnectionPoolFailure(e),
            RoutingError::CloseError => DownlinkError::ClosingFailure,
            RoutingError::HostUnreachable => {
                DownlinkError::ConnectionFailure("The host is unreachable".to_string())
            }
        }
    }
}

impl Display for DownlinkError {
    fn fmt(&self, f: &mut Formatter<'_>) -> std::fmt::Result {
        match self {
            DownlinkError::DroppedChannel => write!(
                f,
                "An internal channel was dropped and the downlink is now closed."
            ),
            DownlinkError::TaskPanic(m) => {
                write!(f, "The downlink task panicked with: \"{}\"", m)
            }
            DownlinkError::TransitionError => {
                write!(f, "The downlink state machine produced and error.")
            }
            DownlinkError::SchemaViolation(value, schema) => write!(
                f,
                "Received {} but expected a value matching {}.",
                value, schema
            ),
            DownlinkError::MalformedMessage => {
                write!(f, "A message did not have the expected shape.")
            }
            DownlinkError::InvalidAction => {
                write!(f, "An action could not be applied to the internal state.")
            }
            DownlinkError::ConnectionFailure(error) => write!(f, "Connection failure: {}", error),

            DownlinkError::ConnectionPoolFailure(connection_error) => write!(
                f,
                "The connection pool has encountered a failure: {}",
                connection_error
            ),
            DownlinkError::ClosingFailure => write!(f, "An error occurred while closing down."),
        }
    }
}

impl std::error::Error for DownlinkError {}

impl<T> From<mpsc::error::SendError<T>> for DownlinkError {
    fn from(_: mpsc::error::SendError<T>) -> Self {
        DownlinkError::DroppedChannel
    }
}

impl<T> From<mpsc::error::TrySendError<T>> for DownlinkError {
    fn from(_: mpsc::error::TrySendError<T>) -> Self {
        DownlinkError::DroppedChannel
    }
}

<<<<<<< HEAD
impl From<item_sink::SendError> for DownlinkError {
    fn from(_: item_sink::SendError) -> Self {
=======
impl<T> From<item_sink::SendError<T>> for DownlinkError {
    fn from(_: item_sink::SendError<T>) -> Self {
>>>>>>> 291e2ac0
        DownlinkError::DroppedChannel
    }
}

/// Error indicating that a state change was attempted in the downlink and failed.
#[derive(Clone, PartialEq, Eq, Debug)]
pub enum TransitionError {
    ReceiverDropped,
    SideEffectFailed,
    IllegalTransition(String),
}

impl Display for TransitionError {
    fn fmt(&self, f: &mut Formatter<'_>) -> std::fmt::Result {
        match self {
            TransitionError::ReceiverDropped => write!(f, "Observer of the update was dropped."),
            TransitionError::SideEffectFailed => write!(f, "A side effect failed to complete."),
            TransitionError::IllegalTransition(err) => {
                write!(f, "An illegal transition was attempted: '{}'", err)
            }
        }
    }
}

/// Indicates that an error ocurred attempting to update the state of a downlink.
#[derive(Clone, PartialEq, Eq, Debug)]
pub struct UpdateFailure(pub String);

impl Error for TransitionError {}

impl Recoverable for TransitionError {
    fn is_fatal(&self) -> bool {
        matches!(self, TransitionError::IllegalTransition(_))
    }
}

/// Merges a number of different channel send error types.
#[derive(Clone, Copy, PartialEq, Eq, Debug)]
pub struct DroppedError;

impl Display for DroppedError {
    fn fmt(&self, f: &mut Formatter<'_>) -> std::fmt::Result {
        write!(f, "Channel dropped.")
    }
}

impl std::error::Error for DroppedError {}

impl<T> From<mpsc::error::SendError<T>> for DroppedError {
    fn from(_: mpsc::error::SendError<T>) -> Self {
        DroppedError
    }
}

<<<<<<< HEAD
impl From<swim_utilities::future::item_sink::SendError> for DroppedError {
    fn from(_: swim_utilities::future::item_sink::SendError) -> Self {
=======
impl<T> From<swim_utilities::future::item_sink::SendError<T>> for DroppedError {
    fn from(_: swim_utilities::future::item_sink::SendError<T>) -> Self {
>>>>>>> 291e2ac0
        DroppedError
    }
}

#[derive(Clone, Debug, PartialEq)]
pub enum SubscriptionError<Path: Addressable> {
    BadKind {
        expected: DownlinkKind,
        actual: DownlinkKind,
    },
    DownlinkTaskStopped,
    IncompatibleValueSchema {
        path: Path,
        existing: Box<StandardSchema>,
        requested: Box<StandardSchema>,
    },
    IncompatibleMapSchema {
        is_key: bool,
        path: Path,
        existing: Box<StandardSchema>,
        requested: Box<StandardSchema>,
    },
    ConnectionError,
}

impl<Path: Addressable> SubscriptionError<Path> {
    pub fn incompatible_value(
        path: Path,
        existing: StandardSchema,
        requested: StandardSchema,
    ) -> Self {
        SubscriptionError::IncompatibleValueSchema {
            path,
            existing: Box::new(existing),
            requested: Box::new(requested),
        }
    }

    pub fn incompatible_map_key(
        path: Path,
        existing: StandardSchema,
        requested: StandardSchema,
    ) -> Self {
        SubscriptionError::IncompatibleMapSchema {
            is_key: true,
            path,
            existing: Box::new(existing),
            requested: Box::new(requested),
        }
    }

    pub fn incompatible_map_value(
        path: Path,
        existing: StandardSchema,
        requested: StandardSchema,
    ) -> Self {
        SubscriptionError::IncompatibleMapSchema {
            is_key: false,
            path,
            existing: Box::new(existing),
            requested: Box::new(requested),
        }
    }
}

impl<Path: Addressable> From<oneshot::error::RecvError> for SubscriptionError<Path> {
    fn from(_: oneshot::error::RecvError) -> Self {
        SubscriptionError::DownlinkTaskStopped
    }
}

impl<Path: Addressable> From<RequestError> for SubscriptionError<Path> {
    fn from(_: RequestError) -> Self {
        SubscriptionError::ConnectionError
    }
}

impl<Path: Addressable> From<ConnectionError> for SubscriptionError<Path> {
    fn from(_: ConnectionError) -> Self {
        SubscriptionError::ConnectionError
    }
}

impl<Path: Addressable> Display for SubscriptionError<Path> {
    fn fmt(&self, f: &mut Formatter<'_>) -> std::fmt::Result {
        match self {
            SubscriptionError::BadKind { expected, actual } => write!(
                f,
                "Requested {} downlink but a {} downlink was already open for that lane.",
                expected, actual
            ),
            SubscriptionError::DownlinkTaskStopped => {
                write!(f, "The downlink task has already stopped.")
            }
            SubscriptionError::IncompatibleValueSchema {
                path,
                existing,
                requested,
            } => {
                write!(f, "A downlink was requested to {} with schema {} but one is already running with schema {}.",
                       path, existing, requested)
            }
            SubscriptionError::IncompatibleMapSchema {
                is_key,
                path,
                existing,
                requested,
            } => {
                let key_or_val = if *is_key { "key" } else { "value" };
                write!(f, "A map downlink was requested to {} with {} schema {} but one is already running with schema {}.",
                       path, key_or_val, existing, requested)
            }
            SubscriptionError::ConnectionError => {
                write!(f, "The downlink could not establish a connection.")
            }
        }
    }
}

impl<Path: Addressable> std::error::Error for SubscriptionError<Path> {}

impl<Path: Addressable> SubscriptionError<Path> {
    pub fn bad_kind(expected: DownlinkKind, actual: DownlinkKind) -> SubscriptionError<Path> {
        SubscriptionError::BadKind { expected, actual }
    }
}<|MERGE_RESOLUTION|>--- conflicted
+++ resolved
@@ -15,11 +15,7 @@
 use crate::downlink::DownlinkKind;
 use std::error::Error;
 use std::fmt::{Display, Formatter};
-<<<<<<< HEAD
-use swim_model::path::AbsolutePath;
-=======
 use swim_model::path::Addressable;
->>>>>>> 291e2ac0
 use swim_model::Value;
 use swim_runtime::error::{ConnectionError, RoutingError};
 use swim_schema::schema::StandardSchema;
@@ -121,13 +117,8 @@
     }
 }
 
-<<<<<<< HEAD
-impl From<item_sink::SendError> for DownlinkError {
-    fn from(_: item_sink::SendError) -> Self {
-=======
 impl<T> From<item_sink::SendError<T>> for DownlinkError {
     fn from(_: item_sink::SendError<T>) -> Self {
->>>>>>> 291e2ac0
         DownlinkError::DroppedChannel
     }
 }
@@ -182,13 +173,8 @@
     }
 }
 
-<<<<<<< HEAD
-impl From<swim_utilities::future::item_sink::SendError> for DroppedError {
-    fn from(_: swim_utilities::future::item_sink::SendError) -> Self {
-=======
 impl<T> From<swim_utilities::future::item_sink::SendError<T>> for DroppedError {
     fn from(_: swim_utilities::future::item_sink::SendError<T>) -> Self {
->>>>>>> 291e2ac0
         DroppedError
     }
 }
