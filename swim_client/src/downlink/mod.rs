// Copyright 2015-2020 SWIM.AI inc.
//
// Licensed under the Apache License, Version 2.0 (the "License");
// you may not use this file except in compliance with the License.
// You may obtain a copy of the License at
//
//     http://www.apache.org/licenses/LICENSE-2.0
//
// Unless required by applicable law or agreed to in writing, software
// distributed under the License is distributed on an "AS IS" BASIS,
// WITHOUT WARRANTIES OR CONDITIONS OF ANY KIND, either express or implied.
// See the License for the specific language governing permissions and
// limitations under the License.

<<<<<<< HEAD
use tokio::sync::mpsc;

use std::fmt::{Debug, Display, Formatter};
use swim_common::sink::item;
use tokio::sync::broadcast;
use tokio::sync::watch;

=======
>>>>>>> 43301803
pub mod any;
pub mod buffered;
pub mod dropping;
pub mod model;
pub mod queue;
pub mod raw;
pub mod subscription;
#[cfg(test)]
mod tests;
pub mod topic;
pub mod typed;
pub mod watch_adapter;

use tokio::sync::mpsc;

use futures::StreamExt;
use std::fmt::{Debug, Display, Formatter};
use swim_common::sink::item;
use tokio::sync::broadcast;
use tokio::sync::watch;

pub(self) use self::raw::create_downlink;
use crate::downlink::raw::DownlinkTaskHandle;
<<<<<<< HEAD
=======
use futures::task::{Context, Poll};
use futures::Future;
use std::error::Error;
use std::pin::Pin;
>>>>>>> 43301803
use swim_common::model::schema::StandardSchema;
use swim_common::model::Value;
use swim_common::request::TryRequest;
use swim_common::routing::RoutingError;
use swim_common::topic::Topic;
use swim_common::ws::error::ConnectionError;
use tracing::{instrument, trace};
use utilities::errors::Recoverable;

/// Shared trait for all Warp downlinks. `Act` is the type of actions that can be performed on the
/// downlink locally and `Upd` is the type of updates that an be observed on the client side.
pub trait Downlink<Act, Upd>: Topic<Upd> {
    /// Type of the topic which can be used to subscribe to the downlink.
    type DlTopic: Topic<Upd>;

    /// Type of the sink that can be used to apply actions to the downlink.
    type DlSink;

    /// Split the downlink into a topic and sink.
    fn split(self) -> (Self::DlTopic, Self::DlSink);
}

pub(in crate::downlink) trait DownlinkInternals: Send + Sync + Debug {
    fn task_handle(&self) -> &DownlinkTaskHandle;
}

impl DownlinkInternals for DownlinkTaskHandle {
    fn task_handle(&self) -> &DownlinkTaskHandle {
        self
    }
}

#[derive(Clone, PartialEq, Debug)]
pub enum DownlinkError {
    DroppedChannel,
    TaskPanic(&'static str),
    TransitionError,
    MalformedMessage,
    InvalidAction,
    SchemaViolation(Value, StandardSchema),
    ConnectionFailure(String),
    ConnectionPoolFailure(ConnectionError),
    ClosingFailure,
}

/// A request to a downlink for a value.
pub type DownlinkRequest<T> = TryRequest<T, DownlinkError>;

impl From<RoutingError> for DownlinkError {
    fn from(e: RoutingError) -> Self {
        match e {
            RoutingError::RouterDropped => DownlinkError::DroppedChannel,
            RoutingError::ConnectionError => {
                DownlinkError::ConnectionFailure("The connection has been lost".to_string())
            }
            RoutingError::PoolError(e) => DownlinkError::ConnectionPoolFailure(e),
            RoutingError::CloseError => DownlinkError::ClosingFailure,
            RoutingError::HostUnreachable => {
                DownlinkError::ConnectionFailure("The host is unreachable".to_string())
            }
        }
    }
}

impl Display for DownlinkError {
    fn fmt(&self, f: &mut Formatter<'_>) -> std::fmt::Result {
        match self {
            DownlinkError::DroppedChannel => write!(
                f,
                "An internal channel was dropped and the downlink is now closed."
            ),
            DownlinkError::TaskPanic(m) => {
                write!(f, "The downlink task panicked with: \"{:?}\"", m)
            }
            DownlinkError::TransitionError => {
                write!(f, "The downlink state machine produced and error.")
            }
            DownlinkError::SchemaViolation(value, schema) => write!(
                f,
                "Received {} but expected a value matching {}.",
                value, schema
            ),
            DownlinkError::MalformedMessage => {
                write!(f, "A message did not have the expected shape.")
            }
            DownlinkError::InvalidAction => {
                write!(f, "An action could not be applied to the internal state.")
            }
            DownlinkError::ConnectionFailure(error) => write!(f, "Connection failure: {}.", error),

            DownlinkError::ConnectionPoolFailure(connection_error) => write!(
                f,
                "The connection pool has encountered a failure: {}",
                connection_error
            ),
            DownlinkError::ClosingFailure => write!(f, "An error occurred while closing down."),
        }
    }
}

impl std::error::Error for DownlinkError {}

impl<T> From<mpsc::error::SendError<T>> for DownlinkError {
    fn from(_: mpsc::error::SendError<T>) -> Self {
        DownlinkError::DroppedChannel
    }
}

impl<T> From<mpsc::error::TrySendError<T>> for DownlinkError {
    fn from(_: mpsc::error::TrySendError<T>) -> Self {
        DownlinkError::DroppedChannel
    }
}

impl<T> From<watch::error::SendError<T>> for DownlinkError {
    fn from(_: watch::error::SendError<T>) -> Self {
        DownlinkError::DroppedChannel
    }
}

impl From<item::SendError> for DownlinkError {
    fn from(_: item::SendError) -> Self {
        DownlinkError::DroppedChannel
    }
}

impl<T> From<broadcast::error::SendError<T>> for DownlinkError {
    fn from(_: broadcast::error::SendError<T>) -> Self {
        DownlinkError::DroppedChannel
    }
}

#[derive(Clone, Copy, PartialEq, Eq, Debug)]
enum DownlinkState {
    Unlinked,
    Linked,
    Synced,
}

#[derive(Clone, PartialEq, Eq, Debug)]
pub enum Message<M> {
    Linked,
    Synced,
    Action(M),
    Unlinked,
    BadEnvelope(String),
}

#[derive(Clone, PartialEq, Eq, Debug)]
pub enum Command<A> {
    Sync,
    Link,
    Action(A),
    Unlink,
}

#[derive(Clone, PartialEq, Eq, Debug)]
pub enum Event<A> {
    Local(A),
    Remote(A),
}

impl<A> Event<A> {
    pub fn get_inner(self) -> A {
        match self {
            Event::Local(inner) => inner,
            Event::Remote(inner) => inner,
        }
    }

    /// Maps [`Event<A>`] to [`Result<Event<B>, Err>`]
    /// by applying a transformation function [`Func`].
    pub fn try_transform<B, Err, Func>(self, mut func: Func) -> Result<Event<B>, Err>
    where
        Func: FnMut(A) -> Result<B, Err>,
    {
        match self {
            Event::Local(value) => Ok(Event::Local(func(value)?)),
            Event::Remote(value) => Ok(Event::Remote(func(value)?)),
        }
    }
}

#[derive(Clone, PartialEq, Debug)]
pub enum Operation<M, A> {
    Start,
    Message(Message<M>),
    Action(A),
    Error(RoutingError),
}

#[derive(Clone, PartialEq, Eq, Debug)]
struct Response<Ev, Cmd> {
    event: Option<Event<Ev>>,
    command: Option<Command<Cmd>>,
    error: Option<TransitionError>,
    terminate: bool,
}

impl<Ev, Cmd> Response<Ev, Cmd> {
    fn none() -> Response<Ev, Cmd> {
        Response {
            event: None,
            command: None,
            error: None,
            terminate: false,
        }
    }

    fn for_event(event: Event<Ev>) -> Response<Ev, Cmd> {
        Response {
            event: Some(event),
            command: None,
            error: None,
            terminate: false,
        }
    }

    fn for_command(command: Command<Cmd>) -> Response<Ev, Cmd> {
        Response {
            event: None,
            command: Some(command),
            error: None,
            terminate: false,
        }
    }

    fn then_terminate(mut self) -> Self {
        self.terminate = true;
        self
    }
}

#[derive(Clone, PartialEq, Eq, Debug)]
pub enum TransitionError {
    ReceiverDropped,
    SideEffectFailed,
    IllegalTransition(String),
}

impl Display for TransitionError {
    fn fmt(&self, f: &mut Formatter<'_>) -> std::fmt::Result {
        match self {
            TransitionError::ReceiverDropped => write!(f, "Observer of the update was dropped."),
            TransitionError::SideEffectFailed => write!(f, "A side effect failed to complete."),
            TransitionError::IllegalTransition(err) => {
                write!(f, "An illegal transition was attempted: '{}'", err)
            }
        }
    }
}

#[derive(Clone, PartialEq, Eq, Debug)]
pub struct UpdateFailure(String);

impl Error for TransitionError {}

impl Recoverable for TransitionError {
    fn is_fatal(&self) -> bool {
        matches!(self, TransitionError::IllegalTransition(_))
    }
}

/// This trait defines the interface that must be implemented for the state type of a downlink.
trait StateMachine<State, Message, Action>: Sized {
    /// Type of events that will be issued to the owner of the downlink.
    type Ev;
    /// Type of commands that will be sent out to the Warp connection.
    type Cmd;

    /// The initial value for the state.
    fn init_state(&self) -> State;

    // The downlink state at which the machine should start
    // to process updates and actions.
    fn dl_start_state(&self) -> DownlinkState;

    /// For an operation on the downlink, generate output messages.
    fn handle_operation(
        &self,
        downlink_state: &mut DownlinkState,
        state: &mut State,
        op: Operation<Message, Action>,
    ) -> Result<Response<Self::Ev, Self::Cmd>, DownlinkError>;
}

#[derive(Clone, PartialEq, Eq, Debug)]
struct BasicResponse<Ev, Cmd> {
    event: Option<Ev>,
    command: Option<Cmd>,
    error: Option<TransitionError>,
}

impl<Ev, Cmd> BasicResponse<Ev, Cmd> {
    fn none() -> Self {
        BasicResponse {
            event: None,
            command: None,
            error: None,
        }
    }

    fn of(event: Ev, command: Cmd) -> Self {
        BasicResponse {
            event: Some(event),
            command: Some(command),
            error: None,
        }
    }

    fn with_error(mut self, err: TransitionError) -> Self {
        self.error = Some(err);
        self
    }
}

impl<Ev, Cmd> From<BasicResponse<Ev, Cmd>> for Response<Ev, Cmd> {
    fn from(basic: BasicResponse<Ev, Cmd>) -> Self {
        let BasicResponse {
            event,
            command,
            error,
        } = basic;
        Response {
            event: event.map(Event::Local),
            command: command.map(Command::Action),
            error,
            terminate: false,
        }
    }
}

/// This trait is for simple, stateful downlinks that follow the standard synchronization model.
trait SyncStateMachine<State, Message, Action> {
    /// Type of events that will be issued to the owner of the downlink.
    type Ev;
    /// Type of commands that will be sent out to the Warp connection.
    type Cmd;

    /// The initial value of the state.
    fn init(&self) -> State;

    /// Generate the initial event when the downlink enters the [`Synced`] state.
    fn on_sync(&self, state: &State) -> Self::Ev;

    /// Update the state with a message, received between [`Linked`] and [`Synced`'].
    fn handle_message_unsynced(
        &self,
        state: &mut State,
        message: Message,
    ) -> Result<(), DownlinkError>;

    /// Update the state with a message when in the [`Synced`] state, potentially generating an
    /// event.
    fn handle_message(
        &self,
        state: &mut State,
        message: Message,
    ) -> Result<Option<Self::Ev>, DownlinkError>;

    /// Handle a local action potentially generating an event and/or a command and/or an error.
    fn handle_action(
        &self,
        state: &mut State,
        action: Action,
    ) -> BasicResponse<Self::Ev, Self::Cmd>;
}

//Adapter to make a SyncStateMachine into a StateMachine.
impl<State, M, A, Basic> StateMachine<State, M, A> for Basic
where
    Basic: SyncStateMachine<State, M, A>,
{
    type Ev = <Basic as SyncStateMachine<State, M, A>>::Ev;
    type Cmd = <Basic as SyncStateMachine<State, M, A>>::Cmd;

    fn init_state(&self) -> State {
        self.init()
    }

    fn dl_start_state(&self) -> DownlinkState {
        DownlinkState::Synced
    }

    #[instrument(skip(self, state, data_state, op))]
    fn handle_operation(
        &self,
        state: &mut DownlinkState,
        data_state: &mut State,
        op: Operation<M, A>,
    ) -> Result<Response<Self::Ev, Self::Cmd>, DownlinkError> {
        let response = match op {
            Operation::Start => {
                if *state == DownlinkState::Synced {
                    trace!("Downlink synced");
                    Response::none()
                } else {
                    trace!("Downlink syncing");
                    Response::for_command(Command::Sync)
                }
            }
            Operation::Message(message) => match message {
                Message::Linked => {
                    trace!("Downlink linked");
                    *state = DownlinkState::Linked;
                    Response::none()
                }
                Message::Synced => {
                    let old_state = *state;
                    *state = DownlinkState::Synced;
                    if old_state == DownlinkState::Synced {
                        Response::none()
                    } else {
                        Response::for_event(Event::Remote(self.on_sync(data_state)))
                    }
                }
                Message::Action(msg) => match *state {
                    DownlinkState::Unlinked => Response::none(),
                    DownlinkState::Linked => {
                        self.handle_message_unsynced(data_state, msg)?;
                        Response::none()
                    }
                    DownlinkState::Synced => match self.handle_message(data_state, msg)? {
                        Some(ev) => Response::for_event(Event::Remote(ev)),
                        _ => Response::none(),
                    },
                },
                Message::Unlinked => {
                    trace!("Downlink unlinked");
                    *state = DownlinkState::Unlinked;
                    Response::none().then_terminate()
                }
                Message::BadEnvelope(_) => return Err(DownlinkError::MalformedMessage),
            },
            Operation::Action(action) => self.handle_action(data_state, action).into(),
            Operation::Error(e) => {
                if e.is_fatal() {
                    return Err(e.into());
                } else {
                    *state = DownlinkState::Unlinked;
                    Response::for_command(Command::Sync)
                }
            }
        };
        Ok(response)
    }
}

/// Merges a number of different channel send error types.
#[derive(Clone, Copy, PartialEq, Eq, Debug)]
pub struct DroppedError;

impl Display for DroppedError {
    fn fmt(&self, f: &mut Formatter<'_>) -> std::fmt::Result {
        write!(f, "Channel dropped.")
    }
}

impl std::error::Error for DroppedError {}

impl<T> From<mpsc::error::SendError<T>> for DroppedError {
    fn from(_: mpsc::error::SendError<T>) -> Self {
        DroppedError
    }
}

impl<T> From<watch::error::SendError<T>> for DroppedError {
    fn from(_: watch::error::SendError<T>) -> Self {
        DroppedError
    }
}

impl<T> From<broadcast::error::SendError<T>> for DroppedError {
    fn from(_: broadcast::error::SendError<T>) -> Self {
        DroppedError
    }
}

impl From<swim_common::sink::item::SendError> for DroppedError {
    fn from(_: swim_common::sink::item::SendError) -> Self {
        DroppedError
    }
}<|MERGE_RESOLUTION|>--- conflicted
+++ resolved
@@ -12,7 +12,6 @@
 // See the License for the specific language governing permissions and
 // limitations under the License.
 
-<<<<<<< HEAD
 use tokio::sync::mpsc;
 
 use std::fmt::{Debug, Display, Formatter};
@@ -20,8 +19,6 @@
 use tokio::sync::broadcast;
 use tokio::sync::watch;
 
-=======
->>>>>>> 43301803
 pub mod any;
 pub mod buffered;
 pub mod dropping;
@@ -35,23 +32,9 @@
 pub mod typed;
 pub mod watch_adapter;
 
-use tokio::sync::mpsc;
-
-use futures::StreamExt;
-use std::fmt::{Debug, Display, Formatter};
-use swim_common::sink::item;
-use tokio::sync::broadcast;
-use tokio::sync::watch;
-
 pub(self) use self::raw::create_downlink;
 use crate::downlink::raw::DownlinkTaskHandle;
-<<<<<<< HEAD
-=======
-use futures::task::{Context, Poll};
-use futures::Future;
 use std::error::Error;
-use std::pin::Pin;
->>>>>>> 43301803
 use swim_common::model::schema::StandardSchema;
 use swim_common::model::Value;
 use swim_common::request::TryRequest;
