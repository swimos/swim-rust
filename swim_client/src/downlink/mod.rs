// Copyright 2015-2021 SWIM.AI inc.
//
// Licensed under the Apache License, Version 2.0 (the "License");
// you may not use this file except in compliance with the License.
// You may obtain a copy of the License at
//
//     http://www.apache.org/licenses/LICENSE-2.0
//
// Unless required by applicable law or agreed to in writing, software
// distributed under the License is distributed on an "AS IS" BASIS,
// WITHOUT WARRANTIES OR CONDITIONS OF ANY KIND, either express or implied.
// See the License for the specific language governing permissions and
// limitations under the License.

pub mod error;
pub mod model;
mod state_machine;
mod subscription;
#[cfg(test)]
mod tests;
pub mod typed;

use crate::configuration::downlink::{DownlinkParams, OnInvalidMessage};
use crate::downlink::error::DownlinkError;
use crate::downlink::model::map::UntypedMapModification;
use crate::downlink::model::value::SharedValue;
use crate::downlink::state_machine::command::CommandStateMachine;
use crate::downlink::state_machine::event::EventStateMachine;
use crate::downlink::state_machine::map::MapStateMachine;
use crate::downlink::state_machine::value::ValueStateMachine;
use crate::downlink::state_machine::{DownlinkStateMachine, EventResult, Response};
use crate::downlink::typed::{
    UntypedCommandDownlink, UntypedEventDownlink, UntypedEventReceiver, UntypedMapDownlink,
    UntypedMapReceiver, UntypedValueDownlink, UntypedValueReceiver,
};
use either::Either;
use futures::future::FusedFuture;
use futures::select_biased;
use futures::stream::FusedStream;
use futures::{FutureExt, Stream, StreamExt};
use pin_utils::pin_mut;
use std::fmt::Debug;
use std::num::NonZeroUsize;
use std::sync::atomic::{AtomicBool, Ordering};
use std::sync::Arc;
use swim_common::model::schema::StandardSchema;
use swim_common::model::Value;
use swim_common::request::TryRequest;
use swim_common::routing::RoutingError;
use swim_common::sink::item::ItemSender;
use tokio::sync::mpsc;
use tokio_stream::wrappers::ReceiverStream;
use tracing::{event, span, Level};
use utilities::errors::Recoverable;
use utilities::sync::{promise, topic};

pub use crate::downlink::subscription::Downlinks;
use tracing_futures::Instrument;

/// Trait defining the common operations supported by all downlinks.
pub trait Downlink {
    /// True when the downlink has terminated.
    fn is_stopped(&self) -> bool;

    /// True when the downlink is still running. It is not safe to rely on the downlink still being
    /// active at any point after this call has been made.
    fn is_running(&self) -> bool {
        !self.is_stopped()
    }

    /// Get a promise that will complete when the downlink stops running.
    fn await_stopped(&self) -> promise::Receiver<Result<(), DownlinkError>>;

    /// Determine if two downlink handles represent the same downlink.
    fn same_downlink(left: &Self, right: &Self) -> bool;
}

/// A request to a downlink for a value.
pub type DownlinkRequest<T> = TryRequest<T, DownlinkError>;

#[derive(Clone, Copy, PartialEq, Eq, Debug)]
pub enum DownlinkState {
    Unlinked,
    Linked,
    Synced,
}

#[derive(Clone, PartialEq, Eq, Debug)]
pub enum Message<M> {
    Linked,
    Synced,
    Action(M),
    Unlinked,
    BadEnvelope(String),
}

#[derive(Clone, PartialEq, Eq, Debug)]
pub enum Command<A> {
    Link,
    Sync,
    Action(A),
    Unlink,
}

impl<A> Command<A> {
    fn kind(&self) -> CommandKind {
        match self {
            Command::Link => CommandKind::Link,
            Command::Sync => CommandKind::Sync,
            Command::Action(_) => CommandKind::Action,
            Command::Unlink => CommandKind::Unlink,
        }
    }
}

#[derive(Clone, Copy, PartialEq, Eq, Debug)]
pub enum CommandKind {
    Link,
    Sync,
    Action,
    Unlink,
}

#[derive(Clone, PartialEq, Eq, Debug)]
pub enum Event<A> {
    Local(A),
    Remote(A),
}

impl<A> Event<A> {
    pub fn get_inner(self) -> A {
        match self {
            Event::Local(inner) => inner,
            Event::Remote(inner) => inner,
        }
    }

    pub fn get_inner_ref(&self) -> &A {
        match self {
            Event::Local(inner) => inner,
            Event::Remote(inner) => inner,
        }
    }

    /// Maps `Event<A>` to `Result<Event<B>, Err>` by applying a transformation function `Func`.
    pub fn try_transform<B, Err, Func>(self, mut func: Func) -> Result<Event<B>, Err>
    where
        Func: FnMut(A) -> Result<B, Err>,
    {
        match self {
            Event::Local(value) => Ok(Event::Local(func(value)?)),
            Event::Remote(value) => Ok(Event::Remote(func(value)?)),
        }
    }
}

#[derive(Eq, PartialEq, Clone, Copy, Debug, Hash)]
pub enum SchemaViolations {
    Ignore,
    Report,
}

impl Default for SchemaViolations {
    fn default() -> Self {
        SchemaViolations::Report
    }
}

/// Raw downlinks are the untyped core around which other types are downlink are built. Actions of
/// type `Act` can be applied to the downlink, modifying its state, and it will, in turn produce
/// events of type `Ev`.
#[derive(Debug)]
pub struct RawDownlink<Act, Ev> {
    action_sender: mpsc::Sender<Act>,
    event_topic: topic::Subscriber<Event<Ev>>,
    completed: Arc<AtomicBool>,
    task_result: promise::Receiver<Result<(), DownlinkError>>,
}

impl<Act, Ev> Clone for RawDownlink<Act, Ev> {
    fn clone(&self) -> Self {
        RawDownlink {
            action_sender: self.action_sender.clone(),
            event_topic: self.event_topic.clone(),
            task_result: self.task_result.clone(),
            completed: self.completed.clone(),
        }
    }
}

impl<Act, Ev> Downlink for RawDownlink<Act, Ev> {
    fn is_stopped(&self) -> bool {
        self.completed.load(Ordering::SeqCst)
    }

    fn await_stopped(&self) -> promise::Receiver<Result<(), DownlinkError>> {
        self.task_result.clone()
    }

    fn same_downlink(left: &Self, right: &Self) -> bool {
        Arc::ptr_eq(&left.completed, &right.completed)
    }
}

impl<Act, Ev> RawDownlink<Act, Ev> {
    pub fn subscriber(&self) -> topic::Subscriber<Event<Ev>> {
        self.event_topic.clone()
    }

    pub fn subscribe(&self) -> Option<topic::Receiver<Event<Ev>>> {
        self.event_topic.subscribe().ok()
    }

    pub async fn send(&self, value: Act) -> Result<(), mpsc::error::SendError<Act>> {
        self.action_sender.send(value).await
    }

    pub fn sender(&self) -> &mpsc::Sender<Act> {
        &self.action_sender
    }
}

/// Configuration parameters for the downlink event loop.
#[derive(Clone, Copy, Debug)]
struct DownlinkConfig {
    /// Buffer size for the action and event channels.
    pub buffer_size: NonZeroUsize,
    /// The downlink event loop with yield to the runtime after this many iterations.
    pub yield_after: NonZeroUsize,
    /// Strategy for handling invalid messages.
    pub on_invalid: OnInvalidMessage,
}

impl From<&DownlinkParams> for DownlinkConfig {
    fn from(conf: &DownlinkParams) -> Self {
        DownlinkConfig {
            buffer_size: conf.buffer_size,
            yield_after: conf.yield_after,
            on_invalid: conf.on_invalid,
        }
    }
}

pub type RawReceiver<Ev> = topic::Receiver<Event<Ev>>;

/// The generic event loop task underlying all downlink types.
struct DownlinkEventLoop<SM, WarpMessages, Action> {
    state_machine: SM,
    message_stream: WarpMessages,
    actions: mpsc::Receiver<Action>,
    config: DownlinkConfig,
}

impl<SM, WarpMessages, Action> DownlinkEventLoop<SM, WarpMessages, Action> {
    fn new(
        state_machine: SM,
        message_stream: WarpMessages,
        actions: mpsc::Receiver<Action>,
        config: DownlinkConfig,
    ) -> Self {
        DownlinkEventLoop {
            state_machine,
            message_stream,
            actions,
            config,
        }
    }
}

const ERR_ON_MSG: &str = "Error on incoming envelope in downlink.";
const ERR_ON_ACTION: &str = "Error on incoming action in downlink.";
const ERR_SENDING_CMD: &str = "Error sending outgoing message.";
const FAILED_TO_UNLINK: &str = "Failed to unlink a terminated downlink.";
const DOWNLINK_TASK: &str = "Downlink event loop.";
const SENDING_INITIAL_CMD: &str = "Sending initial downlink command.";
const SENDING_FINAL_CMD: &str = "Sending final downlink command.";
const SUSPENDING_COMMAND_SEND: &str = "Suspending command send.";
const COMMAND_SEND_COMP: &str = "Command send completed successfully.";
const COMMAND_SEND_FAILED: &str = "Sending command failed.";
const ATTEMPTING_RESTART: &str = "Attempting to restart downlink after connnection dropped.";

impl<M, SM, WarpMessages, Action> DownlinkEventLoop<SM, WarpMessages, Action>
where
    Action: 'static,
    WarpMessages: Stream<Item = Result<Message<M>, RoutingError>> + Send + Sync + 'static,
    SM: DownlinkStateMachine<M, Action>,
{
    pub async fn run<CmdSender>(
        self,
        mut commands: CmdSender,
        mut events: topic::Sender<Event<SM::Report>>,
    ) -> Result<(), DownlinkError>
    where
        CmdSender: ItemSender<Command<SM::WarpCmd>, RoutingError> + Send + Sync + 'static,
    {
        let DownlinkEventLoop {
            state_machine,
            message_stream,
            actions,
            config,
        } = self;

        let yield_mod = config.yield_after.get();
        let mut iteration_count: usize = 0;

        //If the downlink requires an initial command to be sent (generally Link or Sync)
        //send it out before entering the loop.
        let (mut state, start_cmd) = state_machine.initialize();
        if let Some(cmd) = start_cmd {
            event!(Level::TRACE, SENDING_INITIAL_CMD, kind = ?cmd.kind());
            commands.send_item(cmd).await?;
        }

        let message_stream = message_stream.fuse();
        let mut actions = ReceiverStream::new(actions).fuse();
        pin_mut!(message_stream);

        //Ideally these would be a single enum but pending must be kept pinned and command_state
        //cannot be pinned so this is not possible.
        let pending = None;
        pin_mut!(pending);
        let mut command_state = Some(commands);

        let result = loop {
            match command_state {
                Some(commands) => {
                    match select_messages_and_actions(
                        &state_machine,
                        &mut state,
                        &mut message_stream,
                        &mut actions,
                        &mut events,
                        &config,
                    )
                    .await
                    {
                        SelectAnyEffect::SendCommand(cmd) => {
                            event!(Level::TRACE, SUSPENDING_COMMAND_SEND);
                            //When sending a command we suspend processing actions until
                            //the send completes to avoid deadlock between the client
                            //and server.
                            pending.set(Some(send_response(commands, cmd).fuse()));
                            command_state = None;
                        }
                        SelectAnyEffect::TerminateWithError(err) => {
                            command_state = Some(commands);
                            break Err(err);
                        }
                        SelectAnyEffect::Terminate => {
                            command_state = Some(commands);
                            break Ok(());
                        }
                        _ => {
                            command_state = Some(commands);
                        }
                    }
                }
                _ => {
                    let mut pending_write =
                        pending.as_mut().as_pin_mut().expect("Inconsistent state.");
                    match select_messages_only(
                        &state_machine,
                        &mut state,
                        &mut message_stream,
                        pending_write.as_mut(),
                        &mut events,
                        &config,
                    )
                    .await
                    {
                        SelectMsgsEffect::WriteComplete(sender) => {
                            event!(Level::TRACE, COMMAND_SEND_COMP);
                            command_state = Some(sender);
                            pending.set(None);
                        }
                        SelectMsgsEffect::WriteFailed(sender, error) => {
                            event!(Level::TRACE, COMMAND_SEND_FAILED, ?error);
                            command_state = Some(sender);
                            pending.set(None);
                            break Err(error.into());
                        }
                        SelectMsgsEffect::TerminateWithError(error) => {
                            let (sender, _) = pending_write.await;
                            command_state = Some(sender);
                            pending.set(None);
                            break Err(error);
                        }
                        SelectMsgsEffect::Terminate => {
                            let (sender, _) = pending_write.await;
                            command_state = Some(sender);
                            pending.set(None);
                            break Ok(());
                        }
                        SelectMsgsEffect::AttemptRestart => {
                            event!(Level::DEBUG, ATTEMPTING_RESTART);
                            // If the connection has been dropped with a non-fatal error,
                            // we attempt to start the downlink again.
                            let (sender, _) = pending_write.await;
                            let (new_state, start_cmd) = state_machine.initialize();
                            state = new_state;
                            if let Some(cmd) = start_cmd {
                                pending.set(Some(send_response(sender, cmd).fuse()));
                            } else {
                                command_state = Some(sender);
                                pending.set(None);
                            }
                        }
                        _ => {
                            command_state = None;
                        }
                    }
                }
            }

            iteration_count += 1;
            if iteration_count % yield_mod == 0 {
                tokio::task::yield_now().await;
            }
        };
        // After the loop termintates, attempt to send any final message (generall Unlink) if
        // possible.
        if let Some(mut commands) = command_state {
            if let Some(cmd) = state_machine.finalize(&state) {
                event!(Level::TRACE, SENDING_FINAL_CMD, kind = ?cmd.kind());
                if let Err(error) = commands.send_item(cmd).await {
                    event!(Level::ERROR, FAILED_TO_UNLINK, ?error);
                }
            }
        }
        result
    }
}

/// Common results of processing a Warp message or action request regardless of
/// whether actions processing is suspended.
enum CommonEffect {
    //Terminate the dowlink task without an error.
    Terminate,
    //Termintae the downlink task with an error.
    TerminateWithError(DownlinkError),
    // No action needs to be taken.
    Continue,
}

/// Results of processing Warp messages or action requests when action processing is
/// not suspended.
enum SelectAnyEffect<C> {
    //Terminate the dowlink task without an error.
    Terminate,
    //Termintae the downlink task with an error.
    TerminateWithError(DownlinkError),
    //Start sending a Warp command.
    SendCommand(Command<C>),
    // No action needs to be taken.
    Continue,
}

impl<C> From<CommonEffect> for SelectAnyEffect<C> {
    fn from(eff: CommonEffect) -> Self {
        match eff {
            CommonEffect::Terminate => SelectAnyEffect::Terminate,
            CommonEffect::TerminateWithError(error) => SelectAnyEffect::TerminateWithError(error),
            CommonEffect::Continue => SelectAnyEffect::Continue,
        }
    }
}

/// Results of processing Warp messages or action requests when action processing is
/// suspended.
enum SelectMsgsEffect<CmdSender> {
    //Terminate the dowlink task without an error.
    Terminate,
    //Termintae the downlink task with an error.
    TerminateWithError(DownlinkError),
    // No action needs to be taken.
    Continue,
    // The pending command has completed and actions can be re-enabled.
    WriteComplete(CmdSender),
    // The pending command could not be sent.
    WriteFailed(CmdSender, RoutingError),
    // The downlink failed with a non-fatal error and a restart should be attempted.
    AttemptRestart,
}

impl<CmdSender> From<CommonEffect> for SelectMsgsEffect<CmdSender> {
    fn from(eff: CommonEffect) -> Self {
        match eff {
            CommonEffect::Terminate => SelectMsgsEffect::Terminate,
            CommonEffect::TerminateWithError(error) => SelectMsgsEffect::TerminateWithError(error),
            CommonEffect::Continue => SelectMsgsEffect::Continue,
        }
    }
}

type WriteResult<CmdSender> = (CmdSender, Result<(), RoutingError>);

async fn select_messages_only<M, Action, WarpMessages, CmdSender, Fut, SM>(
    state_machine: &SM,
    state: &mut SM::State,
    message_stream: &mut WarpMessages,
    mut command_dispatch: Fut,
    events: &mut topic::Sender<Event<SM::Report>>,
    config: &DownlinkConfig,
) -> SelectMsgsEffect<CmdSender>
where
    WarpMessages: FusedStream<Item = Result<Message<M>, RoutingError>> + Unpin,
    Fut: FusedFuture<Output = WriteResult<CmdSender>> + Unpin,
    SM: DownlinkStateMachine<M, Action>,
{
    let next = select_biased! {
        write_result = command_dispatch => Either::Left(write_result),
        maybe_update = message_stream.next() => Either::Right(maybe_update),
    };

    match next {
        Either::Left((sender, Ok(_))) => SelectMsgsEffect::WriteComplete(sender),
        Either::Right(Some(Ok(message))) => {
            process_message(state_machine, state, events, message, config)
                .await
                .into()
        }
        Either::Left((sender, Err(error))) => {
            event!(Level::ERROR, ERR_SENDING_CMD, ?error);
            SelectMsgsEffect::WriteFailed(sender, error)
        }
        Either::Right(Some(Err(error))) => {
            if error.is_fatal() {
                SelectMsgsEffect::TerminateWithError(error.into())
            } else {
                SelectMsgsEffect::AttemptRestart
            }
        }
        _ => SelectMsgsEffect::Continue,
    }
}

async fn process_message<M, Action, SM>(
    state_machine: &SM,
    state: &mut SM::State,
    events: &mut topic::Sender<Event<SM::Report>>,
    message: Message<M>,
    config: &DownlinkConfig,
) -> CommonEffect
where
    SM: DownlinkStateMachine<M, Action>,
{
    match state_machine.handle_warp_message(state, message) {
        EventResult {
            result: Ok(event),
            terminate,
        } => {
            let send_result = if let Some(event) = event {
                events.discarding_send(Event::Remote(event)).await
            } else {
                Ok(())
            };
            if send_result.is_err() || terminate {
                CommonEffect::Terminate
            } else {
                CommonEffect::Continue
            }
        }
        EventResult {
            result: Err(error),
            terminate,
        } => {
            if terminate {
                event!(Level::ERROR, ERR_ON_MSG, ?error);
                if config.on_invalid == OnInvalidMessage::Ignore && error.is_bad_message() {
                    CommonEffect::Continue
                } else {
                    CommonEffect::TerminateWithError(error)
                }
            } else {
                event!(Level::WARN, ERR_ON_MSG, ?error);
                CommonEffect::Continue
            }
        }
    }
}

async fn select_messages_and_actions<M, Action, WarpMessages, Actions, SM>(
    state_machine: &SM,
    state: &mut SM::State,
    message_stream: &mut WarpMessages,
    actions: &mut Actions,
    events: &mut topic::Sender<Event<SM::Report>>,
    config: &DownlinkConfig,
) -> SelectAnyEffect<SM::WarpCmd>
where
    WarpMessages: FusedStream<Item = Result<Message<M>, RoutingError>> + Unpin,
    Actions: FusedStream<Item = Action> + Unpin + 'static,
    SM: DownlinkStateMachine<M, Action>,
{
    let next = if state_machine.handle_requests(&state) {
        select_biased! {
            maybe_upd = message_stream.next() => Some(maybe_upd.map(Either::Left)),
<<<<<<< HEAD
            maybe_act = actions.next() => {
                maybe_act.map(|act| Some(Either::Right(act)))
            }
=======
            maybe_act = actions.next() => maybe_act.map(|act| Some(Either::Right(act)))
>>>>>>> c43aef07
        }
    } else {
        Some(message_stream.next().await.map(Either::Left))
    };

    match next {
        Some(Some(Either::Left(Ok(message)))) => {
            process_message(state_machine, state, events, message, config)
                .await
                .into()
        }
        Some(Some(Either::Left(Err(e)))) => {
            if e.is_fatal() {
                SelectAnyEffect::TerminateWithError(e.into())
            } else {
                event!(Level::DEBUG, ATTEMPTING_RESTART);
                let (new_state, start_cmd) = state_machine.initialize();
                *state = new_state;
                if let Some(cmd) = start_cmd {
                    SelectAnyEffect::SendCommand(cmd)
                } else {
                    SelectAnyEffect::Continue
                }
            }
        }
        Some(Some(Either::Right(action))) => {
            match state_machine.handle_action_request(state, action) {
                Ok(Response { event, command }) => {
                    let event_result = if let Some(event) = event {
                        events.discarding_send(Event::Local(event)).await
                    } else {
                        Ok(())
                    };
                    if event_result.is_err() {
                        SelectAnyEffect::Terminate
                    } else if let Some(cmd) = command {
                        SelectAnyEffect::SendCommand(cmd)
                    } else {
                        SelectAnyEffect::Continue
                    }
                }
                Err(error) => {
                    event!(Level::WARN, ERR_ON_ACTION, ?error);
                    SelectAnyEffect::Continue
                }
            }
        }
        Some(_) => SelectAnyEffect::Terminate,
        _ => SelectAnyEffect::Continue,
    }
}

async fn send_response<S, CmdSender>(
    mut command_sender: CmdSender,
    cmd: Command<S>,
) -> (CmdSender, Result<(), RoutingError>)
where
    CmdSender: ItemSender<Command<S>, RoutingError> + Send + Sync + 'static,
{
    let result = command_sender.send_item(cmd).await;
    (command_sender, result)
}

/// Create a new raw downlink, starting its event loop.
/// # Arguments
///
/// * `state_machine` - The downlink state machine.
/// * `message_stream` - Stream of external Warp messages.
/// * `cmd_sink` - Sink for outgoing commands to the remote lane.
/// * `config` - Configuration for the event loop.
fn create_downlink<M, Act, SM, CmdSend, WarpMessages>(
    state_machine: SM,
    message_stream: WarpMessages,
    cmd_sink: CmdSend,
    config: DownlinkConfig,
) -> (RawDownlink<Act, SM::Report>, RawReceiver<SM::Report>)
where
    M: Send + 'static,
    Act: Send + 'static,
    SM: DownlinkStateMachine<M, Act> + Send + Sync + 'static,
    WarpMessages: Stream<Item = Result<Message<M>, RoutingError>> + Send + Sync + 'static,
    CmdSend: ItemSender<Command<SM::WarpCmd>, RoutingError> + Send + Sync + 'static,
{
    let (act_tx, act_rx) = mpsc::channel(config.buffer_size.get());

    let downlink = DownlinkEventLoop::new(state_machine, message_stream, act_rx, config);

    let (event_tx, event_rx) = topic::channel(config.buffer_size);

    let completed = Arc::new(AtomicBool::new(false));
    let completed_cpy = completed.clone();
    let (result_tx, result_rx) = promise::promise();

    let task = async move {
        let result = downlink.run(cmd_sink, event_tx).await;
        let _ = result_tx.provide(result);
        completed_cpy.store(true, Ordering::SeqCst);
    }
    .instrument(span!(Level::INFO, DOWNLINK_TASK));

    swim_runtime::task::spawn(task);
    let dl = RawDownlink {
        action_sender: act_tx,
        event_topic: event_rx.subscriber(),
        completed,
        task_result: result_rx,
    };
    (dl, event_rx)
}

fn command_downlink<Commands>(
    schema: StandardSchema,
    cmd_sender: Commands,
    config: DownlinkConfig,
) -> UntypedCommandDownlink
where
    Commands: ItemSender<Command<Value>, RoutingError> + Send + Sync + 'static,
{
    let upd_stream = futures::stream::pending();

    create_downlink(
        CommandStateMachine::new(schema),
        upd_stream,
        cmd_sender,
        config,
    )
    .0
}

/// Create an event downlink.
fn event_downlink<WarpMessages, Snk>(
    schema: StandardSchema,
    violations: SchemaViolations,
    message_stream: WarpMessages,
    cmd_sink: Snk,
    config: DownlinkConfig,
) -> (UntypedEventDownlink, UntypedEventReceiver)
where
    WarpMessages: Stream<Item = Result<Message<Value>, RoutingError>> + Send + Sync + 'static,
    Snk: ItemSender<Command<()>, RoutingError> + Send + Sync + 'static,
{
    create_downlink(
        EventStateMachine::new(schema, violations),
        message_stream,
        cmd_sink,
        config,
    )
}

/// Typedef for map downlink stream item.
type MapItemResult = Result<Message<UntypedMapModification<Value>>, RoutingError>;

/// Create a map downlink.
fn map_downlink<WarpMessages, Commands>(
    key_schema: Option<StandardSchema>,
    value_schema: Option<StandardSchema>,
    message_stream: WarpMessages,
    cmd_sink: Commands,
    config: DownlinkConfig,
) -> (UntypedMapDownlink, UntypedMapReceiver)
where
    WarpMessages: Stream<Item = MapItemResult> + Send + Sync + 'static,
    Commands:
        ItemSender<Command<UntypedMapModification<Value>>, RoutingError> + Send + Sync + 'static,
{
    create_downlink(
        MapStateMachine::new(
            key_schema.unwrap_or(StandardSchema::Anything),
            value_schema.unwrap_or(StandardSchema::Anything),
        ),
        message_stream,
        cmd_sink,
        config,
    )
}

/// Typedef for value downlink stream item.
type ValueItemResult = Result<Message<Value>, RoutingError>;

/// Create a raw value downlink.
fn value_downlink<WarpMessages, Commands>(
    init: Value,
    schema: Option<StandardSchema>,
    message_stream: WarpMessages,
    cmd_sender: Commands,
    config: DownlinkConfig,
) -> (UntypedValueDownlink, UntypedValueReceiver)
where
    WarpMessages: Stream<Item = ValueItemResult> + Send + Sync + 'static,
    Commands: ItemSender<Command<SharedValue>, RoutingError> + Send + Sync + 'static,
{
    create_downlink(
        ValueStateMachine::new(init, schema.unwrap_or(StandardSchema::Anything)),
        message_stream,
        cmd_sender,
        config,
    )
}<|MERGE_RESOLUTION|>--- conflicted
+++ resolved
@@ -595,13 +595,7 @@
     let next = if state_machine.handle_requests(&state) {
         select_biased! {
             maybe_upd = message_stream.next() => Some(maybe_upd.map(Either::Left)),
-<<<<<<< HEAD
-            maybe_act = actions.next() => {
-                maybe_act.map(|act| Some(Either::Right(act)))
-            }
-=======
             maybe_act = actions.next() => maybe_act.map(|act| Some(Either::Right(act)))
->>>>>>> c43aef07
         }
     } else {
         Some(message_stream.next().await.map(Either::Left))
