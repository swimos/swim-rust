--- conflicted
+++ resolved
@@ -12,12 +12,6 @@
 // See the License for the specific language governing permissions and
 // limitations under the License.
 
-<<<<<<< HEAD
-use crate::connections::ConnectionPool;
-use crate::connections::{ConnectionReceiver, ConnectionSender, SwimConnPool};
-=======
-use crate::connections::ConnectionSender;
->>>>>>> 27535297
 use crate::downlink::error::SubscriptionError;
 use crate::downlink::model::map::UntypedMapModification;
 use crate::downlink::model::value::SharedValue;
@@ -34,11 +28,7 @@
     command_downlink, event_downlink, map_downlink, value_downlink, Command, Downlink,
     DownlinkError, DownlinkKind, Message, SchemaViolations,
 };
-<<<<<<< HEAD
-=======
 use crate::router::ClientConnectionFactory;
-use crate::router::RouterEvent;
->>>>>>> 27535297
 use either::Either;
 use futures::future::{ready, select, Either as FEither, TryFutureExt};
 use futures::select_biased;
@@ -52,20 +42,12 @@
 use swim_model::path::Addressable;
 use swim_model::{Text, Value};
 use swim_runtime::backpressure;
-<<<<<<< HEAD
-use swim_runtime::configuration::{BackpressureMode, DownlinksConfig};
-use swim_runtime::error::{
-    CloseError, CloseErrorKind, ConnectionError, ResolutionError, RoutingError,
-};
-use swim_runtime::routing::CloseReceiver;
-use swim_runtime::routing::{ConnectionType, RouterEvent};
-=======
-use swim_runtime::configuration::{BackpressureMode, DownlinkConnectionsConfig, DownlinksConfig};
+use swim_runtime::configuration::BackpressureMode;
+use swim_runtime::configuration::{DownlinkConnectionsConfig, DownlinksConfig};
+use swim_runtime::error::{CloseError, CloseErrorKind, ResolutionError};
 use swim_runtime::error::{ConnectionDropped, ConnectionError, RoutingError};
-use swim_runtime::routing::{
-    ClientRoute, ClientRouteMonitor, CloseReceiver, Route, RouterFactory, TaggedEnvelope,
-};
->>>>>>> 27535297
+use swim_runtime::routing::{ClientRoute, ClientRouteMonitor, Route, TaggedEnvelope, TaggedSender};
+use swim_runtime::routing::{CloseReceiver, RouterEvent};
 use swim_schema::schema::StandardSchema;
 use swim_schema::ValueSchema;
 use swim_utilities::errors::Recoverable;
@@ -110,15 +92,14 @@
 impl<Path: Addressable> Downlinks<Path> {
     /// Create tasks for opening remote connections and attaching them to downlinks.
     #[instrument(skip(connections, config))]
-    pub fn new<RF, Cfg>(
-        connections: ClientConnectionFactory<RF>,
+    pub fn new<Cfg>(
+        connections: ClientConnectionFactory,
         connections_config: DownlinkConnectionsConfig,
         config: Arc<Cfg>,
         close_rx: CloseReceiver,
-    ) -> (Downlinks<Path>, DownlinksTask<RF, Path>)
+    ) -> (Downlinks<Path>, DownlinksTask<Path>)
     where
         Cfg: DownlinksConfig<PathType = Path> + 'static,
-        RF: RouterFactory + 'static,
     {
         info!("Initialising downlink manager");
 
@@ -410,7 +391,7 @@
     schema: StandardSchema,
 }
 
-pub struct DownlinksTask<R, Path: Addressable> {
+pub struct DownlinksTask<Path: Addressable> {
     connections_config: DownlinkConnectionsConfig,
     config: Arc<dyn DownlinksConfig<PathType = Path>>,
     value_downlinks: HashMap<Path, ValueHandle>,
@@ -419,7 +400,7 @@
     event_downlinks: HashMap<(Path, SchemaViolations), EventHandle>,
     stopped_watch: StopEvents<Path>,
     downlink_request_rx: Option<mpsc::Receiver<DownlinkRequest<Path>>>,
-    connections: ClientConnectionFactory<R>,
+    connections: ClientConnectionFactory,
     close_rx: CloseReceiver,
 }
 
@@ -456,18 +437,17 @@
     }
 }
 
-impl<RF, Path> DownlinksTask<RF, Path>
+impl<Path> DownlinksTask<Path>
 where
     Path: Addressable,
-    RF: RouterFactory + 'static,
 {
     pub(crate) fn new<C>(
         connections_config: DownlinkConnectionsConfig,
         config: Arc<C>,
         downlink_request_rx: mpsc::Receiver<DownlinkRequest<Path>>,
-        connections: ClientConnectionFactory<RF>,
+        connections: ClientConnectionFactory,
         close_rx: CloseReceiver,
-    ) -> DownlinksTask<RF, Path>
+    ) -> DownlinksTask<Path>
     where
         C: DownlinksConfig<PathType = Path> + 'static,
     {
@@ -564,7 +544,7 @@
     pub async fn connection_for(
         &mut self,
         path: Path,
-    ) -> RequestResult<(ConnectionSender, impl Stream<Item = RouterEvent>), Path> {
+    ) -> RequestResult<(TaggedSender, impl Stream<Item = RouterEvent>), Path> {
         let host = path.host();
         let node_uri = path.node();
         let lane = path.lane();
@@ -584,7 +564,7 @@
         }
     }
 
-    pub async fn sink_for(&mut self, path: Path) -> RequestResult<ConnectionSender, Path> {
+    pub async fn sink_for(&mut self, path: Path) -> RequestResult<TaggedSender, Path> {
         let host = path.host();
         let node_uri = path.node();
         match RelativeUri::try_from(node_uri.as_str()) {
@@ -677,7 +657,7 @@
             RouterEvent::ConnectionClosed => Err(RoutingError::Connection(
                 ConnectionError::Closed(CloseError::new(CloseErrorKind::Closed, None)),
             )),
-            RouterEvent::Unreachable(e) => Err(RoutingError::Resolution(ResolutionError::Host(e))),
+            RouterEvent::Unreachable(e) => Err(RoutingError::Resolution(e)),
             RouterEvent::Stopping => Err(RoutingError::Dropped),
         });
 
@@ -1104,22 +1084,19 @@
         RouterEvent::ConnectionClosed => Err(RoutingError::Connection(ConnectionError::Closed(
             CloseError::new(CloseErrorKind::Closed, None),
         ))),
-        RouterEvent::Unreachable(e) => Err(RoutingError::Resolution(ResolutionError::Host(e))),
+        RouterEvent::Unreachable(e) => Err(RoutingError::Resolution(e)),
         RouterEvent::Stopping => Err(RoutingError::Dropped),
     }
 }
 
-async fn open_downlink<Path, RF>(
-    connections: &mut ClientConnectionFactory<RF>,
+async fn open_downlink<Path>(
+    connections: &mut ClientConnectionFactory,
     host: Option<Url>,
     node_uri: RelativeUri,
     lane: Text,
     mut retry_strategy: RetryStrategy,
     stop_trigger: CloseReceiver,
-) -> RequestResult<(ConnectionSender, impl Stream<Item = RouterEvent>), Path>
-where
-    RF: RouterFactory,
-{
+) -> RequestResult<(TaggedSender, impl Stream<Item = RouterEvent>), Path> {
     loop {
         match connections
             .create_endpoint(host.clone(), node_uri.clone(), lane.clone())
@@ -1201,13 +1178,15 @@
                         *on_dropped = None;
                         if let Ok(reason) = result {
                             match &*reason {
-                                ConnectionDropped::Failed(ConnectionError::Resolution(name)) => {
-                                    RouterEvent::Unreachable(name.clone())
+                                ConnectionDropped::Failed(ConnectionError::Resolution(err)) => {
+                                    RouterEvent::Unreachable(err.clone())
                                 }
                                 ConnectionDropped::Failed(ConnectionError::Io(e)) => {
                                     match (e.kind(), host) {
                                         (ErrorKind::NotFound, Some(host)) => {
-                                            RouterEvent::Unreachable(host.to_string())
+                                            RouterEvent::Unreachable(ResolutionError::Host(
+                                                host.to_string(),
+                                            ))
                                         }
                                         _ => RouterEvent::ConnectionClosed,
                                     }
