--- conflicted
+++ resolved
@@ -13,8 +13,6 @@
 // limitations under the License.
 
 use crate::configuration::downlink::{BackpressureMode, Config, DownlinkKind};
-use crate::connections::{ConnectionPool, ConnectionType};
-use crate::connections::{ConnectionReceiver, ConnectionSender, SwimConnPool};
 use crate::downlink::error::SubscriptionError;
 use crate::downlink::model::map::UntypedMapModification;
 use crate::downlink::model::value::SharedValue;
@@ -31,33 +29,31 @@
     command_downlink, event_downlink, map_downlink, value_downlink, Command, Downlink,
     DownlinkError, Message, SchemaViolations,
 };
-use crate::router::RouterEvent;
+use crate::router::{Router, RouterEvent};
 use either::Either;
-use futures::FutureExt;
+use futures::stream::Fuse;
+use futures::Stream;
 use futures_util::future::TryFutureExt;
 use futures_util::select_biased;
 use futures_util::stream::{FuturesUnordered, StreamExt};
 use pin_utils::pin_mut;
 use std::collections::HashMap;
+use std::pin::Pin;
 use std::sync::{Arc, Weak};
 use swim_common::form::{Form, ValueSchema};
 use swim_common::model::schema::StandardSchema;
 use swim_common::model::Value;
 use swim_common::request::Request;
-use swim_common::routing::error::RoutingError;
-use swim_common::routing::CloseReceiver;
+use swim_common::routing::RoutingError;
+use swim_common::sink::item;
 use swim_common::sink::item::either::SplitSink;
 use swim_common::sink::item::ItemSender;
 use swim_common::warp::envelope::Envelope;
-<<<<<<< HEAD
-use swim_common::warp::path::Addressable;
-=======
 use swim_common::warp::path::AbsolutePath;
 use swim_runtime::task::{spawn, TaskError, TaskHandle};
 use swim_utilities::future::{SwimFutureExt, TransformOnce, TransformedFuture};
 use swim_utilities::sync::circular_buffer;
 use swim_utilities::trigger::promise::{self, PromiseError};
->>>>>>> b761f27e
 use swim_warp::backpressure;
 use tokio::sync::{mpsc, oneshot};
 use tokio_stream::wrappers::ReceiverStream;
@@ -68,68 +64,76 @@
 mod tests;
 mod watch_adapter;
 
-#[derive(Clone, Debug)]
-pub struct Downlinks<Path: Addressable> {
-    downlink_request_tx: mpsc::Sender<DownlinkRequest<Path>>,
-}
-
-pub enum DownlinkRequest<Path: Addressable> {
-    Subscription(DownlinkSpecifier<Path>),
-    DirectCommand { path: Path, envelope: Envelope },
-}
-
-impl<Path: Addressable> From<mpsc::error::SendError<DownlinkRequest<Path>>>
-    for SubscriptionError<Path>
-{
-    fn from(_: mpsc::error::SendError<DownlinkRequest<Path>>) -> Self {
+pub struct Downlinks {
+    sender: mpsc::Sender<DownlinkRequest>,
+    task: TaskHandle<RequestResult<()>>,
+}
+
+enum DownlinkRequest {
+    Subscription(DownlinkSpecifier),
+    DirectCommand {
+        path: AbsolutePath,
+        envelope: Envelope,
+    },
+}
+
+impl From<mpsc::error::SendError<DownlinkRequest>> for SubscriptionError {
+    fn from(_: mpsc::error::SendError<DownlinkRequest>) -> Self {
         SubscriptionError::DownlinkTaskStopped
     }
 }
 
 /// Contains all running WARP downlinks and allows requests for downlink subscriptions.
-impl<Path: Addressable> Downlinks<Path> {
-    /// Create tasks for opening remote connections and attaching them to downlinks.
-    #[instrument(skip(connection_pool, config))]
-    pub fn new<Cfg>(
-        connection_pool: SwimConnPool<Path>,
-        config: Arc<Cfg>,
-        close_rx: CloseReceiver,
-    ) -> (Downlinks<Path>, DownlinksTask<Path>)
+impl Downlinks {
+    /// Create a new downlink manager, using the specified configuration, which will attach all
+    /// create downlinks to the provided router.
+    #[instrument(skip(config, router))]
+    pub async fn new<C, R>(config: Arc<C>, router: R) -> Downlinks
     where
-        Cfg: Config<PathType = Path> + 'static,
+        C: Config + 'static,
+        R: Router + 'static,
     {
         info!("Initialising downlink manager");
 
         let client_params = config.client_params();
-
-        let (downlink_request_tx, downlink_request_rx) =
-            mpsc::channel(client_params.dl_req_buffer_size.get());
-
-        (
-            Downlinks {
-                downlink_request_tx,
-            },
-            DownlinksTask::new(config, downlink_request_rx, connection_pool, close_rx),
-        )
-    }
-
-    pub async fn send_command(&self, path: Path, envelope: Envelope) -> RequestResult<(), Path> {
-        self.downlink_request_tx
+        let task = DownlinkTask::new(config, router);
+        let (tx, rx) = mpsc::channel(client_params.dl_req_buffer_size.get());
+        let task_handle = spawn(task.run(ReceiverStream::new(rx)));
+
+        Downlinks {
+            sender: tx,
+            task: task_handle,
+        }
+    }
+
+    pub async fn send_command(
+        &mut self,
+        path: AbsolutePath,
+        envelope: Envelope,
+    ) -> RequestResult<()> {
+        self.sender
             .send(DownlinkRequest::DirectCommand { path, envelope })
             .map_err(|_| SubscriptionError::ConnectionError)
             .await?;
 
         Ok(())
+    }
+
+    pub async fn close(self) -> Result<RequestResult<()>, TaskError> {
+        let Downlinks { sender, task } = self;
+        drop(sender);
+
+        task.await
     }
 
     /// Attempt to subscribe to a value lane. The downlink is returned with a single active
     /// subscription to its events.
     #[instrument(skip(self), level = "info")]
     pub async fn subscribe_value_untyped(
-        &self,
+        &mut self,
         init: Value,
-        path: Path,
-    ) -> RequestResult<(Arc<UntypedValueDownlink>, UntypedValueReceiver), Path> {
+        path: AbsolutePath,
+    ) -> RequestResult<(Arc<UntypedValueDownlink>, UntypedValueReceiver)> {
         info!("Subscribing to untyped value lane");
 
         self.subscribe_value_inner(init, StandardSchema::Anything, path)
@@ -141,10 +145,10 @@
     /// subscription to its events.
     #[instrument(skip(self, init), level = "info")]
     pub async fn subscribe_value<T>(
-        &self,
+        &mut self,
         init: T,
-        path: Path,
-    ) -> RequestResult<(TypedValueDownlink<T>, ValueDownlinkReceiver<T>), Path>
+        path: AbsolutePath,
+    ) -> RequestResult<(TypedValueDownlink<T>, ValueDownlinkReceiver<T>)>
     where
         T: Form + ValueSchema + Send + 'static,
     {
@@ -159,20 +163,20 @@
     }
 
     async fn subscribe_value_inner(
-        &self,
+        &mut self,
         init: Value,
         schema: StandardSchema,
-        path: Path,
-    ) -> RequestResult<(Arc<UntypedValueDownlink>, UntypedValueReceiver), Path> {
+        path: AbsolutePath,
+    ) -> RequestResult<(Arc<UntypedValueDownlink>, UntypedValueReceiver)> {
         let (tx, rx) = oneshot::channel();
-        self.downlink_request_tx
+        self.sender
             .send(DownlinkRequest::Subscription(DownlinkSpecifier::Value {
                 init,
                 path,
                 schema,
                 request: Request::new(tx),
             }))
-            .err_into::<SubscriptionError<Path>>()
+            .err_into::<SubscriptionError>()
             .await?;
         rx.await.map_err(Into::into).and_then(|r| r)
     }
@@ -181,9 +185,9 @@
     /// subscription to its events.
     #[instrument(skip(self), level = "info")]
     pub async fn subscribe_map_untyped(
-        &self,
-        path: Path,
-    ) -> RequestResult<(Arc<UntypedMapDownlink>, UntypedMapReceiver), Path> {
+        &mut self,
+        path: AbsolutePath,
+    ) -> RequestResult<(Arc<UntypedMapDownlink>, UntypedMapReceiver)> {
         info!("Subscribing to untyped map lane");
 
         self.subscribe_map_inner(StandardSchema::Anything, StandardSchema::Anything, path)
@@ -195,9 +199,9 @@
     /// subscription to its events.
     #[instrument(skip(self), level = "info")]
     pub async fn subscribe_map<K, V>(
-        &self,
-        path: Path,
-    ) -> RequestResult<(TypedMapDownlink<K, V>, MapDownlinkReceiver<K, V>), Path>
+        &mut self,
+        path: AbsolutePath,
+    ) -> RequestResult<(TypedMapDownlink<K, V>, MapDownlinkReceiver<K, V>)>
     where
         K: ValueSchema + Send + 'static,
         V: ValueSchema + Send + 'static,
@@ -212,36 +216,36 @@
     }
 
     async fn subscribe_map_inner(
-        &self,
+        &mut self,
         key_schema: StandardSchema,
         value_schema: StandardSchema,
-        path: Path,
-    ) -> RequestResult<(Arc<UntypedMapDownlink>, UntypedMapReceiver), Path> {
+        path: AbsolutePath,
+    ) -> RequestResult<(Arc<UntypedMapDownlink>, UntypedMapReceiver)> {
         let (tx, rx) = oneshot::channel();
-        self.downlink_request_tx
+        self.sender
             .send(DownlinkRequest::Subscription(DownlinkSpecifier::Map {
                 path,
                 key_schema,
                 value_schema,
                 request: Request::new(tx),
             }))
-            .err_into::<SubscriptionError<Path>>()
+            .err_into::<SubscriptionError>()
             .await?;
         rx.await.map_err(Into::into).and_then(|r| r)
     }
 
     pub async fn subscribe_command_untyped(
-        &self,
-        path: Path,
-    ) -> RequestResult<Arc<UntypedCommandDownlink>, Path> {
+        &mut self,
+        path: AbsolutePath,
+    ) -> RequestResult<Arc<UntypedCommandDownlink>> {
         self.subscribe_command_inner(StandardSchema::Anything, path)
             .await
     }
 
     pub async fn subscribe_command<T>(
-        &self,
-        path: Path,
-    ) -> RequestResult<TypedCommandDownlink<T>, Path>
+        &mut self,
+        path: AbsolutePath,
+    ) -> RequestResult<TypedCommandDownlink<T>>
     where
         T: ValueSchema + Send + 'static,
     {
@@ -251,37 +255,37 @@
     }
 
     async fn subscribe_command_inner(
-        &self,
-        schema: StandardSchema,
-        path: Path,
-    ) -> RequestResult<Arc<UntypedCommandDownlink>, Path> {
+        &mut self,
+        schema: StandardSchema,
+        path: AbsolutePath,
+    ) -> RequestResult<Arc<UntypedCommandDownlink>> {
         let (tx, rx) = oneshot::channel();
 
-        self.downlink_request_tx
+        self.sender
             .send(DownlinkRequest::Subscription(DownlinkSpecifier::Command {
                 schema,
                 path,
                 request: Request::new(tx),
             }))
-            .err_into::<SubscriptionError<Path>>()
+            .err_into::<SubscriptionError>()
             .await?;
 
         rx.await.map_err(Into::into).and_then(|r| r)
     }
 
     pub async fn subscribe_event_untyped(
-        &self,
-        path: Path,
-    ) -> RequestResult<Arc<UntypedEventDownlink>, Path> {
+        &mut self,
+        path: AbsolutePath,
+    ) -> RequestResult<Arc<UntypedEventDownlink>> {
         self.subscribe_event_inner(StandardSchema::Anything, path, SchemaViolations::Ignore)
             .await
     }
 
     pub async fn subscribe_event<T>(
-        &self,
-        path: Path,
+        &mut self,
+        path: AbsolutePath,
         violations: SchemaViolations,
-    ) -> RequestResult<TypedEventDownlink<T>, Path>
+    ) -> RequestResult<TypedEventDownlink<T>>
     where
         T: ValueSchema + Send + 'static,
     {
@@ -292,57 +296,57 @@
     }
 
     async fn subscribe_event_inner(
-        &self,
-        schema: StandardSchema,
-        path: Path,
+        &mut self,
+        schema: StandardSchema,
+        path: AbsolutePath,
         violations: SchemaViolations,
-    ) -> RequestResult<Arc<UntypedEventDownlink>, Path> {
+    ) -> RequestResult<Arc<UntypedEventDownlink>> {
         let (tx, rx) = oneshot::channel();
 
-        self.downlink_request_tx
+        self.sender
             .send(DownlinkRequest::Subscription(DownlinkSpecifier::Event {
                 schema,
                 path,
                 request: Request::new(tx),
                 violations,
             }))
-            .err_into::<SubscriptionError<Path>>()
+            .err_into::<SubscriptionError>()
             .await?;
 
         rx.await.map_err(Into::into).and_then(|r| r)
     }
 }
 
-pub type RequestResult<T, Path> = Result<T, SubscriptionError<Path>>;
-
-pub enum DownlinkSpecifier<Path: Addressable> {
+pub type RequestResult<T> = Result<T, SubscriptionError>;
+
+pub enum DownlinkSpecifier {
     Value {
         init: Value,
-        path: Path,
-        schema: StandardSchema,
-        request: Request<RequestResult<(Arc<UntypedValueDownlink>, UntypedValueReceiver), Path>>,
+        path: AbsolutePath,
+        schema: StandardSchema,
+        request: Request<RequestResult<(Arc<UntypedValueDownlink>, UntypedValueReceiver)>>,
     },
     Map {
-        path: Path,
+        path: AbsolutePath,
         key_schema: StandardSchema,
         value_schema: StandardSchema,
-        request: Request<RequestResult<(Arc<UntypedMapDownlink>, UntypedMapReceiver), Path>>,
+        request: Request<RequestResult<(Arc<UntypedMapDownlink>, UntypedMapReceiver)>>,
     },
     Command {
-        path: Path,
-        schema: StandardSchema,
-        request: Request<RequestResult<Arc<UntypedCommandDownlink>, Path>>,
+        path: AbsolutePath,
+        schema: StandardSchema,
+        request: Request<RequestResult<Arc<UntypedCommandDownlink>>>,
     },
     Event {
-        path: Path,
-        schema: StandardSchema,
-        request: Request<RequestResult<Arc<UntypedEventDownlink>, Path>>,
+        path: AbsolutePath,
+        schema: StandardSchema,
+        request: Request<RequestResult<Arc<UntypedEventDownlink>>>,
         violations: SchemaViolations,
     },
 }
 
-type StopEvents<Path> = FuturesUnordered<
-    TransformedFuture<promise::Receiver<Result<(), DownlinkError>>, MakeStopEvent<Path>>,
+type StopEvents = FuturesUnordered<
+    TransformedFuture<promise::Receiver<Result<(), DownlinkError>>, MakeStopEvent>,
 >;
 
 struct ValueHandle {
@@ -386,40 +390,36 @@
     schema: StandardSchema,
 }
 
-pub struct DownlinksTask<Path: Addressable> {
-    config: Arc<dyn Config<PathType = Path>>,
-    value_downlinks: HashMap<Path, ValueHandle>,
-    map_downlinks: HashMap<Path, MapHandle>,
-    command_downlinks: HashMap<Path, CommandHandle>,
-    event_downlinks: HashMap<(Path, SchemaViolations), EventHandle>,
-    stopped_watch: StopEvents<Path>,
-    downlink_request_rx: Option<mpsc::Receiver<DownlinkRequest<Path>>>,
-    connection_pool: SwimConnPool<Path>,
-    close_rx: CloseReceiver,
+struct DownlinkTask<R> {
+    config: Arc<dyn Config>,
+    value_downlinks: HashMap<AbsolutePath, ValueHandle>,
+    map_downlinks: HashMap<AbsolutePath, MapHandle>,
+    command_downlinks: HashMap<AbsolutePath, CommandHandle>,
+    event_downlinks: HashMap<(AbsolutePath, SchemaViolations), EventHandle>,
+    stopped_watch: StopEvents,
+    router: R,
 }
 
 /// Event that is generated after a downlink stops to allow it to be cleaned up.
-struct DownlinkStoppedEvent<Path: Addressable> {
+struct DownlinkStoppedEvent {
     kind: DownlinkKind,
-    path: Path,
+    path: AbsolutePath,
     error: Option<DownlinkError>,
 }
 
-struct MakeStopEvent<Path: Addressable> {
+struct MakeStopEvent {
     kind: DownlinkKind,
-    path: Path,
-}
-
-impl<Path: Addressable> MakeStopEvent<Path> {
-    fn new(kind: DownlinkKind, path: Path) -> Self {
+    path: AbsolutePath,
+}
+
+impl MakeStopEvent {
+    fn new(kind: DownlinkKind, path: AbsolutePath) -> Self {
         MakeStopEvent { kind, path }
     }
 }
 
-impl<Path: Addressable> TransformOnce<Result<Arc<Result<(), DownlinkError>>, PromiseError>>
-    for MakeStopEvent<Path>
-{
-    type Out = DownlinkStoppedEvent<Path>;
+impl TransformOnce<Result<Arc<Result<(), DownlinkError>>, PromiseError>> for MakeStopEvent {
+    type Out = DownlinkStoppedEvent;
 
     fn transform(self, input: Result<Arc<Result<(), DownlinkError>>, PromiseError>) -> Self::Out {
         let MakeStopEvent { kind, path } = self;
@@ -431,149 +431,47 @@
     }
 }
 
-impl<Path: Addressable> DownlinksTask<Path> {
-    pub(crate) fn new<C>(
-        config: Arc<C>,
-        downlink_request_rx: mpsc::Receiver<DownlinkRequest<Path>>,
-        connection_pool: SwimConnPool<Path>,
-        close_rx: CloseReceiver,
-    ) -> DownlinksTask<Path>
+impl<R> DownlinkTask<R>
+where
+    R: Router,
+{
+    fn new<C>(config: Arc<C>, router: R) -> DownlinkTask<R>
     where
-        C: Config<PathType = Path> + 'static,
+        C: Config + 'static,
     {
-        DownlinksTask {
+        DownlinkTask {
             config,
             value_downlinks: HashMap::new(),
             map_downlinks: HashMap::new(),
             command_downlinks: HashMap::new(),
             event_downlinks: HashMap::new(),
             stopped_watch: StopEvents::new(),
-            downlink_request_rx: Some(downlink_request_rx),
-            connection_pool,
-            close_rx,
+            router,
         }
     }
 
-    pub async fn run(mut self) -> RequestResult<(), Path> {
-        let requests = ReceiverStream::new(self.downlink_request_rx.take().unwrap());
-        pin_mut!(requests);
-
-        let mut pinned_requests = requests.fuse();
-        let mut close_trigger = self.close_rx.clone().fuse();
-
-        loop {
-            let item: Option<Either<DownlinkRequest<Path>, DownlinkStoppedEvent<Path>>> =
-                if self.stopped_watch.is_empty() {
-                    select_biased! {
-                        _stop = close_trigger => None,
-                        maybe_req = pinned_requests.next() => maybe_req.map(Either::Left),
-                    }
-                } else {
-                    select_biased! {
-                         _stop = close_trigger => None,
-                        maybe_req = pinned_requests.next() => maybe_req.map(Either::Left),
-                        maybe_closed = self.stopped_watch.next() => maybe_closed.map(Either::Right),
-                    }
-                };
-
-            match item {
-                Some(Either::Left(left)) => match left {
-                    DownlinkRequest::Subscription(DownlinkSpecifier::Value {
-                        init,
-                        path,
-                        schema,
-                        request,
-                    }) => {
-                        self.handle_value_request(init, path, schema, request)
-                            .await?;
-                    }
-
-                    DownlinkRequest::Subscription(DownlinkSpecifier::Map {
-                        path,
-                        key_schema,
-                        value_schema,
-                        request,
-                    }) => {
-                        self.handle_map_request(path, key_schema, value_schema, request)
-                            .await?;
-                    }
-
-                    DownlinkRequest::Subscription(DownlinkSpecifier::Command {
-                        path,
-                        schema,
-                        request,
-                    }) => {
-                        self.handle_command_request(path, schema, request).await?;
-                    }
-
-                    DownlinkRequest::Subscription(DownlinkSpecifier::Event {
-                        path,
-                        schema,
-                        request,
-                        violations,
-                    }) => {
-                        self.handle_event_request(path, schema, request, violations)
-                            .await?;
-                    }
-
-                    DownlinkRequest::DirectCommand { path, envelope } => {
-                        self.handle_command_message(path, envelope).await?;
-                    }
-                },
-                Some(Either::Right(stop_event)) => {
-                    self.handle_stop(stop_event).await;
-                }
-                None => {
-                    break Ok(());
-                }
-            }
-        }
-    }
-
-    pub async fn connection_for(
-        &mut self,
-        path: Path,
-    ) -> RequestResult<(ConnectionSender, ConnectionReceiver), Path> {
-        let (sender, receiver) = self
-            .connection_pool
-            .request_connection(path, ConnectionType::Full)
-            .await
-            .map_err(|_| SubscriptionError::ConnectionError)?
-            .map_err(|_| SubscriptionError::ConnectionError)?;
-
-        Ok((sender, receiver.ok_or(SubscriptionError::ConnectionError)?))
-    }
-
-    pub async fn sink_for(&mut self, path: Path) -> RequestResult<ConnectionSender, Path> {
-        let (sender, _) = self
-            .connection_pool
-            .request_connection(path, ConnectionType::Outgoing)
-            .await
-            .map_err(|_| SubscriptionError::ConnectionError)?
-            .map_err(|_| SubscriptionError::ConnectionError)?;
-
-        Ok(sender)
-    }
-
     async fn create_new_value_downlink(
         &mut self,
         init: Value,
         schema: StandardSchema,
-        path: Path,
-    ) -> RequestResult<(Arc<UntypedValueDownlink>, UntypedValueReceiver), Path> {
+        path: AbsolutePath,
+    ) -> RequestResult<(Arc<UntypedValueDownlink>, UntypedValueReceiver)> {
         let span = trace_span!("value downlink", path = ?path);
         let _g = span.enter();
 
         let config = self.config.config_for(&path);
-        let (sink, incoming) = self.connection_for(path.clone()).await?;
+        let (sink, incoming) = self.router.connection_for(&path).await?;
         let schema_cpy = schema.clone();
 
         let updates = ReceiverStream::new(incoming).map(map_router_events);
 
         let sink_path = path.clone();
-        let cmd_sink = sink.map_err_into().comap(move |cmd: Command<SharedValue>| {
-            envelopes::value_envelope(&sink_path, cmd).into()
-        });
+        let cmd_sink =
+            item::for_mpsc_sender(sink)
+                .map_err_into()
+                .comap(move |cmd: Command<SharedValue>| {
+                    envelopes::value_envelope(&sink_path, cmd).1.into()
+                });
 
         let (raw_dl, rec) = match config.back_pressure {
             BackpressureMode::Propagate => {
@@ -619,15 +517,15 @@
 
     async fn create_new_map_downlink(
         &mut self,
-        path: Path,
+        path: AbsolutePath,
         key_schema: StandardSchema,
         value_schema: StandardSchema,
-    ) -> RequestResult<(Arc<UntypedMapDownlink>, UntypedMapReceiver), Path> {
+    ) -> RequestResult<(Arc<UntypedMapDownlink>, UntypedMapReceiver)> {
         let span = trace_span!("map downlink", path = ?path);
         let _g = span.enter();
 
         let config = self.config.config_for(&path);
-        let (sink, incoming) = self.connection_for(path.clone()).await?;
+        let (sink, incoming) = self.router.connection_for(&path).await?;
         let key_schema_cpy = key_schema.clone();
         let value_schema_cpy = value_schema.clone();
 
@@ -642,9 +540,11 @@
 
         let (raw_dl, rec) = match config.back_pressure {
             BackpressureMode::Propagate => {
-                let cmd_sink = sink.comap(move |cmd: Command<UntypedMapModification<Value>>| {
-                    envelopes::map_envelope(&sink_path, cmd).into()
-                });
+                let cmd_sink = item::for_mpsc_sender(sink).comap(
+                    move |cmd: Command<UntypedMapModification<Value>>| {
+                        envelopes::map_envelope(&sink_path, cmd).1.into()
+                    },
+                );
                 map_downlink(
                     Some(key_schema),
                     Some(value_schema),
@@ -660,16 +560,18 @@
                 yield_after,
             } => {
                 let sink_path_duplicate = sink_path.clone();
-                let direct_sink = sink.clone().map_err_into().comap(
+                let direct_sink = item::for_mpsc_sender(sink.clone()).map_err_into().comap(
                     move |cmd: Command<UntypedMapModification<Value>>| {
-                        envelopes::map_envelope(&sink_path_duplicate, cmd).into()
+                        envelopes::map_envelope(&sink_path_duplicate, cmd).1.into()
                     },
                 );
-                let action_sink =
-                    sink.map_err_into()
-                        .comap(move |act: UntypedMapModification<Value>| {
-                            envelopes::map_envelope(&sink_path, Command::Action(act)).into()
-                        });
+                let action_sink = item::for_mpsc_sender(sink).map_err_into().comap(
+                    move |act: UntypedMapModification<Value>| {
+                        envelopes::map_envelope(&sink_path, Command::Action(act))
+                            .1
+                            .into()
+                    },
+                );
 
                 let pressure_release = KeyedWatch::new(
                     action_sink,
@@ -712,17 +614,21 @@
 
     async fn create_new_command_downlink(
         &mut self,
-        path: Path,
-        schema: StandardSchema,
-    ) -> RequestResult<Arc<UntypedCommandDownlink>, Path> {
-        let sink = self.sink_for(path.clone()).await?;
+        path: AbsolutePath,
+        schema: StandardSchema,
+    ) -> RequestResult<Arc<UntypedCommandDownlink>> {
+        let (sink, _) = self.router.connection_for(&path).await?;
 
         let config = self.config.config_for(&path);
+
         let sink_path = path.clone();
 
-        let cmd_sink = sink
-            .map_err_into()
-            .comap(move |cmd: Command<Value>| envelopes::command_envelope(&sink_path, cmd).into());
+        let cmd_sink =
+            item::for_mpsc_sender(sink)
+                .map_err_into()
+                .comap(move |cmd: Command<Value>| {
+                    envelopes::command_envelope(&sink_path, cmd).1.into()
+                });
 
         let dl = match config.back_pressure {
             BackpressureMode::Propagate => {
@@ -770,20 +676,20 @@
 
     async fn create_new_event_downlink(
         &mut self,
-        path: Path,
+        path: AbsolutePath,
         schema: StandardSchema,
         violations: SchemaViolations,
-    ) -> RequestResult<Arc<UntypedEventDownlink>, Path> {
-        let (sink, incoming) = self.connection_for(path.clone()).await?;
+    ) -> RequestResult<Arc<UntypedEventDownlink>> {
+        let (sink, incoming) = self.router.connection_for(&path).await?;
 
         let updates = ReceiverStream::new(incoming).map(map_router_events);
 
         let config = self.config.config_for(&path);
 
         let path_cpy = path.clone();
-        let cmd_sink = sink
+        let cmd_sink = item::for_mpsc_sender(sink)
             .map_err_into()
-            .comap(move |cmd: Command<()>| envelopes::dummy_envelope(&path_cpy, cmd).into());
+            .comap(move |cmd: Command<()>| envelopes::dummy_envelope(&path_cpy, cmd).1.into());
 
         let (raw_dl, _) = event_downlink(
             schema.clone(),
@@ -809,10 +715,10 @@
     async fn handle_value_request(
         &mut self,
         init: Value,
-        path: Path,
-        schema: StandardSchema,
-        value_req: Request<RequestResult<(Arc<UntypedValueDownlink>, UntypedValueReceiver), Path>>,
-    ) -> RequestResult<(), Path> {
+        path: AbsolutePath,
+        schema: StandardSchema,
+        value_req: Request<RequestResult<(Arc<UntypedValueDownlink>, UntypedValueReceiver)>>,
+    ) -> RequestResult<()> {
         let dl = match self.value_downlinks.get(&path) {
             Some(ValueHandle {
                 ptr: dl,
@@ -862,11 +768,11 @@
 
     async fn handle_map_request(
         &mut self,
-        path: Path,
+        path: AbsolutePath,
         key_schema: StandardSchema,
         value_schema: StandardSchema,
-        map_req: Request<RequestResult<(Arc<UntypedMapDownlink>, UntypedMapReceiver), Path>>,
-    ) -> RequestResult<(), Path> {
+        map_req: Request<RequestResult<(Arc<UntypedMapDownlink>, UntypedMapReceiver)>>,
+    ) -> RequestResult<()> {
         let dl = match self.map_downlinks.get(&path) {
             Some(MapHandle {
                 ptr: dl,
@@ -923,10 +829,10 @@
 
     async fn handle_command_request(
         &mut self,
-        path: Path,
-        schema: StandardSchema,
-        value_req: Request<RequestResult<Arc<UntypedCommandDownlink>, Path>>,
-    ) -> RequestResult<(), Path> {
+        path: AbsolutePath,
+        schema: StandardSchema,
+        value_req: Request<RequestResult<Arc<UntypedCommandDownlink>>>,
+    ) -> RequestResult<()> {
         let downlink = match self.command_downlinks.get(&path) {
             Some(CommandHandle {
                 dl,
@@ -962,11 +868,11 @@
 
     async fn handle_event_request(
         &mut self,
-        path: Path,
-        schema: StandardSchema,
-        value_req: Request<RequestResult<Arc<UntypedEventDownlink>, Path>>,
+        path: AbsolutePath,
+        schema: StandardSchema,
+        value_req: Request<RequestResult<Arc<UntypedEventDownlink>>>,
         violations: SchemaViolations,
-    ) -> RequestResult<(), Path> {
+    ) -> RequestResult<()> {
         let dl = match self.event_downlinks.get(&(path.clone(), violations)) {
             Some(EventHandle {
                 dl,
@@ -1003,7 +909,7 @@
     }
 
     #[instrument(skip(self, stop_event))]
-    async fn handle_stop(&mut self, stop_event: DownlinkStoppedEvent<Path>) {
+    async fn handle_stop(&mut self, stop_event: DownlinkStoppedEvent) {
         match &stop_event.error {
             Some(e) => error!("Downlink {} failed with: \"{}\"", stop_event.path, e),
             None => info!("Downlink {} stopped successfully", stop_event.path),
@@ -1043,15 +949,87 @@
         }
     }
 
+    async fn run<Req>(mut self, requests: Req) -> RequestResult<()>
+    where
+        Req: Stream<Item = DownlinkRequest>,
+    {
+        pin_mut!(requests);
+
+        let mut pinned_requests: Fuse<Pin<&mut Req>> = requests.fuse();
+
+        loop {
+            let item: Option<Either<DownlinkRequest, DownlinkStoppedEvent>> =
+                if self.stopped_watch.is_empty() {
+                    pinned_requests.next().await.map(Either::Left)
+                } else {
+                    select_biased! {
+                        maybe_req = pinned_requests.next() => maybe_req.map(Either::Left),
+                        maybe_closed = self.stopped_watch.next() => maybe_closed.map(Either::Right),
+                    }
+                };
+
+            match item {
+                Some(Either::Left(left)) => match left {
+                    DownlinkRequest::Subscription(DownlinkSpecifier::Value {
+                        init,
+                        path,
+                        schema,
+                        request,
+                    }) => {
+                        self.handle_value_request(init, path, schema, request)
+                            .await?;
+                    }
+
+                    DownlinkRequest::Subscription(DownlinkSpecifier::Map {
+                        path,
+                        key_schema,
+                        value_schema,
+                        request,
+                    }) => {
+                        self.handle_map_request(path, key_schema, value_schema, request)
+                            .await?;
+                    }
+
+                    DownlinkRequest::Subscription(DownlinkSpecifier::Command {
+                        path,
+                        schema,
+                        request,
+                    }) => {
+                        self.handle_command_request(path, schema, request).await?;
+                    }
+
+                    DownlinkRequest::Subscription(DownlinkSpecifier::Event {
+                        path,
+                        schema,
+                        request,
+                        violations,
+                    }) => {
+                        self.handle_event_request(path, schema, request, violations)
+                            .await?;
+                    }
+
+                    DownlinkRequest::DirectCommand { path, envelope } => {
+                        self.handle_command_message(path, envelope).await?;
+                    }
+                },
+                Some(Either::Right(stop_event)) => {
+                    self.handle_stop(stop_event).await;
+                }
+                None => break Ok(()),
+            }
+        }
+    }
+
     async fn handle_command_message(
         &mut self,
-        path: Path,
+        path: AbsolutePath,
         envelope: Envelope,
-    ) -> RequestResult<(), Path> {
-        let mut sink = self.sink_for(path).await?;
-        sink.send_item(envelope)
-            .await
-            .map_err(|_| SubscriptionError::ConnectionError)?;
+    ) -> RequestResult<()> {
+        self.router
+            .general_sink()
+            .send((path.host, envelope))
+            .map_err(|_| SubscriptionError::ConnectionError)
+            .await?;
         Ok(())
     }
 }
