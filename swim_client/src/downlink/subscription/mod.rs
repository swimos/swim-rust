// Copyright 2015-2020 SWIM.AI inc.
//
// Licensed under the Apache License, Version 2.0 (the "License");
// you may not use this file except in compliance with the License.
// You may obtain a copy of the License at
//
//     http://www.apache.org/licenses/LICENSE-2.0
//
// Unless required by applicable law or agreed to in writing, software
// distributed under the License is distributed on an "AS IS" BASIS,
// WITHOUT WARRANTIES OR CONDITIONS OF ANY KIND, either express or implied.
// See the License for the specific language governing permissions and
// limitations under the License.

use crate::configuration::downlink::{
    BackpressureMode, Config, DownlinkKind, DownlinkParams, MuxMode,
};
use crate::downlink::any::{AnyDownlink, AnyEventReceiver, AnyReceiver, AnyWeakDownlink};
use crate::downlink::model::event;
use crate::downlink::model::map::{MapAction, UntypedMapModification, ViewWithEvent};
use crate::downlink::model::value::{self, Action, SharedValue};
use crate::downlink::model::{command, map};
use crate::downlink::typed::topic::{ApplyForm, ApplyFormsMap};
use crate::downlink::typed::{
    CommandDownlink, EventDownlink, MapDownlink, SchemaViolations, ValueDownlink,
};
use crate::downlink::watch_adapter::map::KeyedWatch;
use crate::downlink::watch_adapter::value::ValuePump;
use crate::downlink::{raw, Command, DownlinkError, Message};
use crate::router::{Router, RouterEvent};
use either::Either;
use futures::stream::Fuse;
use futures::Stream;
use futures_util::future::TryFutureExt;
use futures_util::select_biased;
use futures_util::stream::{FuturesUnordered, StreamExt};
use pin_utils::pin_mut;
use std::collections::HashMap;
use std::fmt::{Display, Formatter};
use std::pin::Pin;
use std::sync::Arc;
use swim_common::form::ValidatedForm;
use swim_common::model::schema::StandardSchema;
use swim_common::model::Value;
use swim_common::request::request_future::RequestError;
use swim_common::request::Request;
use swim_common::routing::RoutingError;
<<<<<<< HEAD
use swim_common::sink::item;
use swim_common::sink::item::either::EitherSink;
=======
use swim_common::sink::item::either::SplitSink;
>>>>>>> 43301803
use swim_common::sink::item::ItemSender;
use swim_common::topic::Topic;
use swim_common::warp::envelope::Envelope;
use swim_common::warp::path::AbsolutePath;
use swim_runtime::task::{spawn, TaskError, TaskHandle};
use tokio::sync::mpsc::error::SendError;
use tokio::sync::oneshot::error::RecvError;
use tokio::sync::{mpsc, oneshot};
use tracing::{error, info, instrument, trace_span};
use utilities::future::{SwimFutureExt, TransformOnce, TransformedFuture, UntilFailure};
use utilities::sync::promise;
use utilities::sync::promise::PromiseError;

pub mod envelopes;
#[cfg(test)]
pub mod tests;

pub type AnyValueDownlink = AnyDownlink<Action, SharedValue>;
pub type TypedValueDownlink<T> = ValueDownlink<AnyValueDownlink, T>;

pub type AnyMapDownlink = AnyDownlink<MapAction, ViewWithEvent>;
pub type TypedMapDownlink<K, V> = MapDownlink<AnyMapDownlink, K, V>;

pub type AnyCommandDownlink = raw::Sender<mpsc::Sender<Value>>;
pub type TypedCommandDownlink<T> = CommandDownlink<AnyCommandDownlink, T>;

pub type AnyEventDownlink = AnyEventReceiver<Value>;
pub type TypedEventDownlink<T> = EventDownlink<T>;

pub type ValueReceiver = AnyReceiver<SharedValue>;
pub type TypedValueReceiver<T> = UntilFailure<ValueReceiver, ApplyForm<T>>;

pub type MapReceiver = AnyReceiver<ViewWithEvent>;
pub type TypedMapReceiver<K, V> = UntilFailure<MapReceiver, ApplyFormsMap<K, V>>;

type AnyWeakValueDownlink = AnyWeakDownlink<Action, SharedValue>;
type AnyWeakMapDownlink = AnyWeakDownlink<MapAction, ViewWithEvent>;
pub type AnyWeakEventDownlink = AnyWeakDownlink<Value, Value>;

pub struct Downlinks {
    sender: mpsc::Sender<DownlinkRequest>,
    task: TaskHandle<RequestResult<()>>,
}

enum DownlinkRequest {
    Subscription(DownlinkSpecifier),
    DirectCommand {
        path: AbsolutePath,
        envelope: Envelope,
    },
}

/// Contains all running WARP downlinks and allows requests for downlink subscriptions.
impl Downlinks {
    /// Create a new downlink manager, using the specified configuration, which will attach all
    /// create downlinks to the provided router.
    #[instrument(skip(config, router))]
    pub async fn new<C, R>(config: Arc<C>, router: R) -> Downlinks
    where
        C: Config + 'static,
        R: Router + 'static,
    {
        info!("Initialising downlink manager");

        let client_params = config.client_params();
        let task = DownlinkTask::new(config, router);
        let (tx, rx) = mpsc::channel(client_params.dl_req_buffer_size.get());
        let task_handle = spawn(task.run(rx));

        Downlinks {
            sender: tx,
            task: task_handle,
        }
    }

    pub async fn send_command(
        &mut self,
        path: AbsolutePath,
        envelope: Envelope,
    ) -> RequestResult<()> {
        self.sender
            .send(DownlinkRequest::DirectCommand { path, envelope })
            .map_err(|_| SubscriptionError::ConnectionError)
            .await?;

        Ok(())
    }

    pub async fn close(self) -> Result<RequestResult<()>, TaskError> {
        let Downlinks { sender, task } = self;
        drop(sender);

        task.await
    }

    /// Attempt to subscribe to a value lane. The downlink is returned with a single active
    /// subscription to its events.
    #[instrument(skip(self), level = "info")]
    pub async fn subscribe_value_untyped(
        &mut self,
        init: Value,
        path: AbsolutePath,
    ) -> RequestResult<(AnyValueDownlink, ValueReceiver)> {
        info!("Subscribing to untyped value lane");

        self.subscribe_value_inner(init, StandardSchema::Anything, path)
            .await
    }

    /// Attempt to subscribe to a remote value lane where the type of the values is described by a
    /// [`ValidatedForm`]. The downlink is returned with a single active
    /// subscription to its events.
    #[instrument(skip(self, init), level = "info")]
    pub async fn subscribe_value<T>(
        &mut self,
        init: T,
        path: AbsolutePath,
    ) -> RequestResult<(TypedValueDownlink<T>, TypedValueReceiver<T>)>
    where
        T: ValidatedForm + Send + 'static,
    {
        info!("Subscribing to typed value lane");

        let init_value = init.into_value();
        let (dl, rec) = self
            .subscribe_value_inner(init_value, T::schema(), path)
            .await?;
        let typed_rec = UntilFailure::new(rec, Default::default());
        Ok((ValueDownlink::new(dl), typed_rec))
    }

    async fn subscribe_value_inner(
        &mut self,
        init: Value,
        schema: StandardSchema,
        path: AbsolutePath,
    ) -> RequestResult<(AnyValueDownlink, ValueReceiver)> {
        let (tx, rx) = oneshot::channel();
        self.sender
            .send(DownlinkRequest::Subscription(DownlinkSpecifier::Value {
                init,
                path,
                schema,
                request: Request::new(tx),
            }))
            .err_into::<SubscriptionError>()
            .await?;
        rx.await.map_err(Into::into).and_then(|r| r)
    }

    /// Attempt to subscribe to a map lane. The downlink is returned with a single active
    /// subscription to its events.
    #[instrument(skip(self), level = "info")]
    pub async fn subscribe_map_untyped(
        &mut self,
        path: AbsolutePath,
    ) -> RequestResult<(AnyMapDownlink, MapReceiver)> {
        info!("Subscribing to untyped map lane");

        self.subscribe_map_inner(StandardSchema::Anything, StandardSchema::Anything, path)
            .await
    }

    /// Attempt to subscribe to a remote map lane where the types of the keys and values are
    /// described by  [`ValidatedForm`]s. The downlink is returned with a single active
    /// subscription to its events.
    #[instrument(skip(self), level = "info")]
    pub async fn subscribe_map<K, V>(
        &mut self,
        path: AbsolutePath,
    ) -> RequestResult<(TypedMapDownlink<K, V>, TypedMapReceiver<K, V>)>
    where
        K: ValidatedForm + Send + 'static,
        V: ValidatedForm + Send + 'static,
    {
        info!("Subscribing to typed map lane");

        let (dl, rec) = self
            .subscribe_map_inner(K::schema(), V::schema(), path)
            .await?;
        let typed_rec = UntilFailure::new(rec, Default::default());
        Ok((MapDownlink::new(dl), typed_rec))
    }

    async fn subscribe_map_inner(
        &mut self,
        key_schema: StandardSchema,
        value_schema: StandardSchema,
        path: AbsolutePath,
    ) -> RequestResult<(AnyMapDownlink, MapReceiver)> {
        let (tx, rx) = oneshot::channel();
        self.sender
            .send(DownlinkRequest::Subscription(DownlinkSpecifier::Map {
                path,
                key_schema,
                value_schema,
                request: Request::new(tx),
            }))
            .err_into::<SubscriptionError>()
            .await?;
        rx.await.map_err(Into::into).and_then(|r| r)
    }

    pub async fn subscribe_command_untyped(
        &mut self,
        path: AbsolutePath,
    ) -> RequestResult<AnyCommandDownlink> {
        self.subscribe_command_inner(StandardSchema::Anything, path)
            .await
    }

    pub async fn subscribe_command<T>(
        &mut self,
        path: AbsolutePath,
    ) -> RequestResult<TypedCommandDownlink<T>>
    where
        T: ValidatedForm + Send + 'static,
    {
        Ok(CommandDownlink::new(
            self.subscribe_command_inner(T::schema(), path).await?,
        ))
    }

    async fn subscribe_command_inner(
        &mut self,
        schema: StandardSchema,
        path: AbsolutePath,
    ) -> RequestResult<AnyCommandDownlink> {
        let (tx, rx) = oneshot::channel();

        self.sender
            .send(DownlinkRequest::Subscription(DownlinkSpecifier::Command {
                schema,
                path,
                request: Request::new(tx),
            }))
            .err_into::<SubscriptionError>()
            .await?;

        rx.await.map_err(Into::into).and_then(|r| r)
    }

    pub async fn subscribe_event_untyped(
        &mut self,
        path: AbsolutePath,
    ) -> RequestResult<AnyEventDownlink> {
        self.subscribe_event_inner(StandardSchema::Anything, path, SchemaViolations::Ignore)
            .await
    }

    pub async fn subscribe_event<T>(
        &mut self,
        path: AbsolutePath,
        violations: SchemaViolations,
    ) -> RequestResult<TypedEventDownlink<T>>
    where
        T: ValidatedForm + Send + 'static,
    {
        Ok(EventDownlink::new(
            self.subscribe_event_inner(T::schema(), path, violations)
                .await?,
        ))
    }

    async fn subscribe_event_inner(
        &mut self,
        schema: StandardSchema,
        path: AbsolutePath,
        violations: SchemaViolations,
    ) -> RequestResult<AnyEventDownlink> {
        let (tx, rx) = oneshot::channel();

        self.sender
            .send(DownlinkRequest::Subscription(DownlinkSpecifier::Event {
                schema,
                path,
                request: Request::new(tx),
                violations,
            }))
            .err_into::<SubscriptionError>()
            .await?;

        rx.await.map_err(Into::into).and_then(|r| r)
    }
}

#[derive(Clone, Debug, PartialEq)]
pub enum SubscriptionError {
    BadKind {
        expected: DownlinkKind,
        actual: DownlinkKind,
    },
    DownlinkTaskStopped,
    IncompatibleValueSchema {
        path: AbsolutePath,
        existing: Box<StandardSchema>,
        requested: Box<StandardSchema>,
    },
    IncompatibleMapSchema {
        is_key: bool,
        path: AbsolutePath,
        existing: Box<StandardSchema>,
        requested: Box<StandardSchema>,
    },
    ConnectionError,
}

impl SubscriptionError {
    pub fn incompatibile_value(
        path: AbsolutePath,
        existing: StandardSchema,
        requested: StandardSchema,
    ) -> Self {
        SubscriptionError::IncompatibleValueSchema {
            path,
            existing: Box::new(existing),
            requested: Box::new(requested),
        }
    }

    pub fn incompatibile_map_key(
        path: AbsolutePath,
        existing: StandardSchema,
        requested: StandardSchema,
    ) -> Self {
        SubscriptionError::IncompatibleMapSchema {
            is_key: true,
            path,
            existing: Box::new(existing),
            requested: Box::new(requested),
        }
    }

    pub fn incompatibile_map_value(
        path: AbsolutePath,
        existing: StandardSchema,
        requested: StandardSchema,
    ) -> Self {
        SubscriptionError::IncompatibleMapSchema {
            is_key: false,
            path,
            existing: Box::new(existing),
            requested: Box::new(requested),
        }
    }
}

impl From<mpsc::error::SendError<DownlinkRequest>> for SubscriptionError {
    fn from(_: SendError<DownlinkRequest>) -> Self {
        SubscriptionError::DownlinkTaskStopped
    }
}

impl From<oneshot::error::RecvError> for SubscriptionError {
    fn from(_: RecvError) -> Self {
        SubscriptionError::DownlinkTaskStopped
    }
}

impl From<RequestError> for SubscriptionError {
    fn from(_: RequestError) -> Self {
        SubscriptionError::ConnectionError
    }
}

impl Display for SubscriptionError {
    fn fmt(&self, f: &mut Formatter<'_>) -> std::fmt::Result {
        match self {
            SubscriptionError::BadKind { expected, actual } => write!(
                f,
                "Requested {} downlink but a {} downlink was already open for that lane.",
                expected, actual
            ),
            SubscriptionError::DownlinkTaskStopped => {
                write!(f, "The downlink task has already stopped.")
            }
            SubscriptionError::IncompatibleValueSchema {
                path,
                existing,
                requested
            } => {
                write!(f, "A downlink was requested to {} with schema {} but one is already running with schema {}.",
                       path, existing, requested)
            }
            SubscriptionError::IncompatibleMapSchema {
                is_key,
                path,
                existing,
                requested
            } => {
                let key_or_val = if *is_key { "key" } else { "value" };
                write!(f, "A map downlink was requested to {} with {} schema {} but one is already running with schema {}.",
                       path, key_or_val, existing, requested)
            }
            SubscriptionError::ConnectionError => {
                write!(f, "The downlink could not establish a connection.")
            }
        }
    }
}

impl std::error::Error for SubscriptionError {}

impl SubscriptionError {
    pub fn bad_kind(expected: DownlinkKind, actual: DownlinkKind) -> SubscriptionError {
        SubscriptionError::BadKind { expected, actual }
    }
}

pub type RequestResult<T> = Result<T, SubscriptionError>;

pub enum DownlinkSpecifier {
    Value {
        init: Value,
        path: AbsolutePath,
        schema: StandardSchema,
        request: Request<RequestResult<(AnyValueDownlink, ValueReceiver)>>,
    },
    Map {
        path: AbsolutePath,
        key_schema: StandardSchema,
        value_schema: StandardSchema,
        request: Request<RequestResult<(AnyMapDownlink, MapReceiver)>>,
    },
    Command {
        path: AbsolutePath,
        schema: StandardSchema,
        request: Request<RequestResult<AnyCommandDownlink>>,
    },
    Event {
        path: AbsolutePath,
        schema: StandardSchema,
        request: Request<RequestResult<AnyEventDownlink>>,
        violations: SchemaViolations,
    },
}

type StopEvents = FuturesUnordered<
    TransformedFuture<promise::Receiver<Result<(), DownlinkError>>, MakeStopEvent>,
>;

struct ValueHandle {
    ptr: AnyWeakValueDownlink,
    schema: StandardSchema,
}

impl ValueHandle {
    fn new(ptr: AnyWeakValueDownlink, schema: StandardSchema) -> Self {
        ValueHandle { ptr, schema }
    }
}

struct MapHandle {
    ptr: AnyWeakMapDownlink,
    key_schema: StandardSchema,
    value_schema: StandardSchema,
}

impl MapHandle {
    fn new(
        ptr: AnyWeakMapDownlink,
        key_schema: StandardSchema,
        value_schema: StandardSchema,
    ) -> Self {
        MapHandle {
            ptr,
            key_schema,
            value_schema,
        }
    }
}

struct CommandHandle {
    dl: AnyCommandDownlink,
    schema: StandardSchema,
}

struct EventHandle {
    dl: AnyWeakEventDownlink,
    schema: StandardSchema,
}

struct DownlinkTask<R> {
    config: Arc<dyn Config>,
    value_downlinks: HashMap<AbsolutePath, ValueHandle>,
    map_downlinks: HashMap<AbsolutePath, MapHandle>,
    command_downlinks: HashMap<AbsolutePath, CommandHandle>,
    event_downlinks: HashMap<(AbsolutePath, SchemaViolations), EventHandle>,
    stopped_watch: StopEvents,
    router: R,
}

/// Event that is generated after a downlink stops to allow it to be cleaned up.
struct DownlinkStoppedEvent {
    kind: DownlinkKind,
    path: AbsolutePath,
    error: Option<DownlinkError>,
}

struct MakeStopEvent {
    kind: DownlinkKind,
    path: AbsolutePath,
}

impl MakeStopEvent {
    fn new(kind: DownlinkKind, path: AbsolutePath) -> Self {
        MakeStopEvent { kind, path }
    }
}

impl TransformOnce<Result<Arc<Result<(), DownlinkError>>, PromiseError>> for MakeStopEvent {
    type Out = DownlinkStoppedEvent;

    fn transform(self, input: Result<Arc<Result<(), DownlinkError>>, PromiseError>) -> Self::Out {
        let MakeStopEvent { kind, path } = self;
        let error = match input {
            Ok(r) => (*r).clone().err(),
            _ => Some(DownlinkError::DroppedChannel),
        };
        DownlinkStoppedEvent { kind, path, error }
    }
}

impl<R> DownlinkTask<R>
where
    R: Router,
{
    fn new<C>(config: Arc<C>, router: R) -> DownlinkTask<R>
    where
        C: Config + 'static,
    {
        DownlinkTask {
            config,
            value_downlinks: HashMap::new(),
            map_downlinks: HashMap::new(),
            command_downlinks: HashMap::new(),
            event_downlinks: HashMap::new(),
            stopped_watch: StopEvents::new(),
            router,
        }
    }

    async fn create_new_value_downlink(
        &mut self,
        init: Value,
        schema: StandardSchema,
        path: AbsolutePath,
    ) -> RequestResult<(AnyValueDownlink, ValueReceiver)> {
        let span = trace_span!("value downlink", path = ?path);
        let _g = span.enter();

        let config = self.config.config_for(&path);
        let (sink, incoming) = self.router.connection_for(&path).await?;
        let schema_cpy = schema.clone();

        let updates = incoming.map(map_router_events);

        let sink_path = path.clone();
        let cmd_sink =
            item::for_mpsc_sender(sink)
                .map_err_into()
                .comap(move |cmd: Command<SharedValue>| {
                    envelopes::value_envelope(&sink_path, cmd).1.into()
                });

        let (dl, rec) = match config.back_pressure {
            BackpressureMode::Propagate => {
                value_downlink_for_sink(cmd_sink, init, schema, updates, &config)
            }
            BackpressureMode::Release { yield_after, .. } => {
                let pressure_release = ValuePump::new(cmd_sink.clone(), yield_after).await;

                let either_sink = SplitSink::new(cmd_sink, pressure_release).comap(
                    move |cmd: Command<SharedValue>| match cmd {
                        act @ Command::Action(_) => Either::Right(act),
                        ow => Either::Left(ow),
                    },
                );

                value_downlink_for_sink(either_sink, init, schema, updates, &config)
            }
        };

        self.value_downlinks
            .insert(path.clone(), ValueHandle::new(dl.downgrade(), schema_cpy));
        self.stopped_watch.push(
            dl.await_stopped()
                .transform(MakeStopEvent::new(DownlinkKind::Value, path)),
        );
        Ok((dl, rec))
    }

    async fn create_new_map_downlink(
        &mut self,
        path: AbsolutePath,
        key_schema: StandardSchema,
        value_schema: StandardSchema,
    ) -> RequestResult<(AnyMapDownlink, MapReceiver)> {
        let span = trace_span!("map downlink", path = ?path);
        let _g = span.enter();

        let config = self.config.config_for(&path);
        let (sink, incoming) = self.router.connection_for(&path).await?;
        let key_schema_cpy = key_schema.clone();
        let value_schema_cpy = value_schema.clone();

        let updates = incoming.map(|e| match e {
            RouterEvent::Message(l) => Ok(envelopes::map::from_envelope(l)),
            RouterEvent::ConnectionClosed => Err(RoutingError::ConnectionError),
            RouterEvent::Unreachable(_) => Err(RoutingError::HostUnreachable),
            RouterEvent::Stopping => Err(RoutingError::RouterDropped),
        });

        let sink_path = path.clone();

        let (dl, rec) = match config.back_pressure {
            BackpressureMode::Propagate => {
                let cmd_sink = item::for_mpsc_sender(sink).map_err_into().comap(
                    move |cmd: Command<UntypedMapModification<Arc<Value>>>| {
                        envelopes::map_envelope(&sink_path, cmd).1.into()
                    },
                );
                map_downlink_for_sink(key_schema, value_schema, cmd_sink, updates, &config)
            }
            BackpressureMode::Release {
                input_buffer_size,
                bridge_buffer_size,
                max_active_keys,
                yield_after,
            } => {
                let sink_path_duplicate = sink_path.clone();
                let direct_sink = item::for_mpsc_sender(sink.clone()).map_err_into().comap(
                    move |cmd: Command<UntypedMapModification<Arc<Value>>>| {
                        envelopes::map_envelope(&sink_path_duplicate, cmd).1.into()
                    },
                );
                let action_sink = item::for_mpsc_sender(sink).map_err_into().comap(
                    move |act: UntypedMapModification<Arc<Value>>| {
                        envelopes::map_envelope(&sink_path, Command::Action(act))
                            .1
                            .into()
                    },
                );

                let pressure_release = KeyedWatch::new(
                    action_sink,
                    input_buffer_size,
                    bridge_buffer_size,
                    max_active_keys,
                    yield_after,
                )
                .await;

<<<<<<< HEAD
                let either_sink = EitherSink::new(direct_sink, pressure_release.into_item_sender())
                    .comap(
                        move |cmd: Command<UntypedMapModification<Arc<Value>>>| match cmd {
                            Command::Action(act) => Either::Right(act),
                            ow => Either::Left(ow),
                        },
                    );
=======
                let either_sink = SplitSink::new(direct_sink, pressure_release).comap(
                    move |cmd: Command<UntypedMapModification<Arc<Value>>>| match cmd {
                        Command::Action(act) => Either::Right(act),
                        ow => Either::Left(ow),
                    },
                );
>>>>>>> 43301803
                map_downlink_for_sink(key_schema, value_schema, either_sink, updates, &config)
            }
        };

        self.map_downlinks.insert(
            path.clone(),
            MapHandle::new(dl.downgrade(), key_schema_cpy, value_schema_cpy),
        );
        self.stopped_watch.push(
            dl.await_stopped()
                .transform(MakeStopEvent::new(DownlinkKind::Map, path)),
        );
        Ok((dl, rec))
    }

    async fn create_new_command_downlink(
        &mut self,
        path: AbsolutePath,
        schema: StandardSchema,
    ) -> RequestResult<AnyCommandDownlink> {
        let (sink, _) = self.router.connection_for(&path).await?;

        let config = self.config.config_for(&path);

        let path_cpy = path.clone();

        let cmd_sink = item::for_mpsc_sender(sink)
            .map_err_into()
            .comap(move |cmd: Command<Value>| envelopes::command_envelope(&path_cpy, cmd).1.into());

        let dl = match config.back_pressure {
            BackpressureMode::Propagate => {
                command_downlink_for_sink(cmd_sink, schema.clone(), &config)
            }

            BackpressureMode::Release { yield_after, .. } => {
                let pressure_release = ValuePump::new(cmd_sink.clone(), yield_after).await;

                let either_sink =
                    SplitSink::new(cmd_sink, pressure_release).comap(move |cmd: Command<Value>| {
                        match cmd {
                            act @ Command::Action(_) => Either::Right(act),
                            ow => Either::Left(ow),
                        }
                    });

                command_downlink_for_sink(either_sink, schema.clone(), &config)
            }
        };

        self.command_downlinks.insert(
            path,
            CommandHandle {
                dl: dl.clone(),
                schema,
            },
        );

        Ok(dl)
    }

    async fn create_new_event_downlink(
        &mut self,
        path: AbsolutePath,
        schema: StandardSchema,
        violations: SchemaViolations,
    ) -> RequestResult<AnyEventDownlink> {
        let (sink, incoming) = self.router.connection_for(&path).await?;

        let updates = incoming.map(map_router_events);

        let config = self.config.config_for(&path);

        let path_cpy = path.clone();
        let cmd_sink = item::for_mpsc_sender(sink)
            .map_err_into()
            .comap(move |cmd: Command<Value>| envelopes::command_envelope(&path_cpy, cmd).1.into());

        let (dl, rec) =
            event_downlink_for_sink(updates, cmd_sink, schema.clone(), violations, &config);

        self.event_downlinks.insert(
            (path, violations),
            EventHandle {
                dl: dl.downgrade(),
                schema,
            },
        );

        Ok(rec)
    }

    async fn handle_value_request(
        &mut self,
        init: Value,
        path: AbsolutePath,
        schema: StandardSchema,
        value_req: Request<RequestResult<(AnyValueDownlink, ValueReceiver)>>,
    ) -> RequestResult<()> {
        let dl = match self.value_downlinks.get(&path) {
            Some(ValueHandle {
                ptr: dl,
                schema: existing_schema,
            }) => {
                let maybe_dl = dl.upgrade();
                match maybe_dl {
                    Some(mut dl_clone) if dl_clone.is_running() => {
                        if schema.eq(existing_schema) {
                            match dl_clone.subscribe().await {
                                Ok(rec) => Ok((dl_clone, rec)),
                                Err(_) => {
                                    self.value_downlinks.remove(&path);
                                    Ok(self
                                        .create_new_value_downlink(init, schema, path.clone())
                                        .await?)
                                }
                            }
                        } else {
                            Err(SubscriptionError::incompatibile_value(
                                path,
                                existing_schema.clone(),
                                schema,
                            ))
                        }
                    }
                    _ => {
                        self.value_downlinks.remove(&path);
                        Ok(self
                            .create_new_value_downlink(init, schema, path.clone())
                            .await?)
                    }
                }
            }
            _ => match self.map_downlinks.get(&path) {
                Some(_) => Err(SubscriptionError::bad_kind(
                    DownlinkKind::Value,
                    DownlinkKind::Map,
                )),
                _ => Ok(self
                    .create_new_value_downlink(init, schema, path.clone())
                    .await?),
            },
        };
        let _ = value_req.send(dl);
        Ok(())
    }

    async fn handle_map_request(
        &mut self,
        path: AbsolutePath,
        key_schema: StandardSchema,
        value_schema: StandardSchema,
        map_req: Request<RequestResult<(AnyMapDownlink, MapReceiver)>>,
    ) -> RequestResult<()> {
        let dl = match self.map_downlinks.get(&path) {
            Some(MapHandle {
                ptr: dl,
                key_schema: existing_key_schema,
                value_schema: existing_value_schema,
            }) => {
                if !key_schema.eq(existing_key_schema) {
                    Err(SubscriptionError::incompatibile_map_key(
                        path,
                        existing_key_schema.clone(),
                        key_schema,
                    ))
                } else if !value_schema.eq(existing_value_schema) {
                    Err(SubscriptionError::incompatibile_map_value(
                        path,
                        existing_value_schema.clone(),
                        value_schema,
                    ))
                } else {
                    let maybe_dl = dl.upgrade();
                    match maybe_dl {
                        Some(mut dl_clone) if dl_clone.is_running() => {
                            match dl_clone.subscribe().await {
                                Ok(rec) => Ok((dl_clone, rec)),
                                Err(_) => {
                                    self.map_downlinks.remove(&path);
                                    Ok(self
                                        .create_new_map_downlink(
                                            path.clone(),
                                            key_schema,
                                            value_schema,
                                        )
                                        .await?)
                                }
                            }
                        }
                        _ => {
                            self.map_downlinks.remove(&path);
                            Ok(self
                                .create_new_map_downlink(path.clone(), key_schema, value_schema)
                                .await?)
                        }
                    }
                }
            }
            _ => match self.value_downlinks.get(&path) {
                Some(_) => Err(SubscriptionError::bad_kind(
                    DownlinkKind::Map,
                    DownlinkKind::Value,
                )),
                _ => Ok(self
                    .create_new_map_downlink(path.clone(), key_schema, value_schema)
                    .await?),
            },
        };
        let _ = map_req.send(dl);
        Ok(())
    }

    async fn handle_command_request(
        &mut self,
        path: AbsolutePath,
        schema: StandardSchema,
        value_req: Request<RequestResult<AnyCommandDownlink>>,
    ) -> RequestResult<()> {
        let downlink = match self.command_downlinks.get(&path) {
            Some(CommandHandle {
                dl,
                schema: existing_schema,
            }) => {
                if !schema.eq(existing_schema) {
                    Err(SubscriptionError::incompatibile_value(
                        path,
                        existing_schema.clone(),
                        schema,
                    ))
                } else if dl.is_running() {
                    Ok(dl.clone())
                } else {
                    self.command_downlinks.remove(&path);
                    Ok(self
                        .create_new_command_downlink(path.clone(), schema)
                        .await?)
                }
            }
            _ => self.create_new_command_downlink(path.clone(), schema).await,
        };

        let _ = value_req.send(downlink);
        Ok(())
    }

    async fn handle_event_request(
        &mut self,
        path: AbsolutePath,
        schema: StandardSchema,
        value_req: Request<RequestResult<AnyEventDownlink>>,
        violations: SchemaViolations,
    ) -> RequestResult<()> {
        let dl = match self.event_downlinks.get(&(path.clone(), violations)) {
            Some(EventHandle {
                dl,
                schema: existing_schema,
            }) => {
                let maybe_dl = dl.upgrade();
                match maybe_dl {
                    Some(mut dl_clone) if dl_clone.is_running() => {
                        if schema.eq(existing_schema) {
                            match dl_clone.subscribe().await {
                                Ok(rec) => Ok(AnyEventReceiver::new(rec)),
                                Err(_) => {
                                    self.event_downlinks.remove(&(path.clone(), violations));
                                    Ok(self
                                        .create_new_event_downlink(path, schema, violations)
                                        .await?)
                                }
                            }
                        } else {
                            Err(SubscriptionError::incompatibile_value(
                                path,
                                existing_schema.clone(),
                                schema,
                            ))
                        }
                    }
                    _ => {
                        self.event_downlinks.remove(&(path.clone(), violations));
                        Ok(self
                            .create_new_event_downlink(path, schema, violations)
                            .await?)
                    }
                }
            }
            _ => {
                self.create_new_event_downlink(path.clone(), schema, violations)
                    .await
            }
        };
        let _ = value_req.send(dl);
        Ok(())
    }

    #[instrument(skip(self, stop_event))]
    async fn handle_stop(&mut self, stop_event: DownlinkStoppedEvent) {
        match &stop_event.error {
            Some(e) => error!("Downlink {} failed with: \"{}\"", stop_event.path, e),
            None => info!("Downlink {} stopped successfully", stop_event.path),
        }

        match stop_event.kind {
            DownlinkKind::Value => {
                if let Some(ValueHandle { ptr: weak_dl, .. }) =
                    self.value_downlinks.get(&stop_event.path)
                {
                    let is_running = weak_dl.upgrade().map(|dl| dl.is_running()).unwrap_or(false);
                    if !is_running {
                        self.value_downlinks.remove(&stop_event.path);
                    }
                }
            }
            DownlinkKind::Map => {
                if let Some(MapHandle { ptr: weak_dl, .. }) =
                    self.map_downlinks.get(&stop_event.path)
                {
                    let is_running = weak_dl.upgrade().map(|dl| dl.is_running()).unwrap_or(false);
                    if !is_running {
                        self.map_downlinks.remove(&stop_event.path);
                    }
                }
            }
            DownlinkKind::Command => {
                if let Some(CommandHandle { dl, .. }) = self.command_downlinks.get(&stop_event.path)
                {
                    if !dl.is_running() {
                        self.command_downlinks.remove(&stop_event.path);
                    }
                }
            }
        }
    }

    async fn run<Req>(mut self, requests: Req) -> RequestResult<()>
    where
        Req: Stream<Item = DownlinkRequest>,
    {
        pin_mut!(requests);

        let mut pinned_requests: Fuse<Pin<&mut Req>> = requests.fuse();

        loop {
            let item: Option<Either<DownlinkRequest, DownlinkStoppedEvent>> =
                if self.stopped_watch.is_empty() {
                    pinned_requests.next().await.map(Either::Left)
                } else {
                    select_biased! {
                        maybe_req = pinned_requests.next() => maybe_req.map(Either::Left),
                        maybe_closed = self.stopped_watch.next() => maybe_closed.map(Either::Right),
                    }
                };

            match item {
                Some(Either::Left(left)) => match left {
                    DownlinkRequest::Subscription(DownlinkSpecifier::Value {
                        init,
                        path,
                        schema,
                        request,
                    }) => {
                        self.handle_value_request(init, path, schema, request)
                            .await?;
                    }

                    DownlinkRequest::Subscription(DownlinkSpecifier::Map {
                        path,
                        key_schema,
                        value_schema,
                        request,
                    }) => {
                        self.handle_map_request(path, key_schema, value_schema, request)
                            .await?;
                    }

                    DownlinkRequest::Subscription(DownlinkSpecifier::Command {
                        path,
                        schema,
                        request,
                    }) => {
                        self.handle_command_request(path, schema, request).await?;
                    }

                    DownlinkRequest::Subscription(DownlinkSpecifier::Event {
                        path,
                        schema,
                        request,
                        violations,
                    }) => {
                        self.handle_event_request(path, schema, request, violations)
                            .await?;
                    }

                    DownlinkRequest::DirectCommand { path, envelope } => {
                        self.handle_command_message(path, envelope).await?;
                    }
                },
                Some(Either::Right(stop_event)) => {
                    self.handle_stop(stop_event).await;
                }
                None => break Ok(()),
            }
        }
    }

    async fn handle_command_message(
        &mut self,
        path: AbsolutePath,
        envelope: Envelope,
    ) -> RequestResult<()> {
        self.router
            .general_sink()
            .send((path.host, envelope))
            .map_err(|_| SubscriptionError::ConnectionError)
            .await?;
        Ok(())
    }
}

fn value_downlink_for_sink<Updates, Snk>(
    cmd_sink: Snk,
    init: Value,
    schema: StandardSchema,
    updates: Updates,
    config: &DownlinkParams,
) -> (AnyDownlink<Action, SharedValue>, AnyReceiver<SharedValue>)
where
    Updates: Stream<Item = Result<Message<Value>, RoutingError>> + Send + 'static,
    Snk: ItemSender<Command<SharedValue>, RoutingError> + Send + 'static,
{
    let dl_cmd_sink = cmd_sink.map_err_into();
    match config.mux_mode {
        MuxMode::Queue(n) => {
            let (dl, rec) =
                value::create_queue_downlink(init, Some(schema), updates, dl_cmd_sink, n, &config);
            (AnyDownlink::Queue(dl), AnyReceiver::Queue(rec))
        }
        MuxMode::Dropping => {
            let (dl, rec) =
                value::create_dropping_downlink(init, Some(schema), updates, dl_cmd_sink, &config);
            (AnyDownlink::Dropping(dl), AnyReceiver::Dropping(rec))
        }
        MuxMode::Buffered(n) => {
            let (dl, rec) = value::create_buffered_downlink(
                init,
                Some(schema),
                updates,
                dl_cmd_sink,
                n,
                &config,
            );
            (AnyDownlink::Buffered(dl), AnyReceiver::Buffered(rec))
        }
    }
}

type MapItemResult = Result<Message<UntypedMapModification<Value>>, RoutingError>;

fn map_downlink_for_sink<Updates, Snk>(
    key_schema: StandardSchema,
    value_schema: StandardSchema,
    cmd_sink: Snk,
    updates: Updates,
    config: &DownlinkParams,
) -> (
    AnyDownlink<MapAction, ViewWithEvent>,
    AnyReceiver<ViewWithEvent>,
)
where
    Updates: Stream<Item = MapItemResult> + Send + 'static,
    Snk: ItemSender<Command<UntypedMapModification<Arc<Value>>>, RoutingError> + Send + 'static,
{
    let dl_cmd_sink = cmd_sink.map_err_into();
    match config.mux_mode {
        MuxMode::Queue(n) => {
            let (dl, rec) = map::create_queue_downlink(
                Some(key_schema),
                Some(value_schema),
                updates,
                dl_cmd_sink,
                n,
                &config,
            );
            (AnyDownlink::Queue(dl), AnyReceiver::Queue(rec))
        }
        MuxMode::Dropping => {
            let (dl, rec) = map::create_dropping_downlink(
                Some(key_schema),
                Some(value_schema),
                updates,
                dl_cmd_sink,
                &config,
            );
            (AnyDownlink::Dropping(dl), AnyReceiver::Dropping(rec))
        }
        MuxMode::Buffered(n) => {
            let (dl, rec) = map::create_buffered_downlink(
                Some(key_schema),
                Some(value_schema),
                updates,
                dl_cmd_sink,
                n,
                &config,
            );
            (AnyDownlink::Buffered(dl), AnyReceiver::Buffered(rec))
        }
    }
}

fn command_downlink_for_sink<Snk>(
    cmd_sink: Snk,
    schema: StandardSchema,
    config: &DownlinkParams,
) -> AnyCommandDownlink
where
    Snk: ItemSender<Command<Value>, RoutingError> + Send + 'static,
{
    let dl_cmd_sink = cmd_sink.map_err_into();

    command::create_downlink(schema, dl_cmd_sink, &config)
}

fn event_downlink_for_sink<Updates, Snk>(
    updates: Updates,
    cmd_sink: Snk,
    schema: StandardSchema,
    violations: SchemaViolations,
    config: &DownlinkParams,
) -> (AnyDownlink<Value, Value>, AnyEventReceiver<Value>)
where
    Updates: Stream<Item = Result<Message<Value>, RoutingError>> + Send + 'static,
    Snk: ItemSender<Command<Value>, RoutingError> + Send + 'static,
{
    match config.mux_mode {
        MuxMode::Queue(n) => {
            let (dl, rec) =
                event::create_queue_downlink(schema, violations, updates, cmd_sink, n, &config);
            (
                AnyDownlink::Queue(dl),
                AnyEventReceiver::new(AnyReceiver::Queue(rec)),
            )
        }
        MuxMode::Dropping => {
            let (dl, rec) =
                event::create_dropping_downlink(schema, violations, updates, cmd_sink, &config);
            (
                AnyDownlink::Dropping(dl),
                AnyEventReceiver::new(AnyReceiver::Dropping(rec)),
            )
        }
        MuxMode::Buffered(n) => {
            let (dl, rec) =
                event::create_buffered_downlink(schema, violations, updates, cmd_sink, n, &config);
            (
                AnyDownlink::Buffered(dl),
                AnyEventReceiver::new(AnyReceiver::Buffered(rec)),
            )
        }
    }
}

fn map_router_events(event: RouterEvent) -> Result<Message<Value>, RoutingError> {
    match event {
        RouterEvent::Message(l) => Ok(envelopes::value::from_envelope(l)),
        RouterEvent::ConnectionClosed => Err(RoutingError::ConnectionError),
        RouterEvent::Unreachable(_) => Err(RoutingError::HostUnreachable),
        RouterEvent::Stopping => Err(RoutingError::RouterDropped),
    }
}<|MERGE_RESOLUTION|>--- conflicted
+++ resolved
@@ -45,12 +45,8 @@
 use swim_common::request::request_future::RequestError;
 use swim_common::request::Request;
 use swim_common::routing::RoutingError;
-<<<<<<< HEAD
 use swim_common::sink::item;
-use swim_common::sink::item::either::EitherSink;
-=======
 use swim_common::sink::item::either::SplitSink;
->>>>>>> 43301803
 use swim_common::sink::item::ItemSender;
 use swim_common::topic::Topic;
 use swim_common::warp::envelope::Envelope;
@@ -704,22 +700,12 @@
                 )
                 .await;
 
-<<<<<<< HEAD
-                let either_sink = EitherSink::new(direct_sink, pressure_release.into_item_sender())
-                    .comap(
-                        move |cmd: Command<UntypedMapModification<Arc<Value>>>| match cmd {
-                            Command::Action(act) => Either::Right(act),
-                            ow => Either::Left(ow),
-                        },
-                    );
-=======
-                let either_sink = SplitSink::new(direct_sink, pressure_release).comap(
+                let either_sink = SplitSink::new(direct_sink, pressure_release.into_item_sender()).comap(
                     move |cmd: Command<UntypedMapModification<Arc<Value>>>| match cmd {
                         Command::Action(act) => Either::Right(act),
                         ow => Either::Left(ow),
                     },
                 );
->>>>>>> 43301803
                 map_downlink_for_sink(key_schema, value_schema, either_sink, updates, &config)
             }
         };
