[package]
name = "swim_client"
version = "0.1.0"
authors = ["Swim.AI developers info@swim.ai"]
edition = "2018"

[features]
debug = ["log_verbose"]
trust-dns = ["trust-dns-resolver"]
log_verbose = []

[target.'cfg(log_verbose)'.dependencies]
tracing = { version = "0.1.13", features = ["max_level_debug"] }

[target.'cfg(not(log_verbose))'.dependencies]
tracing = "0.1.16"

[dependencies]
<<<<<<< HEAD
swim_utilities = { path = "../swim_utilities", features = ["errors", "sync", "lrucache", "io"] }
swim_runtime = { path = "../runtime/swim_runtime" }
swim_async_runtime = { path = "../runtime/swim_async_runtime" }
swim_warp = { path = "../swim_warp" }
=======
swim_utilities = { path = "../swim_utilities", features = ["errors", "sync", "lrucache"] }
swim_async_runtime = { path = "../runtime/swim_async_runtime" }
swim_warp = { path = "../swim_warp" }
swim_runtime = { path = "../runtime/swim_runtime" }
>>>>>>> 291e2ac0
swim_model = { path = "../api/swim_model" }
swim_form = { path = "../api/swim_form" }
swim_recon = { path = "../api/formats/swim_recon" }
swim_schema = { path = "../api/swim_schema" }
<<<<<<< HEAD
ratchet = {  path = "../ratchet", features = ["deflate", "split"] }
=======

>>>>>>> 291e2ac0
http = "0.2"
tokio-native-tls = "0.3"
pin-utils = "0.1.0"
pin-project = "1.0.5"
either = "1.5.3"
futures = "0.3.4"
futures-util = "0.3.4"
im = "15.0.0"
url = "2.1.1"
rand = "0.7.3"
tracing-subscriber = "0.2.11"
tracing-futures = "0.2.4"
tokio = { version = "1.1.1", features = ["sync", "rt", "macros", "time"] }
tokio-stream = "0.1.2"
<<<<<<< HEAD
=======
trust-dns-resolver = { version = "0.20", optional = true, features = ["tokio-runtime"] }
slab = "0.4.4"
thiserror = "1.0.29"
>>>>>>> 291e2ac0

[dev-dependencies]
tokio = { version = "1.1.1", features = ["rt-multi-thread"] }
test_server = { path = "test_server" }
bytes = "1.0"
ratchet_fixture = { path = "../ratchet/ratchet_fixture" }<|MERGE_RESOLUTION|>--- conflicted
+++ resolved
@@ -16,26 +16,15 @@
 tracing = "0.1.16"
 
 [dependencies]
-<<<<<<< HEAD
-swim_utilities = { path = "../swim_utilities", features = ["errors", "sync", "lrucache", "io"] }
-swim_runtime = { path = "../runtime/swim_runtime" }
-swim_async_runtime = { path = "../runtime/swim_async_runtime" }
-swim_warp = { path = "../swim_warp" }
-=======
 swim_utilities = { path = "../swim_utilities", features = ["errors", "sync", "lrucache"] }
 swim_async_runtime = { path = "../runtime/swim_async_runtime" }
 swim_warp = { path = "../swim_warp" }
 swim_runtime = { path = "../runtime/swim_runtime" }
->>>>>>> 291e2ac0
 swim_model = { path = "../api/swim_model" }
 swim_form = { path = "../api/swim_form" }
 swim_recon = { path = "../api/formats/swim_recon" }
 swim_schema = { path = "../api/swim_schema" }
-<<<<<<< HEAD
 ratchet = {  path = "../ratchet", features = ["deflate", "split"] }
-=======
-
->>>>>>> 291e2ac0
 http = "0.2"
 tokio-native-tls = "0.3"
 pin-utils = "0.1.0"
@@ -50,12 +39,9 @@
 tracing-futures = "0.2.4"
 tokio = { version = "1.1.1", features = ["sync", "rt", "macros", "time"] }
 tokio-stream = "0.1.2"
-<<<<<<< HEAD
-=======
 trust-dns-resolver = { version = "0.20", optional = true, features = ["tokio-runtime"] }
 slab = "0.4.4"
 thiserror = "1.0.29"
->>>>>>> 291e2ac0
 
 [dev-dependencies]
 tokio = { version = "1.1.1", features = ["rt-multi-thread"] }
