[package]
name = "swim_client"
version = "0.1.0"
authors = ["Swim.AI developers info@swim.ai"]
edition = "2018"

[features]
default = ["websocket"]
websocket = ["tokio-tungstenite", "http", "native-tls", "tokio-native-tls", "swim_common/tls"]
debug = ["log_verbose"]
log_verbose = []
test-server = ["test_server"]

[dependencies.test_server]
path = "test_server"
features = ["enabled"]
optional = true

[dependencies.tokio-tungstenite]
version = "0.10.1"
git = "https://github.com/swimos/tokio-tungstenite/"
<<<<<<< HEAD
branch = "tokio-0.3"
=======
branch = "v10-deflate"
>>>>>>> 43301803
features = ["tls", "deflate"]
optional = true

[dependencies.native-tls]
version = "0.2"
features = ["vendored"]
optional = true

[dependencies.http]
version = "0.2"
optional = true

[dependencies.tokio-native-tls]
version = "0.2"
optional = true

[target.'cfg(log_verbose)'.dependencies]
tracing = { version = "0.1.13", features = ["max_level_debug"] }

[target.'cfg(not(log_verbose))'.dependencies]
tracing = "0.1.16"

[dependencies.swim_common]
path = "../swim_common"
default-features = false

[dependencies]
utilities = { path = "../utilities" }
swim_runtime = { path = "../swim_runtime" }

pin-utils = "0.1.0"
pin-project = "0.4.20"
either = "1.5.3"
futures = "0.3.4"
futures-util = "0.3.4"
im = "15.0.0"
url = "2.1.1"
rand = "0.7.3"
tracing-subscriber = "0.2.11"
tracing-futures = "0.2.4"
tokio = { version = "0.3.3", features = ["sync", "stream", "rt", "macros", "time"] }
num-bigint = "0.3"

[dev-dependencies]
tokio = { version = "0.3.3", features = ["rt-multi-thread"] }<|MERGE_RESOLUTION|>--- conflicted
+++ resolved
@@ -17,13 +17,9 @@
 optional = true
 
 [dependencies.tokio-tungstenite]
-version = "0.10.1"
+version = "0.12.0"
 git = "https://github.com/swimos/tokio-tungstenite/"
-<<<<<<< HEAD
-branch = "tokio-0.3"
-=======
-branch = "v10-deflate"
->>>>>>> 43301803
+branch = "tokio-0.3-deflate"
 features = ["tls", "deflate"]
 optional = true
 
