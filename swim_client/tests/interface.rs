--- conflicted
+++ resolved
@@ -12,8 +12,8 @@
 // See the License for the specific language governing permissions and
 // limitations under the License.
 
+#[cfg(feature = "test_server")]
 mod tests {
-    use std::sync::atomic::{AtomicUsize, Ordering};
     use std::sync::Arc;
     use swim_client::downlink::model::map::{MapEvent, MapModification, UntypedMapModification};
     use swim_client::downlink::typed::map::events::TypedViewWithEvent;
@@ -22,48 +22,37 @@
     use swim_common::form::Form;
     use swim_common::model::{Attr, Item, Value};
     use swim_common::warp::path::AbsolutePath;
-    use test_server::build_server;
+    use test_server::clients::Cli;
+    use test_server::Docker;
+    use test_server::SwimTestServer;
     use tokio::time::Duration;
 
-    static PORT: AtomicUsize = AtomicUsize::new(9001);
-
-    fn get_free_port() -> u16 {
-        PORT.fetch_add(1, Ordering::SeqCst) as u16
-    }
-
     #[tokio::test]
     async fn test_value_dl_recv() {
-        let port = get_free_port();
-        let (server, handle) = build_server(port).await;
-        tokio::spawn(server.run());
-
-        let host = format!("ws://127.0.0.1:{}", port);
-<<<<<<< HEAD
-        let mut client = SwimClient::new_with_default().await;
-        let path = AbsolutePath::new(url::Url::parse(&host).unwrap(), "/unit/foo", "id");
-=======
+        let docker = Cli::default();
+        let container = docker.run(SwimTestServer);
+        let port = container.get_host_port(9001).unwrap();
+        let host = format!("ws://127.0.0.1:{}", port);
         let mut client = SwimClientBuilder::build_with_default().await;
 
         let path = AbsolutePath::new(url::Url::parse(&host).unwrap(), "unit/foo", "id");
->>>>>>> 433e9c57
 
         let (_dl, mut recv) = client.value_downlink::<i32>(path.clone(), 0).await.unwrap();
+        tokio::time::sleep(Duration::from_secs(1)).await;
 
         let message = recv.recv().await.unwrap();
         assert_eq!(message, Event::Remote(0));
-        handle.stop();
     }
 
     #[tokio::test]
     async fn test_value_dl_send() {
-        let port = get_free_port();
-        let (server, handle) = build_server(port).await;
-        tokio::spawn(server.run());
-
-        let host = format!("ws://127.0.0.1:{}", port);
-        let mut client = SwimClientBuilder::build_with_default().await;
-
-        let path = AbsolutePath::new(url::Url::parse(&host).unwrap(), "/unit/foo", "id");
+        let docker = Cli::default();
+        let container = docker.run(SwimTestServer);
+        let port = container.get_host_port(9001).unwrap();
+        let host = format!("ws://127.0.0.1:{}", port);
+        let mut client = SwimClientBuilder::build_with_default().await;
+
+        let path = AbsolutePath::new(url::Url::parse(&host).unwrap(), "unit/foo", "id");
 
         let (dl, mut recv) = client.value_downlink(path.clone(), 0).await.unwrap();
         tokio::time::sleep(Duration::from_secs(1)).await;
@@ -75,27 +64,16 @@
 
         let message = recv.recv().await.unwrap();
         assert_eq!(message, Event::Local(10));
-        handle.stop();
     }
 
     #[tokio::test]
     async fn test_map_dl_recv() {
-        let port = get_free_port();
-        let (server, handle) = build_server(port).await;
-        tokio::spawn(server.run());
-
-        let host = format!("ws://127.0.0.1:{}", port);
-<<<<<<< HEAD
-        let mut client = SwimClient::new_with_default().await;
-        let path = AbsolutePath::new(
-            url::Url::parse(&host).unwrap(),
-            "/unit/foo",
-            "shopping_cart",
-        );
-=======
+        let docker = Cli::default();
+        let container = docker.run(SwimTestServer);
+        let port = container.get_host_port(9001).unwrap();
+        let host = format!("ws://127.0.0.1:{}", port);
         let mut client = SwimClientBuilder::build_with_default().await;
         let path = AbsolutePath::new(url::Url::parse(&host).unwrap(), "unit/foo", "shoppingCart");
->>>>>>> 433e9c57
 
         let (_dl, mut recv) = client
             .map_downlink::<String, i32>(path.clone())
@@ -113,27 +91,16 @@
         } else {
             panic!("The map downlink did not receive the correct message!")
         }
-        handle.stop();
     }
 
     #[tokio::test]
     async fn test_map_dl_send() {
-        let port = get_free_port();
-        let (server, handle) = build_server(port).await;
-        tokio::spawn(server.run());
-
-        let host = format!("ws://127.0.0.1:{}", port);
-<<<<<<< HEAD
-        let mut client = SwimClient::new_with_default().await;
-        let path = AbsolutePath::new(
-            url::Url::parse(&host).unwrap(),
-            "/unit/foo",
-            "shopping_cart",
-        );
-=======
+        let docker = Cli::default();
+        let container = docker.run(SwimTestServer);
+        let port = container.get_host_port(9001).unwrap();
+        let host = format!("ws://127.0.0.1:{}", port);
         let mut client = SwimClientBuilder::build_with_default().await;
         let path = AbsolutePath::new(url::Url::parse(&host).unwrap(), "unit/foo", "shoppingCart");
->>>>>>> 433e9c57
 
         let (dl, mut recv) = client
             .map_downlink::<String, i32>(path.clone())
@@ -164,24 +131,20 @@
         } else {
             panic!("The map downlink did not receive the correct message!")
         }
-        handle.stop();
     }
 
     #[tokio::test]
     async fn test_recv_untyped_value_event() {
-        let port = get_free_port();
-        let (server, handle) = build_server(port).await;
-        tokio::spawn(server.run());
-
-<<<<<<< HEAD
-        let host = format!("ws://127.0.0.1:{}", port);
-        let mut client = SwimClient::new_with_default().await;
-=======
-        let mut client = SwimClientBuilder::build_with_default().await;
->>>>>>> 433e9c57
-
-        let event_path = AbsolutePath::new(url::Url::parse(&host).unwrap(), "/unit/foo", "info");
-        let command_path = AbsolutePath::new(url::Url::parse(&host).unwrap(), "/unit/foo", "info");
+        let docker = Cli::default();
+        let container = docker.run(SwimTestServer);
+        let port = container.get_host_port(9001).unwrap();
+        let host = format!("ws://127.0.0.1:{}", port);
+
+        let mut client = SwimClientBuilder::build_with_default().await;
+
+        let event_path = AbsolutePath::new(url::Url::parse(&host).unwrap(), "unit/foo", "info");
+
+        let command_path = AbsolutePath::new(url::Url::parse(&host).unwrap(), "unit/foo", "info");
 
         let event_dl = client.untyped_event_downlink(event_path).await.unwrap();
         let mut rec = event_dl.subscribe().unwrap();
@@ -193,24 +156,19 @@
         let incoming = rec.recv().await.unwrap().clone().get_inner();
 
         assert_eq!(incoming, Value::text("Hello, from Rust!"));
-        handle.stop();
     }
 
     #[tokio::test]
     async fn test_recv_typed_value_event_valid() {
-        let port = get_free_port();
-        let (server, handle) = build_server(port).await;
-        tokio::spawn(server.run());
-
-<<<<<<< HEAD
-        let host = format!("ws://127.0.0.1:{}", port);
-        let mut client = SwimClient::new_with_default().await;
-=======
-        let mut client = SwimClientBuilder::build_with_default().await;
->>>>>>> 433e9c57
-
-        let event_path = AbsolutePath::new(url::Url::parse(&host).unwrap(), "/unit/foo", "info");
-        let command_path = AbsolutePath::new(url::Url::parse(&host).unwrap(), "/unit/foo", "info");
+        let docker = Cli::default();
+        let container = docker.run(SwimTestServer);
+        let port = container.get_host_port(9001).unwrap();
+        let host = format!("ws://127.0.0.1:{}", port);
+
+        let mut client = SwimClientBuilder::build_with_default().await;
+
+        let event_path = AbsolutePath::new(url::Url::parse(&host).unwrap(), "unit/foo", "info");
+        let command_path = AbsolutePath::new(url::Url::parse(&host).unwrap(), "unit/foo", "info");
 
         let event_dl = client
             .event_downlink::<String>(event_path, Default::default())
@@ -233,24 +191,19 @@
         let incoming = rec.recv().await.unwrap();
 
         assert_eq!(incoming, "Hello, from Rust!");
-        handle.stop();
     }
 
     #[tokio::test]
     async fn test_recv_typed_value_event_invalid() {
-        let port = get_free_port();
-        let (server, handle) = build_server(port).await;
-        tokio::spawn(server.run());
-
-<<<<<<< HEAD
-        let host = format!("ws://127.0.0.1:{}", port);
-        let mut client = SwimClient::new_with_default().await;
-=======
-        let mut client = SwimClientBuilder::build_with_default().await;
->>>>>>> 433e9c57
-
-        let event_path = AbsolutePath::new(url::Url::parse(&host).unwrap(), "/unit/foo", "info");
-        let command_path = AbsolutePath::new(url::Url::parse(&host).unwrap(), "/unit/foo", "info");
+        let docker = Cli::default();
+        let container = docker.run(SwimTestServer);
+        let port = container.get_host_port(9001).unwrap();
+        let host = format!("ws://127.0.0.1:{}", port);
+
+        let mut client = SwimClientBuilder::build_with_default().await;
+
+        let event_path = AbsolutePath::new(url::Url::parse(&host).unwrap(), "unit/foo", "info");
+        let command_path = AbsolutePath::new(url::Url::parse(&host).unwrap(), "unit/foo", "info");
 
         let event_dl = client
             .event_downlink::<i32>(event_path, Default::default())
@@ -267,33 +220,22 @@
         let incoming = rec.recv().await;
 
         assert_eq!(incoming, None);
-        handle.stop();
     }
 
     #[tokio::test]
     async fn test_recv_untyped_map_event() {
-        let port = get_free_port();
-        let (server, handle) = build_server(port).await;
-        tokio::spawn(server.run());
-
-<<<<<<< HEAD
-        let host = format!("ws://127.0.0.1:{}", port);
-        let mut client = SwimClient::new_with_default().await;
-=======
-        let mut client = SwimClientBuilder::build_with_default().await;
->>>>>>> 433e9c57
-
-        let event_path = AbsolutePath::new(
-            url::Url::parse(&host).unwrap(),
-            "/unit/foo",
-            "shopping_cart",
-        );
-
-        let command_path = AbsolutePath::new(
-            url::Url::parse(&host).unwrap(),
-            "/unit/foo",
-            "shopping_cart",
-        );
+        let docker = Cli::default();
+        let container = docker.run(SwimTestServer);
+        let port = container.get_host_port(9001).unwrap();
+        let host = format!("ws://127.0.0.1:{}", port);
+
+        let mut client = SwimClientBuilder::build_with_default().await;
+
+        let event_path =
+            AbsolutePath::new(url::Url::parse(&host).unwrap(), "unit/foo", "shoppingCart");
+
+        let command_path =
+            AbsolutePath::new(url::Url::parse(&host).unwrap(), "unit/foo", "shoppingCart");
 
         let event_dl = client.untyped_event_downlink(event_path).await.unwrap();
         let mut rec = event_dl.subscribe().unwrap();
@@ -319,33 +261,22 @@
         let expected = Value::Record(vec![header], vec![body]);
 
         assert_eq!(incoming, expected);
-        handle.stop();
     }
 
     #[tokio::test]
     async fn test_recv_typed_map_event_valid() {
-        let port = get_free_port();
-        let (server, handle) = build_server(port).await;
-        tokio::spawn(server.run());
-
-<<<<<<< HEAD
-        let host = format!("ws://127.0.0.1:{}", port);
-        let mut client = SwimClient::new_with_default().await;
-=======
-        let mut client = SwimClientBuilder::build_with_default().await;
->>>>>>> 433e9c57
-
-        let event_path = AbsolutePath::new(
-            url::Url::parse(&host).unwrap(),
-            "/unit/foo",
-            "shopping_cart",
-        );
-
-        let command_path = AbsolutePath::new(
-            url::Url::parse(&host).unwrap(),
-            "/unit/foo",
-            "shopping_cart",
-        );
+        let docker = Cli::default();
+        let container = docker.run(SwimTestServer);
+        let port = container.get_host_port(9001).unwrap();
+        let host = format!("ws://127.0.0.1:{}", port);
+
+        let mut client = SwimClientBuilder::build_with_default().await;
+
+        let event_path =
+            AbsolutePath::new(url::Url::parse(&host).unwrap(), "unit/foo", "shoppingCart");
+
+        let command_path =
+            AbsolutePath::new(url::Url::parse(&host).unwrap(), "unit/foo", "shoppingCart");
 
         let event_dl = client
             .event_downlink::<MapModification<String, i32>>(event_path, Default::default())
@@ -371,33 +302,22 @@
             incoming,
             MapModification::Update("milk".to_string(), Arc::new(6i32))
         );
-        handle.stop();
     }
 
     #[tokio::test]
     async fn test_recv_typed_map_event_invalid_key() {
-        let port = get_free_port();
-        let (server, handle) = build_server(port).await;
-        tokio::spawn(server.run());
-
-<<<<<<< HEAD
-        let host = format!("ws://127.0.0.1:{}", port);
-        let mut client = SwimClient::new_with_default().await;
-=======
-        let mut client = SwimClientBuilder::build_with_default().await;
->>>>>>> 433e9c57
-
-        let event_path = AbsolutePath::new(
-            url::Url::parse(&host).unwrap(),
-            "/unit/foo",
-            "shopping_cart",
-        );
-
-        let command_path = AbsolutePath::new(
-            url::Url::parse(&host).unwrap(),
-            "/unit/foo",
-            "shopping_cart",
-        );
+        let docker = Cli::default();
+        let container = docker.run(SwimTestServer);
+        let port = container.get_host_port(9001).unwrap();
+        let host = format!("ws://127.0.0.1:{}", port);
+
+        let mut client = SwimClientBuilder::build_with_default().await;
+
+        let event_path =
+            AbsolutePath::new(url::Url::parse(&host).unwrap(), "unit/foo", "shoppingCart");
+
+        let command_path =
+            AbsolutePath::new(url::Url::parse(&host).unwrap(), "unit/foo", "shoppingCart");
 
         let event_dl = client
             .event_downlink::<MapModification<i32, i32>>(event_path, Default::default())
@@ -423,33 +343,22 @@
         let incoming = rec.recv().await;
 
         assert_eq!(incoming, None);
-        handle.stop();
     }
 
     #[tokio::test]
     async fn test_recv_typed_map_event_invalid_value() {
-        let port = get_free_port();
-        let (server, handle) = build_server(port).await;
-        tokio::spawn(server.run());
-
-<<<<<<< HEAD
-        let host = format!("ws://127.0.0.1:{}", port);
-        let mut client = SwimClient::new_with_default().await;
-=======
-        let mut client = SwimClientBuilder::build_with_default().await;
->>>>>>> 433e9c57
-
-        let event_path = AbsolutePath::new(
-            url::Url::parse(&host).unwrap(),
-            "/unit/foo",
-            "shopping_cart",
-        );
-
-        let command_path = AbsolutePath::new(
-            url::Url::parse(&host).unwrap(),
-            "/unit/foo",
-            "shopping_cart",
-        );
+        let docker = Cli::default();
+        let container = docker.run(SwimTestServer);
+        let port = container.get_host_port(9001).unwrap();
+        let host = format!("ws://127.0.0.1:{}", port);
+
+        let mut client = SwimClientBuilder::build_with_default().await;
+
+        let event_path =
+            AbsolutePath::new(url::Url::parse(&host).unwrap(), "unit/foo", "shoppingCart");
+
+        let command_path =
+            AbsolutePath::new(url::Url::parse(&host).unwrap(), "unit/foo", "shoppingCart");
 
         let event_dl = client
             .event_downlink::<MapModification<String, String>>(event_path, Default::default())
@@ -475,38 +384,32 @@
         let incoming = rec.recv().await;
 
         assert_eq!(incoming, None);
-        handle.stop();
     }
 
     #[tokio::test]
     async fn test_read_only_value() {
-        let port = get_free_port();
-        let (server, handle) = build_server(port).await;
-        tokio::spawn(server.run());
-
-        let host = format!("ws://127.0.0.1:{}", port);
-<<<<<<< HEAD
-        let mut client = SwimClient::new_with_default().await;
-        let path = AbsolutePath::new(url::Url::parse(&host).unwrap(), "/unit/foo", "info");
-=======
+        let docker = Cli::default();
+        let container = docker.run(SwimTestServer);
+        let port = container.get_host_port(9001).unwrap();
+        let host = format!("ws://127.0.0.1:{}", port);
         let mut client = SwimClientBuilder::build_with_default().await;
 
         let path = AbsolutePath::new(url::Url::parse(&host).unwrap(), "unit/foo", "info");
->>>>>>> 433e9c57
 
         let command_dl = client
             .command_downlink::<String>(path.clone())
             .await
             .unwrap();
 
+        tokio::time::sleep(Duration::from_secs(1)).await;
+
         command_dl
             .command("Hello, String!".to_string())
             .await
             .unwrap();
 
-        tokio::time::sleep(Duration::from_secs(1)).await;
-
         let (dl, mut recv) = client.value_downlink(path, String::new()).await.unwrap();
+
         let sub = dl.subscriber().covariant_cast::<Value>().unwrap();
 
         let message = recv.recv().await.unwrap();
@@ -529,40 +432,32 @@
             message,
             Event::Remote(Value::from("Hello, Value!".to_string()))
         );
-        handle.stop();
     }
 
     #[tokio::test]
     async fn test_read_only_value_schema_error() {
-        let port = get_free_port();
-        let (server, handle) = build_server(port).await;
-        tokio::spawn(server.run());
-
-        let host = format!("ws://127.0.0.1:{}", port);
-        let mut client = SwimClientBuilder::build_with_default().await;
-
-        let path = AbsolutePath::new(url::Url::parse(&host).unwrap(), "/unit/foo", "id");
+        let docker = Cli::default();
+        let container = docker.run(SwimTestServer);
+        let port = container.get_host_port(9001).unwrap();
+        let host = format!("ws://127.0.0.1:{}", port);
+        let mut client = SwimClientBuilder::build_with_default().await;
+
+        let path = AbsolutePath::new(url::Url::parse(&host).unwrap(), "unit/foo", "id");
         let (dl, _rec) = client.value_downlink(path.clone(), 0i64).await.unwrap();
 
         assert!(dl.subscriber().covariant_cast::<String>().is_err());
         assert!(dl.subscriber().covariant_cast::<i32>().is_err());
-        handle.stop();
     }
 
     #[tokio::test]
     async fn test_read_only_map() {
-        let port = get_free_port();
-        let (server, handle) = build_server(port).await;
-        tokio::spawn(server.run());
-
-        let host = format!("ws://127.0.0.1:{}", port);
-        let mut client = SwimClientBuilder::build_with_default().await;
-
-        let path = AbsolutePath::new(
-            url::Url::parse(&host).unwrap(),
-            "/unit/foo",
-            "shopping_cart",
-        );
+        let docker = Cli::default();
+        let container = docker.run(SwimTestServer);
+        let port = container.get_host_port(9001).unwrap();
+        let host = format!("ws://127.0.0.1:{}", port);
+        let mut client = SwimClientBuilder::build_with_default().await;
+
+        let path = AbsolutePath::new(url::Url::parse(&host).unwrap(), "unit/foo", "shoppingCart");
 
         let command_dl = client
             .command_downlink::<MapModification<String, i32>>(path.clone())
@@ -633,23 +528,16 @@
         } else {
             panic!("The map downlink did not receive the correct message!")
         }
-        handle.stop();
     }
 
     #[tokio::test]
     async fn test_read_only_map_schema_error() {
-        let port = get_free_port();
-        let (server, handle) = build_server(port).await;
-        tokio::spawn(server.run());
-
-        let host = format!("ws://127.0.0.1:{}", port);
-<<<<<<< HEAD
-        let mut client = SwimClient::new_with_default().await;
-        let path = AbsolutePath::new(url::Url::parse(&host).unwrap(), "/unit/foo", "integer_map");
-=======
+        let docker = Cli::default();
+        let container = docker.run(SwimTestServer);
+        let port = container.get_host_port(9001).unwrap();
+        let host = format!("ws://127.0.0.1:{}", port);
         let mut client = SwimClientBuilder::build_with_default().await;
         let path = AbsolutePath::new(url::Url::parse(&host).unwrap(), "unit/foo", "integerMap");
->>>>>>> 433e9c57
 
         let (dl, _rec) = client.map_downlink::<i64, i64>(path).await.unwrap();
 
@@ -657,19 +545,17 @@
         assert!(dl.subscriber().covariant_cast::<i64, String>().is_err());
         assert!(dl.subscriber().covariant_cast::<i32, i64>().is_err());
         assert!(dl.subscriber().covariant_cast::<i64, i32>().is_err());
-        handle.stop();
     }
 
     #[tokio::test]
     async fn test_write_only_value() {
-        let port = get_free_port();
-        let (server, handle) = build_server(port).await;
-        tokio::spawn(server.run());
-
-        let host = format!("ws://127.0.0.1:{}", port);
-        let mut client = SwimClientBuilder::build_with_default().await;
-
-        let path = AbsolutePath::new(url::Url::parse(&host).unwrap(), "/unit/foo", "info");
+        let docker = Cli::default();
+        let container = docker.run(SwimTestServer);
+        let port = container.get_host_port(9001).unwrap();
+        let host = format!("ws://127.0.0.1:{}", port);
+        let mut client = SwimClientBuilder::build_with_default().await;
+
+        let path = AbsolutePath::new(url::Url::parse(&host).unwrap(), "unit/foo", "info");
 
         let command_dl = client
             .command_downlink::<String>(path.clone())
@@ -694,40 +580,32 @@
         sender_view.set(String::from("chocolate")).await.unwrap();
         let message = recv.recv().await.unwrap();
         assert_eq!(message, Event::Local(Value::text("chocolate")));
-        handle.stop();
     }
 
     #[tokio::test]
     async fn test_write_only_value_schema_error() {
-        let port = get_free_port();
-        let (server, handle) = build_server(port).await;
-        tokio::spawn(server.run());
-
-        let host = format!("ws://127.0.0.1:{}", port);
-        let mut client = SwimClientBuilder::build_with_default().await;
-
-        let path = AbsolutePath::new(url::Url::parse(&host).unwrap(), "/unit/foo", "id");
+        let docker = Cli::default();
+        let container = docker.run(SwimTestServer);
+        let port = container.get_host_port(9001).unwrap();
+        let host = format!("ws://127.0.0.1:{}", port);
+        let mut client = SwimClientBuilder::build_with_default().await;
+
+        let path = AbsolutePath::new(url::Url::parse(&host).unwrap(), "unit/foo", "id");
         let (dl, _rec) = client.value_downlink(path.clone(), 0i32).await.unwrap();
 
         assert!(dl.sender().contravariant_view::<String>().is_err());
         assert!(dl.sender().contravariant_view::<i64>().is_err());
-        handle.stop();
     }
 
     #[tokio::test]
     async fn test_write_only_map() {
-        let port = get_free_port();
-        let (server, handle) = build_server(port).await;
-        tokio::spawn(server.run());
-
-        let host = format!("ws://127.0.0.1:{}", port);
-        let mut client = SwimClientBuilder::build_with_default().await;
-
-        let path = AbsolutePath::new(
-            url::Url::parse(&host).unwrap(),
-            "/unit/foo",
-            "shopping_cart",
-        );
+        let docker = Cli::default();
+        let container = docker.run(SwimTestServer);
+        let port = container.get_host_port(9001).unwrap();
+        let host = format!("ws://127.0.0.1:{}", port);
+        let mut client = SwimClientBuilder::build_with_default().await;
+
+        let path = AbsolutePath::new(url::Url::parse(&host).unwrap(), "unit/foo", "shoppingCart");
 
         let command_dl = client
             .command_downlink::<MapModification<String, i32>>(path.clone())
@@ -809,25 +687,22 @@
         } else {
             panic!("The map downlink did not receive the correct message!")
         }
-        handle.stop();
     }
 
     #[tokio::test]
     async fn test_write_only_map_schema_error() {
-        let port = get_free_port();
-        let (server, handle) = build_server(port).await;
-        tokio::spawn(server.run());
-
-        let host = format!("ws://127.0.0.1:{}", port);
-        let mut client = SwimClientBuilder::build_with_default().await;
-
-        let path = AbsolutePath::new(url::Url::parse(&host).unwrap(), "/unit/foo", "integer_map");
+        let docker = Cli::default();
+        let container = docker.run(SwimTestServer);
+        let port = container.get_host_port(9001).unwrap();
+        let host = format!("ws://127.0.0.1:{}", port);
+        let mut client = SwimClientBuilder::build_with_default().await;
+
+        let path = AbsolutePath::new(url::Url::parse(&host).unwrap(), "unit/foo", "integerMap");
         let (dl, _) = client.map_downlink::<i32, i32>(path).await.unwrap();
 
         assert!(dl.sender().contravariant_view::<String, String>().is_err());
         assert!(dl.sender().contravariant_view::<i32, String>().is_err());
         assert!(dl.sender().contravariant_view::<i64, i32>().is_err());
         assert!(dl.sender().contravariant_view::<i32, i64>().is_err());
-        handle.stop();
     }
 }