--- conflicted
+++ resolved
@@ -19,11 +19,7 @@
     use swim_client::downlink::Event;
     use swim_client::interface::SwimClientBuilder;
     use swim_form::Form;
-<<<<<<< HEAD
-    use swim_model::path::AbsolutePath;
-=======
     use swim_model::path::{AbsolutePath, RelativePath};
->>>>>>> 291e2ac0
     use swim_model::{Attr, Item, Value};
     use test_server::build_server;
     use tokio::time::Duration;
