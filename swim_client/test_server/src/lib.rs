--- conflicted
+++ resolved
@@ -1,18 +1,3 @@
-<<<<<<< HEAD
-use std::fmt::Debug;
-use std::net::{IpAddr, Ipv4Addr, SocketAddr};
-use swim_server::agent::command_lifecycle;
-use swim_server::agent::lane::model::command::CommandLane;
-use swim_server::agent::lane::model::map::MapLane;
-use swim_server::agent::lane::model::value::ValueLane;
-use swim_server::agent::map_lifecycle;
-use swim_server::agent::value_lifecycle;
-use swim_server::agent::AgentContext;
-use swim_server::agent::SwimAgent;
-use swim_server::interface::{ServerHandle, SwimServer, SwimServerBuilder};
-use swim_server::plane::spec::PlaneBuilder;
-use swim_server::RoutePattern;
-=======
 // Copyright 2015-2021 SWIM.AI inc.
 //
 // Licensed under the Apache License, Version 2.0 (the "License");
@@ -27,29 +12,19 @@
 // See the License for the specific language governing permissions and
 // limitations under the License.
 
-#![allow(clippy::match_wild_err_arm)]
-
-use std::collections::HashMap;
-
-use std::env;
-pub use testcontainers::*;
-
-#[derive(Default)]
-pub struct SwimTestServer;
-
-#[cfg(not(tarpaulin_include))]
-impl Image for SwimTestServer {
-    type Args = Vec<String>;
-    type EnvVars = HashMap<String, String>;
-    type Volumes = HashMap<String, String>;
-
-    fn descriptor(&self) -> String {
-        match env::var("TEST_SERVER_IMAGE_NAME") {
-            Ok(descriptor) => descriptor,
-            Err(_) => panic!("TEST_SERVER_IMAGE_NAME environment variable missing"),
-        }
-    }
->>>>>>> 433e9c57
+use std::fmt::Debug;
+use std::net::{IpAddr, Ipv4Addr, SocketAddr};
+use swim_server::agent::command_lifecycle;
+use swim_server::agent::lane::model::command::CommandLane;
+use swim_server::agent::lane::model::map::MapLane;
+use swim_server::agent::lane::model::value::ValueLane;
+use swim_server::agent::map_lifecycle;
+use swim_server::agent::value_lifecycle;
+use swim_server::agent::AgentContext;
+use swim_server::agent::SwimAgent;
+use swim_server::interface::{ServerHandle, SwimServer, SwimServerBuilder};
+use swim_server::plane::spec::PlaneBuilder;
+use swim_server::RoutePattern;
 
 pub async fn build_server(port: u16) -> (SwimServer, ServerHandle) {
     let address = SocketAddr::new(IpAddr::V4(Ipv4Addr::new(127, 0, 0, 1)), port);
