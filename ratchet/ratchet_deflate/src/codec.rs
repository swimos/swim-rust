--- conflicted
+++ resolved
@@ -43,17 +43,7 @@
         output: &mut BytesMut,
         flush: FlushCompress,
     ) -> Result<Status, CompressError> {
-<<<<<<< HEAD
-        let cap = output.capacity();
-        let len = output.len();
-        let before = self.total_out();
-
-        unsafe {
-            let ptr = output.as_mut_ptr().add(len);
-            let out = slice::from_raw_parts_mut(ptr, cap - len);
-=======
         op_buf(input, output, self.total_out(), |input, out| {
->>>>>>> dcbb2605
             let ret = self.compress(input, out, flush);
             (ret, self.total_out())
         })
@@ -67,17 +57,7 @@
         output: &mut BytesMut,
         flush: FlushDecompress,
     ) -> Result<Status, DecompressError> {
-<<<<<<< HEAD
-        let cap = output.capacity();
-        let len = output.len();
-        let before = self.total_out();
-
-        unsafe {
-            let ptr = output.as_mut_ptr().add(len);
-            let out = slice::from_raw_parts_mut(ptr, cap - len);
-=======
         op_buf(input, output, self.total_out(), |input, out| {
->>>>>>> dcbb2605
             let ret = self.decompress(input, out, flush);
             (ret, self.total_out())
         })
@@ -94,7 +74,7 @@
     let len = output.len();
 
     unsafe {
-        let ptr = output.as_mut_ptr().offset(len as isize);
+        let ptr = output.as_mut_ptr().add(len);
         let out = slice::from_raw_parts_mut(ptr, cap - len);
         let (ret, total_out) = op(input, out);
         output.set_len((total_out - before) as usize + len);
