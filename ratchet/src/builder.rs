use crate::errors::Error;
use crate::extensions::ext::NoExtProxy;
use crate::handshake::ProtocolRegistry;
<<<<<<< HEAD
use crate::ws::{client, WebSocket};
use crate::{ExtensionProvider, TryIntoRequest, WebSocketConfig, WebSocketStream};
=======
use crate::{client, Interceptor, TryIntoRequest, Upgraded, WebSocketConfig, WebSocketStream};
>>>>>>> ec294d48
use tokio_native_tls::TlsConnector;

pub struct WebSocketClientBuilder<E> {
    config: Option<WebSocketConfig>,
    connector: Option<TlsConnector>,
    extension: E,
    subprotocols: ProtocolRegistry,
}

impl Default for WebSocketClientBuilder<NoExtProxy> {
    fn default() -> Self {
        WebSocketClientBuilder {
            config: None,
            connector: None,
            extension: NoExtProxy,
            subprotocols: ProtocolRegistry::default(),
        }
    }
}

impl<E> WebSocketClientBuilder<E>
where
    E: ExtensionProvider,
{
    pub async fn subscribe<S, I>(
        self,
        stream: S,
        request: I,
    ) -> Result<Upgraded<S, E::Extension>, Error>
    where
        S: WebSocketStream,
        I: TryIntoRequest,
    {
        let WebSocketClientBuilder {
            config,
            extension,
            subprotocols,
            ..
        } = self;
        let request = request.try_into_request()?;

        client(
            config.unwrap_or_default(),
            stream,
            request,
            extension,
            subprotocols,
        )
        .await
    }

    pub fn config(mut self, config: WebSocketConfig) -> Self {
        self.config = Some(config);
        self
    }

    pub fn tls_connector(mut self, connector: TlsConnector) -> Self {
        self.connector = Some(connector);
        self
    }

    pub fn extension(mut self, extension: E) -> Self {
        self.extension = extension;
        self
    }

    pub fn subprotocols<I>(mut self, subprotocols: I) -> Self
    where
        I: IntoIterator<Item = &'static str>,
    {
        self.subprotocols = ProtocolRegistry::new(subprotocols);
        self
    }
<<<<<<< HEAD
=======
}

#[derive(Default)]
pub struct WebSocketServerBuilder {
    config: Option<WebSocketConfig>,
    interceptor: Option<Box<dyn Interceptor>>,
    subprotocols: ProtocolRegistry,
}

impl WebSocketServerBuilder {
    pub async fn accept<S>(self, _stream: S) -> Result<Self, Error>
    where
        S: WebSocketStream,
    {
        unimplemented!()
    }

    pub fn config(mut self, config: WebSocketConfig) -> Self {
        self.config = Some(config);
        self
    }

    pub fn subprotocols<I>(mut self, subprotocols: I) -> Self
    where
        I: IntoIterator<Item = &'static str>,
    {
        self.subprotocols = ProtocolRegistry::new(subprotocols);
        self
    }

    pub fn interceptor<I>(mut self, interceptor: I) -> Self
    where
        I: Interceptor + 'static,
    {
        self.interceptor = Some(Box::new(interceptor));
        self
    }
>>>>>>> ec294d48
}<|MERGE_RESOLUTION|>--- conflicted
+++ resolved
@@ -1,12 +1,9 @@
 use crate::errors::Error;
 use crate::extensions::ext::NoExtProxy;
 use crate::handshake::ProtocolRegistry;
-<<<<<<< HEAD
-use crate::ws::{client, WebSocket};
-use crate::{ExtensionProvider, TryIntoRequest, WebSocketConfig, WebSocketStream};
-=======
+use crate::ws::WebSocket;
+use crate::ExtensionProvider;
 use crate::{client, Interceptor, TryIntoRequest, Upgraded, WebSocketConfig, WebSocketStream};
->>>>>>> ec294d48
 use tokio_native_tls::TlsConnector;
 
 pub struct WebSocketClientBuilder<E> {
@@ -80,8 +77,6 @@
         self.subprotocols = ProtocolRegistry::new(subprotocols);
         self
     }
-<<<<<<< HEAD
-=======
 }
 
 #[derive(Default)]
@@ -119,5 +114,4 @@
         self.interceptor = Some(Box::new(interceptor));
         self
     }
->>>>>>> ec294d48
 }