--- conflicted
+++ resolved
@@ -1,4 +1,3 @@
-<<<<<<< HEAD
 // Copyright 2015-2021 SWIM.AI inc.
 //
 // Licensed under the Apache License, Version 2.0 (the "License");
@@ -13,13 +12,11 @@
 // See the License for the specific language governing permissions and
 // limitations under the License.
 
+use crate::extensions::{ExtHandshakeErr, ExtensionHandshake};
 use crate::extensions::{Extension, ExtensionProvider};
 use crate::Request;
+use http::HeaderMap;
 use std::convert::Infallible;
-=======
-use crate::extensions::{ExtHandshakeErr, Extension, ExtensionHandshake};
-use http::HeaderMap;
->>>>>>> ec294d48
 
 #[allow(dead_code)]
 #[derive(Debug, PartialEq)]
