--- conflicted
+++ resolved
@@ -1,4 +1,3 @@
-<<<<<<< HEAD
 // Copyright 2015-2021 SWIM.AI inc.
 //
 // Licensed under the Apache License, Version 2.0 (the "License");
@@ -13,13 +12,11 @@
 // See the License for the specific language governing permissions and
 // limitations under the License.
 
-use crate::Request;
-use std::error::Error;
-=======
 use crate::errors::BoxError;
 use crate::extensions::ext::NoExt;
+use crate::Request;
 use http::HeaderMap;
->>>>>>> ec294d48
+use std::error::Error;
 use std::fmt::Debug;
 
 pub mod deflate;
