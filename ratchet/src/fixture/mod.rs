--- conflicted
+++ resolved
@@ -1,4 +1,3 @@
-<<<<<<< HEAD
 // Copyright 2015-2021 SWIM.AI inc.
 //
 // Licensed under the Apache License, Version 2.0 (the "License");
@@ -13,22 +12,16 @@
 // See the License for the specific language governing permissions and
 // limitations under the License.
 
-use crate::errors::Error;
-use bytes::{Buf, BufMut, BytesMut};
-use http::{Request, Response, Version};
+use crate::{Request, Response};
+use bytes::BytesMut;
+use http::Version;
 use httparse::Status;
 use std::any::{type_name, Any};
 use std::error::Error as StdError;
 use std::fmt::Debug;
-use std::ops::DerefMut;
-=======
-use crate::{Request, Response};
-use bytes::BytesMut;
-use http::Version;
-use httparse::Status;
 use std::io;
 use std::ops::Deref;
->>>>>>> ec294d48
+use std::ops::DerefMut;
 use std::pin::Pin;
 use std::task::{Context, Poll};
 use tokio::io::{AsyncRead, AsyncReadExt, AsyncWrite, AsyncWriteExt, DuplexStream, ReadBuf};
