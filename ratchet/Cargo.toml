--- conflicted
+++ resolved
@@ -5,10 +5,6 @@
 edition = "2018"
 
 [dependencies]
-<<<<<<< HEAD
-derive_more = "0.99.14"
-thiserror = "1.0"
-=======
 url = "2.1.1"
 http = "0.2.3"
 pin-project = "1.0.5"
@@ -18,4 +14,5 @@
 tokio-native-tls = "0.3"
 futures = "0.3.4"
 futures-util = "0.3.4"
->>>>>>> 140615a5
+derive_more = "0.99.14"
+thiserror = "1.0"