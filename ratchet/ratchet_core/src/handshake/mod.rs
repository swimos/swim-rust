// Copyright 2015-2021 SWIM.AI inc.
//
// Licensed under the Apache License, Version 2.0 (the "License");
// you may not use this file except in compliance with the License.
// You may obtain a copy of the License at
//
//     http://www.apache.org/licenses/LICENSE-2.0
//
// Unless required by applicable law or agreed to in writing, software
// distributed under the License is distributed on an "AS IS" BASIS,
// WITHOUT WARRANTIES OR CONDITIONS OF ANY KIND, either express or implied.
// See the License for the specific language governing permissions and
// limitations under the License.

#[cfg(test)]
mod tests;

mod client;
mod io;
mod server;
mod subprotocols;

use crate::errors::Error;
use crate::errors::{ErrorKind, HttpError};
use crate::handshake::io::BufferedIo;
use crate::{InvalidHeader, Request};
use bytes::Bytes;
use http::header::HeaderName;
use http::Uri;
use http::{HeaderMap, HeaderValue};
use std::str::FromStr;
use tokio::io::AsyncRead;
use tokio_util::codec::Decoder;
use url::Url;

pub use client::{subscribe, subscribe_with, HandshakeResult, UpgradedClient};
pub use server::{accept, accept_with, UpgradedServer, WebSocketResponse, WebSocketUpgrader};
pub use subprotocols::*;

const WEBSOCKET_STR: &str = "websocket";
const UPGRADE_STR: &str = "upgrade";
const WEBSOCKET_VERSION_STR: &str = "13";
const BAD_STATUS_CODE: &str = "Invalid status code";
const ACCEPT_KEY: &[u8] = b"258EAFA5-E914-47DA-95CA-C5AB0DC85B11";
const METHOD_GET: &str = "get";

<<<<<<< HEAD
/// A subprotocol registry that is used for negotiating a possible subprotocol to use for a
/// connection.
#[derive(Clone, Default, Debug)]
pub struct ProtocolRegistry {
    registrants: FnvHashSet<Cow<'static, str>>,
    header: Option<HeaderValue>,
}

enum Bias {
    Left,
    Right,
}

impl ProtocolRegistry {
    /// Construct a new protocol registry that will allow the provided items.
    pub fn new<I>(i: I) -> Result<ProtocolRegistry, Error>
    where
        I: IntoIterator,
        I::Item: Into<Cow<'static, str>>,
    {
        let registrants = i
            .into_iter()
            .map(Into::into)
            .collect::<FnvHashSet<Cow<'static, str>>>();
        let header_str = registrants
            .clone()
            .into_iter()
            .collect::<Vec<_>>()
            .join(", ");
        let header = HeaderValue::from_str(&header_str).map_err(|_| {
            crate::Error::with_cause(ErrorKind::Http, HttpError::MalformattedHeader(header_str))
        })?;

        Ok(ProtocolRegistry {
            registrants,
            header: Some(header),
        })
    }

    fn negotiate<'h, I>(&self, headers: I, bias: Bias) -> Result<Option<String>, ProtocolError>
    where
        I: Iterator<Item = &'h Header<'h>>,
    {
        for header in headers {
            let value =
                String::from_utf8(header.value.to_vec()).map_err(|_| ProtocolError::Encoding)?;
            let protocols = value
                .split(',')
                .map(|s| s.trim().into())
                .collect::<FnvHashSet<_>>();

            let selected = match bias {
                Bias::Left => {
                    if !self.registrants.is_superset(&protocols) {
                        return Err(ProtocolError::UnknownProtocol);
                    }
                    protocols
                        .intersection(&self.registrants)
                        .next()
                        .map(|s| s.to_string())
                }
                Bias::Right => self
                    .registrants
                    .intersection(&protocols)
                    .next()
                    .map(|s| s.to_string()),
            };

            match selected {
                Some(selected) => return Ok(Some(selected)),
                None => continue,
            }
        }

        Ok(None)
    }

    pub(crate) fn negotiate_response(
        &self,
        response: &httparse::Response,
    ) -> Result<Option<String>, ProtocolError> {
        let it = response
            .headers
            .iter()
            .filter(|h| h.name.eq_ignore_ascii_case(SEC_WEBSOCKET_PROTOCOL.as_str()));

        self.negotiate(it, Bias::Left)
    }

    pub(crate) fn negotiate_request(
        &self,
        request: &httparse::Request,
    ) -> Result<Option<String>, ProtocolError> {
        let it = request
            .headers
            .iter()
            .filter(|h| h.name.eq_ignore_ascii_case(SEC_WEBSOCKET_PROTOCOL.as_str()));

        self.negotiate(it, Bias::Right)
    }

    pub(crate) fn apply_to(&self, target: &mut HeaderMap) {
        if let Some(header) = &self.header {
            target.insert(header::SEC_WEBSOCKET_PROTOCOL, header.clone());
        }
    }
}

=======
>>>>>>> f52753c7
pub struct StreamingParser<'i, 'buf, I, P> {
    io: &'i mut BufferedIo<'buf, I>,
    parser: P,
}

impl<'i, 'buf, I, P, O> StreamingParser<'i, 'buf, I, P>
where
    I: AsyncRead + Unpin,
    P: Decoder<Item = (O, usize), Error = Error>,
{
    pub fn new(io: &'i mut BufferedIo<'buf, I>, parser: P) -> StreamingParser<'i, 'buf, I, P> {
        StreamingParser { io, parser }
    }

    pub async fn parse(self) -> Result<O, Error> {
        let StreamingParser { io, mut parser } = self;

        loop {
            io.read().await?;

            match parser.decode(io.buffer) {
                Ok(Some((out, count))) => {
                    io.advance(count);
                    return Ok(out);
                }
                Ok(None) => continue,
                Err(e) => return Err(e),
            }
        }
    }
}

pub enum ParseResult<O> {
    Complete(O, usize),
    Partial,
}

/// A trait for creating a request from a type.
pub trait TryIntoRequest {
    /// Attempt to convert this type into a `Request`.
    fn try_into_request(self) -> Result<Request, Error>;
}

impl<'a> TryIntoRequest for &'a str {
    fn try_into_request(self) -> Result<Request, Error> {
        self.parse::<Uri>()?.try_into_request()
    }
}

impl<'a> TryIntoRequest for &'a String {
    fn try_into_request(self) -> Result<Request, Error> {
        self.as_str().try_into_request()
    }
}

impl TryIntoRequest for String {
    fn try_into_request(self) -> Result<Request, Error> {
        self.as_str().try_into_request()
    }
}

impl<'a> TryIntoRequest for &'a Uri {
    fn try_into_request(self) -> Result<Request, Error> {
        self.clone().try_into_request()
    }
}

impl TryIntoRequest for Uri {
    fn try_into_request(self) -> Result<Request, Error> {
        Ok(Request::get(self).body(())?)
    }
}

impl<'a> TryIntoRequest for &'a Url {
    fn try_into_request(self) -> Result<Request, Error> {
        self.as_str().try_into_request()
    }
}

impl TryIntoRequest for Url {
    fn try_into_request(self) -> Result<Request, Error> {
        self.as_str().try_into_request()
    }
}

impl TryIntoRequest for Request {
    fn try_into_request(self) -> Result<Request, Error> {
        Ok(self)
    }
}

fn validate_header_value(
    headers: &[httparse::Header],
    name: HeaderName,
    expected: &str,
) -> Result<(), Error> {
    validate_header(headers, name, |name, actual| {
        if actual.eq_ignore_ascii_case(expected.as_bytes()) {
            Ok(())
        } else {
            Err(Error::with_cause(
                ErrorKind::Http,
                HttpError::InvalidHeader(name),
            ))
        }
    })
}

fn validate_header<F>(headers: &[httparse::Header], name: HeaderName, f: F) -> Result<(), Error>
where
    F: Fn(HeaderName, &[u8]) -> Result<(), Error>,
{
    match headers
        .iter()
        .find(|h| h.name.eq_ignore_ascii_case(name.as_str()))
    {
        Some(header) => f(name, header.value),
        None => Err(Error::with_cause(
            ErrorKind::Http,
            HttpError::MissingHeader(name),
        )),
    }
}

fn get_header(headers: &[httparse::Header], name: HeaderName) -> Result<Bytes, Error> {
    match headers
        .iter()
        .find(|h| h.name.eq_ignore_ascii_case(name.as_str()))
    {
        Some(header) => Ok(Bytes::from(header.value.to_vec())),
        None => Err(Error::with_cause(
            ErrorKind::Http,
            HttpError::MissingHeader(name),
        )),
    }
}

/// Local replacement for TryInto that can be implemented for httparse::Header and httparse::Request
pub trait TryMap<Target> {
    /// Error type returned if the mapping fails
    type Error: Into<Error>;

    /// Try and map this into `Target`
    fn try_map(self) -> Result<Target, Self::Error>;
}

impl<'h> TryMap<HeaderMap> for &'h [httparse::Header<'h>] {
    type Error = InvalidHeader;

    fn try_map(self) -> Result<HeaderMap, Self::Error> {
        let mut header_map = HeaderMap::with_capacity(self.len());
        for header in self {
            let header_string = || {
                let value = String::from_utf8_lossy(header.value);
                format!("{}: {}", header.name, value)
            };

            let name =
                HeaderName::from_str(header.name).map_err(|_| InvalidHeader(header_string()))?;
            let value = HeaderValue::from_bytes(header.value)
                .map_err(|_| InvalidHeader(header_string()))?;
            header_map.insert(name, value);
        }

        Ok(header_map)
    }
}

impl<'l, 'h, 'buf: 'h> TryMap<Request> for &'l httparse::Request<'h, 'buf> {
    type Error = HttpError;

    fn try_map(self) -> Result<Request, Self::Error> {
        let mut request = Request::new(());
        let path = match self.path {
            Some(path) => path.parse()?,
            None => return Err(HttpError::MalformattedUri(None)),
        };
        let headers = &self.headers;

        *request.headers_mut() = headers.try_map()?;
        *request.uri_mut() = path;

        Ok(request)
    }
}<|MERGE_RESOLUTION|>--- conflicted
+++ resolved
@@ -44,117 +44,6 @@
 const ACCEPT_KEY: &[u8] = b"258EAFA5-E914-47DA-95CA-C5AB0DC85B11";
 const METHOD_GET: &str = "get";
 
-<<<<<<< HEAD
-/// A subprotocol registry that is used for negotiating a possible subprotocol to use for a
-/// connection.
-#[derive(Clone, Default, Debug)]
-pub struct ProtocolRegistry {
-    registrants: FnvHashSet<Cow<'static, str>>,
-    header: Option<HeaderValue>,
-}
-
-enum Bias {
-    Left,
-    Right,
-}
-
-impl ProtocolRegistry {
-    /// Construct a new protocol registry that will allow the provided items.
-    pub fn new<I>(i: I) -> Result<ProtocolRegistry, Error>
-    where
-        I: IntoIterator,
-        I::Item: Into<Cow<'static, str>>,
-    {
-        let registrants = i
-            .into_iter()
-            .map(Into::into)
-            .collect::<FnvHashSet<Cow<'static, str>>>();
-        let header_str = registrants
-            .clone()
-            .into_iter()
-            .collect::<Vec<_>>()
-            .join(", ");
-        let header = HeaderValue::from_str(&header_str).map_err(|_| {
-            crate::Error::with_cause(ErrorKind::Http, HttpError::MalformattedHeader(header_str))
-        })?;
-
-        Ok(ProtocolRegistry {
-            registrants,
-            header: Some(header),
-        })
-    }
-
-    fn negotiate<'h, I>(&self, headers: I, bias: Bias) -> Result<Option<String>, ProtocolError>
-    where
-        I: Iterator<Item = &'h Header<'h>>,
-    {
-        for header in headers {
-            let value =
-                String::from_utf8(header.value.to_vec()).map_err(|_| ProtocolError::Encoding)?;
-            let protocols = value
-                .split(',')
-                .map(|s| s.trim().into())
-                .collect::<FnvHashSet<_>>();
-
-            let selected = match bias {
-                Bias::Left => {
-                    if !self.registrants.is_superset(&protocols) {
-                        return Err(ProtocolError::UnknownProtocol);
-                    }
-                    protocols
-                        .intersection(&self.registrants)
-                        .next()
-                        .map(|s| s.to_string())
-                }
-                Bias::Right => self
-                    .registrants
-                    .intersection(&protocols)
-                    .next()
-                    .map(|s| s.to_string()),
-            };
-
-            match selected {
-                Some(selected) => return Ok(Some(selected)),
-                None => continue,
-            }
-        }
-
-        Ok(None)
-    }
-
-    pub(crate) fn negotiate_response(
-        &self,
-        response: &httparse::Response,
-    ) -> Result<Option<String>, ProtocolError> {
-        let it = response
-            .headers
-            .iter()
-            .filter(|h| h.name.eq_ignore_ascii_case(SEC_WEBSOCKET_PROTOCOL.as_str()));
-
-        self.negotiate(it, Bias::Left)
-    }
-
-    pub(crate) fn negotiate_request(
-        &self,
-        request: &httparse::Request,
-    ) -> Result<Option<String>, ProtocolError> {
-        let it = request
-            .headers
-            .iter()
-            .filter(|h| h.name.eq_ignore_ascii_case(SEC_WEBSOCKET_PROTOCOL.as_str()));
-
-        self.negotiate(it, Bias::Right)
-    }
-
-    pub(crate) fn apply_to(&self, target: &mut HeaderMap) {
-        if let Some(header) = &self.header {
-            target.insert(header::SEC_WEBSOCKET_PROTOCOL, header.clone());
-        }
-    }
-}
-
-=======
->>>>>>> f52753c7
 pub struct StreamingParser<'i, 'buf, I, P> {
     io: &'i mut BufferedIo<'buf, I>,
     parser: P,
