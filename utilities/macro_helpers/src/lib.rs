--- conflicted
+++ resolved
@@ -129,21 +129,14 @@
 }
 
 /// An error context for building errors while parsing a token stream.
-<<<<<<< HEAD
-=======
 #[derive(Default)]
->>>>>>> f85c6a64
 pub struct Context {
     errors: Vec<syn::Error>,
 }
 
 impl Context {
     /// Pushes an error into the context.
-<<<<<<< HEAD
-    pub fn error_spanned_by<A: ToTokens, T: Display>(&self, obj: A, msg: T) {
-=======
     pub fn error_spanned_by<A: ToTokens, T: Display>(&mut self, obj: A, msg: T) {
->>>>>>> f85c6a64
         self.errors
             .push(syn::Error::new_spanned(obj.into_token_stream(), msg));
     }
@@ -176,14 +169,10 @@
 /// ```compile_fail
 /// { a, b }
 /// ```
-<<<<<<< HEAD
-pub fn deconstruct_type(compound_type: &CompoundType, fields: &[&FieldName]) -> TokenStream2 {
-=======
 pub fn deconstruct_type(
     compound_type: &CompoundTypeKind,
     fields: &[&FieldIdentity],
 ) -> TokenStream2 {
->>>>>>> f85c6a64
     let fields: Vec<_> = fields
         .iter()
         .map(|name| match &name {
@@ -208,19 +197,15 @@
     }
 }
 
-<<<<<<< HEAD
-/// Returns a vector of metadata that matches the provided path.
-=======
 /// Returns a vector of metadata for the provided [`Attribute`] that matches the provided
 /// [`Symbol`]. An error that is encountered is added to the [`Context`] and a [`Result::Err`] is
 /// returned.
->>>>>>> f85c6a64
 pub fn get_attribute_meta(
     ctx: &mut Context,
     attr: &syn::Attribute,
-    path: Symbol,
+    symbol: Symbol,
 ) -> Result<Vec<syn::NestedMeta>, ()> {
-    if attr.path != path {
+    if attr.path != symbol {
         Ok(Vec::new())
     } else {
         match attr.parse_meta() {
@@ -228,7 +213,7 @@
             Ok(other) => {
                 ctx.error_spanned_by(
                     other,
-                    &format!("Invalid attribute. Expected #[{}(...)]", path),
+                    &format!("Invalid attribute. Expected #[{}(...)]", symbol),
                 );
                 Err(())
             }
