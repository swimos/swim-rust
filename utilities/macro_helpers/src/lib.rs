--- conflicted
+++ resolved
@@ -137,10 +137,7 @@
         }
     }
 
-<<<<<<< HEAD
-=======
     // todo: remove clone if it's being called from `into_value` or `try_convert` (and elsewhere)
->>>>>>> ec79e82e
     pub fn to_name(&self, clone: bool) -> TokenStream2 {
         match self {
             Label::Unmodified(ident) => {
