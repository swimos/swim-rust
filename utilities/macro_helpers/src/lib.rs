// Copyright 2015-2020 SWIM.AI inc.
//
// Licensed under the Apache License, Version 2.0 (the "License");
// you may not use this file except in compliance with the License.
// You may obtain a copy of the License at
//
//     http://www.apache.org/licenses/LICENSE-2.0
//
// Unless required by applicable law or agreed to in writing, software
// distributed under the License is distributed on an "AS IS" BASIS,
// WITHOUT WARRANTIES OR CONDITIONS OF ANY KIND, either express or implied.
// See the License for the specific language governing permissions and
// limitations under the License.

pub mod form;
pub mod generics;
pub mod label;
mod utilities;

extern crate proc_macro;
extern crate proc_macro2;
#[allow(unused_imports)]
#[macro_use]
extern crate quote;
#[allow(unused_imports)]
#[macro_use]
extern crate syn;

use core::fmt;
use std::fmt::{Debug, Display};

use proc_macro2::Ident;
use quote::ToTokens;
<<<<<<< HEAD
use syn::{Attribute, Data, NestedMeta, Path};

pub use label::Label;
pub use utilities::*;
=======
use syn::export::{Formatter, TokenStream2};
use syn::{Attribute, Data, ExprPath, Index, Lit, Meta, Path};
>>>>>>> d5513ac0

#[derive(Copy, Clone)]
pub struct Symbol(pub &'static str);

impl PartialEq<Symbol> for Ident {
    fn eq(&self, symbol: &Symbol) -> bool {
        self == symbol.0
    }
}

impl<'a> PartialEq<Symbol> for &'a Ident {
    fn eq(&self, symbol: &Symbol) -> bool {
        *self == symbol.0
    }
}

impl PartialEq<Symbol> for Path {
    fn eq(&self, symbol: &Symbol) -> bool {
        self.is_ident(symbol.0)
    }
}

impl<'a> PartialEq<Symbol> for &'a Path {
    fn eq(&self, symbol: &Symbol) -> bool {
        self.is_ident(symbol.0)
    }
}

impl Display for Symbol {
    fn fmt(&self, formatter: &mut fmt::Formatter) -> fmt::Result {
        formatter.write_str(self.0)
    }
}

#[derive(Clone, Copy, PartialEq, Debug, Eq, Ord, PartialOrd)]
pub enum StructureKind {
    Enum,
    Union,
    Struct,
}

impl StructureKind {
    pub fn is_struct(&self) -> bool {
        matches!(self, StructureKind::Struct)
    }
    pub fn is_enum(&self) -> bool {
        matches!(self, StructureKind::Enum)
    }
    pub fn is_union(&self) -> bool {
        matches!(self, StructureKind::Union)
    }
}

impl From<&syn::Data> for StructureKind {
    fn from(data: &Data) -> Self {
        match &data {
            Data::Enum(_) => StructureKind::Enum,
            Data::Struct(_) => StructureKind::Struct,
            Data::Union(_) => StructureKind::Union,
        }
    }
}

#[derive(Clone, Copy, PartialEq)]
pub enum CompoundTypeKind {
    Struct,
    Tuple,
    NewType,
    Unit,
}

<<<<<<< HEAD
=======
/// An enumeration representing a field or a compound type. This enumeration helps to keep track of
/// elements that may have been renamed when transmuting.
#[derive(Clone)]
pub enum Label {
    /// A named element containing its original identifier as written in source.
    Unmodified(Ident),
    /// A renamed element containing its new identifier and original identifier. This element may
    /// have previously been named or anonymous.
    Renamed { new_label: String, old_label: Ident },
    /// An anonymous element containing its index in the parent structure.
    Anonymous(Index),
    /// A field that will be used to get the label, along with that field's type.
    Foreign(Ident, TokenStream2, Ident),
}

impl Debug for Label {
    fn fmt(&self, f: &mut Formatter<'_>) -> fmt::Result {
        write!(f, "{}", self.to_string())
    }
}

impl Label {
    pub fn is_foreign(&self) -> bool {
        matches!(self, Label::Foreign(_, _, _))
    }

    pub fn is_modified(&self) -> bool {
        !matches!(self, Label::Unmodified(_))
    }

    /// Returns this `Label` represented as an `Ident`ifier. For renamed fields, this function
    /// returns the original field identifier represented and not the new name. For unnamed fields,
    /// this function returns a new identifier in the format of `__self_index`, where `index` is
    /// the ordinal of the field.
    pub fn as_ident(&self) -> Ident {
        match self {
            Label::Unmodified(ident) => ident.clone(),
            Label::Renamed { old_label, .. } => old_label.clone(),
            Label::Anonymous(index) => Ident::new(&format!("__self_{}", index.index), index.span),
            Label::Foreign(ident, ..) => ident.clone(),
        }
    }

    pub fn original(&self) -> Ident {
        match self {
            Label::Unmodified(ident) => ident.clone(),
            Label::Renamed { old_label, .. } => old_label.clone(),
            Label::Anonymous(index) => Ident::new(&format!("__self_{}", index.index), index.span),
            Label::Foreign(_ident, _ts, original) => original.clone(),
        }
    }

    pub fn to_name(&self, clone: bool) -> TokenStream2 {
        match self {
            Label::Unmodified(ident) => {
                let name = ident.to_string();
                quote!(#name)
            }
            Label::Renamed { new_label, .. } => {
                let name = new_label.to_string();
                quote!(#name)
            }
            Label::Anonymous(index) => {
                let name = format!("__self_{}", index.index);
                quote!(#name)
            }
            Label::Foreign(ident, ..) => {
                let maybe_clone = if clone { quote!(.clone()) } else { quote!() };
                quote!(swim_common::form::Tag::as_string(&#ident#maybe_clone))
            }
        }
    }
}

impl ToString for Label {
    fn to_string(&self) -> String {
        match self {
            Label::Unmodified(ident) => ident.to_string(),
            Label::Renamed { new_label, .. } => new_label.to_string(),
            Label::Anonymous(index) => format!("__self_{}", index.index),
            Label::Foreign(ident, ..) => ident.to_string(),
        }
    }
}

impl ToTokens for Label {
    fn to_tokens(&self, tokens: &mut TokenStream) {
        match self {
            Label::Unmodified(ident) => ident.to_tokens(tokens),
            Label::Renamed { old_label, .. } => old_label.to_tokens(tokens),
            Label::Anonymous(index) => index.to_tokens(tokens),
            Label::Foreign(ident, ..) => ident.to_tokens(tokens),
        }
    }
}

>>>>>>> d5513ac0
/// An error context for building errors while parsing a token stream.
#[derive(Default)]
pub struct Context {
    errors: Vec<syn::Error>,
}

impl Context {
    /// Pushes an error into the context.
    pub fn error_spanned_by<A: ToTokens, T: Display>(&mut self, location: A, msg: T) {
        self.errors
            .push(syn::Error::new_spanned(location.into_token_stream(), msg));
    }

    /// Consumes the context and returns the underlying errors.
    pub fn check(self) -> Result<(), Vec<syn::Error>> {
        let errors = self.errors;
        match errors.len() {
            0 => Ok(()),
            _ => Err(errors),
        }
    }
}

/// A trait for retrieving attributes on a field or compound type that are prefixed by the provided
/// [`symbol`]. For example calling this on a [`DeriveInput`] that represents the following:
///```compile_fail
///struct Person {
///    #[form(skip)]
///    name: String,
///    age: i32,
/// }
///```
/// will return a [`Vec`] that contains the [`NestedMeta`] for the field [`name`].
pub trait Attributes {
    /// Returns a vector of [`NestedMeta`] for all attributes that contain a path that matches the
    /// provided symbol or an empty vector if there are no matches.
    fn get_attributes(&self, ctx: &mut Context, symbol: Symbol) -> Vec<NestedMeta>;
}

<<<<<<< HEAD
impl Attributes for Vec<Attribute> {
    fn get_attributes(&self, ctx: &mut Context, symbol: Symbol) -> Vec<NestedMeta> {
        self.iter()
            .flat_map(|a| get_attribute_meta(ctx, a, symbol))
            .flatten()
            .collect()
=======
/// Returns a vector of metadata for the provided `Attribute` that matches the provided
/// [`Symbol`]. An error that is encountered is added to the [`Context`] and a [`Result::Err`] is
/// returned.
pub fn get_attribute_meta(
    ctx: &mut Context,
    attr: &Attribute,
    path: Symbol,
) -> Result<Vec<syn::NestedMeta>, ()> {
    if attr.path != path {
        Ok(Vec::new())
    } else {
        match attr.parse_meta() {
            Ok(Meta::List(meta)) => Ok(meta.nested.into_iter().collect()),
            Ok(other) => {
                ctx.error_spanned_by(
                    other,
                    &format!("Invalid attribute. Expected #[{}(...)]", path),
                );
                Err(())
            }
            Err(e) => {
                ctx.error_spanned_by(attr, e.to_compile_error());
                Err(())
            }
        }
>>>>>>> d5513ac0
    }
}

pub trait SynOriginal {
    fn original(&self) -> &syn::Field;
}<|MERGE_RESOLUTION|>--- conflicted
+++ resolved
@@ -31,15 +31,11 @@
 
 use proc_macro2::Ident;
 use quote::ToTokens;
-<<<<<<< HEAD
-use syn::{Attribute, Data, NestedMeta, Path};
+use syn::NestedMeta;
 
-pub use label::Label;
-pub use utilities::*;
-=======
 use syn::export::{Formatter, TokenStream2};
 use syn::{Attribute, Data, ExprPath, Index, Lit, Meta, Path};
->>>>>>> d5513ac0
+pub use utilities::*;
 
 #[derive(Copy, Clone)]
 pub struct Symbol(pub &'static str);
@@ -111,105 +107,6 @@
     Unit,
 }
 
-<<<<<<< HEAD
-=======
-/// An enumeration representing a field or a compound type. This enumeration helps to keep track of
-/// elements that may have been renamed when transmuting.
-#[derive(Clone)]
-pub enum Label {
-    /// A named element containing its original identifier as written in source.
-    Unmodified(Ident),
-    /// A renamed element containing its new identifier and original identifier. This element may
-    /// have previously been named or anonymous.
-    Renamed { new_label: String, old_label: Ident },
-    /// An anonymous element containing its index in the parent structure.
-    Anonymous(Index),
-    /// A field that will be used to get the label, along with that field's type.
-    Foreign(Ident, TokenStream2, Ident),
-}
-
-impl Debug for Label {
-    fn fmt(&self, f: &mut Formatter<'_>) -> fmt::Result {
-        write!(f, "{}", self.to_string())
-    }
-}
-
-impl Label {
-    pub fn is_foreign(&self) -> bool {
-        matches!(self, Label::Foreign(_, _, _))
-    }
-
-    pub fn is_modified(&self) -> bool {
-        !matches!(self, Label::Unmodified(_))
-    }
-
-    /// Returns this `Label` represented as an `Ident`ifier. For renamed fields, this function
-    /// returns the original field identifier represented and not the new name. For unnamed fields,
-    /// this function returns a new identifier in the format of `__self_index`, where `index` is
-    /// the ordinal of the field.
-    pub fn as_ident(&self) -> Ident {
-        match self {
-            Label::Unmodified(ident) => ident.clone(),
-            Label::Renamed { old_label, .. } => old_label.clone(),
-            Label::Anonymous(index) => Ident::new(&format!("__self_{}", index.index), index.span),
-            Label::Foreign(ident, ..) => ident.clone(),
-        }
-    }
-
-    pub fn original(&self) -> Ident {
-        match self {
-            Label::Unmodified(ident) => ident.clone(),
-            Label::Renamed { old_label, .. } => old_label.clone(),
-            Label::Anonymous(index) => Ident::new(&format!("__self_{}", index.index), index.span),
-            Label::Foreign(_ident, _ts, original) => original.clone(),
-        }
-    }
-
-    pub fn to_name(&self, clone: bool) -> TokenStream2 {
-        match self {
-            Label::Unmodified(ident) => {
-                let name = ident.to_string();
-                quote!(#name)
-            }
-            Label::Renamed { new_label, .. } => {
-                let name = new_label.to_string();
-                quote!(#name)
-            }
-            Label::Anonymous(index) => {
-                let name = format!("__self_{}", index.index);
-                quote!(#name)
-            }
-            Label::Foreign(ident, ..) => {
-                let maybe_clone = if clone { quote!(.clone()) } else { quote!() };
-                quote!(swim_common::form::Tag::as_string(&#ident#maybe_clone))
-            }
-        }
-    }
-}
-
-impl ToString for Label {
-    fn to_string(&self) -> String {
-        match self {
-            Label::Unmodified(ident) => ident.to_string(),
-            Label::Renamed { new_label, .. } => new_label.to_string(),
-            Label::Anonymous(index) => format!("__self_{}", index.index),
-            Label::Foreign(ident, ..) => ident.to_string(),
-        }
-    }
-}
-
-impl ToTokens for Label {
-    fn to_tokens(&self, tokens: &mut TokenStream) {
-        match self {
-            Label::Unmodified(ident) => ident.to_tokens(tokens),
-            Label::Renamed { old_label, .. } => old_label.to_tokens(tokens),
-            Label::Anonymous(index) => index.to_tokens(tokens),
-            Label::Foreign(ident, ..) => ident.to_tokens(tokens),
-        }
-    }
-}
-
->>>>>>> d5513ac0
 /// An error context for building errors while parsing a token stream.
 #[derive(Default)]
 pub struct Context {
@@ -249,40 +146,12 @@
     fn get_attributes(&self, ctx: &mut Context, symbol: Symbol) -> Vec<NestedMeta>;
 }
 
-<<<<<<< HEAD
 impl Attributes for Vec<Attribute> {
     fn get_attributes(&self, ctx: &mut Context, symbol: Symbol) -> Vec<NestedMeta> {
         self.iter()
             .flat_map(|a| get_attribute_meta(ctx, a, symbol))
             .flatten()
             .collect()
-=======
-/// Returns a vector of metadata for the provided `Attribute` that matches the provided
-/// [`Symbol`]. An error that is encountered is added to the [`Context`] and a [`Result::Err`] is
-/// returned.
-pub fn get_attribute_meta(
-    ctx: &mut Context,
-    attr: &Attribute,
-    path: Symbol,
-) -> Result<Vec<syn::NestedMeta>, ()> {
-    if attr.path != path {
-        Ok(Vec::new())
-    } else {
-        match attr.parse_meta() {
-            Ok(Meta::List(meta)) => Ok(meta.nested.into_iter().collect()),
-            Ok(other) => {
-                ctx.error_spanned_by(
-                    other,
-                    &format!("Invalid attribute. Expected #[{}(...)]", path),
-                );
-                Err(())
-            }
-            Err(e) => {
-                ctx.error_spanned_by(attr, e.to_compile_error());
-                Err(())
-            }
-        }
->>>>>>> d5513ac0
     }
 }
 
