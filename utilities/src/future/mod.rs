// Copyright 2015-2020 SWIM.AI inc.
//
// Licensed under the Apache License, Version 2.0 (the "License");
// you may not use this file except in compliance with the License.
// You may obtain a copy of the License at
//
//     http://www.apache.org/licenses/LICENSE-2.0
//
// Unless required by applicable law or agreed to in writing, software
// distributed under the License is distributed on an "AS IS" BASIS,
// WITHOUT WARRANTIES OR CONDITIONS OF ANY KIND, either express or implied.
// See the License for the specific language governing permissions and
// limitations under the License.

pub mod retryable;

#[cfg(test)]
mod tests;

use futures::never::Never;
use futures::task::{Context, Poll};
use futures::{Future, Sink, Stream, TryFuture};
use pin_project::pin_project;
use std::marker::PhantomData;
use std::pin::Pin;

/// A future that transforms another future using [`Into`].
#[pin_project]
#[derive(Debug)]
pub struct FutureInto<F, T> {
    #[pin]
    future: F,
    _target: PhantomData<T>,
}

/// A future that transforms another future, that produces a [`Result`], using [`Into`].
#[pin_project]
#[derive(Debug)]
pub struct OkInto<F, T> {
    #[pin]
    future: F,
    _target: PhantomData<T>,
}

/// A future that transforms another future using a [`Transform`].
#[pin_project]
#[derive(Debug)]
pub struct TransformedFuture<Fut, Trans> {
    #[pin]
    future: Fut,
    transform: Option<Trans>,
}

/// Trans forms a stream of [`T`] into a stream of [`Result<T, Never>`].
#[pin_project]
#[derive(Debug)]
pub struct NeverErrorStream<Str>(#[pin] Str);

impl<F, T> FutureInto<F, T>
where
    F: Future,
    F::Output: Into<T>,
{
    pub fn new(future: F) -> Self {
        FutureInto {
            future,
            _target: PhantomData,
        }
    }
}

impl<F, T> OkInto<F, T>
where
    F: TryFuture,
    F::Ok: Into<T>,
{
    pub fn new(future: F) -> Self {
        OkInto {
            future,
            _target: PhantomData,
        }
    }
}

impl<Fut, Trans> TransformedFuture<Fut, Trans>
where
    Fut: Future,
    Trans: TransformOnce<Fut::Output>,
{
    pub fn new(future: Fut, transform: Trans) -> Self {
        TransformedFuture {
            future,
            transform: Some(transform),
        }
    }
}

impl<F, T> Future for FutureInto<F, T>
where
    F: Future,
    F::Output: Into<T>,
{
    type Output = T;

    fn poll(self: Pin<&mut Self>, cx: &mut Context<'_>) -> Poll<Self::Output> {
        self.project().future.poll(cx).map(Into::into)
    }
}

impl<F, T> From<F> for FutureInto<F, T>
where
    F: Future,
    F::Output: Into<T>,
{
    fn from(future: F) -> Self {
        FutureInto::new(future)
    }
}

impl<F, T1, T2, E> Future for OkInto<F, T2>
where
    F: Future<Output = Result<T1, E>>,
    T1: Into<T2>,
{
    type Output = Result<T2, E>;

    fn poll(self: Pin<&mut Self>, cx: &mut Context<'_>) -> Poll<Self::Output> {
        self.project().future.poll(cx).map(|r| r.map(Into::into))
    }
}

impl<Fut, Trans> Future for TransformedFuture<Fut, Trans>
where
    Fut: Future,
    Trans: TransformOnce<Fut::Output>,
{
    type Output = Trans::Out;

    fn poll(self: Pin<&mut Self>, cx: &mut Context<'_>) -> Poll<Self::Output> {
        let projected = self.project();
        let fut = projected.future;
        let maybe_trans = projected.transform;
        fut.poll(cx).map(|input| match maybe_trans.take() {
            Some(trans) => trans.transform(input),
            _ => panic!("Transformed future used more than once."),
        })
    }
}

impl<T, Str> Stream for NeverErrorStream<Str>
where
    Str: Stream<Item = T>,
{
    type Item = Result<T, Never>;

    fn poll_next(self: Pin<&mut Self>, cx: &mut Context<'_>) -> Poll<Option<Self::Item>> {
        let projected = self.project();
        projected.0.poll_next(cx).map(|t| t.map(Ok))
    }
}

/// A trait that is essentially equivalent to [`FnOnce`] with a single variable. However, it is
/// possible to implement this directly for a named type.
pub trait TransformOnce<In> {
    type Out;

    /// Trans from the input, potentially using the contents of this transformer.
    fn transform(self, input: In) -> Self::Out;
}

/// A trait that is essentially equivalent to [`Fn`] with a single variable. However, it is
/// possible to implement this directly for a named type.
pub trait Transform<In> {
    type Out;

    /// Transform the input.
    fn transform(&self, input: In) -> Self::Out;
}

/// A trait that is essentially equivalent to [`FnMut`] with a single variable. However, it is
/// possible to implement this directly for a named type.
pub trait TransformMut<In> {
    type Out;

    /// Transform the input.
    fn transform(&mut self, input: In) -> Self::Out;
}

impl<In, F> TransformMut<In> for F
where
    F: Transform<In>,
{
    type Out = F::Out;

    fn transform(&mut self, input: In) -> Self::Out {
        Transform::transform(self, input)
    }
}

impl<In, F> TransformOnce<In> for F
where
    F: TransformMut<In>,
{
    type Out = F::Out;

    fn transform(mut self, input: In) -> Self::Out {
        TransformMut::transform(&mut self, input)
    }
}

pub trait SwimFutureExt: Future {
    /// Transform the output of a future using [`Into`].
    ///
    ///  # Examples
    /// ```
    /// use futures::executor::block_on;
    /// use futures::future::ready;
    /// use utilities::future::*;
    ///
    /// let n: i64 = block_on(ready(7).output_into());
    /// assert_eq!(n, 7);
    ///
    /// ```
    ///
    fn output_into<T>(self) -> FutureInto<Self, T>
    where
        Self: Sized,
        Self::Output: Into<T>,
    {
        FutureInto::new(self)
    }

    /// Apply a transformation to the output of a future.
    ///
    ///  # Examples
    /// ```
    /// use futures::executor::block_on;
    /// use futures::future::ready;
    /// use utilities::future::*;
    /// use std::ops::Add;
    /// use utilities::future::SwimFutureExt;
    /// struct Plus(i32);
    ///
    /// impl TransformOnce<i32> for Plus {
    ///     type Out = i32;
    ///
    ///     fn transform(self, input: i32) -> Self::Out {
    ///         input + self.0
    ///     }
    /// }
    ///
    /// let n: i32 = block_on(ready(2).transform(Plus(3)));
    /// assert_eq!(n, 5);
    ///
    /// ```
    fn transform<Trans>(self, transform: Trans) -> TransformedFuture<Self, Trans>
    where
        Self: Sized,
        Trans: TransformOnce<Self::Output>,
    {
        TransformedFuture::new(self, transform)
    }
}

impl<F: Future> SwimFutureExt for F {}

pub trait SwimTryFutureExt: TryFuture {
    /// Transform the [`Ok`] case of a fallible future using [`Into`].
    ///
    ///  # Examples
    /// ```
    /// use futures::executor::block_on;
    /// use futures::future::ready;
    /// use utilities::future::*;
    ///
    /// let n: Result<i64, String> = block_on(ready(Ok(7)).output_into());
    /// assert_eq!(n, Ok(7));
    ///
    /// ```
    ///
    fn ok_into<T>(self) -> OkInto<Self, T>
    where
        Self: Sized,
        Self::Ok: Into<T>,
    {
        OkInto::new(self)
    }
}

impl<F: TryFuture> SwimTryFutureExt for F {}

/// A stream that transforms another stream using a [`Transform`].
#[pin_project]
#[derive(Debug)]
pub struct TransformedStream<Str, Trans> {
    #[pin]
    stream: Str,
    transform: Trans,
}

impl<Str, Trans> TransformedStream<Str, Trans>
where
    Str: Stream,
    Trans: TransformMut<Str::Item>,
{
    pub fn new(stream: Str, transform: Trans) -> Self {
        TransformedStream { stream, transform }
    }
}

impl<Str, Trans> Stream for TransformedStream<Str, Trans>
where
    Str: Stream,
    Trans: TransformMut<Str::Item>,
{
    type Item = Trans::Out;

    fn poll_next(self: Pin<&mut Self>, cx: &mut Context<'_>) -> Poll<Option<Self::Item>> {
        let projected = self.project();
        let stream = projected.stream;
        let trans = projected.transform;
        stream
            .poll_next(cx)
            .map(|r| r.map(|item| trans.transform(item)))
    }
}

/// A stream that runs another stream of [`Result`]s until an error is produces, yielding the
/// OK values.
#[pin_project]
#[derive(Debug)]
pub struct UntilFailure<Str, Trans> {
    #[pin]
    stream: Str,
    transform: Trans,
}

/// Stream for the `take_until_completes` combinator.
#[pin_project]
#[derive(Debug)]
pub struct TakeUntil<S, F> {
    #[pin]
    stream: S,
    #[pin]
    fut: F,
}

impl<S, F> TakeUntil<S, F> {
    pub fn new(stream: S, limit: F) -> Self {
        TakeUntil { stream, fut: limit }
    }
}

impl<Str, Trans> UntilFailure<Str, Trans>
where
    Str: Stream,
    Trans: TransformMut<Str::Item>,
{
    pub fn new(stream: Str, transform: Trans) -> Self {
        UntilFailure { stream, transform }
    }
}

impl<Str, Trans, T, E> Stream for UntilFailure<Str, Trans>
where
    Str: Stream,
    Trans: TransformMut<Str::Item, Out = Result<T, E>>,
{
    type Item = T;

    fn poll_next(self: Pin<&mut Self>, cx: &mut Context<'_>) -> Poll<Option<Self::Item>> {
        let projected = self.project();
        let stream = projected.stream;
        let trans = projected.transform;
        stream
            .poll_next(cx)
            .map(|r| r.and_then(|item| trans.transform(item).ok()))
    }
}

impl<S: Stream, F: Future> Stream for TakeUntil<S, F> {
    type Item = S::Item;

    fn poll_next(self: Pin<&mut Self>, cx: &mut Context<'_>) -> Poll<Option<Self::Item>> {
        let projected = self.project();

        if let Poll::Ready(_) = projected.fut.poll(cx) {
            Poll::Ready(None)
        } else {
            projected.stream.poll_next(cx)
        }
    }
}

pub trait SwimStreamExt: Stream {
    /// Apply a transformation to the items of a stream.
    ///
    ///  # Examples
    /// ```
    /// use futures::executor::block_on;
    /// use futures::StreamExt;
    /// use futures::stream::iter;
    /// use utilities::future::*;
    /// use std::ops::Add;
    /// use utilities::future::{SwimFutureExt, SwimStreamExt};
    /// struct Plus(i32);
    ///
    /// impl TransformMut<i32> for Plus {
    ///     type Out = i32;
    ///
    ///     fn transform(&mut self, input: i32) -> Self::Out {
    ///         input + self.0
    ///     }
    /// }
    ///
    /// let inputs = iter((0..5).into_iter());
    ///
    /// let outputs: Vec<i32> = block_on(inputs.transform(Plus(3)).collect::<Vec<i32>>());
    /// assert_eq!(outputs, vec![3, 4, 5, 6, 7]);
    /// ```
    fn transform<Trans>(self, transform: Trans) -> TransformedStream<Self, Trans>
    where
        Self: Sized,
        Trans: TransformMut<Self::Item>,
    {
        TransformedStream::new(self, transform)
    }

    /// Transform the items of a stream until an error is encountered, then terminate.
    ///  # Examples
    /// ```
    /// use futures::executor::block_on;
    /// use futures::StreamExt;
    /// use futures::stream::iter;
    /// use utilities::future::*;
    /// use std::ops::Add;
    /// use utilities::future::{SwimFutureExt, SwimStreamExt};
    /// struct PlusIfNonNeg(i32);
    ///
    /// impl TransformMut<i32> for PlusIfNonNeg {
    ///     type Out = Result<i32, ()>;
    ///
    ///     fn transform(&mut self, input: i32) -> Self::Out {
    ///         if input >= 0 {
    ///             Ok(input + self.0)
    ///         } else {
    ///             Err(())
    ///         }
    ///     }
    /// }
    ///
    /// let inputs = iter(vec![0, 1, 2, -3, 4].into_iter());
    /// let outputs: Vec<i32> = block_on(inputs.until_failure(PlusIfNonNeg(3)).collect::<Vec<i32>>());
    /// assert_eq!(outputs, vec![3, 4, 5]);
    /// ```
    fn until_failure<Trans, T, E>(self, transform: Trans) -> UntilFailure<Self, Trans>
    where
        Self: Sized,
        Trans: TransformMut<Self::Item, Out = Result<T, E>>,
    {
        UntilFailure::new(self, transform)
    }

<<<<<<< HEAD
    /// Transform this stream into an infallible [`TryStream`].
    ///
    fn never_error(self) -> NeverErrorStream<Self>
    where
        Self: Sized,
    {
        NeverErrorStream(self)
=======
    /// Creates a new stream that will produce the values that this stream would produce until
    /// a future completes.
    ///
    /// #Examples
    /// ```
    /// use futures::executor::block_on;
    /// use futures::stream::unfold;
    /// use futures::future::ready;
    /// use futures::StreamExt;
    /// use utilities::sync::trigger::trigger;
    /// use utilities::future::SwimStreamExt;
    ///
    /// let (stop, stop_sig) = trigger();
    /// let mut maybe_stop = Some(stop);
    /// let stream = unfold(0i32, |i| ready(Some((i, i + 1))))
    ///     .then(|i| {
    ///         if i == 5 {
    ///             if let Some(stop) = maybe_stop.take() {
    ///                 stop.trigger();
    ///             }
    ///         }
    ///         ready(i)
    ///    }).take_until_completes(stop_sig);
    ///
    /// assert_eq!(block_on(stream.collect::<Vec<_>>()), vec![0, 1, 2, 3, 4, 5]);
    ///
    /// ```
    fn take_until_completes<Fut>(self, limit: Fut) -> TakeUntil<Self, Fut>
    where
        Self: Sized,
        Fut: Future,
    {
        TakeUntil::new(self, limit)
>>>>>>> 6c8194f6
    }
}

#[pin_project]
#[derive(Debug)]
pub struct TransformedSink<S, Trans> {
    #[pin]
    inner: S,
    transformer: Trans,
}

impl<S, Trans> TransformedSink<S, Trans> {
    pub fn new(sink: S, transformer: Trans) -> TransformedSink<S, Trans> {
        TransformedSink {
            inner: sink,
            transformer,
        }
    }
}

impl<S, Trans, Item> Sink<Item> for TransformedSink<S, Trans>
where
    Trans: TransformMut<Item>,
    S: Sink<Trans::Out>,
{
    type Error = S::Error;

    fn poll_ready(self: Pin<&mut Self>, cx: &mut Context<'_>) -> Poll<Result<(), Self::Error>> {
        self.project().inner.poll_ready(cx)
    }

    fn start_send(self: Pin<&mut Self>, item: Item) -> Result<(), Self::Error> {
        let this = self.project();
        let transformed = this.transformer.transform(item);

        this.inner.start_send(transformed)
    }

    fn poll_flush(self: Pin<&mut Self>, cx: &mut Context<'_>) -> Poll<Result<(), Self::Error>> {
        self.project().inner.poll_flush(cx)
    }

    fn poll_close(self: Pin<&mut Self>, cx: &mut Context<'_>) -> Poll<Result<(), Self::Error>> {
        self.project().inner.poll_close(cx)
    }
}

pub trait SwimSinkExt<Item>: Sink<Item> {
    /// Applys a transformation to each element that is sent to the sink.
    fn transform<Trans, I>(self, transformer: Trans) -> TransformedSink<Self, Trans>
    where
        Self: Sized,
        Trans: TransformMut<I>,
    {
        TransformedSink::new(self, transformer)
    }
}

impl<S> SwimStreamExt for S where S: Stream {}<|MERGE_RESOLUTION|>--- conflicted
+++ resolved
@@ -461,7 +461,6 @@
         UntilFailure::new(self, transform)
     }
 
-<<<<<<< HEAD
     /// Transform this stream into an infallible [`TryStream`].
     ///
     fn never_error(self) -> NeverErrorStream<Self>
@@ -469,7 +468,8 @@
         Self: Sized,
     {
         NeverErrorStream(self)
-=======
+    }
+
     /// Creates a new stream that will produce the values that this stream would produce until
     /// a future completes.
     ///
@@ -503,7 +503,6 @@
         Fut: Future,
     {
         TakeUntil::new(self, limit)
->>>>>>> 6c8194f6
     }
 }
 
