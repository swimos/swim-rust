[package]
name = "utilities"
version = "0.1.0"
authors = ["Swim.AI developers info@swim.ai"]
edition = "2018"

[dependencies]
futures = "0.3.4"
futures-util = "0.3.4"
<<<<<<< HEAD
=======
parking_lot = "0.9.0"
>>>>>>> 6c8194f6
pin-utils = "0.1.0"
pin-project = "0.4.20"
rand = "0.7.3"
tracing = "0.1.13"
tracing-subscriber = "0.2.3"
tokio = { version = "0.2.21", features = ["sync", "rt-core"] }
swim_runtime = { path = "../swim_runtime" }
slab = "0.4.2"

[dev-dependencies]
hamcrest2 = "0.3"
tokio = { version = "0.2.21", features = [ "rt-threaded", "macros"] }<|MERGE_RESOLUTION|>--- conflicted
+++ resolved
@@ -7,10 +7,7 @@
 [dependencies]
 futures = "0.3.4"
 futures-util = "0.3.4"
-<<<<<<< HEAD
-=======
 parking_lot = "0.9.0"
->>>>>>> 6c8194f6
 pin-utils = "0.1.0"
 pin-project = "0.4.20"
 rand = "0.7.3"
