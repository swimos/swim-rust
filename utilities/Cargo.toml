--- conflicted
+++ resolved
@@ -7,13 +7,9 @@
 [dependencies]
 futures = "0.3.4"
 futures-util = "0.3.4"
-<<<<<<< HEAD
-=======
 parking_lot = "0.11.0"
->>>>>>> 2247e5e0
 pin-utils = "0.1.0"
-parking_lot = "0.9.0"
-parking_lot_core = "0.6.2"
+parking_lot_core = "0.8.0"
 pin-project = "0.4.20"
 rand = "0.7.3"
 tracing = "0.1.16"
