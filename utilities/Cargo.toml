[package]
name = "utilities"
version = "0.1.0"
authors = ["Swim.AI developers info@swim.ai"]
edition = "2018"

[dependencies]
futures = "0.3.4"
futures-util = "0.3.4"
<<<<<<< HEAD
=======
parking_lot = "0.9.0"
>>>>>>> 26adfc4e
pin-utils = "0.1.0"
pin-project = "0.4.20"
rand = "0.7.3"
tracing = "0.1.13"
tracing-subscriber = "0.2.3"
tokio = { version = "0.2.21", features = ["sync", "rt-core"] }
swim_runtime = { path = "../swim_runtime" }
slab = "0.4.2"

[dev-dependencies]
hamcrest2 = "0.3"
tokio = { version = "0.2.21", features = [ "rt-threaded", "macros"] }<|MERGE_RESOLUTION|>--- conflicted
+++ resolved
@@ -7,11 +7,8 @@
 [dependencies]
 futures = "0.3.4"
 futures-util = "0.3.4"
-<<<<<<< HEAD
-=======
+pin-utils = "0.1.0"
 parking_lot = "0.9.0"
->>>>>>> 26adfc4e
-pin-utils = "0.1.0"
 pin-project = "0.4.20"
 rand = "0.7.3"
 tracing = "0.1.13"
