--- conflicted
+++ resolved
@@ -16,13 +16,8 @@
 futures = "0.3.4"
 futures-util = "0.3.4"
 im = "15.0.0"
-<<<<<<< HEAD
 reqwest = "0.11.0"
-http = "0.2.1"
-=======
-reqwest = "0.10.8"
 http = "0.2.3"
->>>>>>> ad33f974
 url = { version = "2.1.1", features = ["serde"] }
 biscuit = "0.5.0"
 chrono = "0.4"
