// Copyright 2015-2021 SWIM.AI inc.
//
// Licensed under the Apache License, Version 2.0 (the "License");
// you may not use this file except in compliance with the License.
// You may obtain a copy of the License at
//
//     http://www.apache.org/licenses/LICENSE-2.0
//
// Unless required by applicable law or agreed to in writing, software
// distributed under the License is distributed on an "AS IS" BASIS,
// WITHOUT WARRANTIES OR CONDITIONS OF ANY KIND, either express or implied.
// See the License for the specific language governing permissions and
// limitations under the License.

#[cfg(feature = "mock")]
pub mod mock;

pub mod engines;
pub mod stores;

use crate::engines::db::StoreDelegateConfig;
use crate::stores::plane::{PlaneStore, PlaneStoreInner, SwimPlaneStore};
use bincode::Error;
use std::collections::HashMap;
use std::io::ErrorKind;
use std::path::{Path, PathBuf};
use std::sync::{Arc, Weak};
use std::vec::IntoIter;
use std::{fs, io};
use tempdir::TempDir;

<<<<<<< HEAD
pub use rocksdb::Options;
use tempdir::TempDir;

#[derive(Debug)]
pub enum StoreDir {
    Transient(TempDir),
=======
/// A directory on the file system used for sever stores.
#[derive(Debug)]
pub enum StoreDir {
    /// A transient directory on the filesystem that is automatically deleted when it is dropped.
    Transient(TempDir),
    /// A persistent directory on the filesystem.
>>>>>>> e58d69bb
    Persistent(PathBuf),
}

impl StoreDir {
<<<<<<< HEAD
    const DIR_ERR: &'static str = "Failed to open temporary directory";

    pub fn persistent<I: AsRef<Path>>(path: I) -> StoreDir {
        StoreDir::Persistent(path.as_ref().to_path_buf())
    }

    pub fn transient(prefix: &str) -> StoreDir {
        let temp_dir = TempDir::new(prefix).expect(StoreDir::DIR_ERR);
        StoreDir::Transient(temp_dir)
    }

=======
    const TEMP_DIR_ERR: &'static str = "Failed to open temporary directory";

    /// Attempts to create a directory at the provided path. If the path already exists, then
    /// this will return successfully and the directory will be used for stores.
    ///
    /// # Errors
    /// Errors if the directory cannot be created.
    pub fn persistent<I: AsRef<Path>>(path: I) -> io::Result<StoreDir> {
        match fs::create_dir(&path) {
            Ok(_) => Ok(StoreDir::Persistent(path.as_ref().to_path_buf())),
            Err(e) if e.kind() == ErrorKind::AlreadyExists => {
                Ok(StoreDir::Persistent(path.as_ref().to_path_buf()))
            }
            Err(e) => Err(e),
        }
    }

    /// Creates a temporary directory on the filesystem prefixed by `prefix` that will be deleted
    /// when it is dropped.
    ///
    /// This is the preferred approach to stores that are used for testing purposes as databases
    /// such as RocksDB only allow once handle to the database.
    ///
    /// # Panics
    /// Panics if the temporary directory cannot be opened.
    pub fn transient(prefix: &str) -> StoreDir {
        let temp_dir = TempDir::new(prefix).expect(StoreDir::TEMP_DIR_ERR);
        StoreDir::Transient(temp_dir)
    }

    /// Returns path of the temporary directory.
>>>>>>> e58d69bb
    pub fn path(&self) -> &Path {
        match self {
            StoreDir::Transient(dir) => dir.path(),
            StoreDir::Persistent(path) => path.as_path(),
        }
    }
}

<<<<<<< HEAD
=======
/// Store errors.
>>>>>>> e58d69bb
#[derive(Debug)]
pub enum StoreError {
    /// An entity with the provided key could not be found.
    KeyNotFound,
    /// Generic error with its cause as a string.
    // todo: remove
    Error(String),
}

impl From<bincode::Error> for StoreError {
    fn from(e: Error) -> Self {
        StoreError::Error(e.to_string())
    }
}

impl From<StoreInitialisationError> for StoreError {
    fn from(e: StoreInitialisationError) -> Self {
        StoreError::Error(format!("{:?}", e))
    }
}

/// Engine options for both map and value lanes.
#[derive(Debug, Clone, Default)]
pub struct StoreEngineOpts {
<<<<<<< HEAD
    pub map_opts: MapStoreEngineOpts,
    pub value_opts: ValueStoreEngineOpts,
}

impl StoreEngineOpts {
    pub fn rocks_default() -> StoreEngineOpts {
        let mut opts = rocksdb::Options::default();
        opts.create_if_missing(true);

        StoreEngineOpts {
            map_opts: MapStoreEngineOpts {
                config: StoreDelegateConfig::Rocksdb(opts.clone()),
            },
            value_opts: ValueStoreEngineOpts {
                config: StoreDelegateConfig::Rocksdb(opts),
            },
        }
    }
}

impl Default for StoreEngineOpts {
    fn default() -> Self {
        StoreEngineOpts {
            map_opts: MapStoreEngineOpts::default(),
            value_opts: ValueStoreEngineOpts::default(),
        }
    }
}

=======
    /// Options that are used to instantiate map stores.
    map_opts: MapStoreEngineOpts,
    /// Options that are used to instantiate value stores.
    value_opts: ValueStoreEngineOpts,
}

/// Options that are used to instantiate map stores.
>>>>>>> e58d69bb
#[derive(Default, Debug, Clone)]
pub struct MapStoreEngineOpts {
    pub config: StoreDelegateConfig,
}

/// Options that are used to instantiate value stores.
#[derive(Default, Debug, Clone)]
pub struct ValueStoreEngineOpts {
    pub config: StoreDelegateConfig,
}

/// An error that was produced when attempting to instantiate a store.
#[derive(Debug)]
pub enum StoreInitialisationError {
    /// Generic error with its cause as a string.
    // todo: remove
    Error(String),
}

/// An error that was produced when attempting to snapshot a store.
pub enum SnapshotError {
    // todo add variants
}

/// A Swim server store.
///
/// This trait only serves to compose the multiple traits that are required for the store.
pub trait Store:
    for<'a> StoreEngine<'a> + FromOpts + RangedSnapshot + Send + Sync + 'static
{
}

<<<<<<< HEAD
=======
/// A Swim server store which will create plane stores on demand.
///
/// When a new plane store is requested, then the implementor is expected to either load the plane
/// from a delegate database or create a new database on demand.
pub trait SwimStore {
    /// The type of plane stores that are created.
    type PlaneStore: PlaneStore;

    /// Create a plane store with `plane_name`.
    ///
    /// # Errors
    /// Errors if the delegate database could not be created.
    fn plane_store<I>(&mut self, plane_name: I) -> Result<Self::PlaneStore, StoreError>
    where
        I: ToString;
}

/// A trait for executing ranged snapshots on stores.
// Todo: implement borrowed streaming snapshots.
>>>>>>> e58d69bb
pub trait RangedSnapshot {
    /// The prefix to seek for.
    type Prefix;

    /// Execute a ranged snapshot on the store, seeking by `prefix` and deserializing results with
    /// `map_fn`.
    ///
    /// Returns `Ok(None)` if no records matched `prefix` or `Ok(Some)` if matches were found.
    ///
    /// # Example:
    /// Given a store engine that stores records for map lanes where the format of
    /// `/node_uri/lane_uri/key` is used as the key. One could execute a ranged snapshot on the
    /// store engine with a prefix of `/node_1/lane_1/` to load all of the keys and values for that
    /// lane.
    ///
    /// # Errors
    /// Errors if an error is encountered when attempting to execute the ranged snapshot on the
    /// store engine or if the `map_fn` fails to deserialize a key or value.
    fn ranged_snapshot<F, K, V>(
        &self,
        prefix: Self::Prefix,
        map_fn: F,
    ) -> Result<Option<KeyedSnapshot<K, V>>, StoreError>
    where
        F: for<'i> Fn(&'i [u8], &'i [u8]) -> Result<(K, V), StoreError>;
}

/// An owned snapshot of deserialized keys and values produced by `RangedSnapshot`.
pub struct KeyedSnapshot<K, V> {
    data: IntoIter<(K, V)>,
}

impl<K, V> KeyedSnapshot<K, V> {
    pub fn new(data: IntoIter<(K, V)>) -> Self {
        KeyedSnapshot { data }
    }
}

impl<K, V> Iterator for KeyedSnapshot<K, V> {
    type Item = (K, V);

    fn next(&mut self) -> Option<Self::Item> {
        self.data.next()
    }
}

/// A trait for defining snapshots.
///
/// Typically used by node stores and will delegate the snapshot to a ranged snapshot that uses a
/// stored prefix owned by the lane.
pub trait Snapshot<K, V>: RangedSnapshot {
    /// The type of the snapshot. An iterator that will yield a deserialized key-value pair.
    type Snapshot: IntoIterator<Item = (K, V)>;

    /// Execute a snapshot on the store engine.
    ///
    /// Returns `Ok(None)` if no records matched `prefix` or `Ok(Some)` if matches were found.
    ///
    /// # Errors
    /// Errors if an error is encountered when attempting to execute the snapshot on the store
    /// engine or if deserializing a key or value fails.
    fn snapshot(&self) -> Result<Option<Self::Snapshot>, StoreError>;
}

/// A trait for building stores from their options.
pub trait FromOpts: Sized {
    /// The type of options this store accepts.
    type Opts;

    /// Build a store from options.
    ///
    /// Errors if there was an issue opening the store.
    ///
    /// # Arguments:
    /// `path`: the path that this store should open in.
    /// `opts`: the options.
    ///
    fn from_opts<I: AsRef<Path>>(
        path: I,
        opts: &Self::Opts,
    ) -> Result<Self, StoreInitialisationError>;
}

/// A key-value store.
///
/// These may be either a delegate store or a concrete implementation.
pub trait StoreEngine<'i>: 'static {
    /// The key type that this store accepts.
    type Key: 'i;

    /// The value type that this store accepts.
    type Value: 'i;

    /// The error type that this store will return.
    type Error: Into<StoreError>;

    /// Put a key-value pair into this store.
    fn put(&self, key: Self::Key, value: Self::Value) -> Result<(), Self::Error>;

    /// Get an entry from this store by its key.
    fn get(&self, key: Self::Key) -> Result<Option<Vec<u8>>, Self::Error>;

    /// Delete a value from this store by its key.
    fn delete(&self, key: Self::Key) -> Result<(), Self::Error>;
}

/// A Swim server store that will open plane stores on request.
pub struct ServerStore {
<<<<<<< HEAD
    dir: StoreDir,
=======
    /// The directory that this store is operating from.
    dir: StoreDir,
    /// Weak pointers to all open plane stores.
>>>>>>> e58d69bb
    refs: HashMap<String, Weak<PlaneStoreInner>>,
    /// The options that all stores will be opened with.
    opts: StoreEngineOpts,
}

impl ServerStore {
<<<<<<< HEAD
    pub fn new(opts: StoreEngineOpts, base_path: PathBuf) -> ServerStore {
        ServerStore {
            dir: StoreDir::persistent(base_path),
=======
    /// Constructs a new server store that will open stores using `opts` and will use the directory
    /// `base_path` for opening all new stores.
    ///
    /// # Panics
    /// Panics if the directory cannot be created.
    pub fn new(opts: StoreEngineOpts, base_path: PathBuf) -> ServerStore {
        ServerStore {
            dir: StoreDir::persistent(base_path).expect("Failed to create server store"),
>>>>>>> e58d69bb
            refs: HashMap::new(),
            opts,
        }
    }

<<<<<<< HEAD
=======
    /// Constructs a new transient server store that will clear the directory (prefixed by `prefix`
    /// when dropped and open stores using `opts`.
    ///
    /// # Panics
    /// Panics if the directory cannot be created.
>>>>>>> e58d69bb
    pub fn transient(opts: StoreEngineOpts, prefix: &str) -> ServerStore {
        ServerStore {
            dir: StoreDir::transient(prefix),
            refs: HashMap::new(),
            opts,
        }
    }
}

impl SwimStore for ServerStore {
    type PlaneStore = SwimPlaneStore;

    fn plane_store<I: ToString>(&mut self, plane_name: I) -> Result<Self::PlaneStore, StoreError> {
        let ServerStore { refs, opts, dir } = self;
        let plane_name = plane_name.to_string();

        let store = match refs.get(&plane_name) {
            Some(store) => match store.upgrade() {
                Some(store) => return Ok(SwimPlaneStore::from_inner(store)),
                None => Arc::new(PlaneStoreInner::open(dir.path(), &plane_name, opts)?),
            },
            None => Arc::new(PlaneStoreInner::open(dir.path(), &plane_name, opts)?),
        };

        let weak = Arc::downgrade(&store);
        refs.insert(plane_name, weak);
        Ok(SwimPlaneStore::from_inner(store))
    }
}

#[cfg(test)]
mod tests {
    use crate::engines::db::StoreDelegateConfig;
    use crate::stores::node::NodeStore;
    use crate::stores::plane::PlaneStore;
    use crate::stores::{StoreKey, ValueStorageKey};
    use crate::{
        MapStoreEngineOpts, ServerStore, Snapshot, StoreEngine, StoreEngineOpts, SwimStore,
        ValueStoreEngineOpts,
    };
    use std::sync::Arc;

    #[test]
    fn simple_put_get() {
        let server_opts = StoreEngineOpts {
            map_opts: MapStoreEngineOpts {
                config: StoreDelegateConfig::lmdbx(),
            },
            value_opts: ValueStoreEngineOpts {
                config: StoreDelegateConfig::rocksdb(),
            },
        };

<<<<<<< HEAD
        let mut store = ServerStore::transient(server_opts, "target");
=======
        let mut store = ServerStore::transient(server_opts, "target".into());
>>>>>>> e58d69bb
        let plane_store = store.plane_store("unit").unwrap();

        let node_key = StoreKey::Value(ValueStorageKey {
            node_uri: Arc::new("node".to_string()),
            lane_uri: Arc::new("lane".to_string()),
        });

        assert!(plane_store.put(node_key.clone(), b"test".to_vec()).is_ok());
        let value = plane_store.get(node_key).unwrap().unwrap();
        println!("{:?}", String::from_utf8(value));
    }

    #[tokio::test]
    async fn lane() {
        let server_opts = StoreEngineOpts {
            map_opts: MapStoreEngineOpts {
                config: StoreDelegateConfig::rocksdb(),
            },
            value_opts: ValueStoreEngineOpts {
                config: StoreDelegateConfig::rocksdb(),
            },
        };

<<<<<<< HEAD
        let mut store = ServerStore::transient(server_opts, "target");
=======
        let mut store = ServerStore::transient(server_opts, "target".into());
>>>>>>> e58d69bb
        let plane_store = store.plane_store("unit").unwrap();
        let node_store = plane_store.node_store("node");
        let map_store = node_store.map_lane_store("map", false);

        assert!(map_store
            .put(&"a".to_string(), &"a".to_string())
            .await
            .is_ok());
        // let val = map_store.get(&"a".to_string());
        // println!("{}", val.unwrap().unwrap());

        let ss = map_store.snapshot().unwrap().unwrap();
        let iter = ss.into_iter();
        for i in iter {
            println!("Iter: {:?}", i);
        }

        // let value_store1 = node_store.value_lane_store("value");
        // assert!(value_store1.store(&"a".to_string()).is_ok());
        // let val = value_store1.load();
        // println!("{:?}", val);
        //
        // let value_store2: ValueLaneStore<String> = node_store.value_lane_store("value");
        // let val = value_store2.load();
        // println!("{:?}", val);
        //
        // let value_store3: ValueLaneStore<String> = node_store.value_lane_store("value2");
        // // assert!(value_store3.store(&"a".to_string()).is_ok());
        // let val = value_store3.load();
        // println!("{:?}", val);
    }
}<|MERGE_RESOLUTION|>--- conflicted
+++ resolved
@@ -29,38 +29,16 @@
 use std::{fs, io};
 use tempdir::TempDir;
 
-<<<<<<< HEAD
-pub use rocksdb::Options;
-use tempdir::TempDir;
-
-#[derive(Debug)]
-pub enum StoreDir {
-    Transient(TempDir),
-=======
 /// A directory on the file system used for sever stores.
 #[derive(Debug)]
 pub enum StoreDir {
     /// A transient directory on the filesystem that is automatically deleted when it is dropped.
     Transient(TempDir),
     /// A persistent directory on the filesystem.
->>>>>>> e58d69bb
     Persistent(PathBuf),
 }
 
 impl StoreDir {
-<<<<<<< HEAD
-    const DIR_ERR: &'static str = "Failed to open temporary directory";
-
-    pub fn persistent<I: AsRef<Path>>(path: I) -> StoreDir {
-        StoreDir::Persistent(path.as_ref().to_path_buf())
-    }
-
-    pub fn transient(prefix: &str) -> StoreDir {
-        let temp_dir = TempDir::new(prefix).expect(StoreDir::DIR_ERR);
-        StoreDir::Transient(temp_dir)
-    }
-
-=======
     const TEMP_DIR_ERR: &'static str = "Failed to open temporary directory";
 
     /// Attempts to create a directory at the provided path. If the path already exists, then
@@ -92,7 +70,6 @@
     }
 
     /// Returns path of the temporary directory.
->>>>>>> e58d69bb
     pub fn path(&self) -> &Path {
         match self {
             StoreDir::Transient(dir) => dir.path(),
@@ -101,10 +78,7 @@
     }
 }
 
-<<<<<<< HEAD
-=======
 /// Store errors.
->>>>>>> e58d69bb
 #[derive(Debug)]
 pub enum StoreError {
     /// An entity with the provided key could not be found.
@@ -129,37 +103,6 @@
 /// Engine options for both map and value lanes.
 #[derive(Debug, Clone, Default)]
 pub struct StoreEngineOpts {
-<<<<<<< HEAD
-    pub map_opts: MapStoreEngineOpts,
-    pub value_opts: ValueStoreEngineOpts,
-}
-
-impl StoreEngineOpts {
-    pub fn rocks_default() -> StoreEngineOpts {
-        let mut opts = rocksdb::Options::default();
-        opts.create_if_missing(true);
-
-        StoreEngineOpts {
-            map_opts: MapStoreEngineOpts {
-                config: StoreDelegateConfig::Rocksdb(opts.clone()),
-            },
-            value_opts: ValueStoreEngineOpts {
-                config: StoreDelegateConfig::Rocksdb(opts),
-            },
-        }
-    }
-}
-
-impl Default for StoreEngineOpts {
-    fn default() -> Self {
-        StoreEngineOpts {
-            map_opts: MapStoreEngineOpts::default(),
-            value_opts: ValueStoreEngineOpts::default(),
-        }
-    }
-}
-
-=======
     /// Options that are used to instantiate map stores.
     map_opts: MapStoreEngineOpts,
     /// Options that are used to instantiate value stores.
@@ -167,7 +110,6 @@
 }
 
 /// Options that are used to instantiate map stores.
->>>>>>> e58d69bb
 #[derive(Default, Debug, Clone)]
 pub struct MapStoreEngineOpts {
     pub config: StoreDelegateConfig,
@@ -200,8 +142,6 @@
 {
 }
 
-<<<<<<< HEAD
-=======
 /// A Swim server store which will create plane stores on demand.
 ///
 /// When a new plane store is requested, then the implementor is expected to either load the plane
@@ -221,7 +161,6 @@
 
 /// A trait for executing ranged snapshots on stores.
 // Todo: implement borrowed streaming snapshots.
->>>>>>> e58d69bb
 pub trait RangedSnapshot {
     /// The prefix to seek for.
     type Prefix;
@@ -330,24 +269,15 @@
 
 /// A Swim server store that will open plane stores on request.
 pub struct ServerStore {
-<<<<<<< HEAD
-    dir: StoreDir,
-=======
     /// The directory that this store is operating from.
     dir: StoreDir,
     /// Weak pointers to all open plane stores.
->>>>>>> e58d69bb
     refs: HashMap<String, Weak<PlaneStoreInner>>,
     /// The options that all stores will be opened with.
     opts: StoreEngineOpts,
 }
 
 impl ServerStore {
-<<<<<<< HEAD
-    pub fn new(opts: StoreEngineOpts, base_path: PathBuf) -> ServerStore {
-        ServerStore {
-            dir: StoreDir::persistent(base_path),
-=======
     /// Constructs a new server store that will open stores using `opts` and will use the directory
     /// `base_path` for opening all new stores.
     ///
@@ -356,20 +286,16 @@
     pub fn new(opts: StoreEngineOpts, base_path: PathBuf) -> ServerStore {
         ServerStore {
             dir: StoreDir::persistent(base_path).expect("Failed to create server store"),
->>>>>>> e58d69bb
             refs: HashMap::new(),
             opts,
         }
     }
 
-<<<<<<< HEAD
-=======
     /// Constructs a new transient server store that will clear the directory (prefixed by `prefix`
     /// when dropped and open stores using `opts`.
     ///
     /// # Panics
     /// Panics if the directory cannot be created.
->>>>>>> e58d69bb
     pub fn transient(opts: StoreEngineOpts, prefix: &str) -> ServerStore {
         ServerStore {
             dir: StoreDir::transient(prefix),
@@ -423,11 +349,7 @@
             },
         };
 
-<<<<<<< HEAD
-        let mut store = ServerStore::transient(server_opts, "target");
-=======
         let mut store = ServerStore::transient(server_opts, "target".into());
->>>>>>> e58d69bb
         let plane_store = store.plane_store("unit").unwrap();
 
         let node_key = StoreKey::Value(ValueStorageKey {
@@ -451,11 +373,7 @@
             },
         };
 
-<<<<<<< HEAD
-        let mut store = ServerStore::transient(server_opts, "target");
-=======
         let mut store = ServerStore::transient(server_opts, "target".into());
->>>>>>> e58d69bb
         let plane_store = store.plane_store("unit").unwrap();
         let node_store = plane_store.node_store("node");
         let map_store = node_store.map_lane_store("map", false);
