// Copyright 2015-2021 SWIM.AI inc.
//
// Licensed under the Apache License, Version 2.0 (the "License");
// you may not use this file except in compliance with the License.
// You may obtain a copy of the License at
//
//     http://www.apache.org/licenses/LICENSE-2.0
//
// Unless required by applicable law or agreed to in writing, software
// distributed under the License is distributed on an "AS IS" BASIS,
// WITHOUT WARRANTIES OR CONDITIONS OF ANY KIND, either express or implied.
// See the License for the specific language governing permissions and
// limitations under the License.

#[cfg(feature = "mock")]
pub mod mock;

pub mod engines;
pub mod stores;

use crate::engines::db::StoreDelegateConfig;
use crate::stores::plane::{PlaneStore, PlaneStoreInner, SwimPlaneStore};
use bincode::Error;
use std::collections::HashMap;
use std::io::ErrorKind;
use std::path::{Path, PathBuf};
use std::sync::{Arc, Weak};
use std::vec::IntoIter;
<<<<<<< HEAD
use std::{fs, io};
=======

pub use rocksdb::Options;
>>>>>>> 8f0973f1
use tempdir::TempDir;

/// A directory on the file system used for sever stores.
#[derive(Debug)]
pub enum StoreDir {
    /// A transient directory on the filesystem that is automatically deleted when it is dropped.
    Transient(TempDir),
    /// A persistent directory on the filesystem.
    Persistent(PathBuf),
}

impl StoreDir {
    const TEMP_DIR_ERR: &'static str = "Failed to open temporary directory";

    /// Attempts to create a directory at the provided path. If the path already exists, then
    /// this will return successfully and the directory will be used for stores.
    ///
    /// # Errors
    /// Errors if the directory cannot be created.
    pub fn persistent<I: AsRef<Path>>(path: I) -> io::Result<StoreDir> {
        match fs::create_dir(&path) {
            Ok(_) => Ok(StoreDir::Persistent(path.as_ref().to_path_buf())),
            Err(e) if e.kind() == ErrorKind::AlreadyExists => {
                Ok(StoreDir::Persistent(path.as_ref().to_path_buf()))
            }
            Err(e) => Err(e),
        }
    }

    /// Creates a temporary directory on the filesystem prefixed by `prefix` that will be deleted
    /// when it is dropped.
    ///
    /// This is the preferred approach to stores that are used for testing purposes as databases
    /// such as RocksDB only allow once handle to the database.
    ///
    /// # Panics
    /// Panics if the temporary directory cannot be opened.
    pub fn transient(prefix: &str) -> StoreDir {
        let temp_dir = TempDir::new(prefix).expect(StoreDir::TEMP_DIR_ERR);
        StoreDir::Transient(temp_dir)
    }

    /// Returns path of the temporary directory.
    pub fn path(&self) -> &Path {
        match self {
            StoreDir::Transient(dir) => dir.path(),
            StoreDir::Persistent(path) => path.as_path(),
        }
    }
}

/// Store errors.
#[derive(Debug)]
pub enum StoreError {
    /// An entity with the provided key could not be found.
    KeyNotFound,
    /// Generic error with its cause as a string.
    // todo: remove
    Error(String),
}

impl From<bincode::Error> for StoreError {
    fn from(e: Error) -> Self {
        StoreError::Error(e.to_string())
    }
}

impl From<StoreInitialisationError> for StoreError {
    fn from(e: StoreInitialisationError) -> Self {
        StoreError::Error(format!("{:?}", e))
    }
}

/// Engine options for both map and value lanes.
#[derive(Debug, Clone, Default)]
pub struct StoreEngineOpts {
<<<<<<< HEAD
    /// Options that are used to instantiate map stores.
    map_opts: MapStoreEngineOpts,
    /// Options that are used to instantiate value stores.
    value_opts: ValueStoreEngineOpts,
=======
    pub map_opts: MapStoreEngineOpts,
    pub value_opts: ValueStoreEngineOpts,
}

impl StoreEngineOpts {
    pub fn rocks_default() -> StoreEngineOpts {
        let mut opts = rocksdb::Options::default();
        opts.create_if_missing(true);

        StoreEngineOpts {
            map_opts: MapStoreEngineOpts {
                config: StoreDelegateConfig::Rocksdb(opts.clone()),
            },
            value_opts: ValueStoreEngineOpts {
                config: StoreDelegateConfig::Rocksdb(opts),
            },
        }
    }
>>>>>>> 8f0973f1
}

impl StoreEngineOpts {
    pub fn rocks_default() -> StoreEngineOpts {
        let mut opts = rocksdb::Options::default();
        opts.create_if_missing(true);

        StoreEngineOpts {
            map_opts: MapStoreEngineOpts {
                config: StoreDelegateConfig::Rocksdb(opts.clone()),
            },
            value_opts: ValueStoreEngineOpts {
                config: StoreDelegateConfig::Rocksdb(opts),
            },
        }
    }
}

/// Options that are used to instantiate map stores.
#[derive(Default, Debug, Clone)]
pub struct MapStoreEngineOpts {
    pub config: StoreDelegateConfig,
}

/// Options that are used to instantiate value stores.
#[derive(Default, Debug, Clone)]
pub struct ValueStoreEngineOpts {
    pub config: StoreDelegateConfig,
}

/// An error that was produced when attempting to instantiate a store.
#[derive(Debug)]
pub enum StoreInitialisationError {
    /// Generic error with its cause as a string.
    // todo: remove
    Error(String),
}

/// An error that was produced when attempting to snapshot a store.
pub enum SnapshotError {
    // todo add variants
}

/// A Swim server store.
///
/// This trait only serves to compose the multiple traits that are required for the store.
pub trait Store:
    for<'a> StoreEngine<'a> + FromOpts + RangedSnapshot + Send + Sync + 'static
{
}

<<<<<<< HEAD
/// A Swim server store which will create plane stores on demand.
///
/// When a new plane store is requested, then the implementor is expected to either load the plane
/// from a delegate database or create a new database on demand.
pub trait SwimStore {
    /// The type of plane stores that are created.
    type PlaneStore: PlaneStore;

    /// Create a plane store with `plane_name`.
    ///
    /// # Errors
    /// Errors if the delegate database could not be created.
    fn plane_store<I>(&mut self, plane_name: I) -> Result<Self::PlaneStore, StoreError>
    where
        I: ToString;
}

/// A trait for executing ranged snapshots on stores.
// Todo: implement borrowed streaming snapshots.
=======
>>>>>>> 8f0973f1
pub trait RangedSnapshot {
    /// The prefix to seek for.
    type Prefix;

    /// Execute a ranged snapshot on the store, seeking by `prefix` and deserializing results with
    /// `map_fn`.
    ///
    /// Returns `Ok(None)` if no records matched `prefix` or `Ok(Some)` if matches were found.
    ///
    /// # Example:
    /// Given a store engine that stores records for map lanes where the format of
    /// `/node_uri/lane_uri/key` is used as the key. One could execute a ranged snapshot on the
    /// store engine with a prefix of `/node_1/lane_1/` to load all of the keys and values for that
    /// lane.
    ///
    /// # Errors
    /// Errors if an error is encountered when attempting to execute the ranged snapshot on the
    /// store engine or if the `map_fn` fails to deserialize a key or value.
    fn ranged_snapshot<F, K, V>(
        &self,
        prefix: Self::Prefix,
        map_fn: F,
    ) -> Result<Option<KeyedSnapshot<K, V>>, StoreError>
    where
        F: for<'i> Fn(&'i [u8], &'i [u8]) -> Result<(K, V), StoreError>;
}

/// An owned snapshot of deserialized keys and values produced by `RangedSnapshot`.
pub struct KeyedSnapshot<K, V> {
    data: IntoIter<(K, V)>,
}

impl<K, V> KeyedSnapshot<K, V> {
    pub fn new(data: IntoIter<(K, V)>) -> Self {
        KeyedSnapshot { data }
    }
}

impl<K, V> Iterator for KeyedSnapshot<K, V> {
    type Item = (K, V);

    fn next(&mut self) -> Option<Self::Item> {
        self.data.next()
    }
}

/// A trait for defining snapshots.
///
/// Typically used by node stores and will delegate the snapshot to a ranged snapshot that uses a
/// stored prefix owned by the lane.
pub trait Snapshot<K, V>: RangedSnapshot {
    /// The type of the snapshot. An iterator that will yield a deserialized key-value pair.
    type Snapshot: IntoIterator<Item = (K, V)>;

    /// Execute a snapshot on the store engine.
    ///
    /// Returns `Ok(None)` if no records matched `prefix` or `Ok(Some)` if matches were found.
    ///
    /// # Errors
    /// Errors if an error is encountered when attempting to execute the snapshot on the store
    /// engine or if deserializing a key or value fails.
    fn snapshot(&self) -> Result<Option<Self::Snapshot>, StoreError>;
}

/// A trait for building stores from their options.
pub trait FromOpts: Sized {
    /// The type of options this store accepts.
    type Opts;

    /// Build a store from options.
    ///
    /// Errors if there was an issue opening the store.
    ///
    /// # Arguments:
    /// `path`: the path that this store should open in.
    /// `opts`: the options.
    ///
    fn from_opts<I: AsRef<Path>>(
        path: I,
        opts: &Self::Opts,
    ) -> Result<Self, StoreInitialisationError>;
}

/// A key-value store.
///
/// These may be either a delegate store or a concrete implementation.
pub trait StoreEngine<'i>: 'static {
    /// The key type that this store accepts.
    type Key: 'i;

    /// The value type that this store accepts.
    type Value: 'i;

    /// The error type that this store will return.
    type Error: Into<StoreError>;

    /// Put a key-value pair into this store.
    fn put(&self, key: Self::Key, value: Self::Value) -> Result<(), Self::Error>;

    /// Get an entry from this store by its key.
    fn get(&self, key: Self::Key) -> Result<Option<Vec<u8>>, Self::Error>;

    /// Delete a value from this store by its key.
    fn delete(&self, key: Self::Key) -> Result<(), Self::Error>;
}

/// A Swim server store that will open plane stores on request.
pub struct ServerStore {
    /// The directory that this store is operating from.
    dir: StoreDir,
    /// Weak pointers to all open plane stores.
    refs: HashMap<String, Weak<PlaneStoreInner>>,
    /// The options that all stores will be opened with.
    opts: StoreEngineOpts,
}

impl ServerStore {
    /// Constructs a new server store that will open stores using `opts` and will use the directory
    /// `base_path` for opening all new stores.
    ///
    /// # Panics
    /// Panics if the directory cannot be created.
    pub fn new(opts: StoreEngineOpts, base_path: PathBuf) -> ServerStore {
        ServerStore {
            dir: StoreDir::persistent(base_path).expect("Failed to create server store"),
            refs: HashMap::new(),
            opts,
        }
    }

    /// Constructs a new transient server store that will clear the directory (prefixed by `prefix`
    /// when dropped and open stores using `opts`.
    ///
    /// # Panics
    /// Panics if the directory cannot be created.
    pub fn transient(opts: StoreEngineOpts, prefix: &str) -> ServerStore {
        ServerStore {
            dir: StoreDir::transient(prefix),
            refs: HashMap::new(),
            opts,
        }
    }
}

impl SwimStore for ServerStore {
    type PlaneStore = SwimPlaneStore;

    fn plane_store<I: ToString>(&mut self, plane_name: I) -> Result<Self::PlaneStore, StoreError> {
        let ServerStore { refs, opts, dir } = self;
        let plane_name = plane_name.to_string();

        let store = match refs.get(&plane_name) {
            Some(store) => match store.upgrade() {
                Some(store) => return Ok(SwimPlaneStore::from_inner(store)),
                None => Arc::new(PlaneStoreInner::open(dir.path(), &plane_name, opts)?),
            },
            None => Arc::new(PlaneStoreInner::open(dir.path(), &plane_name, opts)?),
        };

        let weak = Arc::downgrade(&store);
        refs.insert(plane_name, weak);
        Ok(SwimPlaneStore::from_inner(store))
    }
}

#[cfg(test)]
mod tests {
    use crate::engines::db::StoreDelegateConfig;
    use crate::stores::node::NodeStore;
    use crate::stores::plane::PlaneStore;
    use crate::stores::{StoreKey, ValueStorageKey};
    use crate::{
        MapStoreEngineOpts, ServerStore, Snapshot, StoreEngine, StoreEngineOpts, SwimStore,
        ValueStoreEngineOpts,
    };
    use std::sync::Arc;

    #[test]
    fn simple_put_get() {
        let server_opts = StoreEngineOpts {
            map_opts: MapStoreEngineOpts {
                config: StoreDelegateConfig::lmdbx(),
            },
            value_opts: ValueStoreEngineOpts {
                config: StoreDelegateConfig::rocksdb(),
            },
        };

        let mut store = ServerStore::transient(server_opts, "target".into());
        let plane_store = store.plane_store("unit").unwrap();

        let node_key = StoreKey::Value(ValueStorageKey {
            node_uri: Arc::new("node".to_string()),
            lane_uri: Arc::new("lane".to_string()),
        });

        assert!(plane_store.put(node_key.clone(), b"test".to_vec()).is_ok());
        let value = plane_store.get(node_key).unwrap().unwrap();
        println!("{:?}", String::from_utf8(value));
    }

    #[tokio::test]
    async fn lane() {
        let server_opts = StoreEngineOpts {
            map_opts: MapStoreEngineOpts {
                config: StoreDelegateConfig::rocksdb(),
            },
            value_opts: ValueStoreEngineOpts {
                config: StoreDelegateConfig::rocksdb(),
            },
        };

        let mut store = ServerStore::transient(server_opts, "target");
        let plane_store = store.plane_store("unit").unwrap();
        let node_store = plane_store.node_store("node");
        let map_store = node_store.map_lane_store("map", false);

        assert!(map_store
            .put(&"a".to_string(), &"a".to_string())
            .await
            .is_ok());
        // let val = map_store.get(&"a".to_string());
        // println!("{}", val.unwrap().unwrap());

        let ss = map_store.snapshot().unwrap().unwrap();
        let iter = ss.into_iter();
        for i in iter {
            println!("Iter: {:?}", i);
        }

        // let value_store1 = node_store.value_lane_store("value");
        // assert!(value_store1.store(&"a".to_string()).is_ok());
        // let val = value_store1.load();
        // println!("{:?}", val);
        //
        // let value_store2: ValueLaneStore<String> = node_store.value_lane_store("value");
        // let val = value_store2.load();
        // println!("{:?}", val);
        //
        // let value_store3: ValueLaneStore<String> = node_store.value_lane_store("value2");
        // // assert!(value_store3.store(&"a".to_string()).is_ok());
        // let val = value_store3.load();
        // println!("{:?}", val);
    }
}<|MERGE_RESOLUTION|>--- conflicted
+++ resolved
@@ -26,12 +26,9 @@
 use std::path::{Path, PathBuf};
 use std::sync::{Arc, Weak};
 use std::vec::IntoIter;
-<<<<<<< HEAD
 use std::{fs, io};
-=======
 
 pub use rocksdb::Options;
->>>>>>> 8f0973f1
 use tempdir::TempDir;
 
 /// A directory on the file system used for sever stores.
@@ -108,14 +105,10 @@
 /// Engine options for both map and value lanes.
 #[derive(Debug, Clone, Default)]
 pub struct StoreEngineOpts {
-<<<<<<< HEAD
     /// Options that are used to instantiate map stores.
     map_opts: MapStoreEngineOpts,
     /// Options that are used to instantiate value stores.
     value_opts: ValueStoreEngineOpts,
-=======
-    pub map_opts: MapStoreEngineOpts,
-    pub value_opts: ValueStoreEngineOpts,
 }
 
 impl StoreEngineOpts {
@@ -132,21 +125,13 @@
             },
         }
     }
->>>>>>> 8f0973f1
-}
-
-impl StoreEngineOpts {
-    pub fn rocks_default() -> StoreEngineOpts {
-        let mut opts = rocksdb::Options::default();
-        opts.create_if_missing(true);
-
+}
+
+impl Default for StoreEngineOpts {
+    fn default() -> Self {
         StoreEngineOpts {
-            map_opts: MapStoreEngineOpts {
-                config: StoreDelegateConfig::Rocksdb(opts.clone()),
-            },
-            value_opts: ValueStoreEngineOpts {
-                config: StoreDelegateConfig::Rocksdb(opts),
-            },
+            map_opts: MapStoreEngineOpts::default(),
+            value_opts: ValueStoreEngineOpts::default(),
         }
     }
 }
@@ -184,7 +169,6 @@
 {
 }
 
-<<<<<<< HEAD
 /// A Swim server store which will create plane stores on demand.
 ///
 /// When a new plane store is requested, then the implementor is expected to either load the plane
@@ -204,8 +188,6 @@
 
 /// A trait for executing ranged snapshots on stores.
 // Todo: implement borrowed streaming snapshots.
-=======
->>>>>>> 8f0973f1
 pub trait RangedSnapshot {
     /// The prefix to seek for.
     type Prefix;
@@ -418,7 +400,7 @@
             },
         };
 
-        let mut store = ServerStore::transient(server_opts, "target");
+        let mut store = ServerStore::transient(server_opts, "target".into());
         let plane_store = store.plane_store("unit").unwrap();
         let node_store = plane_store.node_store("node");
         let map_store = node_store.map_lane_store("map", false);
