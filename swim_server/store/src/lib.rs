// Copyright 2015-2021 SWIM.AI inc.
//
// Licensed under the Apache License, Version 2.0 (the "License");
// you may not use this file except in compliance with the License.
// You may obtain a copy of the License at
//
//     http://www.apache.org/licenses/LICENSE-2.0
//
// Unless required by applicable law or agreed to in writing, software
// distributed under the License is distributed on an "AS IS" BASIS,
// WITHOUT WARRANTIES OR CONDITIONS OF ANY KIND, either express or implied.
// See the License for the specific language governing permissions and
// limitations under the License.

//! This crate provides persistent and transient store engines for Swim servers.
//!
//! At a top level, a server uses a store which may be either transient (the directory is deleted
//! after the store handle is dropped) or persistent (the directory will be initialised upon
//! creation and lane stores will read it upon loading. From here, there is a fan-out from the
//! server store to the ingress at a lane-level.
//!
//! # Server stores
//! Server stores initialise plane stores on demand and two delegate databases serve all of the map
//! and value lanes on the plane. These delegate databases may be either Rocks DB or libmdbx
//! implementations - Rocks is preferred for map lanes to reduce IO.
//!
//! # Plane stores
//! Plane stores produce node stores and operations (CRUD) performed on them are mapped to the
//! corresponding map or value store delegate. It is at this level that the storage keys are
//! serialized before an operation is directly performed on the delegate store.
//!
//! # Node stores
//! Node stores produce map and value lane data models. Node stores are aware of the URI that the
//! store is operating on and any operations performed on them have a node URI attached to the key.
//!
//! # Lane data models
//! Similar to server stores, lane data models may be transient (in-memory models) or persistent.
//! Transient models are backed by a software transactional memory model. Persistent models map all
//! of their operations with a lane URI and delegate their operations up the aforementioned
//! hierarchy.

#[cfg(feature = "mock")]
pub mod mock;

mod engines;
mod stores;

pub mod mem {
    pub use super::engines::mem::*;
}

pub mod observer {
    pub use super::stores::lane::observer::{StoreObserver, StoreStream, StoreSubscriber};
}

pub use stores::lane::value::{db::ValueDataDbStore, mem::ValueDataMemStore, ValueDataModel};
pub use stores::node::{NodeStore, SwimNodeStore};
pub use stores::plane::{PlaneStore, SwimPlaneStore};

use crate::engines::db::StoreDelegateConfig;
use crate::stores::plane::PlaneStoreInner;
use std::collections::HashMap;
use std::io::ErrorKind;
use std::path::{Path, PathBuf};
use std::sync::{Arc, Weak};
use std::vec::IntoIter;
use std::{error::Error as StdError, fs, io};

use crate::mem::transaction::TransactionError;
pub use rocksdb::Options;
use serde::de::DeserializeOwned;
use tempdir::TempDir;
use thiserror::Error;
use utilities::errors::Recoverable;

/// A directory on the file system used for sever stores.
#[derive(Debug)]
pub enum StoreDir {
    /// A transient directory on the filesystem that is automatically deleted when it is dropped.
    Transient(TempDir),
    /// A persistent directory on the filesystem.
    Persistent(PathBuf),
}

impl StoreDir {
    const TEMP_DIR_ERR: &'static str = "Failed to open temporary directory";

    /// Attempts to create a directory at the provided path. If the path already exists, then
    /// this will return successfully and the directory will be used for stores.
    ///
    /// # Errors
    /// Errors if the directory cannot be created.
    pub fn persistent<I: AsRef<Path>>(path: I) -> io::Result<StoreDir> {
        match fs::create_dir(&path) {
            Ok(_) => Ok(StoreDir::Persistent(path.as_ref().to_path_buf())),
            Err(e) if e.kind() == ErrorKind::AlreadyExists => {
                Ok(StoreDir::Persistent(path.as_ref().to_path_buf()))
            }
            Err(e) => Err(e),
        }
    }

    /// Creates a temporary directory on the filesystem prefixed by `prefix` that will be deleted
    /// when it is dropped.
    ///
    /// This is the preferred approach to stores that are used for testing purposes as databases
    /// such as RocksDB only allow once handle to the database.
    ///
    /// # Panics
    /// Panics if the temporary directory cannot be opened.
    pub fn transient(prefix: &str) -> StoreDir {
        let temp_dir = TempDir::new(prefix).expect(StoreDir::TEMP_DIR_ERR);
        StoreDir::Transient(temp_dir)
    }

    /// Returns path of the temporary directory.
    pub fn path(&self) -> &Path {
        match self {
            StoreDir::Transient(dir) => dir.path(),
            StoreDir::Persistent(path) => path.as_path(),
        }
    }
}

/// Store errors.
#[derive(Debug, Error)]
pub enum StoreError {
    #[error("Observer closed")]
    ObserverClosed,
    #[error("Key not found")]
    KeyNotFound,
    #[error("Snapshot error: `{0}`")]
    Snapshot(String),
    #[error("Store initialisation failure: `{0}`")]
    InitialisationFailure(String),
    #[error("IO error: `{0}`")]
    Io(io::Error),
    #[error("Encoding error: `{0}`")]
    Encoding(String),
    #[error("Decoding error: `{0}`")]
    Decoding(String),
    #[error("{0}")]
    Delegate(Box<dyn StdError + Send>),
    #[error("Store closing")]
    Closing,
}

impl StoreError {
    pub fn downcast_ref<E: StdError + 'static>(&self) -> Option<&E> {
        match self {
            StoreError::Delegate(d) => {
                if let Some(ref downcasted) = d.downcast_ref() {
                    return Some(downcasted);
                }
                None
            }
            _ => None,
        }
    }
}

impl Recoverable for StoreError {
    fn is_fatal(&self) -> bool {
        match self {
            StoreError::Delegate(delegate) => {
                if let Some(inner) = delegate.downcast_ref::<TransactionError>() {
                    matches!(
                        inner,
                        TransactionError::HighContention { .. }
                            | TransactionError::TooManyAttempts { .. }
                    )
                } else {
                    false
                }
            }
            _ => true,
        }
    }
}

/// Engine options for both map and value lanes.
#[derive(Debug, Clone, Default)]
pub struct StoreEngineOpts {
    /// Options that are used to instantiate map stores.
    map_opts: StoreDelegateConfig,
    /// Options that are used to instantiate value stores.
<<<<<<< HEAD
    value_opts: ValueStoreEngineOpts,
}

impl StoreEngineOpts {
    pub fn rocks_default() -> StoreEngineOpts {
        let mut opts = rocksdb::Options::default();
        opts.create_if_missing(true);

        StoreEngineOpts {
            map_opts: MapStoreEngineOpts {
                config: StoreDelegateConfig::Rocksdb(opts.clone()),
            },
            value_opts: ValueStoreEngineOpts {
                config: StoreDelegateConfig::Rocksdb(opts),
            },
        }
    }
}

/// Options that are used to instantiate map stores.
#[derive(Default, Debug, Clone)]
pub struct MapStoreEngineOpts {
    pub config: StoreDelegateConfig,
}

/// Options that are used to instantiate value stores.
#[derive(Default, Debug, Clone)]
pub struct ValueStoreEngineOpts {
    pub config: StoreDelegateConfig,
=======
    value_opts: StoreDelegateConfig,
>>>>>>> d92dd42d
}

/// A Swim server store.
///
/// This trait only serves to compose the multiple traits that are required for the store.
pub trait Store:
    for<'a> StoreEngine<'a> + FromOpts + RangedSnapshot + Send + Sync + 'static
{
}

/// A Swim server store which will create plane stores on demand.
///
/// When a new plane store is requested, then the implementor is expected to either load the plane
/// from a delegate database or create a new database on demand.
pub trait SwimStore {
    /// The type of plane stores that are created.
    type PlaneStore: PlaneStore;

    /// Create a plane store with `plane_name`.
    ///
    /// # Errors
    /// Errors if the delegate database could not be created.
    fn plane_store<I>(&mut self, plane_name: I) -> Result<Self::PlaneStore, StoreError>
    where
        I: ToString;
}

/// A trait for executing ranged snapshots on stores.
// Todo: implement borrowed streaming snapshots.
pub trait RangedSnapshot {
    /// The prefix to seek for.
    type Prefix;

    /// Execute a ranged snapshot on the store, seeking by `prefix` and deserializing results with
    /// `map_fn`.
    ///
    /// Returns `Ok(None)` if no records matched `prefix` or `Ok(Some)` if matches were found.
    ///
    /// # Example:
    /// Given a store engine that stores records for map lanes where the format of
    /// `/node_uri/lane_uri/key` is used as the key. One could execute a ranged snapshot on the
    /// store engine with a prefix of `/node_1/lane_1/` to load all of the keys and values for that
    /// lane.
    ///
    /// # Errors
    /// Errors if an error is encountered when attempting to execute the ranged snapshot on the
    /// store engine or if the `map_fn` fails to deserialize a key or value.
    fn ranged_snapshot<F, K, V>(
        &self,
        prefix: Self::Prefix,
        map_fn: F,
    ) -> Result<Option<KeyedSnapshot<K, V>>, StoreError>
    where
        F: for<'i> Fn(&'i [u8], &'i [u8]) -> Result<(K, V), StoreError>;
}

/// An owned snapshot of deserialized keys and values produced by `RangedSnapshot`.
pub struct KeyedSnapshot<K, V> {
    data: IntoIter<(K, V)>,
}

impl<K, V> KeyedSnapshot<K, V> {
    pub fn new(data: IntoIter<(K, V)>) -> Self {
        KeyedSnapshot { data }
    }
}

impl<K, V> Iterator for KeyedSnapshot<K, V> {
    type Item = (K, V);

    fn next(&mut self) -> Option<Self::Item> {
        self.data.next()
    }
}

/// A trait for defining snapshots.
///
/// Typically used by node stores and will delegate the snapshot to a ranged snapshot that uses a
/// stored prefix owned by the lane.
pub trait Snapshot<K, V>: RangedSnapshot {
    /// The type of the snapshot. An iterator that will yield a deserialized key-value pair.
    type Snapshot: IntoIterator<Item = (K, V)>;

    /// Execute a snapshot on the store engine.
    ///
    /// Returns `Ok(None)` if no records matched `prefix` or `Ok(Some)` if matches were found.
    ///
    /// # Errors
    /// Errors if an error is encountered when attempting to execute the snapshot on the store
    /// engine or if deserializing a key or value fails.
    fn snapshot(&self) -> Result<Option<Self::Snapshot>, StoreError>;
}

/// A trait for building stores from their options.
pub trait FromOpts: Sized {
    /// The type of options this store accepts.
    type Opts;

    /// Build a store from options.
    ///
    /// Errors if there was an issue opening the store.
    ///
    /// # Arguments:
    /// `path`: the path that this store should open in.
    /// `opts`: the options.
    fn from_opts<I: AsRef<Path>>(path: I, opts: &Self::Opts) -> Result<Self, StoreError>;
}

/// A key-value store.
///
/// These may be either a delegate store or a concrete implementation.
pub trait StoreEngine<'i>: 'static {
    /// The key type that this store accepts.
    type Key: 'i;

    /// The value type that this store accepts.
    type Value: 'i;

    /// The error type that this store will return.
    type Error: Into<StoreError>;

    /// Put a key-value pair into this store.
    fn put(&self, key: Self::Key, value: Self::Value) -> Result<(), Self::Error>;

    /// Get an entry from this store by its key.
    fn get(&self, key: Self::Key) -> Result<Option<Vec<u8>>, Self::Error>;

    /// Delete a value from this store by its key.
    fn delete(&self, key: Self::Key) -> Result<(), Self::Error>;
}

/// A Swim server store that will open plane stores on request.
pub struct ServerStore {
    /// The directory that this store is operating from.
    dir: StoreDir,
    /// Weak pointers to all open plane stores.
    refs: HashMap<String, Weak<PlaneStoreInner>>,
    /// The options that all stores will be opened with.
    opts: StoreEngineOpts,
}

impl ServerStore {
    /// Constructs a new server store that will open stores using `opts` and will use the directory
    /// `base_path` for opening all new stores.
    ///
    /// # Panics
    /// Panics if the directory cannot be created.
    pub fn new(opts: StoreEngineOpts, base_path: PathBuf) -> ServerStore {
        ServerStore {
            dir: StoreDir::persistent(base_path).expect("Failed to create server store"),
            refs: HashMap::new(),
            opts,
        }
    }

    /// Constructs a new transient server store that will clear the directory (prefixed by `prefix`
    /// when dropped and open stores using `opts`.
    ///
    /// # Panics
    /// Panics if the directory cannot be created.
    pub fn transient(opts: StoreEngineOpts, prefix: &str) -> ServerStore {
        ServerStore {
            dir: StoreDir::transient(prefix),
            refs: HashMap::new(),
            opts,
        }
    }
}

impl SwimStore for ServerStore {
    type PlaneStore = SwimPlaneStore;

    fn plane_store<I: ToString>(&mut self, plane_name: I) -> Result<Self::PlaneStore, StoreError> {
        let ServerStore { refs, opts, dir } = self;
        let plane_name = plane_name.to_string();

        let store = match refs.get(&plane_name) {
            Some(store) => match store.upgrade() {
                Some(store) => return Ok(SwimPlaneStore::from_inner(store)),
                None => Arc::new(PlaneStoreInner::open(dir.path(), &plane_name, opts)?),
            },
            None => Arc::new(PlaneStoreInner::open(dir.path(), &plane_name, opts)?),
        };

        let weak = Arc::downgrade(&store);
        refs.insert(plane_name, weak);
        Ok(SwimPlaneStore::from_inner(store))
    }
}

<<<<<<< HEAD
pub(crate) fn deserialize<K: DeserializeOwned>(value: &[u8]) -> Result<K, StoreError> {
    bincode::deserialize(value).map_err(|e| StoreError::Decoding(e.to_string()))
=======
#[cfg(test)]
mod tests {
    use crate::engines::db::StoreDelegateConfig;
    use crate::stores::{StoreKey, ValueStorageKey};
    use crate::{ServerStore, StoreEngine, StoreEngineOpts, SwimStore};
    use std::sync::Arc;

    #[test]
    fn put_get() {
        let server_opts = StoreEngineOpts {
            map_opts: StoreDelegateConfig::lmdbx(),
            value_opts: StoreDelegateConfig::rocksdb(),
        };

        let mut store = ServerStore::transient(server_opts, "target".into());
        let plane_store = store.plane_store("unit").unwrap();

        let node_key = StoreKey::Value(ValueStorageKey {
            node_uri: Arc::new("node".to_string()),
            lane_uri: Arc::new("lane".to_string()),
        });

        let test_data = "test";

        assert!(plane_store
            .put(node_key.clone(), test_data.as_bytes().to_vec())
            .is_ok());
        let value = plane_store.get(node_key).unwrap().unwrap();
        assert_eq!(Ok(test_data.to_string()), String::from_utf8(value));
    }
>>>>>>> d92dd42d
}<|MERGE_RESOLUTION|>--- conflicted
+++ resolved
@@ -184,8 +184,7 @@
     /// Options that are used to instantiate map stores.
     map_opts: StoreDelegateConfig,
     /// Options that are used to instantiate value stores.
-<<<<<<< HEAD
-    value_opts: ValueStoreEngineOpts,
+    value_opts: StoreDelegateConfig,
 }
 
 impl StoreEngineOpts {
@@ -214,9 +213,6 @@
 #[derive(Default, Debug, Clone)]
 pub struct ValueStoreEngineOpts {
     pub config: StoreDelegateConfig,
-=======
-    value_opts: StoreDelegateConfig,
->>>>>>> d92dd42d
 }
 
 /// A Swim server store.
@@ -407,10 +403,10 @@
     }
 }
 
-<<<<<<< HEAD
 pub(crate) fn deserialize<K: DeserializeOwned>(value: &[u8]) -> Result<K, StoreError> {
     bincode::deserialize(value).map_err(|e| StoreError::Decoding(e.to_string()))
-=======
+}
+
 #[cfg(test)]
 mod tests {
     use crate::engines::db::StoreDelegateConfig;
@@ -441,5 +437,4 @@
         let value = plane_store.get(node_key).unwrap().unwrap();
         assert_eq!(Ok(test_data.to_string()), String::from_utf8(value));
     }
->>>>>>> d92dd42d
 }