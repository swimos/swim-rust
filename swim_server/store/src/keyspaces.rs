--- conflicted
+++ resolved
@@ -12,10 +12,7 @@
 // See the License for the specific language governing permissions and
 // limitations under the License.
 
-<<<<<<< HEAD
 use crate::engines::{FromKeyspaces, KeyedSnapshot};
-=======
->>>>>>> ce293005
 use crate::StoreError;
 
 /// A handle to a portion of logically partitioned data.
