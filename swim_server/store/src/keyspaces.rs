--- conflicted
+++ resolved
@@ -34,21 +34,12 @@
     pub(crate) opts: O,
 }
 
-<<<<<<< HEAD
-pub struct Keyspaces<O: FromKeyspaces> {
-    pub keyspaces: Vec<KeyspaceDef<O::Opts>>,
-}
-
-=======
->>>>>>> ed387daf
 impl<O> KeyspaceDef<O> {
     pub fn new(name: &'static str, opts: O) -> Self {
         KeyspaceDef { name, opts }
     }
 }
 
-<<<<<<< HEAD
-=======
 /// A list of keyspace definitions to initialise a store with.
 pub struct Keyspaces<O: FromKeyspaces> {
     pub keyspaces: Vec<KeyspaceDef<O::KeyspaceOpts>>,
@@ -60,7 +51,6 @@
     }
 }
 
->>>>>>> ed387daf
 /// A trait for abstracting over database engines and partitioning data by a logical keyspace.
 pub trait KeyspaceByteEngine: Send + Sync + 'static {
     /// Put a key-value pair into the specified keyspace.
