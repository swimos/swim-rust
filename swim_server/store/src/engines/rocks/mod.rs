// Copyright 2015-2021 SWIM.AI inc.
//
// Licensed under the Apache License, Version 2.0 (the "License");
// you may not use this file except in compliance with the License.
// You may obtain a copy of the License at
//
//     http://www.apache.org/licenses/LICENSE-2.0
//
// Unless required by applicable law or agreed to in writing, software
// distributed under the License is distributed on an "AS IS" BASIS,
// WITHOUT WARRANTIES OR CONDITIONS OF ANY KIND, either express or implied.
// See the License for the specific language governing permissions and
// limitations under the License.

#[cfg(test)]
mod tests;

mod iterator;

pub use crate::engines::rocks::iterator::{RocksIterator, RocksPrefixIterator};
<<<<<<< HEAD
use crate::engines::KeyedSnapshot;
use crate::iterator::{EnginePrefixIterator, EngineRefIterator};
use crate::keyspaces::{
    Keyspace, KeyspaceByteEngine, KeyspaceRangedSnapshotLoad, KeyspaceResolver, Keyspaces,
};
use crate::{serialize, FromKeyspaces, Store, StoreError, StoreInfo};
=======
use crate::engines::StoreBuilder;
use crate::iterator::{EnginePrefixIterator, EngineRefIterator};
use crate::keyspaces::{Keyspace, KeyspaceByteEngine, KeyspaceResolver, Keyspaces};
use crate::{serialize, EngineInfo, Store, StoreError};
>>>>>>> ce293005
use rocksdb::{ColumnFamily, ColumnFamilyDescriptor};
use rocksdb::{Error, Options, DB};
use std::path::Path;
use std::sync::Arc;

impl From<rocksdb::Error> for StoreError {
    fn from(e: Error) -> Self {
        StoreError::Delegate(Box::new(e))
    }
}

/// A Rocks database engine.
///
/// See https://github.com/facebook/rocksdb/wiki for details about the features and limitations.
#[derive(Debug, Clone)]
pub struct RocksEngine {
    pub(crate) delegate: Arc<DB>,
}

impl RocksEngine {
    pub fn new(delegate: DB) -> RocksEngine {
        RocksEngine {
            delegate: Arc::new(delegate),
        }
    }
}

impl Store for RocksEngine {
    fn path(&self) -> &Path {
        &self.delegate.path()
    }

    fn engine_info(&self) -> EngineInfo {
        EngineInfo {
            path: self.path().to_string_lossy().to_string(),
            kind: "RocksDB".to_string(),
        }
    }
}

impl KeyspaceResolver for RocksEngine {
    type ResolvedKeyspace = ColumnFamily;

    fn resolve_keyspace<K: Keyspace>(&self, space: &K) -> Option<&Self::ResolvedKeyspace> {
        self.delegate.cf_handle(space.name())
    }
}

/// Configuration wrapper for a Rocks database used by `FromOpts`.
#[derive(Clone)]
pub struct RocksOpts(pub Options);

impl StoreBuilder for RocksOpts {
    type Store = RocksEngine;

    fn build<I>(self, path: I, keyspaces: &Keyspaces<Self>) -> Result<Self::Store, StoreError>
    where
        I: AsRef<Path>,
    {
        let Keyspaces { keyspaces } = keyspaces;
        let descriptors =
            keyspaces
                .iter()
                .fold(Vec::with_capacity(keyspaces.len()), |mut vec, def| {
                    let cf_descriptor =
                        ColumnFamilyDescriptor::new(def.name.to_string(), def.opts.0.clone());
                    vec.push(cf_descriptor);
                    vec
                });

        let db = DB::open_cf_descriptors(&self.0, path, descriptors)?;
        Ok(RocksEngine::new(db))
    }
}

impl Default for RocksOpts {
    fn default() -> Self {
        let mut rock_opts = rocksdb::Options::default();
        rock_opts.create_if_missing(true);
        rock_opts.create_missing_column_families(true);

        RocksOpts(rock_opts)
    }
}

<<<<<<< HEAD
impl KeyspaceRangedSnapshotLoad for RocksEngine {
    fn keyspace_load_ranged_snapshot<F, K, V, S>(
        &self,
        keyspace: &S,
        prefix: &[u8],
        map_fn: F,
    ) -> Result<Option<KeyedSnapshot<K, V>>, StoreError>
    where
        F: for<'i> Fn(&'i [u8], &'i [u8]) -> Result<(K, V), StoreError>,
        S: Keyspace,
    {
        let resolved = self
            .resolve_keyspace(keyspace)
            .ok_or(StoreError::KeyspaceNotFound)?;
        let mut it = self.prefix_iterator(resolved, prefix)?;
        let mut data = Vec::new();

        loop {
            match it.valid() {
                Ok(true) => match it.next() {
                    Some((key, value)) => {
                        let mapped = map_fn(key.as_ref(), value.as_ref())?;
                        data.push(mapped);
                    }
                    None => break,
                },
                Ok(false) => break,
                Err(e) => return Err(e),
            }
        }

        if data.is_empty() {
            Ok(None)
        } else {
            Ok(Some(KeyedSnapshot::new(data.into_iter())))
        }
    }
}

=======
>>>>>>> ce293005
fn exec_keyspace<F, O, K>(delegate: &Arc<DB>, keyspace: K, f: F) -> Result<O, StoreError>
where
    F: Fn(&Arc<DB>, &ColumnFamily) -> Result<O, rocksdb::Error>,
    K: Keyspace,
{
    match delegate.cf_handle(keyspace.name()) {
        Some(cf) => f(delegate, cf).map_err(Into::into),
        None => Err(StoreError::KeyspaceNotFound),
    }
}

impl KeyspaceByteEngine for RocksEngine {
    fn put_keyspace<K: Keyspace>(
        &self,
        keyspace: K,
        key: &[u8],
        value: &[u8],
    ) -> Result<(), StoreError> {
        exec_keyspace(&self.delegate, keyspace, |delegate, keyspace| {
            delegate.put_cf(keyspace, key, value)
        })
    }

    fn get_keyspace<K: Keyspace>(
        &self,
        keyspace: K,
        key: &[u8],
    ) -> Result<Option<Vec<u8>>, StoreError> {
        exec_keyspace(&self.delegate, keyspace, |delegate, keyspace| {
            delegate.get_cf(keyspace, key)
        })
    }

    fn delete_keyspace<K: Keyspace>(&self, keyspace: K, key: &[u8]) -> Result<(), StoreError> {
        exec_keyspace(&self.delegate, keyspace, |delegate, keyspace| {
            delegate.delete_cf(keyspace, key)
        })
    }

    fn merge_keyspace<K: Keyspace>(
        &self,
        keyspace: K,
        key: &[u8],
        value: u64,
    ) -> Result<(), StoreError> {
        let value = serialize(&value)?;
        exec_keyspace(&self.delegate, keyspace, move |delegate, keyspace| {
            delegate.merge_cf(keyspace, key, value.as_slice())
        })
    }

    fn get_prefix_range<F, K, V, S>(
        &self,
        keyspace: S,
        prefix: &[u8],
        map_fn: F,
    ) -> Result<Option<Vec<(K, V)>>, StoreError>
    where
        F: for<'i> Fn(&'i [u8], &'i [u8]) -> Result<(K, V), StoreError>,
        S: Keyspace,
    {
        let resolved = self
            .resolve_keyspace(&keyspace)
            .ok_or(StoreError::KeyspaceNotFound)?;
        let mut it = self.prefix_iterator(resolved, prefix)?;
        let mut data = Vec::new();

        loop {
            match it.valid() {
                Ok(true) => match it.next() {
                    Some((key, value)) => {
                        let mapped = map_fn(key.as_ref(), value.as_ref())?;
                        data.push(mapped);
                    }
                    None => break,
                },
                Ok(false) => break,
                Err(e) => return Err(e),
            }
        }

        if data.is_empty() {
            Ok(None)
        } else {
            Ok(Some(data))
        }
    }
}<|MERGE_RESOLUTION|>--- conflicted
+++ resolved
@@ -18,19 +18,15 @@
 mod iterator;
 
 pub use crate::engines::rocks::iterator::{RocksIterator, RocksPrefixIterator};
-<<<<<<< HEAD
 use crate::engines::KeyedSnapshot;
+use crate::engines::StoreBuilder;
 use crate::iterator::{EnginePrefixIterator, EngineRefIterator};
 use crate::keyspaces::{
     Keyspace, KeyspaceByteEngine, KeyspaceRangedSnapshotLoad, KeyspaceResolver, Keyspaces,
 };
 use crate::{serialize, FromKeyspaces, Store, StoreError, StoreInfo};
-=======
-use crate::engines::StoreBuilder;
-use crate::iterator::{EnginePrefixIterator, EngineRefIterator};
 use crate::keyspaces::{Keyspace, KeyspaceByteEngine, KeyspaceResolver, Keyspaces};
 use crate::{serialize, EngineInfo, Store, StoreError};
->>>>>>> ce293005
 use rocksdb::{ColumnFamily, ColumnFamilyDescriptor};
 use rocksdb::{Error, Options, DB};
 use std::path::Path;
@@ -116,7 +112,6 @@
     }
 }
 
-<<<<<<< HEAD
 impl KeyspaceRangedSnapshotLoad for RocksEngine {
     fn keyspace_load_ranged_snapshot<F, K, V, S>(
         &self,
@@ -156,8 +151,6 @@
     }
 }
 
-=======
->>>>>>> ce293005
 fn exec_keyspace<F, O, K>(delegate: &Arc<DB>, keyspace: K, f: F) -> Result<O, StoreError>
 where
     F: Fn(&Arc<DB>, &ColumnFamily) -> Result<O, rocksdb::Error>,
