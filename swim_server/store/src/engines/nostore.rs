--- conflicted
+++ resolved
@@ -12,8 +12,8 @@
 // See the License for the specific language governing permissions and
 // limitations under the License.
 
-<<<<<<< HEAD
 use crate::engines::{ByteEngine, KeyedSnapshot};
+use crate::engines::{ByteEngine, StoreBuilder};
 use crate::iterator::{
     EngineIterOpts, EngineIterator, EnginePrefixIterator, EngineRefIterator, IteratorKey,
 };
@@ -21,14 +21,8 @@
     Keyspace, KeyspaceByteEngine, KeyspaceRangedSnapshotLoad, KeyspaceResolver, Keyspaces,
 };
 use crate::{FromKeyspaces, KvBytes, Store, StoreError, StoreInfo};
-=======
-use crate::engines::{ByteEngine, StoreBuilder};
-use crate::iterator::{
-    EngineIterOpts, EngineIterator, EnginePrefixIterator, EngineRefIterator, IteratorKey,
-};
 use crate::keyspaces::{Keyspace, KeyspaceByteEngine, KeyspaceResolver, Keyspaces};
 use crate::{EngineInfo, KvBytes, Store, StoreError};
->>>>>>> ce293005
 use std::borrow::Borrow;
 use std::path::{Path, PathBuf};
 
@@ -105,8 +99,6 @@
         Ok(())
     }
 
-<<<<<<< HEAD
-=======
     fn get_prefix_range<F, K, V, S>(
         &self,
         _keyspace: S,
@@ -121,7 +113,6 @@
     }
 }
 
->>>>>>> ce293005
 #[derive(Default, Clone)]
 pub struct NoStoreOpts;
 impl StoreBuilder for NoStoreOpts {
