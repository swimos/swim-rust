// Copyright 2015-2021 SWIM.AI inc.
//
// Licensed under the Apache License, Version 2.0 (the "License");
// you may not use this file except in compliance with the License.
// You may obtain a copy of the License at
//
//     http://www.apache.org/licenses/LICENSE-2.0
//
// Unless required by applicable law or agreed to in writing, software
// distributed under the License is distributed on an "AS IS" BASIS,
// WITHOUT WARRANTIES OR CONDITIONS OF ANY KIND, either express or implied.
// See the License for the specific language governing permissions and
// limitations under the License.

use crate::engines::{ByteEngine, StoreBuilder};
use crate::iterator::{
    EngineIterOpts, EngineIterator, EnginePrefixIterator, EngineRefIterator, IteratorKey,
};
<<<<<<< HEAD
use crate::keyspaces::{KeyType, Keyspace, KeyspaceByteEngine, KeyspaceResolver, Keyspaces};
use crate::{FromKeyspaces, KvBytes, Store, StoreError, StoreInfo};
=======
use crate::keyspaces::{Keyspace, KeyspaceByteEngine, KeyspaceResolver, Keyspaces};
use crate::{EngineInfo, KvPair, Store, StoreError};
>>>>>>> e64e00d5
use std::borrow::Borrow;
use std::path::{Path, PathBuf};

/// A delegate store database that does nothing.
#[derive(Debug, Clone)]
pub struct NoStore {
    path: PathBuf,
}

impl Store for NoStore {
    fn path(&self) -> &Path {
        self.path.borrow()
    }

    fn engine_info(&self) -> EngineInfo {
        EngineInfo {
            path: "Transient".to_string(),
            kind: "NoStore".to_string(),
        }
    }
}

impl KeyspaceResolver for NoStore {
    type ResolvedKeyspace = ();

    fn resolve_keyspace<K: Keyspace>(&self, _space: &K) -> Option<&Self::ResolvedKeyspace> {
        None
    }
}

impl KeyspaceByteEngine for NoStore {
    fn put_keyspace<K: Keyspace>(
        &self,
        _keyspace: K,
        _key: &[u8],
        _value: &[u8],
    ) -> Result<(), StoreError> {
        Ok(())
    }

    fn get_keyspace<K: Keyspace>(
        &self,
        _keyspace: K,
        _key: &[u8],
    ) -> Result<Option<Vec<u8>>, StoreError> {
        Ok(None)
    }

    fn delete_keyspace<K: Keyspace>(&self, _keyspace: K, _key: &[u8]) -> Result<(), StoreError> {
        Ok(())
    }

    fn merge_keyspace<K: Keyspace>(
        &self,
        _keyspace: K,
        _key: &[u8],
        _value: u64,
    ) -> Result<(), StoreError> {
        Ok(())
    }

    fn get_prefix_range<F, K, V, S>(
        &self,
        _keyspace: S,
        _prefix: &[u8],
        _map_fn: F,
    ) -> Result<Option<Vec<(K, V)>>, StoreError>
    where
        F: for<'i> Fn(&'i [u8], &'i [u8]) -> Result<(K, V), StoreError>,
        S: Keyspace,
    {
        Ok(None)
    }
}

#[derive(Default, Clone)]
pub struct NoStoreOpts;
impl StoreBuilder for NoStoreOpts {
    type Store = NoStore;

    fn build<I>(self, _path: I, _keyspaces: &Keyspaces<Self>) -> Result<Self::Store, StoreError>
    where
        I: AsRef<Path>,
    {
        Ok(NoStore {
            path: PathBuf::from("Transient".to_string()),
        })
    }
}

impl ByteEngine for NoStore {
    /// Put operation does nothing and that always succeeds.
    fn put(&self, _key: &[u8], _value: &[u8]) -> Result<(), StoreError> {
        Ok(())
    }

    /// Get operation does nothing and always returns `Ok(None)`.
    fn get(&self, _key: &[u8]) -> Result<Option<Vec<u8>>, StoreError> {
        Ok(None)
    }

    /// Delete operation does nothing and always returns `Ok(())`.
    fn delete(&self, _key: &[u8]) -> Result<(), StoreError> {
        Ok(())
    }
}

pub struct NoStoreEngineIterator;
impl EngineIterator for NoStoreEngineIterator {
    fn seek_to(&mut self, _key: IteratorKey) -> Result<bool, StoreError> {
        Ok(true)
    }

    fn seek_next(&mut self) {}

    fn key(&self) -> Option<&[u8]> {
        None
    }

    fn value(&self) -> Option<&[u8]> {
        None
    }

    fn valid(&self) -> Result<bool, StoreError> {
        Ok(true)
    }
}

pub struct NoStoreEnginePrefixIterator;
impl EnginePrefixIterator for NoStoreEnginePrefixIterator {
<<<<<<< HEAD
    fn next(&mut self) -> Option<KvBytes> {
=======
    fn next(&mut self) -> KvPair {
>>>>>>> e64e00d5
        None
    }

    fn valid(&self) -> Result<bool, StoreError> {
        Ok(false)
    }
}

impl<'a: 'b, 'b> EngineRefIterator<'a, 'b> for NoStore {
    type EngineIterator = NoStoreEngineIterator;
    type EnginePrefixIterator = NoStoreEnginePrefixIterator;

    fn iterator_opt(
        &'a self,
        _space: &'b Self::ResolvedKeyspace,
        _pts: EngineIterOpts,
    ) -> Result<Self::EngineIterator, StoreError> {
        Ok(NoStoreEngineIterator)
    }

    fn prefix_iterator_opt(
        &'a self,
        _space: &'b Self::ResolvedKeyspace,
        _opts: EngineIterOpts,
        _prefix: &'b [u8],
    ) -> Result<Self::EnginePrefixIterator, StoreError> {
        Ok(NoStoreEnginePrefixIterator)
    }
}<|MERGE_RESOLUTION|>--- conflicted
+++ resolved
@@ -16,13 +16,8 @@
 use crate::iterator::{
     EngineIterOpts, EngineIterator, EnginePrefixIterator, EngineRefIterator, IteratorKey,
 };
-<<<<<<< HEAD
-use crate::keyspaces::{KeyType, Keyspace, KeyspaceByteEngine, KeyspaceResolver, Keyspaces};
-use crate::{FromKeyspaces, KvBytes, Store, StoreError, StoreInfo};
-=======
 use crate::keyspaces::{Keyspace, KeyspaceByteEngine, KeyspaceResolver, Keyspaces};
 use crate::{EngineInfo, KvPair, Store, StoreError};
->>>>>>> e64e00d5
 use std::borrow::Borrow;
 use std::path::{Path, PathBuf};
 
@@ -153,11 +148,7 @@
 
 pub struct NoStoreEnginePrefixIterator;
 impl EnginePrefixIterator for NoStoreEnginePrefixIterator {
-<<<<<<< HEAD
     fn next(&mut self) -> Option<KvBytes> {
-=======
-    fn next(&mut self) -> KvPair {
->>>>>>> e64e00d5
         None
     }
 
