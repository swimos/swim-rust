--- conflicted
+++ resolved
@@ -31,17 +31,15 @@
 #[cfg(feature = "rocks-db")]
 pub mod rocks;
 
-<<<<<<< HEAD
-#[derive(Clone, Debug)]
-=======
 /// A store which delegates all calls to an LMDB, Rocks or Mock database.
 #[derive(Clone)]
->>>>>>> e58d69bb
 pub enum StoreDelegate {
     #[cfg(feature = "libmdbx")]
     Lmdbx(LmdbxDatabase),
     #[cfg(feature = "rocks-db")]
     Rocksdb(RocksDatabase),
+    #[cfg(feature = "mock")]
+    Mock(crate::mock::EmptyDelegateStore),
 }
 
 impl RangedSnapshot for StoreDelegate {
@@ -60,6 +58,8 @@
             StoreDelegate::Lmdbx(db) => db.ranged_snapshot(prefix, map_fn),
             #[cfg(feature = "rocks-db")]
             StoreDelegate::Rocksdb(db) => db.ranged_snapshot(prefix, map_fn),
+            #[cfg(feature = "mock")]
+            StoreDelegate::Mock(db) => db.ranged_snapshot(prefix, map_fn),
         }
     }
 }
@@ -133,6 +133,8 @@
             StoreDelegate::Lmdbx(db) => db.$($op)*.map_err(Into::into),
             #[cfg(feature = "rocks-db")]
             StoreDelegate::Rocksdb(db) => db.$($op)*.map_err(Into::into),
+            #[cfg(feature = "mock")]
+            StoreDelegate::Mock(db) => db.$($op)*.map_err(Into::into),
         }
     };
 }
