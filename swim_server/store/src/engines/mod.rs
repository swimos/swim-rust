--- conflicted
+++ resolved
@@ -15,7 +15,7 @@
 use std::path::Path;
 
 pub use nostore::{NoStore, NoStoreOpts};
-pub use rocks::{RocksEngine, RocksIterator, RocksOpts, RocksPrefixIterator};
+pub use rocks::{RocksDatabase, RocksOpts};
 
 use crate::keyspaces::Keyspaces;
 use crate::{Store, StoreError};
@@ -35,55 +35,10 @@
     fn delete(&self, key: &[u8]) -> Result<(), StoreError>;
 }
 
-<<<<<<< HEAD
-/// A trait for building stores from their keyspace definitions..
-pub trait FromKeyspaces: Sized {
-    /// Store environment open options. For some delegates, this may not be used - such as libmdbx.
-    type Opts: Default + Clone;
-
-    /// Build a store from options.
-    ///
-    /// Errors if there was an issue opening the store.
-    ///
-    /// # Arguments:
-    /// `path`: the path that this store should open in.
-    /// `opts`: the options.
-    /// `keyspaces`: a set of keyspaces to open.
-    fn from_keyspaces<I: AsRef<Path>>(
-        path: I,
-        db_opts: &Self::Opts,
-        keyspaces: Keyspaces<Self>,
-    ) -> Result<Self, StoreError>;
-}
-
-/// A trait for executing ranged snapshot reads on stores.
-pub trait RangedSnapshotLoad {
-    /// Execute a ranged snapshot read on the store, seeking by `prefix` and deserializing results
-    /// with `map_fn`.
-    ///
-    /// Returns `Ok(None)` if no records matched `prefix` or `Ok(Some)` if matches were found.
-    ///
-    /// # Example:
-    /// Given a store engine that stores records for map lanes where the format of
-    /// `/node_uri/lane_uri/key` is used as the key. One could execute a ranged snapshot on the
-    /// store engine with a prefix of `/node_1/lane_1/` to load all of the keys and values for that
-    /// lane.
-    ///
-    /// # Errors
-    /// Errors if an error is encountered when attempting to execute the ranged snapshot on the
-    /// store engine or if the `map_fn` fails to deserialize a key or value.
-    fn load_ranged_snapshot<F, K, V, S>(
-        &self,
-        keyspace: S,
-        prefix: &[u8],
-        map_fn: F,
-    ) -> Result<Option<KeyedSnapshot<K, V>>, StoreError>
-=======
 pub trait StoreBuilder: Sized {
     type Store: Store;
 
     fn build<I>(self, path: I, keyspaces: &Keyspaces<Self>) -> Result<Self::Store, StoreError>
->>>>>>> ba5ca0a3
     where
         I: AsRef<Path>;
 }