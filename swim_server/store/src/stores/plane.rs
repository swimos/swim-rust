// Copyright 2015-2020 SWIM.AI inc.
//
// Licensed under the Apache License, Version 2.0 (the "License");
// you may not use this file except in compliance with the License.
// You may obtain a copy of the License at
//
//     http://www.apache.org/licenses/LICENSE-2.0
//
// Unless required by applicable law or agreed to in writing, software
// distributed under the License is distributed on an "AS IS" BASIS,
// WITHOUT WARRANTIES OR CONDITIONS OF ANY KIND, either express or implied.
// See the License for the specific language governing permissions and
// limitations under the License.

use crate::engines::db::StoreDelegate;
use crate::stores::node::{NodeStore, SwimNodeStore};
use crate::stores::{DatabaseStore, MapStorageKey, StoreKey, ValueStorageKey};
use crate::{FromOpts, KeyedSnapshot, RangedSnapshot, StoreEngine, StoreEngineOpts, StoreError};
use std::ffi::OsStr;
use std::fmt::{Debug, Formatter};
use std::path::{Path, PathBuf};
use std::sync::Arc;

const STORE_DIR: &str = "store";
const PLANES_DIR: &str = "planes";
const MAP_DIR: &str = "map";
const VALUE_DIR: &str = "value";

/// The core of a plane store.
pub struct PlaneStoreInner {
<<<<<<< HEAD
    /// The directory that the map and value stores are located.
    plane_name: PathBuf,
=======
    /// The name of the plane.
    plane_name: String,
>>>>>>> d92dd42d
    /// A store for map lanes.
    map_store: DatabaseStore<MapStorageKey>,
    /// A store for value lanes.
    value_store: DatabaseStore<ValueStorageKey>,
}

impl Debug for PlaneStoreInner {
    fn fmt(&self, f: &mut Formatter<'_>) -> std::fmt::Result {
        f.debug_struct("PlaneStoreInner")
<<<<<<< HEAD
            .field("plane_name", &self.plane_name.to_string_lossy().to_string())
=======
            .field("plane_name", &self.plane_name)
>>>>>>> d92dd42d
            .finish()
    }
}

/// Creates paths for both map and value stores with a base path of `base_path` and appended by
/// `plane_name`.
fn paths_for<B, P>(base_path: &B, plane_name: &P) -> (PathBuf, PathBuf)
where
    B: AsRef<OsStr> + ?Sized,
    P: AsRef<OsStr> + ?Sized,
{
    let addr = Path::new(base_path)
        .join(STORE_DIR)
        .join(PLANES_DIR)
        .join(plane_name.as_ref());
    let map_path = addr.join(MAP_DIR);
    let value_path = addr.join(VALUE_DIR);

    (map_path, value_path)
}

/// A trait for defining plane stores which will create node stores.
pub trait PlaneStore: Debug {
    /// The type of node stores which are created.
    type NodeStore: NodeStore;

    /// Create a node store for `node_uri`.
    fn node_store<I>(&self, node_uri: I) -> Self::NodeStore
    where
        I: ToString;
}

impl PlaneStoreInner {
    pub(crate) fn open<B, P>(
        base_path: B,
        plane_name: P,
        opts: &StoreEngineOpts,
    ) -> Result<PlaneStoreInner, StoreError>
    where
        B: AsRef<Path>,
        P: AsRef<Path>,
    {
        let StoreEngineOpts {
            map_opts,
            value_opts,
        } = opts;

        let (map_path, value_path) = paths_for(base_path.as_ref(), plane_name.as_ref());
        let map_store = StoreDelegate::from_opts(&map_path, &map_opts)?;
        let value_store = StoreDelegate::from_opts(&value_path, &value_opts)?;
        let plane_name = plane_name
            .as_ref()
            .to_str()
            .expect("Expected valid UTF-8")
            .to_string();

        Ok(PlaneStoreInner {
<<<<<<< HEAD
            plane_name: plane_name.as_ref().into(),
=======
            plane_name,
>>>>>>> d92dd42d
            map_store: DatabaseStore::new(map_store),
            value_store: DatabaseStore::new(value_store),
        })
    }
}

/// A store engine for planes.
///
/// Backed by a value store and a map store, any operations on this store have their key variant
/// checked and the operation is delegated to the corresponding store.
#[derive(Clone, Debug)]
pub struct SwimPlaneStore {
    inner: Arc<PlaneStoreInner>,
}

impl PlaneStore for SwimPlaneStore {
    type NodeStore = SwimNodeStore;

    fn node_store<I>(&self, node: I) -> Self::NodeStore
    where
        I: ToString,
    {
        SwimNodeStore::new(self.clone(), node.to_string())
    }
}

impl SwimPlaneStore {
    /// Creates a new plane store.
    ///
    /// # Arguments
<<<<<<< HEAD
    /// `plane_name`: the directory that `map_store` and `value_store` are located within.
    /// `map_store`: a store for delegating map lane store engine operations to.
    /// `value_store`: a store for delegating value lane store engine operations to.
    pub fn new(
        plane_name: PathBuf,
=======
    /// `plane_name`: the name of the plane.
    /// `map_store`: a store for delegating map lane store engine operations to.
    /// `value_store`: a store for delegating value lane store engine operations to.
    pub fn new(
        plane_name: String,
>>>>>>> d92dd42d
        map_store: DatabaseStore<MapStorageKey>,
        value_store: DatabaseStore<ValueStorageKey>,
    ) -> Self {
        SwimPlaneStore {
            inner: Arc::new(PlaneStoreInner {
                plane_name,
                map_store,
                value_store,
            }),
        }
    }

    pub fn from_inner(inner: Arc<PlaneStoreInner>) -> SwimPlaneStore {
        SwimPlaneStore { inner }
    }
}

impl<'a> StoreEngine<'a> for SwimPlaneStore {
    type Key = StoreKey;
    type Value = Vec<u8>;
    type Error = StoreError;

    fn put(&self, key: Self::Key, value: Self::Value) -> Result<(), Self::Error> {
        let PlaneStoreInner {
            map_store,
            value_store,
            ..
        } = &*self.inner;

        match key {
            StoreKey::Map(key) => map_store.put(&key, value),
            StoreKey::Value(key) => value_store.put(&key, value),
        }
    }

    fn get(&self, key: Self::Key) -> Result<Option<Vec<u8>>, Self::Error> {
        let PlaneStoreInner {
            map_store,
            value_store,
            ..
        } = &*self.inner;
        match key {
            StoreKey::Map(key) => map_store.get(&key),
            StoreKey::Value(key) => value_store.get(&key),
        }
    }

    fn delete(&self, key: Self::Key) -> Result<(), Self::Error> {
        let PlaneStoreInner {
            map_store,
            value_store,
            ..
        } = &*self.inner;
        match key {
            StoreKey::Map(key) => map_store.delete(&key),
            StoreKey::Value(key) => value_store.delete(&key),
        }
    }
}

impl RangedSnapshot for SwimPlaneStore {
    type Prefix = StoreKey;

    fn ranged_snapshot<F, K, V>(
        &self,
        prefix: Self::Prefix,
        map_fn: F,
    ) -> Result<Option<KeyedSnapshot<K, V>>, StoreError>
    where
        F: for<'i> Fn(&'i [u8], &'i [u8]) -> Result<(K, V), StoreError>,
    {
        match prefix {
            p @ StoreKey::Map(..) => self.inner.map_store.ranged_snapshot(p, map_fn),
            p @ StoreKey::Value(..) => self.inner.value_store.ranged_snapshot(p, map_fn),
        }
    }
}

#[cfg(test)]
mod tests {
    use crate::engines::db::rocks::RocksDatabase;
    use crate::stores::plane::{PlaneStoreInner, SwimPlaneStore};
    use crate::stores::{DatabaseStore, StoreKey, ValueStorageKey};
    use crate::{StoreEngine, StoreEngineOpts};
    use rocksdb::{Options, DB};
    use std::sync::Arc;
    use tempdir::TempDir;

    #[test]
    fn put_get() {
        let map_path = "__test_rocks_db_map";
        let map_db = DB::open_default(map_path).unwrap();

        let value_path = "__test_rocks_db_value";
        let value_db = DB::open_default(value_path).unwrap();

        {
            let map_delegate = RocksDatabase::new(map_db);
            let map_store = DatabaseStore::new(map_delegate);

            let value_delegate = RocksDatabase::new(value_db);
            let value_store = DatabaseStore::new(value_delegate);

            let plane_store = SwimPlaneStore::new("test".into(), map_store, value_store);

            let value_key = StoreKey::Value(ValueStorageKey {
                node_uri: Arc::new("/node".to_string()),
                lane_uri: Arc::new("/lane".to_string()),
            });

            let test_data = "test";

            assert!(plane_store
                .put(value_key.clone(), test_data.as_bytes().to_vec())
                .is_ok());

            let result = plane_store.get(value_key);
            let vec = result.unwrap().unwrap();
            assert_eq!(Ok(test_data.to_string()), String::from_utf8(vec));
        }

        assert!(DB::destroy(&Options::default(), map_path).is_ok());
        assert!(DB::destroy(&Options::default(), value_path).is_ok());
    }

    #[test]
    fn directories() {
        let plane_name = "test_plane";
        let temp_dir = TempDir::new("test").expect("Failed to create temporary directory");

        let plane_inner =
            PlaneStoreInner::open(temp_dir.path(), plane_name, &StoreEngineOpts::default())
                .expect("Failed to create plane store");

        let PlaneStoreInner {
            plane_name: inner_plane_name,
            map_store,
            value_store,
        } = plane_inner;

        assert_eq!(inner_plane_name, plane_name);

        let map_dir = map_store.delegate.path();
        assert!(map_dir.ends_with("map"));

        let value_dir = value_store.delegate.path();
        assert!(value_dir.ends_with("value"));
    }
}<|MERGE_RESOLUTION|>--- conflicted
+++ resolved
@@ -28,13 +28,8 @@
 
 /// The core of a plane store.
 pub struct PlaneStoreInner {
-<<<<<<< HEAD
-    /// The directory that the map and value stores are located.
-    plane_name: PathBuf,
-=======
     /// The name of the plane.
     plane_name: String,
->>>>>>> d92dd42d
     /// A store for map lanes.
     map_store: DatabaseStore<MapStorageKey>,
     /// A store for value lanes.
@@ -44,11 +39,7 @@
 impl Debug for PlaneStoreInner {
     fn fmt(&self, f: &mut Formatter<'_>) -> std::fmt::Result {
         f.debug_struct("PlaneStoreInner")
-<<<<<<< HEAD
-            .field("plane_name", &self.plane_name.to_string_lossy().to_string())
-=======
             .field("plane_name", &self.plane_name)
->>>>>>> d92dd42d
             .finish()
     }
 }
@@ -106,11 +97,7 @@
             .to_string();
 
         Ok(PlaneStoreInner {
-<<<<<<< HEAD
-            plane_name: plane_name.as_ref().into(),
-=======
             plane_name,
->>>>>>> d92dd42d
             map_store: DatabaseStore::new(map_store),
             value_store: DatabaseStore::new(value_store),
         })
@@ -141,19 +128,11 @@
     /// Creates a new plane store.
     ///
     /// # Arguments
-<<<<<<< HEAD
-    /// `plane_name`: the directory that `map_store` and `value_store` are located within.
-    /// `map_store`: a store for delegating map lane store engine operations to.
-    /// `value_store`: a store for delegating value lane store engine operations to.
-    pub fn new(
-        plane_name: PathBuf,
-=======
     /// `plane_name`: the name of the plane.
     /// `map_store`: a store for delegating map lane store engine operations to.
     /// `value_store`: a store for delegating value lane store engine operations to.
     pub fn new(
         plane_name: String,
->>>>>>> d92dd42d
         map_store: DatabaseStore<MapStorageKey>,
         value_store: DatabaseStore<ValueStorageKey>,
     ) -> Self {
