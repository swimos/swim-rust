// Copyright 2015-2020 SWIM.AI inc.
//
// Licensed under the Apache License, Version 2.0 (the "License");
// you may not use this file except in compliance with the License.
// You may obtain a copy of the License at
//
//     http://www.apache.org/licenses/LICENSE-2.0
//
// Unless required by applicable law or agreed to in writing, software
// distributed under the License is distributed on an "AS IS" BASIS,
// WITHOUT WARRANTIES OR CONDITIONS OF ANY KIND, either express or implied.
// See the License for the specific language governing permissions and
// limitations under the License.

use crate::engines::db::StoreDelegate;
use crate::stores::node::{NodeStore, SwimNodeStore};
use crate::stores::{DatabaseStore, MapStorageKey, StoreKey, ValueStorageKey};
use crate::{
    FromOpts, KeyedSnapshot, RangedSnapshot, StoreEngine, StoreEngineOpts, StoreError,
    StoreInitialisationError,
};
use std::ffi::OsStr;
use std::fmt::{Debug, Formatter};
use std::path::{Path, PathBuf};
use std::sync::Arc;

const STORE_DIR: &str = "store";
const PLANES_DIR: &str = "planes";
const MAP_DIR: &str = "map";
const VALUE_DIR: &str = "value";

/// The core of a plane store.
pub struct PlaneStoreInner {
<<<<<<< HEAD
    plane_name: PathBuf,
=======
    /// The directory that the map and value stores are located.
    path: PathBuf,
    /// A store for map lanes.
>>>>>>> e58d69bb
    map_store: DatabaseStore<MapStorageKey>,
    /// A store for value lanes.
    value_store: DatabaseStore<ValueStorageKey>,
}

impl Debug for PlaneStoreInner {
    fn fmt(&self, f: &mut Formatter<'_>) -> std::fmt::Result {
        f.debug_struct("PlaneStoreInner")
            .field("plane_name", &self.plane_name.to_string_lossy().to_string())
            .finish()
    }
}

<<<<<<< HEAD
=======
/// Creates paths for both map and value stores with a base path of `base_path` and appended by
/// `plane_name`.
>>>>>>> e58d69bb
fn paths_for<B, P>(base_path: &B, plane_name: &P) -> (PathBuf, PathBuf)
where
    B: AsRef<OsStr> + ?Sized,
    P: AsRef<OsStr> + ?Sized,
{
    let addr = Path::new(base_path)
        .join(STORE_DIR)
        .join(PLANES_DIR)
        .join(plane_name.as_ref());
    let map_path = addr.join(MAP_DIR);
    let value_path = addr.join(VALUE_DIR);

    (map_path, value_path)
}

/// A trait for defining plane stores which will create node stores.
pub trait PlaneStore: Debug {
    /// The type of node stores which are created.
    type NodeStore: NodeStore;

    /// Create a node store for `node_uri`.
    fn node_store<I>(&self, node_uri: I) -> Self::NodeStore
    where
        I: ToString;
}

impl PlaneStoreInner {
    pub(crate) fn open<B, P>(
        base_path: B,
        plane_name: P,
        opts: &StoreEngineOpts,
    ) -> Result<PlaneStoreInner, StoreInitialisationError>
    where
        B: AsRef<Path>,
        P: AsRef<Path>,
    {
        let StoreEngineOpts {
            map_opts,
            value_opts,
        } = opts;

        let (map_path, value_path) = paths_for(base_path.as_ref(), plane_name.as_ref());
        let map_store = StoreDelegate::from_opts(&map_path, &map_opts.config)?;
        let value_store = StoreDelegate::from_opts(&value_path, &value_opts.config)?;

        Ok(PlaneStoreInner {
<<<<<<< HEAD
            plane_name: plane_name.as_ref().into(),
=======
            path: plane_name.as_ref().into(),
>>>>>>> e58d69bb
            map_store: DatabaseStore::new(map_store),
            value_store: DatabaseStore::new(value_store),
        })
    }
}

/// A store engine for planes.
///
/// Backed by a value store and a map store, any operations on this store have their key variant
/// checked and the operation is delegated to the corresponding store.
#[derive(Clone, Debug)]
pub struct SwimPlaneStore {
    inner: Arc<PlaneStoreInner>,
}

impl PlaneStore for SwimPlaneStore {
    type NodeStore = SwimNodeStore;

    fn node_store<I>(&self, node: I) -> Self::NodeStore
    where
        I: ToString,
    {
        SwimNodeStore::new(self.clone(), node.to_string())
    }
}

impl SwimPlaneStore {
    /// Creates a new plane store.
    ///
    /// # Arguments
    /// `path`: the directory that `map_store` and `value_store` are located within.
    /// `map_store`: a store for delegating map lane store engine operations to.
    /// `value_store`: a store for delegating value lane store engine operations to.
    pub fn new(
        path: PathBuf,
        map_store: DatabaseStore<MapStorageKey>,
        value_store: DatabaseStore<ValueStorageKey>,
    ) -> Self {
        SwimPlaneStore {
            inner: Arc::new(PlaneStoreInner {
                plane_name: path,
                map_store,
                value_store,
            }),
        }
    }

    pub fn from_inner(inner: Arc<PlaneStoreInner>) -> SwimPlaneStore {
        SwimPlaneStore { inner }
    }
}

impl<'a> StoreEngine<'a> for SwimPlaneStore {
    type Key = StoreKey;
    type Value = Vec<u8>;
    type Error = StoreError;

    fn put(&self, key: Self::Key, value: Self::Value) -> Result<(), Self::Error> {
        let PlaneStoreInner {
            map_store,
            value_store,
            ..
        } = &*self.inner;

        match key {
            StoreKey::Map(key) => map_store.put(&key, value),
            StoreKey::Value(key) => value_store.put(&key, value),
        }
    }

    fn get(&self, key: Self::Key) -> Result<Option<Vec<u8>>, Self::Error> {
        let PlaneStoreInner {
            map_store,
            value_store,
            ..
        } = &*self.inner;
        match key {
            StoreKey::Map(key) => map_store.get(&key),
            StoreKey::Value(key) => value_store.get(&key),
        }
    }

    fn delete(&self, key: Self::Key) -> Result<(), Self::Error> {
        let PlaneStoreInner {
            map_store,
            value_store,
            ..
        } = &*self.inner;
        match key {
            StoreKey::Map(key) => map_store.delete(&key),
            StoreKey::Value(key) => value_store.delete(&key),
        }
    }
}

impl RangedSnapshot for SwimPlaneStore {
    type Prefix = StoreKey;

    fn ranged_snapshot<F, K, V>(
        &self,
        prefix: Self::Prefix,
        map_fn: F,
    ) -> Result<Option<KeyedSnapshot<K, V>>, StoreError>
    where
        F: for<'i> Fn(&'i [u8], &'i [u8]) -> Result<(K, V), StoreError>,
    {
        match prefix {
            p @ StoreKey::Map(..) => self.inner.map_store.ranged_snapshot(p, map_fn),
            p @ StoreKey::Value(..) => self.inner.value_store.ranged_snapshot(p, map_fn),
        }
    }
}

#[cfg(test)]
mod tests {
    use crate::engines::db::rocks::RocksDatabase;
    use crate::stores::plane::SwimPlaneStore;
    use crate::stores::{DatabaseStore, StoreKey, ValueStorageKey};
    use crate::StoreEngine;
    use rocksdb::{Options, DB};
    use std::sync::Arc;

    #[test]
    fn t() {
        let map_path = "__test_rocks_db_map";
        let map_db = DB::open_default(map_path).unwrap();

        let value_path = "__test_rocks_db_value";
        let value_db = DB::open_default(value_path).unwrap();

        {
            let map_delegate = RocksDatabase::new(map_db);
            let map_store = DatabaseStore::new(map_delegate);

            let value_delegate = RocksDatabase::new(value_db);
            let value_store = DatabaseStore::new(value_delegate);

            let plane_store = SwimPlaneStore::new("test".into(), map_store, value_store);

            let value_key = StoreKey::Value(ValueStorageKey {
                node_uri: Arc::new("/node".to_string()),
                lane_uri: Arc::new("/lane".to_string()),
            });

            assert!(plane_store.put(value_key.clone(), b"test".to_vec()).is_ok());

            let result = plane_store.get(value_key);
            let vec = result.unwrap().unwrap();
            println!("{:?}", String::from_utf8(vec));
        }

        assert!(DB::destroy(&Options::default(), map_path).is_ok());
        assert!(DB::destroy(&Options::default(), value_path).is_ok());
    }
}<|MERGE_RESOLUTION|>--- conflicted
+++ resolved
@@ -31,13 +31,9 @@
 
 /// The core of a plane store.
 pub struct PlaneStoreInner {
-<<<<<<< HEAD
+    /// The directory that the map and value stores are located.
     plane_name: PathBuf,
-=======
-    /// The directory that the map and value stores are located.
-    path: PathBuf,
     /// A store for map lanes.
->>>>>>> e58d69bb
     map_store: DatabaseStore<MapStorageKey>,
     /// A store for value lanes.
     value_store: DatabaseStore<ValueStorageKey>,
@@ -51,11 +47,8 @@
     }
 }
 
-<<<<<<< HEAD
-=======
 /// Creates paths for both map and value stores with a base path of `base_path` and appended by
 /// `plane_name`.
->>>>>>> e58d69bb
 fn paths_for<B, P>(base_path: &B, plane_name: &P) -> (PathBuf, PathBuf)
 where
     B: AsRef<OsStr> + ?Sized,
@@ -102,11 +95,7 @@
         let value_store = StoreDelegate::from_opts(&value_path, &value_opts.config)?;
 
         Ok(PlaneStoreInner {
-<<<<<<< HEAD
             plane_name: plane_name.as_ref().into(),
-=======
-            path: plane_name.as_ref().into(),
->>>>>>> e58d69bb
             map_store: DatabaseStore::new(map_store),
             value_store: DatabaseStore::new(value_store),
         })
@@ -137,17 +126,17 @@
     /// Creates a new plane store.
     ///
     /// # Arguments
-    /// `path`: the directory that `map_store` and `value_store` are located within.
+    /// `plane_name`: the directory that `map_store` and `value_store` are located within.
     /// `map_store`: a store for delegating map lane store engine operations to.
     /// `value_store`: a store for delegating value lane store engine operations to.
     pub fn new(
-        path: PathBuf,
+        plane_name: PathBuf,
         map_store: DatabaseStore<MapStorageKey>,
         value_store: DatabaseStore<ValueStorageKey>,
     ) -> Self {
         SwimPlaneStore {
             inner: Arc::new(PlaneStoreInner {
-                plane_name: path,
+                plane_name,
                 map_store,
                 value_store,
             }),
