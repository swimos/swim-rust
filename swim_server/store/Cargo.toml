--- conflicted
+++ resolved
@@ -8,22 +8,16 @@
 swim_common = { path = "../../swim_common" }
 utilities = { path = "../../utilities" }
 
-<<<<<<< HEAD
-rocksdb = "0.16.0"
-=======
 rocksdb = "0.15.0"
->>>>>>> 2fdd558d
 bincode = "1.3.2"
 serde = { version = "1.0.124", features = ["derive", "rc"] }
 tokio = { version = "1.1.1" }
 tempdir = "0.3.7"
-<<<<<<< HEAD
+
 tokio-stream = { version = "0.1.2", features = ["sync"] }
 futures = "0.3.4"
 tracing = "0.1.16"
 thiserror = "1.0"
-=======
->>>>>>> 2fdd558d
 
 [dev-dependencies]
 tokio = { version = "1.1.1", features = ["rt-multi-thread", "macros", "test-util"] }