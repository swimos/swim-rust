// Copyright 2015-2020 SWIM.AI inc.
//
// Licensed under the Apache License, Version 2.0 (the "License");
// you may not use this file except in compliance with the License.
// You may obtain a copy of the License at
//
//     http://www.apache.org/licenses/LICENSE-2.0
//
// Unless required by applicable law or agreed to in writing, software
// distributed under the License is distributed on an "AS IS" BASIS,
// WITHOUT WARRANTIES OR CONDITIONS OF ANY KIND, either express or implied.
// See the License for the specific language governing permissions and
// limitations under the License.

use crate::agent::context::AgentExecutionContext;
use crate::agent::lane::channels::task::LaneIoError;
use crate::agent::lane::channels::update::UpdateError;
use crate::agent::lane::channels::uplink::spawn::UplinkErrorReport;
use crate::agent::lane::channels::uplink::UplinkError;
use crate::agent::lane::channels::AgentExecutionConfig;
use crate::agent::{AttachError, Eff, LaneIo};
<<<<<<< HEAD
use crate::plane::error::ResolutionError;
use crate::routing::{
    RoutingAddr, ServerRouter, TaggedClientEnvelope, TaggedEnvelope, TaggedSender,
};
=======
use crate::routing::error::{ResolutionError, RouterError, SendError};
use crate::routing::{ConnectionDropped, Route, RoutingAddr, ServerRouter, TaggedClientEnvelope};
>>>>>>> 43301803
use futures::future::BoxFuture;
use futures::FutureExt;
use parking_lot::Mutex;
use std::collections::hash_map::Entry;
use std::collections::HashMap;
use std::sync::Arc;
use stm::transaction::TransactionError;
use swim_common::model::Value;
<<<<<<< HEAD
use swim_common::routing::RoutingError;
=======
use swim_common::sink::item::ItemSink;
>>>>>>> 43301803
use swim_common::warp::envelope::{Envelope, OutgoingHeader, OutgoingLinkMessage};
use swim_common::warp::path::RelativePath;
use tokio::sync::mpsc;
use tokio::sync::mpsc::{Receiver, Sender};
use url::Url;
use utilities::sync::promise;
use utilities::uri::RelativeUri;

#[derive(Debug, Default, Clone, Copy)]
pub struct MockLane;

<<<<<<< HEAD
=======
#[derive(Debug, Clone)]
pub struct MockSender(mpsc::Sender<Envelope>);

impl<'a> ItemSink<'a, Envelope> for MockSender {
    type Error = SendError;
    type SendFuture = BoxFuture<'a, Result<(), SendError>>;

    fn send_item(&'a mut self, value: Envelope) -> Self::SendFuture {
        self.0.send(value).map_err(Into::into).boxed()
    }
}

#[derive(Debug)]
struct RouteReceiver {
    receiver: Option<mpsc::Receiver<Envelope>>,
    _drop_tx: promise::Sender<ConnectionDropped>,
}

impl RouteReceiver {
    fn new(
        receiver: mpsc::Receiver<Envelope>,
        drop_tx: promise::Sender<ConnectionDropped>,
    ) -> Self {
        RouteReceiver {
            receiver: Some(receiver),
            _drop_tx: drop_tx,
        }
    }

    fn taken(drop_tx: promise::Sender<ConnectionDropped>) -> Self {
        RouteReceiver {
            receiver: None,
            _drop_tx: drop_tx,
        }
    }
}

>>>>>>> 43301803
#[derive(Debug)]
struct MockRouterInner {
    router_addr: RoutingAddr,
    buffer_size: usize,
<<<<<<< HEAD
    senders: HashMap<RoutingAddr, mpsc::Sender<TaggedEnvelope>>,
    receivers: HashMap<RoutingAddr, mpsc::Receiver<TaggedEnvelope>>,
=======
    senders: HashMap<RoutingAddr, Route<MockSender>>,
    receivers: HashMap<RoutingAddr, RouteReceiver>,
>>>>>>> 43301803
}

impl MockRouterInner {
    fn new(router_addr: RoutingAddr, buffer_size: usize) -> Self {
        MockRouterInner {
            router_addr,
            buffer_size,
            senders: Default::default(),
            receivers: Default::default(),
        }
    }
}

#[derive(Debug, Clone)]
pub struct MockRouter(Arc<Mutex<MockRouterInner>>);

impl ServerRouter for MockRouter {
<<<<<<< HEAD
    fn get_sender(&mut self, addr: RoutingAddr) -> BoxFuture<Result<TaggedSender, RoutingError>> {
=======
    type Sender = MockSender;

    fn resolve_sender(
        &mut self,
        addr: RoutingAddr,
    ) -> BoxFuture<Result<Route<Self::Sender>, ResolutionError>> {
>>>>>>> 43301803
        async move {
            let mut lock = self.0.lock();
            let MockRouterInner {
                router_addr,
                buffer_size,
                senders,
                receivers,
            } = &mut *lock;
            let tx = match senders.entry(addr) {
                Entry::Occupied(entry) => entry.get().clone(),
                Entry::Vacant(entry) => {
                    let (tx, rx) = mpsc::channel(*buffer_size);
                    let (drop_tx, drop_rx) = promise::promise();
                    entry.insert(Route::new(MockSender(tx.clone()), drop_rx.clone()));
                    receivers.insert(addr, RouteReceiver::new(rx, drop_tx));
                    Route::new(MockSender(tx), drop_rx)
                }
            };
<<<<<<< HEAD
            Ok(TaggedSender::new(*router_addr, tx))
=======
            Ok(tx)
>>>>>>> 43301803
        }
        .boxed()
    }

    fn lookup(
        &mut self,
        _host: Option<Url>,
        _route: RelativeUri,
    ) -> BoxFuture<'static, Result<RoutingAddr, RouterError>> {
        panic!("Unexpected resolution attempt.")
    }
}

#[derive(Debug, Clone)]
pub struct MockExecutionContext {
    router: Arc<Mutex<MockRouterInner>>,
    spawner: mpsc::Sender<Eff>,
}

impl AgentExecutionContext for MockExecutionContext {
    type Router = MockRouter;

    fn router_handle(&self) -> Self::Router {
        MockRouter(self.router.clone())
    }

    fn spawner(&self) -> Sender<Eff> {
        self.spawner.clone()
    }
}

impl MockExecutionContext {
    pub fn new(router_addr: RoutingAddr, buffer_size: usize, spawner: mpsc::Sender<Eff>) -> Self {
        MockExecutionContext {
            router: Arc::new(Mutex::new(MockRouterInner::new(router_addr, buffer_size))),
            spawner,
        }
    }

    pub fn take_receiver(&self, addr: &RoutingAddr) -> Option<mpsc::Receiver<TaggedEnvelope>> {
        let mut lock = self.router.lock();
        let MockRouterInner {
            buffer_size,
            senders,
            receivers,
            ..
        } = &mut *lock;
        match senders.entry(*addr) {
            Entry::Occupied(_) => receivers.get_mut(addr).and_then(|rr| rr.receiver.take()),
            Entry::Vacant(entry) => {
                let (tx, rx) = mpsc::channel(*buffer_size);
                let (drop_tx, drop_rx) = promise::promise();
                entry.insert(Route::new(MockSender(tx), drop_rx));
                receivers.insert(*addr, RouteReceiver::taken(drop_tx));
                Some(rx)
            }
        }
    }
}

pub const POISON_PILL: &str = "FAIL";

impl LaneIo<MockExecutionContext> for MockLane {
    fn attach(
        self,
        route: RelativePath,
        mut envelopes: Receiver<TaggedClientEnvelope>,
        _config: AgentExecutionConfig,
        context: MockExecutionContext,
    ) -> Result<BoxFuture<'static, Result<Vec<UplinkErrorReport>, LaneIoError>>, AttachError> {
        let mut router = context.router_handle();
        if route.lane == POISON_PILL {
            return Err(AttachError::LaneStoppedReporting);
        }
        Ok(async move {
            let mut senders: HashMap<RoutingAddr, TaggedSender> = HashMap::new();

            let err = loop {
                let next = envelopes.recv().await;
                if let Some(env) = next {
                    let TaggedClientEnvelope(
                        addr,
                        OutgoingLinkMessage {
                            header,
                            path: _,
                            body,
                        },
                    ) = env;

                    if body == Some(Value::text(POISON_PILL)) {
                        break Some(LaneIoError::for_update_err(
                            route.clone(),
                            UpdateError::FailedTransaction(TransactionError::InvalidRetry),
                        ));
                    } else {
                        let response = echo(&route, header, body);
                        let sender = match senders.entry(addr) {
                            Entry::Occupied(entry) => entry.into_mut(),
                            Entry::Vacant(entry) => {
                                if let Ok(sender) = router.resolve_sender(addr).await {
                                    entry.insert(sender.sender)
                                } else {
                                    break Some(LaneIoError::for_uplink_errors(
                                        route.clone(),
                                        vec![UplinkErrorReport::new(
                                            UplinkError::ChannelDropped,
                                            addr,
                                        )],
                                    ));
                                }
                            }
                        };
                        if sender.send_item(response).await.is_err() {
                            break Some(LaneIoError::for_uplink_errors(
                                route.clone(),
                                vec![UplinkErrorReport::new(UplinkError::ChannelDropped, addr)],
                            ));
                        }
                    }
                } else {
                    break None;
                }
            };

            if let Some(error) = err {
                Err(error)
            } else {
                Ok(vec![])
            }
        }
        .boxed())
    }

    fn attach_boxed(
        self: Box<Self>,
        route: RelativePath,
        envelopes: Receiver<TaggedClientEnvelope>,
        config: AgentExecutionConfig,
        context: MockExecutionContext,
    ) -> Result<BoxFuture<'static, Result<Vec<UplinkErrorReport>, LaneIoError>>, AttachError> {
        (*self).attach(route, envelopes, config, context)
    }
}

pub fn echo(route: &RelativePath, header: OutgoingHeader, body: Option<Value>) -> Envelope {
    match header {
        OutgoingHeader::Link(_) => Envelope::linked(&route.node, &route.lane),
        OutgoingHeader::Sync(_) => Envelope::synced(&route.node, &route.lane),
        OutgoingHeader::Unlink => Envelope::unlinked(&route.node, &route.lane),
        OutgoingHeader::Command => Envelope::make_event(&route.node, &route.lane, body),
    }
}<|MERGE_RESOLUTION|>--- conflicted
+++ resolved
@@ -19,15 +19,7 @@
 use crate::agent::lane::channels::uplink::UplinkError;
 use crate::agent::lane::channels::AgentExecutionConfig;
 use crate::agent::{AttachError, Eff, LaneIo};
-<<<<<<< HEAD
-use crate::plane::error::ResolutionError;
-use crate::routing::{
-    RoutingAddr, ServerRouter, TaggedClientEnvelope, TaggedEnvelope, TaggedSender,
-};
-=======
-use crate::routing::error::{ResolutionError, RouterError, SendError};
-use crate::routing::{ConnectionDropped, Route, RoutingAddr, ServerRouter, TaggedClientEnvelope};
->>>>>>> 43301803
+use crate::routing::{RoutingAddr, ServerRouter, TaggedClientEnvelope, TaggedEnvelope, TaggedSender, ConnectionDropped, Route};
 use futures::future::BoxFuture;
 use futures::FutureExt;
 use parking_lot::Mutex;
@@ -36,11 +28,6 @@
 use std::sync::Arc;
 use stm::transaction::TransactionError;
 use swim_common::model::Value;
-<<<<<<< HEAD
-use swim_common::routing::RoutingError;
-=======
-use swim_common::sink::item::ItemSink;
->>>>>>> 43301803
 use swim_common::warp::envelope::{Envelope, OutgoingHeader, OutgoingLinkMessage};
 use swim_common::warp::path::RelativePath;
 use tokio::sync::mpsc;
@@ -48,33 +35,20 @@
 use url::Url;
 use utilities::sync::promise;
 use utilities::uri::RelativeUri;
+use crate::routing::error::{ResolutionError, RouterError};
 
 #[derive(Debug, Default, Clone, Copy)]
 pub struct MockLane;
 
-<<<<<<< HEAD
-=======
-#[derive(Debug, Clone)]
-pub struct MockSender(mpsc::Sender<Envelope>);
-
-impl<'a> ItemSink<'a, Envelope> for MockSender {
-    type Error = SendError;
-    type SendFuture = BoxFuture<'a, Result<(), SendError>>;
-
-    fn send_item(&'a mut self, value: Envelope) -> Self::SendFuture {
-        self.0.send(value).map_err(Into::into).boxed()
-    }
-}
-
 #[derive(Debug)]
 struct RouteReceiver {
-    receiver: Option<mpsc::Receiver<Envelope>>,
+    receiver: Option<mpsc::Receiver<TaggedEnvelope>>,
     _drop_tx: promise::Sender<ConnectionDropped>,
 }
 
 impl RouteReceiver {
     fn new(
-        receiver: mpsc::Receiver<Envelope>,
+        receiver: mpsc::Receiver<TaggedEnvelope>,
         drop_tx: promise::Sender<ConnectionDropped>,
     ) -> Self {
         RouteReceiver {
@@ -91,18 +65,12 @@
     }
 }
 
->>>>>>> 43301803
 #[derive(Debug)]
 struct MockRouterInner {
     router_addr: RoutingAddr,
     buffer_size: usize,
-<<<<<<< HEAD
-    senders: HashMap<RoutingAddr, mpsc::Sender<TaggedEnvelope>>,
-    receivers: HashMap<RoutingAddr, mpsc::Receiver<TaggedEnvelope>>,
-=======
-    senders: HashMap<RoutingAddr, Route<MockSender>>,
+    senders: HashMap<RoutingAddr, Route>,
     receivers: HashMap<RoutingAddr, RouteReceiver>,
->>>>>>> 43301803
 }
 
 impl MockRouterInner {
@@ -120,16 +88,10 @@
 pub struct MockRouter(Arc<Mutex<MockRouterInner>>);
 
 impl ServerRouter for MockRouter {
-<<<<<<< HEAD
-    fn get_sender(&mut self, addr: RoutingAddr) -> BoxFuture<Result<TaggedSender, RoutingError>> {
-=======
-    type Sender = MockSender;
-
     fn resolve_sender(
         &mut self,
         addr: RoutingAddr,
-    ) -> BoxFuture<Result<Route<Self::Sender>, ResolutionError>> {
->>>>>>> 43301803
+    ) -> BoxFuture<Result<Route, ResolutionError>> {
         async move {
             let mut lock = self.0.lock();
             let MockRouterInner {
@@ -138,21 +100,17 @@
                 senders,
                 receivers,
             } = &mut *lock;
-            let tx = match senders.entry(addr) {
+            let route = match senders.entry(addr) {
                 Entry::Occupied(entry) => entry.get().clone(),
                 Entry::Vacant(entry) => {
                     let (tx, rx) = mpsc::channel(*buffer_size);
                     let (drop_tx, drop_rx) = promise::promise();
-                    entry.insert(Route::new(MockSender(tx.clone()), drop_rx.clone()));
+                    entry.insert(Route::new(TaggedSender::new(*router_addr, tx.clone()), drop_rx.clone()));
                     receivers.insert(addr, RouteReceiver::new(rx, drop_tx));
-                    Route::new(MockSender(tx), drop_rx)
+                    Route::new(TaggedSender::new(*router_addr, tx), drop_rx)
                 }
             };
-<<<<<<< HEAD
-            Ok(TaggedSender::new(*router_addr, tx))
-=======
-            Ok(tx)
->>>>>>> 43301803
+            Ok(route)
         }
         .boxed()
     }
@@ -195,6 +153,7 @@
     pub fn take_receiver(&self, addr: &RoutingAddr) -> Option<mpsc::Receiver<TaggedEnvelope>> {
         let mut lock = self.router.lock();
         let MockRouterInner {
+            router_addr,
             buffer_size,
             senders,
             receivers,
@@ -205,7 +164,7 @@
             Entry::Vacant(entry) => {
                 let (tx, rx) = mpsc::channel(*buffer_size);
                 let (drop_tx, drop_rx) = promise::promise();
-                entry.insert(Route::new(MockSender(tx), drop_rx));
+                entry.insert(Route::new(TaggedSender::new(*router_addr, tx), drop_rx));
                 receivers.insert(*addr, RouteReceiver::taken(drop_tx));
                 Some(rx)
             }
