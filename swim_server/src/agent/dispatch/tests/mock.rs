--- conflicted
+++ resolved
@@ -22,15 +22,7 @@
 use crate::agent::store::SwimNodeStore;
 use crate::agent::{AttachError, Eff, LaneIo};
 use crate::meta::metric::{aggregator_sink, NodeMetricAggregator};
-<<<<<<< HEAD
-=======
 use crate::plane::store::mock::MockPlaneStore;
-use crate::routing::error::RouterError;
-use crate::routing::{
-    ConnectionDropped, Route, RoutingAddr, ServerRouter, TaggedClientEnvelope, TaggedEnvelope,
-    TaggedSender,
-};
->>>>>>> b761f27e
 use futures::future::BoxFuture;
 use futures::FutureExt;
 use parking_lot::Mutex;
@@ -163,13 +155,12 @@
         self.spawner.clone()
     }
 
-<<<<<<< HEAD
     fn uri(&self) -> &RelativeUri {
         &self.uri
-=======
+    }
+
     fn store(&self) -> Self::Store {
         MockNodeStore::mock()
->>>>>>> b761f27e
     }
 
     fn metrics(&self) -> NodeMetricAggregator {
@@ -186,12 +177,8 @@
         MockExecutionContext {
             router: Arc::new(Mutex::new(MockRouterInner::new(router_addr, buffer_size))),
             spawner,
-<<<<<<< HEAD
-            uplinks_idle_since: Arc::new(AtomicInstant::new(Instant::now())),
+            uplinks_idle_since: Arc::new(AtomicInstant::new(Instant::now().into_std())),
             uri: RelativeUri::try_from("/mock/router".to_string()).unwrap(),
-=======
-            uplinks_idle_since: Arc::new(AtomicInstant::new(Instant::now().into_std())),
->>>>>>> b761f27e
         }
     }
 
