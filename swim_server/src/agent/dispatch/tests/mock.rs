--- conflicted
+++ resolved
@@ -19,15 +19,7 @@
 use crate::agent::lane::channels::uplink::UplinkError;
 use crate::agent::lane::channels::AgentExecutionConfig;
 use crate::agent::{AttachError, Eff, LaneIo};
-<<<<<<< HEAD
-=======
 use crate::meta::metric::{aggregator_sink, NodeMetricAggregator};
-use crate::routing::error::RouterError;
-use crate::routing::{
-    ConnectionDropped, Route, RoutingAddr, ServerRouter, TaggedClientEnvelope, TaggedEnvelope,
-    TaggedSender,
-};
->>>>>>> 35de037e
 use futures::future::BoxFuture;
 use futures::FutureExt;
 use parking_lot::Mutex;
@@ -149,11 +141,8 @@
 pub struct MockExecutionContext {
     router: Arc<Mutex<MockRouterInner>>,
     spawner: mpsc::Sender<Eff>,
-<<<<<<< HEAD
     uri: RelativeUri,
-=======
     uplinks_idle_since: Arc<AtomicInstant>,
->>>>>>> 35de037e
 }
 
 impl AgentExecutionContext for MockExecutionContext {
@@ -167,17 +156,16 @@
         self.spawner.clone()
     }
 
-<<<<<<< HEAD
     fn uri(&self) -> &RelativeUri {
         &self.uri
-=======
+    }
+
     fn metrics(&self) -> NodeMetricAggregator {
         aggregator_sink()
     }
 
     fn uplinks_idle_since(&self) -> &Arc<AtomicInstant> {
         &self.uplinks_idle_since
->>>>>>> 35de037e
     }
 }
 
@@ -186,11 +174,8 @@
         MockExecutionContext {
             router: Arc::new(Mutex::new(MockRouterInner::new(router_addr, buffer_size))),
             spawner,
-<<<<<<< HEAD
+            uplinks_idle_since: Arc::new(AtomicInstant::new(Instant::now())),
             uri: RelativeUri::try_from("/mock/router".to_string()).unwrap(),
-=======
-            uplinks_idle_since: Arc::new(AtomicInstant::new(Instant::now())),
->>>>>>> 35de037e
         }
     }
 
