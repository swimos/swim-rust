--- conflicted
+++ resolved
@@ -22,30 +22,21 @@
 use crate::agent::store::SwimNodeStore;
 use crate::agent::{AttachError, Eff, LaneIo};
 use crate::meta::metric::{aggregator_sink, NodeMetricAggregator};
-<<<<<<< HEAD
-=======
 use crate::plane::store::mock::MockPlaneStore;
 use crate::routing::error::RouterError;
 use crate::routing::{
     ConnectionDropped, Route, RoutingAddr, ServerRouter, TaggedClientEnvelope, TaggedEnvelope,
     TaggedSender,
 };
->>>>>>> b761f27e
 use futures::future::BoxFuture;
 use futures::FutureExt;
 use parking_lot::Mutex;
 use std::collections::hash_map::Entry;
 use std::collections::HashMap;
-use std::convert::TryFrom;
 use std::sync::Arc;
 use stm::transaction::TransactionError;
 use swim_common::model::Value;
-use swim_common::routing::error::ResolutionError;
-use swim_common::routing::error::RouterError;
-use swim_common::routing::{
-    ConnectionDropped, Origin, Route, Router, RoutingAddr, TaggedClientEnvelope, TaggedEnvelope,
-    TaggedSender,
-};
+use swim_common::routing::ResolutionError;
 use swim_common::warp::envelope::{Envelope, OutgoingHeader, OutgoingLinkMessage};
 use swim_common::warp::path::RelativePath;
 use swim_utilities::routing::uri::RelativeUri;
@@ -106,7 +97,7 @@
 #[derive(Debug, Clone)]
 pub struct MockRouter(Arc<Mutex<MockRouterInner>>);
 
-impl Router for MockRouter {
+impl ServerRouter for MockRouter {
     fn resolve_sender(&mut self, addr: RoutingAddr) -> BoxFuture<Result<Route, ResolutionError>> {
         async move {
             let mut lock = self.0.lock();
@@ -147,7 +138,6 @@
 pub struct MockExecutionContext {
     router: Arc<Mutex<MockRouterInner>>,
     spawner: mpsc::Sender<Eff>,
-    uri: RelativeUri,
     uplinks_idle_since: Arc<AtomicInstant>,
 }
 
@@ -163,13 +153,8 @@
         self.spawner.clone()
     }
 
-<<<<<<< HEAD
-    fn uri(&self) -> &RelativeUri {
-        &self.uri
-=======
     fn store(&self) -> Self::Store {
         MockNodeStore::mock()
->>>>>>> b761f27e
     }
 
     fn metrics(&self) -> NodeMetricAggregator {
@@ -186,12 +171,7 @@
         MockExecutionContext {
             router: Arc::new(Mutex::new(MockRouterInner::new(router_addr, buffer_size))),
             spawner,
-<<<<<<< HEAD
-            uplinks_idle_since: Arc::new(AtomicInstant::new(Instant::now())),
-            uri: RelativeUri::try_from("/mock/router".to_string()).unwrap(),
-=======
             uplinks_idle_since: Arc::new(AtomicInstant::new(Instant::now().into_std())),
->>>>>>> b761f27e
         }
     }
 
@@ -256,7 +236,7 @@
                         let sender = match senders.entry(addr) {
                             Entry::Occupied(entry) => entry.into_mut(),
                             Entry::Vacant(entry) => {
-                                if let Ok(sender) = router.resolve_sender(addr, None).await {
+                                if let Ok(sender) = router.resolve_sender(addr).await {
                                     entry.insert(sender.sender)
                                 } else {
                                     break Some(LaneIoError::for_uplink_errors(
