--- conflicted
+++ resolved
@@ -85,7 +85,6 @@
         map.insert(LaneIdentifier::agent(name.to_string()), MockLane);
     }
 
-<<<<<<< HEAD
     map.insert(
         LaneIdentifier::meta(MetaNodeAddressed::Log {
             node_uri: "/node".into(),
@@ -93,9 +92,6 @@
         }),
         MockLane,
     );
-=======
-    map.insert(LaneIdentifier::meta("infoLog".to_string()), MockLane);
->>>>>>> 52b1ab71
 
     map
 }
