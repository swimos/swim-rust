// Copyright 2015-2020 SWIM.AI inc.
//
// Licensed under the Apache License, Version 2.0 (the "License");
// you may not use this file except in compliance with the License.
// You may obtain a copy of the License at
//
//     http://www.apache.org/licenses/LICENSE-2.0
//
// Unless required by applicable law or agreed to in writing, software
// distributed under the License is distributed on an "AS IS" BASIS,
// WITHOUT WARRANTIES OR CONDITIONS OF ANY KIND, either express or implied.
// See the License for the specific language governing permissions and
// limitations under the License.

use crate::agent::dispatch::error::{DispatcherError, DispatcherErrors};
use crate::agent::dispatch::tests::mock::{MockExecutionContext, MockLane};
use crate::agent::dispatch::AgentDispatcher;
use crate::agent::lane::channels::task::LaneIoError;
use crate::agent::lane::channels::update::UpdateError;
use crate::agent::lane::channels::AgentExecutionConfig;
use crate::agent::meta::{LogLevel, MetaNodeAddressed};
use crate::agent::AttachError;
use crate::agent::LaneIo;
use crate::routing::{
    LaneIdentifier, RoutingAddr, TaggedAgentEnvelope, TaggedEnvelope, TaggedMetaEnvelope,
};
use futures::future::{join, BoxFuture};
use futures::{FutureExt, Stream, StreamExt};
use std::collections::HashMap;
use std::num::NonZeroUsize;
use std::time::Duration;
use stm::transaction::TransactionError;
use swim_common::warp::envelope::{Envelope, OutgoingLinkMessage};
use swim_common::warp::path::RelativePath;
use tokio::sync::mpsc;
use tokio_stream::wrappers::ReceiverStream;

mod mock;

fn make_dispatcher(
    buffer_size: usize,
    max_pending: usize,
    lanes: HashMap<LaneIdentifier, MockLane>,
    envelopes: impl Stream<Item = TaggedEnvelope> + Send + 'static,
) -> (
    BoxFuture<'static, Result<DispatcherErrors, DispatcherErrors>>,
    MockExecutionContext,
) {
    let (spawn_tx, spawn_rx) = mpsc::channel(8);

    let boxed_lanes = lanes
        .into_iter()
        .map(|(name, lane)| (name, lane.boxed()))
        .collect();

    let context = MockExecutionContext::new(RoutingAddr::local(1024), buffer_size, spawn_tx);

    let config = AgentExecutionConfig::with(
        NonZeroUsize::new(8).unwrap(),
        max_pending,
        0,
        Duration::from_secs(1),
        None,
    );

    let dispatcher = AgentDispatcher::new(
        "/node".parse().unwrap(),
        config,
        context.clone(),
        boxed_lanes,
    );

    let spawn_task = ReceiverStream::new(spawn_rx).for_each_concurrent(None, |eff| eff);

    let dispatch_task = dispatcher.run(envelopes);

    (
        join(spawn_task, dispatch_task).map(|(_, r)| r).boxed(),
        context,
    )
}

fn lanes(names: Vec<&str>) -> HashMap<LaneIdentifier, MockLane> {
    let mut map = HashMap::new();
    for name in names.iter() {
        map.insert(LaneIdentifier::agent(name.to_string()), MockLane);
    }

<<<<<<< HEAD
    map.insert(
        LaneIdentifier::meta(MetaNodeAddressed::Log {
            node_uri: "/node".into(),
            level: LogLevel::Info,
        }),
        MockLane,
    );
=======
    map.insert(LaneIdentifier::meta("infoLog".to_string()), MockLane);
>>>>>>> 7e59dcde

    map
}

async fn expect_echo(rx: &mut mpsc::Receiver<TaggedEnvelope>, lane: &str, envelope: Envelope) {
    let route = RelativePath::new("/node", lane);
    let maybe_envelope = rx.recv().await;
    assert!(maybe_envelope.is_some());
    let rec_envelope = maybe_envelope.unwrap();
    if let Ok(OutgoingLinkMessage {
        header,
        path: _,
        body,
    }) = envelope.into_outgoing()
    {
        let expected = mock::echo(&route, header, body);
        assert_eq!(rec_envelope.into_envelope(), expected);
    } else {
        panic!("Cannot echo incoming envelope.")
    }
}

#[tokio::test]
async fn dispatch_nothing() {
    let (envelope_tx, envelope_rx) = mpsc::channel::<TaggedEnvelope>(8);

    let (task, context) =
        make_dispatcher(8, 10, lanes(vec!["lane"]), ReceiverStream::new(envelope_rx));

    drop(envelope_tx);
    drop(context);

    let result = task.await;
    assert!(matches!(result, Ok(errs) if errs.is_empty()));
}

#[tokio::test]
async fn dispatch_meta() {
    let (envelope_tx, envelope_rx) = mpsc::channel::<TaggedEnvelope>(8);

<<<<<<< HEAD
    let (task, context) = make_dispatcher(8, 10, lanes(vec!["lane"]), envelope_rx);
=======
    let (task, context) =
        make_dispatcher(8, 10, lanes(vec!["lane"]), ReceiverStream::new(envelope_rx));
>>>>>>> 7e59dcde

    let addr = RoutingAddr::remote(1);

    let link = Envelope::link("/node", "infoLog");

    let assertion_task = async move {
        assert!(envelope_tx
            .send(TaggedEnvelope::meta(TaggedMetaEnvelope(
                addr,
                link.clone(),
                MetaNodeAddressed::Log {
                    node_uri: "/node".into(),
                    level: LogLevel::Info
                }
            )))
            .await
            .is_ok());

        let mut rx = context.take_receiver(&addr).unwrap();
        expect_echo(&mut rx, "infoLog", link).await;

        drop(envelope_tx);
        drop(context);
    };

    let (result, _) = join(task, assertion_task).await;
    assert!(matches!(result, Ok(errs) if errs.is_empty()));
}

#[tokio::test]
async fn dispatch_single() {
    let (envelope_tx, envelope_rx) = mpsc::channel::<TaggedEnvelope>(8);

    let (task, context) =
        make_dispatcher(8, 10, lanes(vec!["lane"]), ReceiverStream::new(envelope_rx));

    let addr = RoutingAddr::remote(1);

    let link = Envelope::link("/node", "lane");

    let assertion_task = async move {
        assert!(envelope_tx
            .send(TaggedAgentEnvelope(addr, link.clone()).into())
            .await
            .is_ok());

        let mut rx = context.take_receiver(&addr).unwrap();
        expect_echo(&mut rx, "lane", link).await;

        drop(envelope_tx);
        drop(context);
    };

    let (result, _) = join(task, assertion_task).await;
    assert!(matches!(result, Ok(errs) if errs.is_empty()));
}

#[tokio::test]
async fn dispatch_two_lanes() {
    let (envelope_tx, envelope_rx) = mpsc::channel::<TaggedEnvelope>(8);

    let (task, context) = make_dispatcher(
        8,
        10,
        lanes(vec!["lane_a", "lane_b"]),
        ReceiverStream::new(envelope_rx),
    );

    let addr1 = RoutingAddr::remote(1);
    let addr2 = RoutingAddr::remote(2);

    let link = Envelope::link("/node", "lane_a");
    let sync = Envelope::link("/node", "lane_b");

    let assertion_task = async move {
        assert!(envelope_tx
            .send(TaggedAgentEnvelope(addr1, link.clone()).into())
            .await
            .is_ok());
        assert!(envelope_tx
            .send(TaggedAgentEnvelope(addr2, sync.clone()).into())
            .await
            .is_ok());

        let mut rx1 = context.take_receiver(&addr1).unwrap();
        expect_echo(&mut rx1, "lane_a", link).await;

        let mut rx2 = context.take_receiver(&addr2).unwrap();
        expect_echo(&mut rx2, "lane_b", sync).await;

        drop(envelope_tx);
        drop(context);
    };

    let (result, _) = join(task, assertion_task).await;
    assert!(matches!(result, Ok(errs) if errs.is_empty()));
}

#[tokio::test]
async fn dispatch_multiple_same_lane() {
    let (envelope_tx, envelope_rx) = mpsc::channel::<TaggedEnvelope>(8);

    let (task, context) =
        make_dispatcher(8, 10, lanes(vec!["lane"]), ReceiverStream::new(envelope_rx));

    let addr = RoutingAddr::remote(1);

    let link = Envelope::link("/node", "lane");
    let cmd1 = Envelope::make_command("/node", "lane", Some(1.into()));
    let cmd2 = Envelope::make_command("/node", "lane", Some(2.into()));

    let assertion_task = async move {
        assert!(envelope_tx
            .send(TaggedAgentEnvelope(addr, link.clone()).into())
            .await
            .is_ok());
        assert!(envelope_tx
            .send(TaggedAgentEnvelope(addr, cmd1.clone()).into())
            .await
            .is_ok());

        let mut rx = context.take_receiver(&addr).unwrap();
        expect_echo(&mut rx, "lane", link).await;
        expect_echo(&mut rx, "lane", cmd1).await;

        assert!(envelope_tx
            .send(TaggedAgentEnvelope(addr, cmd2.clone()).into())
            .await
            .is_ok());
        expect_echo(&mut rx, "lane", cmd2).await;
        drop(envelope_tx);
        drop(context);
    };

    let (result, _) = join(task, assertion_task).await;
    assert!(matches!(result, Ok(errs) if errs.is_empty()));
}

#[tokio::test]
async fn blocked_lane() {
    let (envelope_tx, envelope_rx) = mpsc::channel::<TaggedEnvelope>(8);

    let (task, context) = make_dispatcher(
        1,
        10,
        lanes(vec!["lane_a", "lane_b"]),
        ReceiverStream::new(envelope_rx),
    );

    let addr1 = RoutingAddr::remote(1);
    let addr2 = RoutingAddr::remote(2);

    let cmd1 = Envelope::make_command("/node", "lane_a", Some(1.into()));
    let cmd2 = Envelope::make_command("/node", "lane_a", Some(2.into()));
    let cmd3 = Envelope::make_command("/node", "lane_a", Some(3.into()));
    let cmd4 = Envelope::make_command("/node", "lane_a", Some(4.into()));
    let link = Envelope::link("/node", "lane_b");

    let assertion_task = async move {
        assert!(envelope_tx
            .send(TaggedAgentEnvelope(addr1, cmd1.clone()).into())
            .await
            .is_ok());
        let mut rx1 = context.take_receiver(&addr1).unwrap();
        expect_echo(&mut rx1, "lane_a", cmd1).await;
        //Lane A is now attached.

        assert!(envelope_tx
            .send(TaggedAgentEnvelope(addr1, cmd2.clone()).into())
            .await
            .is_ok());
        assert!(envelope_tx
            .send(TaggedAgentEnvelope(addr1, cmd3.clone()).into())
            .await
            .is_ok());
        assert!(envelope_tx
            .send(TaggedAgentEnvelope(addr1, cmd4.clone()).into())
            .await
            .is_ok());

        assert!(envelope_tx
            .send(TaggedAgentEnvelope(addr2, link.clone()).into())
            .await
            .is_ok());

        //Wait until we receive the message for lane B indicating that lane A is definitely blocked
        //and the remaining messages must be pending.
        let mut rx2 = context.take_receiver(&addr2).unwrap();
        expect_echo(&mut rx2, "lane_b", link).await;

        //Unblock lane A and wait for both messages.
        expect_echo(&mut rx1, "lane_a", cmd2).await;
        expect_echo(&mut rx1, "lane_a", cmd3).await;
        expect_echo(&mut rx1, "lane_a", cmd4).await;

        drop(envelope_tx);
        drop(context);
    };

    let (result, _) = join(task, assertion_task).await;
    assert!(matches!(result, Ok(errs) if errs.is_empty()));
}

#[tokio::test]
async fn flush_pending() {
    let (envelope_tx, envelope_rx) = mpsc::channel::<TaggedEnvelope>(8);

    let (task, context) = make_dispatcher(
        1,
        10,
        lanes(vec!["lane_a", "lane_b"]),
        ReceiverStream::new(envelope_rx),
    );

    let addr1 = RoutingAddr::remote(1);
    let addr2 = RoutingAddr::remote(2);

    let link = Envelope::link("/node", "lane_b");

    //Chose to ensure there are several pending messages when the dispatcher stops.
    let n = 8;

    let assertion_task = async move {
        let cmd0 = Envelope::make_command("/node", "lane_a", Some(0.into()));
        assert!(envelope_tx
            .send(TaggedAgentEnvelope(addr1, cmd0.clone()).into())
            .await
            .is_ok());
        let mut rx1 = context.take_receiver(&addr1).unwrap();
        expect_echo(&mut rx1, "lane_a", cmd0).await;

        //Lane A is now attached.

        for i in 0..n {
            let cmd = Envelope::make_command("/node", "lane_a", Some((i + 1).into()));
            assert!(envelope_tx
                .send(TaggedAgentEnvelope(addr1, cmd.clone()).into())
                .await
                .is_ok());
        }

        assert!(envelope_tx
            .send(TaggedAgentEnvelope(addr2, link.clone()).into())
            .await
            .is_ok());

        //Wait until we receive the message for lane B indicating that lane A is definitely blocked
        //and the remaining messages must be pending.
        let mut rx2 = context.take_receiver(&addr2).unwrap();
        expect_echo(&mut rx2, "lane_b", link).await;

        //Drop the envelope sender to begin the shutdown process for the dispatcher.
        drop(envelope_tx);

        for i in 0..n {
            let cmd = Envelope::make_command("/node", "lane_a", Some((i + 1).into()));
            expect_echo(&mut rx1, "lane_a", cmd).await;
        }

        drop(context);
    };

    let (result, _) = join(task, assertion_task).await;
    assert!(matches!(result, Ok(errs) if errs.is_empty()));
}

#[tokio::test]
async fn dispatch_to_non_existent() {
    let (envelope_tx, envelope_rx) = mpsc::channel::<TaggedEnvelope>(8);

    let (task, context) =
        make_dispatcher(8, 10, lanes(vec!["lane"]), ReceiverStream::new(envelope_rx));

    let addr = RoutingAddr::remote(1);

    let link = Envelope::link("/node", "other");

    let assertion_task = async move {
        assert!(envelope_tx
            .send(TaggedAgentEnvelope(addr, link).into())
            .await
            .is_ok());

        drop(envelope_tx);
        drop(context);
    };

    let (result, _) = join(task, assertion_task).await;
    match result.as_ref().map(|e| e.errors()) {
        Ok([DispatcherError::AttachmentFailed(AttachError::LaneDoesNotExist(name))]) => {
            assert_eq!(name, "other");
        }
        ow => panic!("Unexpected result {:?}.", ow),
    }
}

#[tokio::test]
async fn failed_lane_task() {
    let (envelope_tx, envelope_rx) = mpsc::channel::<TaggedEnvelope>(8);

    let (task, context) =
        make_dispatcher(8, 10, lanes(vec!["lane"]), ReceiverStream::new(envelope_rx));

    let addr = RoutingAddr::remote(1);

    let cmd = Envelope::make_command("/node", "lane", Some(mock::POISON_PILL.into()));

    let assertion_task = async move {
        assert!(envelope_tx
            .send(TaggedAgentEnvelope(addr, cmd).into())
            .await
            .is_ok());
        drop(context);
    };

    let (result, _) = join(task, assertion_task).await;
    match result.as_ref().map_err(|e| e.errors()) {
        Err([DispatcherError::LaneTaskFailed(err)]) => {
            let LaneIoError {
                route,
                update_error,
                uplink_errors,
            } = err;
            assert_eq!(route, &RelativePath::new("/node", "lane"));
            assert!(uplink_errors.is_empty());
            assert!(matches!(
                update_error,
                Some(UpdateError::FailedTransaction(
                    TransactionError::InvalidRetry
                ))
            ));
        }
        ow => panic!("Unexpected result {:?}.", ow),
    }
}

#[tokio::test]
async fn fatal_failed_attachment() {
    let (envelope_tx, envelope_rx) = mpsc::channel::<TaggedEnvelope>(8);

    let (task, context) = make_dispatcher(
        8,
        10,
        lanes(vec![mock::POISON_PILL]),
        ReceiverStream::new(envelope_rx),
    );

    let addr = RoutingAddr::remote(1);

    let link = Envelope::link("/node", mock::POISON_PILL);

    let assertion_task = async move {
        assert!(envelope_tx
            .send(TaggedAgentEnvelope(addr, link).into())
            .await
            .is_ok());
        drop(context);
    };

    let (result, _) = join(task, assertion_task).await;
    match result.as_ref().map_err(|e| e.errors()) {
        Err([DispatcherError::AttachmentFailed(err)]) => {
            assert_eq!(err, &AttachError::LaneStoppedReporting);
        }
        ow => panic!("Unexpected result {:?}.", ow),
    }
}<|MERGE_RESOLUTION|>--- conflicted
+++ resolved
@@ -86,7 +86,6 @@
         map.insert(LaneIdentifier::agent(name.to_string()), MockLane);
     }
 
-<<<<<<< HEAD
     map.insert(
         LaneIdentifier::meta(MetaNodeAddressed::Log {
             node_uri: "/node".into(),
@@ -94,9 +93,6 @@
         }),
         MockLane,
     );
-=======
-    map.insert(LaneIdentifier::meta("infoLog".to_string()), MockLane);
->>>>>>> 7e59dcde
 
     map
 }
@@ -137,12 +133,8 @@
 async fn dispatch_meta() {
     let (envelope_tx, envelope_rx) = mpsc::channel::<TaggedEnvelope>(8);
 
-<<<<<<< HEAD
-    let (task, context) = make_dispatcher(8, 10, lanes(vec!["lane"]), envelope_rx);
-=======
     let (task, context) =
         make_dispatcher(8, 10, lanes(vec!["lane"]), ReceiverStream::new(envelope_rx));
->>>>>>> 7e59dcde
 
     let addr = RoutingAddr::remote(1);
 
