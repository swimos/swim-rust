--- conflicted
+++ resolved
@@ -24,15 +24,9 @@
     LaneTaskFailed(LaneIoError),
 }
 
-<<<<<<< HEAD
-impl DispatcherError {
-    pub fn is_fatal(&self) -> bool {
-        matches!(
-=======
 impl Recoverable for DispatcherError {
     fn is_fatal(&self) -> bool {
         !matches!(
->>>>>>> 43301803
             self,
             DispatcherError::AttachmentFailed(AttachError::LaneDoesNotExist(_))
         )
