--- conflicted
+++ resolved
@@ -602,19 +602,14 @@
     ) -> Result<BoxFuture<'static, Result<Vec<UplinkErrorReport>, LaneIoError>>, AttachError> {
         let ActionLaneIo { lane } = self;
 
-<<<<<<< HEAD
         Ok(lane::channels::task::run_action_lane_io(
             lane,
-            feedback,
             ReceiverStream::new(envelopes),
             config,
             context,
             route,
-=======
-        Ok(
-            lane::channels::task::run_action_lane_io(lane, envelopes, config, context, route)
-                .boxed(),
         )
+        .boxed())
     }
 
     fn attach_boxed(
@@ -655,11 +650,14 @@
     ) -> Result<BoxFuture<'static, Result<Vec<UplinkErrorReport>, LaneIoError>>, AttachError> {
         let CommandLaneIo { lane } = self;
 
-        Ok(
-            lane::channels::task::run_command_lane_io(lane, envelopes, config, context, route)
-                .boxed(),
->>>>>>> 6354fe3a
+        Ok(lane::channels::task::run_command_lane_io(
+            lane,
+            ReceiverStream::new(envelopes),
+            config,
+            context,
+            route,
         )
+        .boxed())
     }
 
     fn attach_boxed(
