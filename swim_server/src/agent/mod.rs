// Copyright 2015-2021 SWIM.AI inc.
//
// Licensed under the Apache License, Version 2.0 (the "License");
// you may not use this file except in compliance with the License.
// You may obtain a copy of the License at
//
//     http://www.apache.org/licenses/LICENSE-2.0
//
// Unless required by applicable law or agreed to in writing, software
// distributed under the License is distributed on an "AS IS" BASIS,
// WITHOUT WARRANTIES OR CONDITIONS OF ANY KIND, either express or implied.
// See the License for the specific language governing permissions and
// limitations under the License.

pub mod context;
pub mod dispatch;
pub mod lane;
pub mod lifecycle;
#[cfg(test)]
mod tests;

#[cfg(test)]
pub use tests::test_clock::TestClock;

use crate::agent::context::{AgentExecutionContext, ContextImpl, RoutingContext, SchedulerContext};
use crate::agent::dispatch::error::DispatcherErrors;
use crate::agent::dispatch::{AgentDispatcher, LaneIdentifier};
use crate::agent::lane::channels::task::{
    run_supply_lane_io, DemandMapLaneMessageHandler, LaneIoError, MapLaneMessageHandler,
    ValueLaneMessageHandler,
};
use crate::agent::lane::channels::update::StmRetryStrategy;
use crate::agent::lane::channels::uplink::spawn::{SpawnerUplinkFactory, UplinkErrorReport};
use crate::agent::lane::channels::AgentExecutionConfig;
use crate::agent::lane::lifecycle::{
    ActionLaneLifecycle, CommandLaneLifecycle, DemandLaneLifecycle, DemandMapLaneLifecycle,
    StatefulLaneLifecycle,
};
pub use crate::agent::lane::model;
use crate::agent::lane::model::action::{Action, ActionLane};
use crate::agent::lane::model::command::{Command, CommandLane};
use crate::agent::lane::model::demand::DemandLane;
use crate::agent::lane::model::demand_map::{
    DemandMapLane, DemandMapLaneCommand, DemandMapLaneEvent,
};
use crate::agent::lane::model::map::MapLane;
use crate::agent::lane::model::map::{summaries_to_events, MapLaneEvent, MapSubscriber};
use crate::agent::lane::model::supply::{make_lane_model, SupplyLane};
use crate::agent::lane::model::value::{ValueLane, ValueLaneEvent};
use crate::agent::lane::model::DeferredSubscription;
use crate::agent::lifecycle::AgentLifecycle;
use futures::future::{join, ready, BoxFuture};
use futures::sink::drain;
use futures::stream::iter;
use futures::stream::{once, repeat, unfold, BoxStream, FuturesUnordered};
use futures::{FutureExt, Stream, StreamExt};
use pin_utils::pin_mut;
use std::any::Any;
use std::collections::HashMap;
use std::error::Error;
use std::fmt::{Debug, Display, Formatter};
use std::future::Future;
use std::num::NonZeroUsize;
use std::sync::Arc;
use std::time::Duration;
use swim_common::form::Form;
use swim_common::routing::{Router, TaggedClientEnvelope, TaggedEnvelope};
use swim_common::warp::path::RelativePath;
use swim_runtime::time::clock::Clock;
use tokio::sync::mpsc::Receiver;
use tokio::sync::{mpsc, oneshot};
use tracing::{event, span, Level};
use tracing_futures::{Instrument, Instrumented};
use utilities::future::SwimStreamExt;
use utilities::sync::{topic, trigger};
use utilities::uri::RelativeUri;

use crate::meta::info::{LaneInfo, LaneKind};
use crate::meta::log::NodeLogger;
use crate::meta::open_meta_lanes;
#[doc(hidden)]
#[allow(unused_imports)]
pub use agent_derive::*;
use tokio_stream::wrappers::ReceiverStream;

/// Trait that must be implemented for any agent. This is essentially just boilerplate and will
/// eventually be implemented using a derive macro.
pub trait SwimAgent<Config>: Any + Send + Sync + Sized {
    /// Create an instance of the agent and life-cycle handles for each of its lanes.
    fn instantiate<Context>(
        configuration: &Config,
        exec_conf: &AgentExecutionConfig,
    ) -> (
        Self,
        DynamicLaneTasks<Self, Context>,
        DynamicAgentIo<Context>,
    )
    where
        Context: AgentContext<Self> + AgentExecutionContext + Send + Sync + 'static;
}

pub type DynamicLaneTasks<Agent, Context> = Vec<Box<dyn LaneTasks<Agent, Context>>>;
pub type DynamicAgentIo<Context> = HashMap<String, Box<dyn LaneIo<Context>>>;

pub const COMMANDED: &str = "Command received";
pub const ON_COMMAND: &str = "On command handler";
pub const RESPONSE_IGNORED: &str = "Response requested from action lane but ignored.";
pub const ON_EVENT: &str = "On event handler";
pub const ACTION_RESULT: &str = "Action result";
const AGENT_TASK: &str = "Agent task";
const AGENT_START: &str = "Agent start";
const LANE_START: &str = "Lane start";
const SCHEDULER_TASK: &str = "Agent scheduler";
const ROOT_DISPATCHER_TASK: &str = "Agent envelope dispatcher.";
const LANE_EVENTS: &str = "Lane events";

#[derive(Debug)]
pub struct AgentResult {
    pub route: RelativeUri,
    pub dispatcher_errors: DispatcherErrors,
    pub failed: bool,
}

impl AgentResult {
    fn from(
        route: RelativeUri,
        result: Result<Result<DispatcherErrors, DispatcherErrors>, oneshot::error::RecvError>,
    ) -> Self {
        let (errs, failed) = match result {
            Ok(Ok(errs)) => (errs, false),
            Ok(Err(errs)) => (errs, true),
            _ => (Default::default(), true),
        };
        AgentResult {
            route,
            dispatcher_errors: errs,
            failed,
        }
    }
}

#[derive(Debug)]
pub struct AgentParameters<Config> {
    agent_config: Config,
    execution_config: AgentExecutionConfig,
    uri: RelativeUri,
    parameters: HashMap<String, String>,
}

impl<Config> AgentParameters<Config> {
    pub fn new(
        agent_config: Config,
        execution_config: AgentExecutionConfig,
        uri: RelativeUri,
        parameters: HashMap<String, String>,
    ) -> Self {
        AgentParameters {
            agent_config,
            execution_config,
            uri,
            parameters,
        }
    }
}

/// Creates a single, asynchronous task that manages the lifecycle of an agent, all of its lanes
/// and any events that are scheduled within it.
///
/// #Arguments
///
/// * `lifecycle` - Life-cycle event handler for the agent.
/// * `url` - The node URL for the agent instance.
/// * `clock` - Clock for timing asynchronous events.
/// * `stop_trigger` - External trigger to cleanly stop the agent.
/// * `parameters` - Parameters extracted from the agent node route pattern.
/// * `incoming_envelopes` - The stream of envelopes routed to the agent.
pub fn run_agent<Config, Clk, Agent, L, R>(
    lifecycle: L,
    clock: Clk,
    parameters: AgentParameters<Config>,
    incoming_envelopes: impl Stream<Item = TaggedEnvelope> + Send + 'static,
    router: R,
) -> (
    Arc<Agent>,
    impl Future<Output = AgentResult> + Send + 'static,
)
where
    Clk: Clock,
    Agent: SwimAgent<Config> + Send + Sync + 'static,
    L: AgentLifecycle<Agent> + Send + Sync + 'static,
    R: Router + Clone + 'static,
{
    let AgentParameters {
        agent_config,
        execution_config,
        uri,
        parameters,
    } = parameters;

    let span = span!(Level::INFO, AGENT_TASK, %uri);
    let (tripwire, stop_trigger) = trigger::trigger();
    let (agent, mut tasks, io_providers) =
        Agent::instantiate::<ContextImpl<Agent, Clk, R>>(&agent_config, &execution_config);
    let agent_ref = Arc::new(agent);
    let agent_cpy = agent_ref.clone();

    let lane_summary = tasks
        .iter()
        .fold(HashMap::with_capacity(tasks.len()), |mut map, lane| {
            let lane_name = lane.name().to_string();
            let lane_info = LaneInfo::new(lane_name.clone(), lane.kind());

            map.insert(lane_name, lane_info);
            map
        });

    let task = async move {
<<<<<<< HEAD
        let (meta_context, mut meta_tasks, meta_io) = open_meta_lanes::<
            Config,
            Agent,
            ContextImpl<Agent, Clk, R>,
        >(&execution_config, lane_summary);
=======
        let task_manager: FuturesUnordered<Instrumented<Eff>> = FuturesUnordered::new();

        let (meta_context, mut meta_tasks, meta_io) =
            open_meta_lanes::<Config, Agent, ContextImpl<Agent, Clk, Router>>(
                uri.clone(),
                &execution_config,
                lane_summary,
                stop_trigger.clone(),
                &task_manager,
            );
>>>>>>> e3cf2abf

        tasks.append(&mut meta_tasks);

        let (tx, rx) = mpsc::channel(execution_config.scheduler_buffer.get());
        let routing_context = RoutingContext::new(uri.clone(), router, parameters);
        let schedule_context = SchedulerContext::new(tx, clock, stop_trigger.clone());
        let context = ContextImpl::new(agent_ref, routing_context, schedule_context, meta_context);

        lifecycle
            .starting(&context)
            .instrument(span!(Level::DEBUG, AGENT_START))
            .await;

        for lane_task in tasks.iter() {
            let lane_name = lane_task.name();
            (**lane_task)
                .start(&context)
                .instrument(span!(Level::DEBUG, LANE_START, name = lane_name))
                .await;
        }

        let scheduler_task = ReceiverStream::new(rx)
            .take_until(stop_trigger)
            .for_each_concurrent(None, |eff| eff)
            .boxed()
            .instrument(span!(Level::TRACE, SCHEDULER_TASK));
        task_manager.push(scheduler_task);

        for lane_task in tasks.into_iter() {
            let lane_name = lane_task.name().to_string();
            task_manager.push(
                lane_task
                    .events(context.clone())
                    .instrument(span!(Level::DEBUG, LANE_EVENTS, name = %lane_name)),
            );
        }

        let mut io_providers = io_providers
            .into_iter()
            .map(|(k, v)| (LaneIdentifier::agent(k), v))
            .collect::<HashMap<_, _>>();

        io_providers.extend(meta_io);

        let dispatcher =
            AgentDispatcher::new(uri.clone(), execution_config, context.clone(), io_providers);

        let (result_tx, result_rx) = oneshot::channel();

        let dispatch_task = async move {
            let tripwire = tripwire;
            let result = dispatcher.run(incoming_envelopes).await;
            tripwire.trigger();
            let _ = result_tx.send(result);
        }
        .boxed()
        .instrument(span!(Level::INFO, ROOT_DISPATCHER_TASK));
        task_manager.push(dispatch_task);

        drop(context);

        task_manager
            .never_error()
            .forward(drain())
            .map(|_| ()) //Never is an empty type so we can discard the errors.
            .await;

        AgentResult::from(uri, result_rx.await)
    }
    .instrument(span);
    (agent_cpy, task)
}

pub type Eff = BoxFuture<'static, ()>;
pub type EffStream = BoxStream<'static, ()>;

/// A context for a running instance of an agent. This provides access to the agent instance in
/// agent and lane life-cycle events and allows events to be scheduled within the task that
/// is running the agent.
pub trait AgentContext<Agent> {
    /// Schedule events to be executed on a provided schedule. The events will be executed within
    /// the task that runs the agent and so should not block.
    ///
    /// #Type Parameters
    ///
    /// * `Effect` - The type of the events to schedule.
    /// * `Str` - The type of the stream of events.
    /// * `Sch` - The type of the stream of [`Duration`]s defining the schedule.
    ///
    /// #Arguments
    ///
    /// * `effects` - A stream of events to be executed.
    /// * `schedule` - A stream of [`Duration`]s describing the schedule on which the effects
    /// should be run.
    fn schedule<Effect, Str, Sch>(&self, effects: Str, schedule: Sch) -> BoxFuture<()>
    where
        Effect: Future<Output = ()> + Send + 'static,
        Str: Stream<Item = Effect> + Send + 'static,
        Sch: Stream<Item = Duration> + Send + 'static;

    /// Schedule an event to be run on a fixed schedule.
    ///
    /// #Type Parameters
    ///
    /// * `Fut` - Type of the event to schedule.
    /// * `F` - Event factory closure type.
    ///
    /// #Arguments
    ///
    /// * `effect` - Factory closure to generate the events.
    /// * `interval` - The fixed interval on which to generate the events.
    /// * `max_periods` - The maximum number of times that the effect will run. `Some(0)` is
    /// treated as `None`.
    fn periodically<Fut, F>(
        &self,
        mut effect: F,
        interval: Duration,
        max_periods: Option<usize>,
    ) -> BoxFuture<()>
    where
        Fut: Future<Output = ()> + Send + 'static,
        F: FnMut() -> Fut + Send + 'static,
    {
        let sch = repeat(interval);
        match max_periods {
            Some(n) if n > 0 => {
                let effects = unfold(0, move |i| {
                    if i < n {
                        ready(Some((effect(), i + 1)))
                    } else {
                        ready(None)
                    }
                });
                self.schedule(effects, sch)
            }
            _ => {
                let effects = unfold((), move |_| ready(Some((effect(), ()))));
                self.schedule(effects, sch)
            }
        }
    }

    /// Schedule a single event to run after a fixed delay.
    ///
    /// #Type Parameters
    ///
    /// * `Fut` - Type of the event to schedule.
    ///
    /// #Arguments
    ///
    /// * `effect` - The single event.
    /// * `duration` - The delay before executing the event.
    fn defer<Fut>(&self, effect: Fut, duration: Duration) -> BoxFuture<()>
    where
        Fut: Future<Output = ()> + Send + 'static,
    {
        self.schedule(once(ready(effect)), once(ready(duration)))
    }

    /// Access the agent instance.
    fn agent(&self) -> &Agent;

    /// Get the node URI of the agent instance.
    fn node_uri(&self) -> &RelativeUri;

    /// Get a future that will complete when the agent is stopping.
    fn agent_stop_event(&self) -> trigger::Receiver;

    /// Get the value of a parameter extracted from the agent node route.
    fn parameter(&self, key: &str) -> Option<&String>;

    /// Get a copy of all parameters extracted from the agent node route.
    fn parameters(&self) -> HashMap<String, String>;

    /// Return a handle to the logger for this node.
    fn logger(&self) -> NodeLogger;
}

pub trait Lane {
    /// The name of the lane.
    fn name(&self) -> &str;

    /// The type of the lane.
    fn kind(&self) -> LaneKind;
}

/// Provides an abstraction over the different types of lane to allow the lane life-cycles to be
/// managed uniformly by the agent. Eventually this trait will be made private and instances will
/// be generated by the derive macro for [`SwimAgent`].
///
pub trait LaneTasks<Agent, Context: AgentContext<Agent> + Sized + Send + 'static>:
    Lane + Send + Sync
{
    /// Perform any required work for the lane when the agent starts.
    fn start<'a>(&'a self, context: &'a Context) -> BoxFuture<'a, ()>;

    /// Handle the stream of events produced by the lane.
    fn events(self: Box<Self>, context: Context) -> BoxFuture<'static, ()>;

    fn boxed<'a>(self) -> Box<dyn LaneTasks<Agent, Context> + 'a>
    where
        Self: Sized + 'a,
    {
        Box::new(self)
    }
}

#[derive(Debug, Clone, PartialEq, Eq)]
pub enum AttachError {
    /// Could not attach to the lane as the agent hosting it is stopping.
    AgentStopping,
    /// The lane stopped reporting its state changes.
    LaneStoppedReporting,
    /// Failed to attach to the lane because it does not exist.
    LaneDoesNotExist(String),
}

impl Display for AttachError {
    fn fmt(&self, f: &mut Formatter<'_>) -> std::fmt::Result {
        match self {
            AttachError::LaneStoppedReporting => write!(
                f,
                "Failed to attach as the lane stopped reporting its state."
            ),
            AttachError::LaneDoesNotExist(name) => {
                write!(f, "A lane named \"{}\" does not exist.", name)
            }
            AttachError::AgentStopping => {
                write!(f, "Could not attach to the lane as the agent is stopping.")
            }
        }
    }
}

impl Error for AttachError {}

/// Lazily initialized envelope IO for a lane.
pub trait LaneIo<Context: AgentExecutionContext + Sized + Send + Sync + 'static>:
    Send + Sync
{
    /// Attempt to attach the running lane to a stream of envelopes.
    fn attach(
        self,
        route: RelativePath,
        envelopes: mpsc::Receiver<TaggedClientEnvelope>,
        config: AgentExecutionConfig,
        context: Context,
    ) -> Result<BoxFuture<'static, Result<Vec<UplinkErrorReport>, LaneIoError>>, AttachError>;

    fn attach_boxed(
        self: Box<Self>,
        route: RelativePath,
        envelopes: mpsc::Receiver<TaggedClientEnvelope>,
        config: AgentExecutionConfig,
        context: Context,
    ) -> Result<BoxFuture<'static, Result<Vec<UplinkErrorReport>, LaneIoError>>, AttachError>;

    fn boxed(self) -> Box<dyn LaneIo<Context>>
    where
        Self: Sized + 'static,
    {
        Box::new(self)
    }
}

pub struct ValueLaneIo<T, D> {
    lane: ValueLane<T>,
    deferred: D,
}

impl<T, D> ValueLaneIo<T, D>
where
    T: Any + Send + Sync + Form + Debug,
    D: DeferredSubscription<Arc<T>>,
{
    pub fn new(lane: ValueLane<T>, deferred: D) -> Self {
        ValueLaneIo { lane, deferred }
    }
}

impl<T, Context, D> LaneIo<Context> for ValueLaneIo<T, D>
where
    T: Any + Send + Sync + Form + Debug,
    D: DeferredSubscription<Arc<T>>,
    Context: AgentExecutionContext + Send + Sync + 'static,
{
    fn attach(
        self,
        route: RelativePath,
        envelopes: Receiver<TaggedClientEnvelope>,
        config: AgentExecutionConfig,
        context: Context,
    ) -> Result<BoxFuture<'static, Result<Vec<UplinkErrorReport>, LaneIoError>>, AttachError> {
        let ValueLaneIo { lane, deferred } = self;

        let handler = ValueLaneMessageHandler::new(lane, config.value_lane_backpressure);

        let uplink_factory = SpawnerUplinkFactory::new(config.clone());
        Ok(lane::channels::task::run_lane_io(
            handler,
            uplink_factory,
            ReceiverStream::new(envelopes),
            deferred,
            config,
            context,
            route,
        )
        .boxed())
    }

    fn attach_boxed(
        self: Box<Self>,
        route: RelativePath,
        envelopes: Receiver<TaggedClientEnvelope>,
        config: AgentExecutionConfig,
        context: Context,
    ) -> Result<BoxFuture<'static, Result<Vec<UplinkErrorReport>, LaneIoError>>, AttachError> {
        (*self).attach(route, envelopes, config, context)
    }
}

pub struct MapLaneIo<K, V, D> {
    lane: MapLane<K, V>,
    deferred: D,
}

impl<K, V, D> MapLaneIo<K, V, D>
where
    K: Any + Send + Sync + Form + Clone + Debug,
    V: Any + Send + Sync + Form + Debug,
    D: DeferredSubscription<MapLaneEvent<K, V>>,
{
    pub fn new(lane: MapLane<K, V>, deferred: D) -> Self {
        MapLaneIo { lane, deferred }
    }
}

impl<K, V, Context, D> LaneIo<Context> for MapLaneIo<K, V, D>
where
    K: Any + Send + Sync + Form + Clone + Debug,
    V: Any + Send + Sync + Form + Debug,
    Context: AgentExecutionContext + Sized + Send + Sync + 'static,
    D: DeferredSubscription<MapLaneEvent<K, V>>,
{
    fn attach(
        self,
        route: RelativePath,
        envelopes: Receiver<TaggedClientEnvelope>,
        config: AgentExecutionConfig,
        context: Context,
    ) -> Result<BoxFuture<'static, Result<Vec<UplinkErrorReport>, LaneIoError>>, AttachError> {
        let MapLaneIo { lane, deferred } = self;

        let uplink_factory = SpawnerUplinkFactory::new(config.clone());

        let retries = StmRetryStrategy::new(config.retry_strategy);

        let handler =
            MapLaneMessageHandler::new(lane, move || retries, config.map_lane_backpressure);

        Ok(lane::channels::task::run_lane_io(
            handler,
            uplink_factory,
            ReceiverStream::new(envelopes),
            deferred,
            config,
            context,
            route,
        )
        .boxed())
    }

    fn attach_boxed(
        self: Box<Self>,
        route: RelativePath,
        envelopes: Receiver<TaggedClientEnvelope>,
        config: AgentExecutionConfig,
        context: Context,
    ) -> Result<BoxFuture<'static, Result<Vec<UplinkErrorReport>, LaneIoError>>, AttachError> {
        (*self).attach(route, envelopes, config, context)
    }
}

pub struct ActionLaneIo<Command, Response> {
    lane: ActionLane<Command, Response>,
}

impl<Command, Response> ActionLaneIo<Command, Response>
where
    Command: Send + Sync + Form + Debug + 'static,
    Response: Send + Sync + Form + Debug + 'static,
{
    pub fn new(lane: ActionLane<Command, Response>) -> Self {
        ActionLaneIo { lane }
    }
}

impl<Command, Response, Context> LaneIo<Context> for ActionLaneIo<Command, Response>
where
    Command: Send + Sync + Form + Debug + 'static,
    Response: Send + Sync + Form + Debug + 'static,
    Context: AgentExecutionContext + Sized + Send + Sync + 'static,
{
    fn attach(
        self,
        route: RelativePath,
        envelopes: Receiver<TaggedClientEnvelope>,
        config: AgentExecutionConfig,
        context: Context,
    ) -> Result<BoxFuture<'static, Result<Vec<UplinkErrorReport>, LaneIoError>>, AttachError> {
        let ActionLaneIo { lane } = self;

        Ok(lane::channels::task::run_action_lane_io(
            lane,
            ReceiverStream::new(envelopes),
            config,
            context,
            route,
        )
        .boxed())
    }

    fn attach_boxed(
        self: Box<Self>,
        route: RelativePath,
        envelopes: Receiver<TaggedClientEnvelope>,
        config: AgentExecutionConfig,
        context: Context,
    ) -> Result<BoxFuture<'static, Result<Vec<UplinkErrorReport>, LaneIoError>>, AttachError> {
        (*self).attach(route, envelopes, config, context)
    }
}

pub struct CommandLaneIo<T> {
    lane: CommandLane<T>,
}

impl<T> CommandLaneIo<T>
where
    T: Send + Sync + Form + Debug + 'static,
{
    pub fn new(lane: CommandLane<T>) -> Self {
        CommandLaneIo { lane }
    }
}

impl<T, Context> LaneIo<Context> for CommandLaneIo<T>
where
    T: Send + Sync + Form + Debug + 'static,
    Context: AgentExecutionContext + Sized + Send + Sync + 'static,
{
    fn attach(
        self,
        route: RelativePath,
        envelopes: Receiver<TaggedClientEnvelope>,
        config: AgentExecutionConfig,
        context: Context,
    ) -> Result<BoxFuture<'static, Result<Vec<UplinkErrorReport>, LaneIoError>>, AttachError> {
        let CommandLaneIo { lane } = self;

        Ok(lane::channels::task::run_command_lane_io(
            lane,
            ReceiverStream::new(envelopes),
            config,
            context,
            route,
        )
        .boxed())
    }

    fn attach_boxed(
        self: Box<Self>,
        route: RelativePath,
        envelopes: Receiver<TaggedClientEnvelope>,
        config: AgentExecutionConfig,
        context: Context,
    ) -> Result<BoxFuture<'static, Result<Vec<UplinkErrorReport>, LaneIoError>>, AttachError> {
        (*self).attach(route, envelopes, config, context)
    }
}

struct LifecycleTasks<L, S, P> {
    name: String,
    lifecycle: L,
    event_stream: S,
    projection: P,
}

struct ValueLifecycleTasks<L, S, P>(LifecycleTasks<L, S, P>);
struct MapLifecycleTasks<L, S, P>(LifecycleTasks<L, S, P>);
struct ActionLifecycleTasks<L, S, P>(LifecycleTasks<L, S, P>);
struct CommandLifecycleTasks<L, S, P>(LifecycleTasks<L, S, P>);
struct DemandMapLifecycleTasks<L, S, P>(LifecycleTasks<L, S, P>);

struct DemandLifecycleTasks<L, S, P, Event> {
    name: String,
    lifecycle: L,
    event_stream: S,
    projection: P,
    response_tx: mpsc::Sender<Event>,
}

struct StatelessLifecycleTasks {
    name: String,
    kind: LaneKind,
}

impl<L, S, P> Lane for ValueLifecycleTasks<L, S, P> {
    fn name(&self) -> &str {
        self.0.name.as_str()
    }

    fn kind(&self) -> LaneKind {
        LaneKind::Value
    }
}

impl<Agent, Context, T, L, S, P> LaneTasks<Agent, Context> for ValueLifecycleTasks<L, S, P>
where
    Agent: 'static,
    Context: AgentContext<Agent> + Send + Sync + 'static,
    S: Stream<Item = Arc<T>> + Send + Sync + 'static,
    T: Any + Send + Sync + Debug,
    L: for<'l> StatefulLaneLifecycle<'l, ValueLane<T>, Agent>,
    P: Fn(&Agent) -> &ValueLane<T> + Send + Sync + 'static,
{
    fn start<'a>(&'a self, context: &'a Context) -> BoxFuture<'a, ()> {
        let ValueLifecycleTasks(LifecycleTasks {
            lifecycle,
            projection,
            ..
        }) = self;
        let model = projection(context.agent());
        lifecycle.on_start(model, context).boxed()
    }

    fn events(self: Box<Self>, context: Context) -> BoxFuture<'static, ()> {
        async move {
            let ValueLifecycleTasks(LifecycleTasks {
                mut lifecycle,
                event_stream,
                projection,
                ..
            }) = *self;
            let model = projection(context.agent());
            let events = event_stream.take_until(context.agent_stop_event());

            let scan_stream = events.owning_scan(None, |prev_val, event| async move {
                Some((
                    Some(event.clone()),
                    ValueLaneEvent {
                        previous: prev_val,
                        current: event,
                    },
                ))
            });

            pin_mut!(scan_stream);
            while let Some(event) = scan_stream.next().await {
                lifecycle
                    .on_event(&event, &model, &context)
                    .instrument(span!(Level::TRACE, ON_EVENT, ?event))
                    .await
            }
        }
        .boxed()
    }
}

/// Create a value lane instance along with its life-cycle.
///
/// #Arguments
///
/// * `name` - The name of the lane.
/// * `is_public` - Whether the lane is public (with respect to external message routing).
/// * `config` - Configuration parameters.
/// * `init` - The initial value of the lane.
/// * `lifecycle` - Life-cycle event handler for the lane.
/// * `projection` - A projection from the agent type to this lane.
pub fn make_value_lane<Agent, Context, T, L>(
    name: impl Into<String>,
    is_public: bool,
    config: &AgentExecutionConfig,
    init: T,
    lifecycle: L,
    projection: impl Fn(&Agent) -> &ValueLane<T> + Send + Sync + 'static,
) -> (
    ValueLane<T>,
    impl LaneTasks<Agent, Context>,
    Option<impl LaneIo<Context>>,
)
where
    Agent: 'static,
    Context: AgentContext<Agent> + AgentExecutionContext + Send + Sync + 'static,
    T: Any + Send + Sync + Form + Debug + Default,
    L: for<'l> StatefulLaneLifecycle<'l, ValueLane<T>, Agent>,
{
    let (lane, observer) = ValueLane::observable(init, config.observation_buffer);

    let lane_io = if is_public {
        Some(ValueLaneIo::new(lane.clone(), observer.subscriber()))
    } else {
        None
    };

    let tasks = ValueLifecycleTasks(LifecycleTasks {
        name: name.into(),
        lifecycle,
        event_stream: observer.into_stream(),
        projection,
    });

    (lane, tasks, lane_io)
}

impl<L, S, P> Lane for MapLifecycleTasks<L, S, P> {
    fn name(&self) -> &str {
        self.0.name.as_str()
    }

    fn kind(&self) -> LaneKind {
        LaneKind::Map
    }
}

impl<Agent, Context, K, V, L, S, P> LaneTasks<Agent, Context> for MapLifecycleTasks<L, S, P>
where
    Agent: 'static,
    Context: AgentContext<Agent> + Send + Sync + 'static,
    S: Stream<Item = MapLaneEvent<K, V>> + Send + Sync + 'static,
    K: Any + Form + Send + Sync + Debug,
    V: Any + Send + Sync + Debug,
    L: for<'l> StatefulLaneLifecycle<'l, MapLane<K, V>, Agent>,
    P: Fn(&Agent) -> &MapLane<K, V> + Send + Sync + 'static,
{
    fn start<'a>(&'a self, context: &'a Context) -> BoxFuture<'a, ()> {
        let MapLifecycleTasks(LifecycleTasks {
            lifecycle,
            projection,
            ..
        }) = self;
        let model = projection(context.agent());
        lifecycle.on_start(model, context).boxed()
    }

    fn events(self: Box<Self>, context: Context) -> Eff {
        async move {
            let MapLifecycleTasks(LifecycleTasks {
                mut lifecycle,
                event_stream,
                projection,
                ..
            }) = *self;
            let model = projection(context.agent()).clone();
            let events = event_stream.take_until(context.agent_stop_event());
            pin_mut!(events);
            while let Some(event) = events.next().await {
                lifecycle
                    .on_event(&event, &model, &context)
                    .instrument(span!(Level::TRACE, ON_EVENT, ?event))
                    .await
            }
        }
        .boxed()
    }
}

/// Create a map lane instance along with its life-cycle.
///
/// #Arguments
///
/// * `name` - The name of the lane.
/// * `is_public` - Whether the lane is public (with respect to external message routing).
/// * `config` - Configuration parameters.
/// * `lifecycle` - Life-cycle event handler for the lane.
/// * `projection` - A projection from the agent type to this lane.
pub fn make_map_lane<Agent, Context, K, V, L>(
    name: impl Into<String>,
    is_public: bool,
    config: &AgentExecutionConfig,
    lifecycle: L,
    projection: impl Fn(&Agent) -> &MapLane<K, V> + Send + Sync + 'static,
) -> (
    MapLane<K, V>,
    impl LaneTasks<Agent, Context>,
    Option<impl LaneIo<Context>>,
)
where
    Agent: 'static,
    Context: AgentContext<Agent> + AgentExecutionContext + Send + Sync + 'static,
    K: Any + Form + Send + Sync + Clone + Debug,
    V: Any + Form + Send + Sync + Debug,
    L: for<'l> StatefulLaneLifecycle<'l, MapLane<K, V>, Agent>,
{
    let (lane, observer) = MapLane::observable(config.observation_buffer);

    let lane_io = if is_public {
        Some(MapLaneIo::new(
            lane.clone(),
            MapSubscriber::new(observer.subscriber()),
        ))
    } else {
        None
    };

    let tasks = MapLifecycleTasks(LifecycleTasks {
        name: name.into(),
        lifecycle,
        event_stream: summaries_to_events(observer),
        projection,
    });

    (lane, tasks, lane_io)
}

impl<L, S, P> Lane for ActionLifecycleTasks<L, S, P> {
    fn name(&self) -> &str {
        self.0.name.as_str()
    }

    fn kind(&self) -> LaneKind {
        LaneKind::Action
    }
}

impl<Agent, Context, Command, Response, L, S, P> LaneTasks<Agent, Context>
    for ActionLifecycleTasks<L, S, P>
where
    Agent: 'static,
    Context: AgentContext<Agent> + Send + Sync + 'static,
    S: Stream<Item = Action<Command, Response>> + Send + Sync + 'static,
    Command: Any + Send + Sync + Debug,
    Response: Any + Send + Sync + Debug,
    L: for<'l> ActionLaneLifecycle<'l, Command, Response, Agent>,
    P: Fn(&Agent) -> &ActionLane<Command, Response> + Send + Sync + 'static,
{
    fn start<'a>(&'a self, _context: &'a Context) -> BoxFuture<'a, ()> {
        ready(()).boxed()
    }

    fn events(self: Box<Self>, context: Context) -> Eff {
        async move {
            let ActionLifecycleTasks(LifecycleTasks {
                lifecycle,
                event_stream,
                projection,
                ..
            }) = *self;
            let model = projection(context.agent()).clone();
            let events = event_stream.take_until(context.agent_stop_event());
            pin_mut!(events);
            while let Some(Action { command, responder }) = events.next().await {
                event!(Level::TRACE, COMMANDED, ?command);
                let response = lifecycle
                    .on_command(command, &model, &context)
                    .instrument(span!(Level::TRACE, ON_COMMAND))
                    .await;
                event!(Level::TRACE, ACTION_RESULT, ?response);
                if let Some(tx) = responder {
                    if tx.send(response).is_err() {
                        event!(Level::WARN, RESPONSE_IGNORED);
                    }
                }
            }
        }
        .boxed()
    }
}

impl<L, S, P> Lane for CommandLifecycleTasks<L, S, P> {
    fn name(&self) -> &str {
        self.0.name.as_str()
    }

    fn kind(&self) -> LaneKind {
        LaneKind::Command
    }
}

impl<Agent, Context, T, L, S, P> LaneTasks<Agent, Context> for CommandLifecycleTasks<L, S, P>
where
    Agent: 'static,
    Context: AgentContext<Agent> + Send + Sync + 'static,
    S: Stream<Item = Command<T>> + Send + Sync + 'static,
    T: Any + Send + Sync + Debug + Clone,
    L: for<'l> CommandLaneLifecycle<'l, T, Agent>,
    P: Fn(&Agent) -> &CommandLane<T> + Send + Sync + 'static,
{
    fn start<'a>(&'a self, _context: &'a Context) -> BoxFuture<'a, ()> {
        ready(()).boxed()
    }

    fn events(self: Box<Self>, context: Context) -> Eff {
        async move {
            let CommandLifecycleTasks(LifecycleTasks {
                lifecycle,
                event_stream,
                projection,
                ..
            }) = *self;
            let model = projection(context.agent()).clone();
            let events = event_stream.take_until(context.agent_stop_event());
            pin_mut!(events);
            while let Some(Command { command, responder }) = events.next().await {
                event!(Level::TRACE, COMMANDED, ?command);
                lifecycle
                    .on_command(&command, &model, &context)
                    .instrument(span!(Level::TRACE, ON_COMMAND))
                    .await;
                if let Some(tx) = responder {
                    if tx.send(command).is_err() {
                        event!(Level::WARN, RESPONSE_IGNORED);
                    }
                }
            }
        }
        .boxed()
    }
}

/// Create an action lane from a lifecycle.
///
/// #Arguments
///
/// * `name`- The name of the lane.
/// * `is_public` - Whether the lane is public (with respect to external message routing).
/// * `lifecycle` - Life-cycle event handler for the lane.
/// * `projection` - A projection from the agent type to this lane.
/// * `buffer_size` - Buffer size for the MPSC channel accepting the commands.
pub fn make_action_lane<Agent, Context, Command, Response, L, S, P>(
    name: impl Into<String>,
    is_public: bool,
    lifecycle: L,
    projection: impl Fn(&Agent) -> &ActionLane<Command, Response> + Send + Sync + 'static,
    buffer_size: NonZeroUsize,
) -> (
    ActionLane<Command, Response>,
    impl LaneTasks<Agent, Context>,
    Option<impl LaneIo<Context>>,
)
where
    Agent: 'static,
    Context: AgentContext<Agent> + AgentExecutionContext + Send + Sync + 'static,
    S: Stream<Item = Command> + Send + Sync + 'static,
    Command: Any + Send + Sync + Form + Debug,
    Response: Any + Send + Sync + Form + Debug,
    L: for<'l> ActionLaneLifecycle<'l, Command, Response, Agent>,
    P: Fn(&Agent) -> &ActionLane<Command, Response> + AgentExecutionContext + Send + Sync + 'static,
{
    let (lane, event_stream) = model::action::make_lane_model(buffer_size);

    let tasks = ActionLifecycleTasks(LifecycleTasks {
        name: name.into(),
        lifecycle,
        event_stream,
        projection,
    });

    let lane_io = if is_public {
        Some(ActionLaneIo::new(lane.clone()))
    } else {
        None
    };
    (lane, tasks, lane_io)
}

/// Create a command lane from a lifecycle.
///
/// #Arguments
///
/// * `name` - The name of the lane.
/// * `is_public` - Whether the lane is public (with respect to external message routing).
/// * `lifecycle` - Life-cycle event handler for the lane.
/// * `projection` - A projection from the agent type to this lane.
/// * `buffer_size` - Buffer size for the MPSC channel accepting the commands.
pub fn make_command_lane<Agent, Context, T, L>(
    name: impl Into<String>,
    is_public: bool,
    lifecycle: L,
    projection: impl Fn(&Agent) -> &CommandLane<T> + Send + Sync + 'static,
    buffer_size: NonZeroUsize,
) -> (
    CommandLane<T>,
    impl LaneTasks<Agent, Context>,
    Option<impl LaneIo<Context>>,
)
where
    Agent: 'static,
    Context: AgentContext<Agent> + AgentExecutionContext + Send + Sync + 'static,
    T: Any + Send + Sync + Form + Debug + Clone,
    L: for<'l> CommandLaneLifecycle<'l, T, Agent>,
{
    let (lane, event_stream) = model::command::make_lane_model(buffer_size);

    let tasks = CommandLifecycleTasks(LifecycleTasks {
        name: name.into(),
        lifecycle,
        event_stream,
        projection,
    });

    let lane_io = if is_public {
        Some(CommandLaneIo::new(lane.clone()))
    } else {
        None
    };

    (lane, tasks, lane_io)
}

/// Create a new supply lane.
///
/// # Arguments
///
/// * `name` - The name of the lane.
/// * `is_public` - Whether the lane is public (with respect to external message routing).
/// * `buffer_size` - Buffer size for the MPSC channel accepting the events.
pub fn make_supply_lane<Agent, Context, T>(
    name: impl Into<String>,
    is_public: bool,
    buffer_size: NonZeroUsize,
) -> (
    SupplyLane<T>,
    impl LaneTasks<Agent, Context>,
    Option<impl LaneIo<Context>>,
)
where
    Agent: 'static,
    Context: AgentContext<Agent> + AgentExecutionContext + Send + Sync + 'static,
    T: Any + Clone + Send + Sync + Form + Debug,
{
    let (lane, view) = make_lane_model(buffer_size);

    let tasks = StatelessLifecycleTasks {
        name: name.into(),
        kind: LaneKind::Supply,
    };

    let lane_io = if is_public {
        Some(SupplyLaneIo::new(view))
    } else {
        None
    };

    (lane, tasks, lane_io)
}

struct SupplyLaneIo<S> {
    stream: S,
}

impl<S> SupplyLaneIo<S> {
    fn new(stream: S) -> Self {
        SupplyLaneIo { stream }
    }
}

impl<S, Item, Context> LaneIo<Context> for SupplyLaneIo<S>
where
    S: Stream<Item = Item> + Send + Sync + 'static,
    Item: Send + Sync + Form + Debug + 'static,
    Context: AgentExecutionContext + Sized + Send + Sync + 'static,
{
    fn attach(
        self,
        route: RelativePath,
        envelopes: Receiver<TaggedClientEnvelope>,
        config: AgentExecutionConfig,
        context: Context,
    ) -> Result<BoxFuture<'static, Result<Vec<UplinkErrorReport>, LaneIoError>>, AttachError> {
        let SupplyLaneIo { stream } = self;

        Ok(run_supply_lane_io(
            ReceiverStream::new(envelopes),
            config,
            context,
            route,
            stream,
        )
        .boxed())
    }

    fn attach_boxed(
        self: Box<Self>,
        route: RelativePath,
        envelopes: Receiver<TaggedClientEnvelope>,
        config: AgentExecutionConfig,
        context: Context,
    ) -> Result<BoxFuture<'static, Result<Vec<UplinkErrorReport>, LaneIoError>>, AttachError> {
        (*self).attach(route, envelopes, config, context)
    }
}

/// Create a new demand lane.
///
/// # Arguments
///
/// * `name` - The name of the lane.
/// * `lifecycle` - Life-cycle event handler for the lane.
/// * `projection` - A projection from the agent type to this lane.
/// * `buffer_size` - Buffer size for the MPSC channel accepting the commands.
pub fn make_demand_lane<Agent, Context, Event, L>(
    name: impl Into<String>,
    lifecycle: L,
    projection: impl Fn(&Agent) -> &DemandLane<Event> + Send + Sync + 'static,
    buffer_size: NonZeroUsize,
) -> (
    DemandLane<Event>,
    impl LaneTasks<Agent, Context>,
    impl LaneIo<Context>,
)
where
    Agent: 'static,
    Context: AgentContext<Agent> + AgentExecutionContext + Send + Sync + 'static,
    Event: Any + Send + Sync + Form + Debug,
    L: for<'l> DemandLaneLifecycle<'l, Event, Agent>,
{
    let (lane, cue_stream) = model::demand::make_lane_model(buffer_size);
    let (response_tx, response_rx) = mpsc::channel(buffer_size.get());

    let tasks = DemandLifecycleTasks {
        name: name.into(),
        lifecycle,
        event_stream: cue_stream,
        projection,
        response_tx,
    };

    let lane_io = DemandLaneIo::new(response_rx);

    (lane, tasks, lane_io)
}

pub struct DemandLaneIo<Event> {
    response_rx: mpsc::Receiver<Event>,
}

impl<Event> DemandLaneIo<Event>
where
    Event: Send + Sync + 'static,
{
    pub fn new(response_rx: mpsc::Receiver<Event>) -> DemandLaneIo<Event> {
        DemandLaneIo { response_rx }
    }
}

impl<Event, Context> LaneIo<Context> for DemandLaneIo<Event>
where
    Event: Form + Send + Sync + 'static,
    Context: AgentExecutionContext + Sized + Send + Sync + 'static,
{
    fn attach(
        self,
        route: RelativePath,
        envelopes: Receiver<TaggedClientEnvelope>,
        config: AgentExecutionConfig,
        context: Context,
    ) -> Result<BoxFuture<'static, Result<Vec<UplinkErrorReport>, LaneIoError>>, AttachError> {
        let DemandLaneIo { response_rx } = self;

        Ok(lane::channels::task::run_demand_lane_io(
            ReceiverStream::new(envelopes),
            config,
            context,
            route,
            response_rx,
        )
        .boxed())
    }

    fn attach_boxed(
        self: Box<Self>,
        route: RelativePath,
        envelopes: Receiver<TaggedClientEnvelope>,
        config: AgentExecutionConfig,
        context: Context,
    ) -> Result<BoxFuture<'static, Result<Vec<UplinkErrorReport>, LaneIoError>>, AttachError> {
        (*self).attach(route, envelopes, config, context)
    }
}

impl<L, S, P, Event> Lane for DemandLifecycleTasks<L, S, P, Event> {
    fn name(&self) -> &str {
        self.name.as_str()
    }

    fn kind(&self) -> LaneKind {
        LaneKind::Demand
    }
}

impl<Agent, Context, L, S, P, Event> LaneTasks<Agent, Context>
    for DemandLifecycleTasks<L, S, P, Event>
where
    Agent: 'static,
    Context: AgentContext<Agent> + Send + Sync + 'static,
    S: Stream<Item = ()> + Send + Sync + 'static,
    Event: Any + Send + Sync + Debug,
    L: for<'l> DemandLaneLifecycle<'l, Event, Agent>,
    P: Fn(&Agent) -> &DemandLane<Event> + Send + Sync + 'static,
{
    fn start<'a>(&'a self, _context: &'a Context) -> BoxFuture<'a, ()> {
        ready(()).boxed()
    }

    fn events(self: Box<Self>, context: Context) -> BoxFuture<'static, ()> {
        async move {
            let DemandLifecycleTasks {
                lifecycle,
                event_stream,
                projection,
                response_tx,
                ..
            } = *self;

            let model = projection(context.agent()).clone();
            let events = event_stream.take_until(context.agent_stop_event());

            pin_mut!(events);

            while events.next().await.is_some() {
                if let Some(value) = lifecycle.on_cue(&model, &context).await {
                    let _ = response_tx.send(value).await;
                }
            }
        }
        .boxed()
    }
}

/// Create a new demand map lane.
///
/// # Arguments
///
/// * `name` - The name of the lane.
/// * `is_public` - Whether the lane is public (with respect to external message routing).
/// * `lifecycle` - Life-cycle event handler for the lane.
/// * `projection` - A projection from the agent type to this lane.
/// * `buffer_size` - Buffer size for the MPSC channel accepting the commands.
pub fn make_demand_map_lane<Agent, Context, Key, Value, L>(
    name: impl Into<String>,
    is_public: bool,
    lifecycle: L,
    projection: impl Fn(&Agent) -> &DemandMapLane<Key, Value> + Send + Sync + 'static,
    buffer_size: NonZeroUsize,
) -> (
    DemandMapLane<Key, Value>,
    impl LaneTasks<Agent, Context>,
    Option<impl LaneIo<Context>>,
)
where
    Agent: 'static,
    Context: AgentContext<Agent> + AgentExecutionContext + Send + Sync + 'static,
    Key: Any + Send + Sync + Form + Clone + Debug,
    Value: Any + Send + Sync + Form + Clone + Debug,
    L: for<'l> DemandMapLaneLifecycle<'l, Key, Value, Agent>,
{
    let (lifecycle_tx, event_rx) = mpsc::channel(buffer_size.get());
    let (lane, topic) = model::demand_map::make_lane_model(buffer_size, lifecycle_tx);

    let tasks = DemandMapLifecycleTasks(LifecycleTasks {
        name: name.into(),
        lifecycle,
        event_stream: ReceiverStream::new(event_rx),
        projection,
    });

    let lane_io = if is_public {
        Some(DemandMapLaneIo::new(lane.clone(), topic))
    } else {
        None
    };

    (lane, tasks, lane_io)
}

pub struct DemandMapLaneIo<Key, Value>
where
    Key: Debug + Form + Send + Sync + 'static,
    Value: Debug + Form + Send + Sync + 'static,
{
    lane: DemandMapLane<Key, Value>,
    rx: mpsc::Receiver<DemandMapLaneEvent<Key, Value>>,
}

impl<Key, Value> DemandMapLaneIo<Key, Value>
where
    Key: Debug + Form + Send + Sync + 'static,
    Value: Debug + Form + Send + Sync + 'static,
{
    pub fn new(
        lane: DemandMapLane<Key, Value>,
        rx: mpsc::Receiver<DemandMapLaneEvent<Key, Value>>,
    ) -> DemandMapLaneIo<Key, Value> {
        DemandMapLaneIo { lane, rx }
    }
}

impl<Key, Value, Context> LaneIo<Context> for DemandMapLaneIo<Key, Value>
where
    Key: Any + Send + Sync + Form + Clone + Debug,
    Value: Any + Send + Sync + Form + Clone + Debug,
    Context: AgentExecutionContext + Sized + Send + Sync + 'static,
{
    fn attach(
        self,
        route: RelativePath,
        envelopes: Receiver<TaggedClientEnvelope>,
        config: AgentExecutionConfig,
        context: Context,
    ) -> Result<BoxFuture<'static, Result<Vec<UplinkErrorReport>, LaneIoError>>, AttachError> {
        let DemandMapLaneIo { lane, mut rx, .. } = self;
        let uplink_factory = SpawnerUplinkFactory::new(config.clone());
        let message_handler = DemandMapLaneMessageHandler::new(lane);

        let (mut topic_tx, topic_rx) = topic::channel(config.observation_buffer);

        let pump = async move {
            while let Some(update) = rx.recv().await {
                if topic_tx.discarding_send(update).await.is_err() {
                    break;
                }
            }
        };

        let lane_task = lane::channels::task::run_lane_io(
            message_handler,
            uplink_factory,
            ReceiverStream::new(envelopes),
            topic_rx.subscriber(),
            config,
            context,
            route,
        );

        Ok(join(pump, lane_task).map(|(_, r)| r).boxed())
    }

    fn attach_boxed(
        self: Box<Self>,
        route: RelativePath,
        envelopes: Receiver<TaggedClientEnvelope>,
        config: AgentExecutionConfig,
        context: Context,
    ) -> Result<BoxFuture<'static, Result<Vec<UplinkErrorReport>, LaneIoError>>, AttachError> {
        (*self).attach(route, envelopes, config, context)
    }
}

impl<L, S, P> Lane for DemandMapLifecycleTasks<L, S, P> {
    fn name(&self) -> &str {
        self.0.name.as_str()
    }

    fn kind(&self) -> LaneKind {
        LaneKind::DemandMap
    }
}

impl<Agent, Context, L, S, P, Key, Value> LaneTasks<Agent, Context>
    for DemandMapLifecycleTasks<L, S, P>
where
    Agent: 'static,
    Context: AgentContext<Agent> + Send + Sync + 'static,
    S: Stream<Item = DemandMapLaneCommand<Key, Value>> + Send + Sync + 'static,
    Key: Any + Clone + Form + Send + Sync + Debug,
    Value: Any + Clone + Form + Send + Sync + Debug,
    L: for<'l> DemandMapLaneLifecycle<'l, Key, Value, Agent>,
    P: Fn(&Agent) -> &DemandMapLane<Key, Value> + Send + Sync + 'static,
{
    fn start<'a>(&'a self, _context: &'a Context) -> BoxFuture<'a, ()> {
        ready(()).boxed()
    }

    fn events(self: Box<Self>, context: Context) -> BoxFuture<'static, ()> {
        async move {
            let DemandMapLifecycleTasks(LifecycleTasks {
                mut lifecycle,
                event_stream,
                projection,
                ..
            }) = *self;

            let model = projection(context.agent()).clone();
            let events = event_stream.take_until(context.agent_stop_event());

            pin_mut!(events);

            while let Some(event) = events.next().await {
                match event {
                    DemandMapLaneCommand::Sync(sender) => {
                        let keys: Vec<Key> = lifecycle.on_sync(&model, &context).await;
                        let keys_len = keys.len();

                        let mut values = iter(keys)
                            .fold(Vec::with_capacity(keys_len), |mut results, key| async {
                                if let Some(value) =
                                    lifecycle.on_cue(&model, &context, key.clone()).await
                                {
                                    results.push(DemandMapLaneEvent::update(key, value));
                                }

                                results
                            })
                            .await;

                        values.shrink_to_fit();

                        let _ = sender.send(values);
                    }
                    DemandMapLaneCommand::Cue(sender, key) => {
                        let value = lifecycle.on_cue(&model, &context, key).await;
                        let _ = sender.send(value);
                    }
                    DemandMapLaneCommand::Remove(key) => {
                        lifecycle.on_remove(&model, &context, key).await;
                    }
                }
            }
        }
        .boxed()
    }
}<|MERGE_RESOLUTION|>--- conflicted
+++ resolved
@@ -215,24 +215,16 @@
         });
 
     let task = async move {
-<<<<<<< HEAD
-        let (meta_context, mut meta_tasks, meta_io) = open_meta_lanes::<
-            Config,
-            Agent,
-            ContextImpl<Agent, Clk, R>,
-        >(&execution_config, lane_summary);
-=======
         let task_manager: FuturesUnordered<Instrumented<Eff>> = FuturesUnordered::new();
 
         let (meta_context, mut meta_tasks, meta_io) =
-            open_meta_lanes::<Config, Agent, ContextImpl<Agent, Clk, Router>>(
+            open_meta_lanes::<Config, Agent, ContextImpl<Agent, Clk, R>>(
                 uri.clone(),
                 &execution_config,
                 lane_summary,
                 stop_trigger.clone(),
                 &task_manager,
             );
->>>>>>> e3cf2abf
 
         tasks.append(&mut meta_tasks);
 
