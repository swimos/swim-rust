// Copyright 2015-2020 SWIM.AI inc.
//
// Licensed under the Apache License, Version 2.0 (the "License");
// you may not use this file except in compliance with the License.
// You may obtain a copy of the License at
//
//     http://www.apache.org/licenses/LICENSE-2.0
//
// Unless required by applicable law or agreed to in writing, software
// distributed under the License is distributed on an "AS IS" BASIS,
// WITHOUT WARRANTIES OR CONDITIONS OF ANY KIND, either express or implied.
// See the License for the specific language governing permissions and
// limitations under the License.

pub mod context;
pub mod dispatch;
pub mod lane;
pub mod lifecycle;
#[cfg(test)]
mod tests;

use crate::agent::context::{AgentExecutionContext, ContextImpl};
use crate::agent::dispatch::error::DispatcherErrors;
use crate::agent::dispatch::AgentDispatcher;
use crate::agent::lane::channels::task::{LaneIoError, MapLaneMessageHandler};
use crate::agent::lane::channels::update::StmRetryStrategy;
use crate::agent::lane::channels::uplink::spawn::{SpawnerUplinkFactory, UplinkErrorReport};
use crate::agent::lane::channels::AgentExecutionConfig;
use crate::agent::lane::lifecycle::{ActionLaneLifecycle, StatefulLaneLifecycle};
use crate::agent::lane::model;
use crate::agent::lane::model::action::{Action, ActionLane, CommandLane};
use crate::agent::lane::model::map::MapLaneEvent;
use crate::agent::lane::model::map::{MapLane, MapLaneWatch};
use crate::agent::lane::model::value::{ValueLane, ValueLaneWatch};
use crate::agent::lane::model::DeferredLaneView;
use crate::agent::lifecycle::AgentLifecycle;
use crate::routing::{ServerRouter, TaggedClientEnvelope, TaggedEnvelope};
use futures::future::{ready, BoxFuture};
use futures::sink::drain;
use futures::stream::{once, repeat, unfold, BoxStream, FuturesUnordered};
use futures::{FutureExt, Stream, StreamExt};
use pin_utils::pin_mut;
use std::any::Any;
use std::collections::HashMap;
use std::error::Error;
use std::fmt::{Debug, Display, Formatter};
use std::future::Future;
use std::num::NonZeroUsize;
use std::sync::Arc;
use std::time::Duration;
use swim_common::form::Form;
use swim_common::warp::path::RelativePath;
use swim_runtime::time::clock::Clock;
use tokio::sync::mpsc::Receiver;
use tokio::sync::{mpsc, oneshot};
use tracing::{event, span, Level};
use tracing_futures::{Instrument, Instrumented};
use utilities::future::SwimStreamExt;
use utilities::sync::trigger;
use utilities::uri::RelativeUri;
<<<<<<< HEAD
=======

#[doc(hidden)]
#[allow(unused_imports)]
pub use agent_derive::*;
>>>>>>> 453d17b4

/// Trait that must be implemented for any agent. This is essentially just boilerplate and will
/// eventually be implemented using a derive macro.
pub trait SwimAgent<Config>: Any + Send + Sync + Sized {
    /// Create an instance of the agent and life-cycle handles for each of its lanes.
    fn instantiate<Context>(
        configuration: &Config,
        exec_conf: &AgentExecutionConfig,
    ) -> (
        Self,
        DynamicLaneTasks<Self, Context>,
        DynamicAgentIo<Context>,
    )
    where
        Context: AgentContext<Self> + AgentExecutionContext + Send + Sync + 'static;
}

pub type DynamicLaneTasks<Agent, Context> = Vec<Box<dyn LaneTasks<Agent, Context>>>;
pub type DynamicAgentIo<Context> = HashMap<String, Box<dyn LaneIo<Context>>>;

pub const COMMANDED: &str = "Command received";
pub const ON_COMMAND: &str = "On command handler";
pub const RESPONSE_IGNORED: &str = "Response requested from action lane but ignored.";
pub const ON_EVENT: &str = "On event handler";
pub const ACTION_RESULT: &str = "Action result";
const AGENT_TASK: &str = "Agent task";
const AGENT_START: &str = "Agent start";
const LANE_START: &str = "Lane start";
const SCHEDULER_TASK: &str = "Agent scheduler";
const ROOT_DISPATCHER_TASK: &str = "Agent envelope dispatcher.";
const LANE_EVENTS: &str = "Lane events";

#[derive(Debug)]
pub struct AgentResult {
    pub route: RelativeUri,
    pub dispatcher_errors: DispatcherErrors,
    pub failed: bool,
}

impl AgentResult {
    fn from(
        route: RelativeUri,
        result: Result<Result<DispatcherErrors, DispatcherErrors>, oneshot::error::RecvError>,
    ) -> Self {
        let (errs, failed) = match result {
            Ok(Ok(errs)) => (errs, false),
            Ok(Err(errs)) => (errs, true),
            _ => (Default::default(), true),
        };
        AgentResult {
            route,
            dispatcher_errors: errs,
            failed,
        }
    }
}

#[derive(Debug)]
pub struct AgentParameters<Config> {
    agent_config: Config,
    execution_config: AgentExecutionConfig,
    uri: RelativeUri,
    parameters: HashMap<String, String>,
}

impl<Config> AgentParameters<Config> {
    pub fn new(
        agent_config: Config,
        execution_config: AgentExecutionConfig,
        uri: RelativeUri,
        parameters: HashMap<String, String>,
    ) -> Self {
        AgentParameters {
            agent_config,
            execution_config,
            uri,
            parameters,
        }
    }
}

/// Creates a single, asynchronous task that manages the lifecycle of an agent, all of its lanes
/// and any events that are scheduled within it.
///
/// #Arguments
///
/// * `lifecycle` - Life-cycle event handler for the agent.
/// * `url` - The node URL for the agent instance.
/// * `clock` - Clock for timing asynchronous events.
/// * `stop_trigger` - External trigger to cleanly stop the agent.
/// * `parameters` - Parameters extracted from the agent node route pattern.
/// * `incoming_envelopes` - The stream of envelopes routed to the agent.
pub fn run_agent<Config, Clk, Agent, L, Router>(
    lifecycle: L,
    clock: Clk,
    parameters: AgentParameters<Config>,
    incoming_envelopes: impl Stream<Item = TaggedEnvelope> + Send + 'static,
    router: Router,
) -> (
    Arc<Agent>,
    impl Future<Output = AgentResult> + Send + 'static,
)
where
    Clk: Clock,
    Agent: SwimAgent<Config> + Send + Sync + 'static,
    L: AgentLifecycle<Agent> + Send + Sync + 'static,
    Router: ServerRouter + Clone + 'static,
{
    let AgentParameters {
        agent_config,
        execution_config,
        uri,
        parameters,
    } = parameters;

    let span = span!(Level::INFO, AGENT_TASK, %uri);
    let (tripwire, stop_trigger) = trigger::trigger();
    let (agent, tasks, io_providers) =
        Agent::instantiate::<ContextImpl<Agent, Clk, Router>>(&agent_config, &execution_config);
    let agent_ref = Arc::new(agent);
    let agent_cpy = agent_ref.clone();
    let task = async move {
        let (tx, rx) = mpsc::channel(execution_config.scheduler_buffer.get());
        let context = ContextImpl::new(
            agent_ref,
            uri.clone(),
            tx,
            clock,
            stop_trigger.clone(),
            router,
            parameters,
        );

        lifecycle
            .on_start(&context)
            .instrument(span!(Level::DEBUG, AGENT_START))
            .await;

        for lane_task in tasks.iter() {
            let lane_name = lane_task.name();
            (**lane_task)
                .start(&context)
                .instrument(span!(Level::DEBUG, LANE_START, name = lane_name))
                .await;
        }

        let task_manager: FuturesUnordered<Instrumented<Eff>> = FuturesUnordered::new();

        let scheduler_task = rx
            .take_until(stop_trigger)
            .for_each_concurrent(None, |eff| eff)
            .boxed()
            .instrument(span!(Level::TRACE, SCHEDULER_TASK));
        task_manager.push(scheduler_task);

        for lane_task in tasks.into_iter() {
            let lane_name = lane_task.name().to_string();
            task_manager.push(
                lane_task
                    .events(context.clone())
                    .instrument(span!(Level::DEBUG, LANE_EVENTS, name = %lane_name)),
            );
        }

        let dispatcher =
            AgentDispatcher::new(uri.clone(), execution_config, context.clone(), io_providers);

        let (result_tx, result_rx) = oneshot::channel();

        let dispatch_task = async move {
            let tripwire = tripwire;
            let result = dispatcher.run(incoming_envelopes).await;
            tripwire.trigger();
            let _ = result_tx.send(result);
        }
        .boxed()
        .instrument(span!(Level::INFO, ROOT_DISPATCHER_TASK));
        task_manager.push(dispatch_task);

        drop(context);

        task_manager
            .never_error()
            .forward(drain())
            .map(|_| ()) //Never is an empty type so we can discard the errors.
            .await;

        AgentResult::from(uri, result_rx.await)
    }
    .instrument(span);
    (agent_cpy, task)
}

pub type Eff = BoxFuture<'static, ()>;
pub type EffStream = BoxStream<'static, ()>;

/// A context for a running instance of an agent. This provides access to the agent instance in
/// agent and lane life-cycle events and allows events to be scheduled within the task that
/// is running the agent.
pub trait AgentContext<Agent> {
    /// Schedule events to be executed on a provided schedule. The events will be executed within
    /// the task that runs the agent and so should not block.
    ///
    /// #Type Parameters
    ///
    /// * `Effect` - The type of the events to schedule.
    /// * `Str` - The type of the stream of events.
    /// * `Sch` - The type of the stream of [`Duration`]s defining the schedule.
    ///
    /// #Arguments
    ///
    /// * `effects` - A stream of events to be executed.
    /// * `schedule` - A stream of [`Duration`]s describing the schedule on which the effects
    /// should be run.
    fn schedule<Effect, Str, Sch>(&self, effects: Str, schedule: Sch) -> BoxFuture<()>
    where
        Effect: Future<Output = ()> + Send + 'static,
        Str: Stream<Item = Effect> + Send + 'static,
        Sch: Stream<Item = Duration> + Send + 'static;

    /// Schedule an event to be run on a fixed schedule.
    ///
    /// #Type Parameters
    ///
    /// * `Fut` - Type of the event to schedule.
    /// * `F` - Event factory closure type.
    ///
    /// #Arguments
    ///
    /// * `effect` - Factory closure to generate the events.
    /// * `interval` - The fixed interval on which to generate the events.
    /// * `max_periods` - The maximum number of times that the effect will run. `Some(0)` is
    /// treated as `None`.
    fn periodically<Fut, F>(
        &self,
        mut effect: F,
        interval: Duration,
        max_periods: Option<usize>,
    ) -> BoxFuture<()>
    where
        Fut: Future<Output = ()> + Send + 'static,
        F: FnMut() -> Fut + Send + 'static,
    {
        let sch = repeat(interval);
        match max_periods {
            Some(n) if n > 0 => {
                let effects = unfold(0, move |i| {
                    if i < n {
                        ready(Some((effect(), i + 1)))
                    } else {
                        ready(None)
                    }
                });
                self.schedule(effects, sch)
            }
            _ => {
                let effects = unfold((), move |_| ready(Some((effect(), ()))));
                self.schedule(effects, sch)
            }
        }
    }

    /// Schedule a single event to run after a fixed delay.
    ///
    /// #Type Parameters
    ///
    /// * `Fut` - Type of the event to schedule.
    ///
    /// #Arguments
    ///
    /// * `effect` - The single event.
    /// * `duration` - The delay before executing the event.
    fn defer<Fut>(&self, effect: Fut, duration: Duration) -> BoxFuture<()>
    where
        Fut: Future<Output = ()> + Send + 'static,
    {
        self.schedule(once(ready(effect)), once(ready(duration)))
    }

    /// Access the agent instance.
    fn agent(&self) -> &Agent;

    /// Get the node URI of the agent instance.
    fn node_uri(&self) -> &RelativeUri;

    /// Get a future that will complete when the agent is stopping.
    fn agent_stop_event(&self) -> trigger::Receiver;

    /// Get the value of a parameter extracted from the agent node route.
    fn parameter(&self, key: &str) -> Option<&String>;

    /// Get a copy of all parameters extracted from the agent node route.
    fn parameters(&self) -> HashMap<String, String>;
}

pub trait Lane {
    /// The name of the lane.
    fn name(&self) -> &str;
}

/// Provides an abstraction over the different types of lane to allow the lane life-cycles to be
/// managed uniformly by the agent. Eventually this trait will be made private and instances will
/// be generated by the derive macro for [`SwimAgent`].
///
pub trait LaneTasks<Agent, Context: AgentContext<Agent> + Sized + Send + Sync + 'static>:
    Lane + Send + Sync
{
    /// Perform any required work for the lane when the agent starts.
    fn start<'a>(&'a self, context: &'a Context) -> BoxFuture<'a, ()>;

    /// Handle the stream of events produced by the lane.
    fn events(self: Box<Self>, context: Context) -> BoxFuture<'static, ()>;

    fn boxed<'a>(self) -> Box<dyn LaneTasks<Agent, Context> + 'a>
    where
        Self: Sized + 'a,
    {
        Box::new(self)
    }
}

#[derive(Debug, Clone, PartialEq, Eq)]
pub enum AttachError {
    /// Could not attach to the lane as the agent hosting it is stopping.
    AgentStopping,
    /// The lane stopped reporting its state changes.
    LaneStoppedReporting,
    /// Failed to attach to the lane because it does not exist.
    LaneDoesNotExist(String),
}

impl Display for AttachError {
    fn fmt(&self, f: &mut Formatter<'_>) -> std::fmt::Result {
        match self {
            AttachError::LaneStoppedReporting => write!(
                f,
                "Failed to attach as the lane stopped reporting its state."
            ),
            AttachError::LaneDoesNotExist(name) => {
                write!(f, "A lane named \"{}\" does not exist.", name)
            }
            AttachError::AgentStopping => {
                write!(f, "Could not attach to the lane as the agent is stoping.")
            }
        }
    }
}

impl Error for AttachError {}

/// Lazily initialized envelope IO for a lane.
pub trait LaneIo<Context: AgentExecutionContext + Sized + Send + Sync + 'static>:
    Send + Sync
{
    /// Attempt to attach the running lane to a stream of envelopes.
    fn attach(
        self,
        route: RelativePath,
        envelopes: mpsc::Receiver<TaggedClientEnvelope>,
        config: AgentExecutionConfig,
        context: Context,
    ) -> Result<BoxFuture<'static, Result<Vec<UplinkErrorReport>, LaneIoError>>, AttachError>;

    fn attach_boxed(
        self: Box<Self>,
        route: RelativePath,
        envelopes: mpsc::Receiver<TaggedClientEnvelope>,
        config: AgentExecutionConfig,
        context: Context,
    ) -> Result<BoxFuture<'static, Result<Vec<UplinkErrorReport>, LaneIoError>>, AttachError>;

    fn boxed(self) -> Box<dyn LaneIo<Context>>
    where
        Self: Sized + 'static,
    {
        Box::new(self)
    }
}

pub struct ValueLaneIo<T, D> {
    lane: ValueLane<T>,
    deferred: D,
}

impl<T, D> ValueLaneIo<T, D>
where
    T: Any + Send + Sync + Form + Debug,
    D: DeferredLaneView<Arc<T>>,
{
    pub fn new(lane: ValueLane<T>, deferred: D) -> Self {
        ValueLaneIo { lane, deferred }
    }
}

impl<T, Context, D> LaneIo<Context> for ValueLaneIo<T, D>
where
    T: Any + Send + Sync + Form + Debug,
    D: DeferredLaneView<Arc<T>>,
    Context: AgentExecutionContext + Sized + Send + Sync + 'static,
{
    fn attach(
        self,
        route: RelativePath,
        envelopes: Receiver<TaggedClientEnvelope>,
        config: AgentExecutionConfig,
        context: Context,
    ) -> Result<BoxFuture<'static, Result<Vec<UplinkErrorReport>, LaneIoError>>, AttachError> {
        let ValueLaneIo { lane, deferred } = self;
        let uplink_factory = SpawnerUplinkFactory::new(config.clone());
        let topic = deferred.attach()?;
        Ok(lane::channels::task::run_lane_io(
            lane,
            uplink_factory,
            envelopes,
            topic,
            config,
            context,
            route,
        )
        .boxed())
    }

    fn attach_boxed(
        self: Box<Self>,
        route: RelativePath,
        envelopes: Receiver<TaggedClientEnvelope>,
        config: AgentExecutionConfig,
        context: Context,
    ) -> Result<BoxFuture<'static, Result<Vec<UplinkErrorReport>, LaneIoError>>, AttachError> {
        (*self).attach(route, envelopes, config, context)
    }
}

pub struct MapLaneIo<K, V, D> {
    lane: MapLane<K, V>,
    deferred: D,
}

impl<K, V, D> MapLaneIo<K, V, D>
where
    K: Any + Send + Sync + Form + Clone + Debug,
    V: Any + Send + Sync + Form + Debug,
    D: DeferredLaneView<MapLaneEvent<K, V>>,
{
    pub fn new(lane: MapLane<K, V>, deferred: D) -> Self {
        MapLaneIo { lane, deferred }
    }
}

impl<K, V, Context, D> LaneIo<Context> for MapLaneIo<K, V, D>
where
    K: Any + Send + Sync + Form + Clone + Debug,
    V: Any + Send + Sync + Form + Debug,
    Context: AgentExecutionContext + Sized + Send + Sync + 'static,
    D: DeferredLaneView<MapLaneEvent<K, V>>,
{
    fn attach(
        self,
        route: RelativePath,
        envelopes: Receiver<TaggedClientEnvelope>,
        config: AgentExecutionConfig,
        context: Context,
    ) -> Result<BoxFuture<'static, Result<Vec<UplinkErrorReport>, LaneIoError>>, AttachError> {
        let MapLaneIo { lane, deferred } = self;

        let uplink_factory = SpawnerUplinkFactory::new(config.clone());

        let topic = deferred.attach()?;

        let retries = StmRetryStrategy::new(config.retry_strategy);

        let handler = MapLaneMessageHandler::new(lane, move || retries);

        Ok(lane::channels::task::run_lane_io(
            handler,
            uplink_factory,
            envelopes,
            topic,
            config,
            context,
            route,
        )
        .boxed())
    }

    fn attach_boxed(
        self: Box<Self>,
        route: RelativePath,
        envelopes: Receiver<TaggedClientEnvelope>,
        config: AgentExecutionConfig,
        context: Context,
    ) -> Result<BoxFuture<'static, Result<Vec<UplinkErrorReport>, LaneIoError>>, AttachError> {
        (*self).attach(route, envelopes, config, context)
    }
}

pub struct ActionLaneIo<Command, Response> {
    lane: ActionLane<Command, Response>,
    feedback: bool,
}

impl<Command, Response> ActionLaneIo<Command, Response>
where
    Command: Send + Sync + Form + Debug + 'static,
    Response: Send + Sync + Form + Debug + 'static,
{
    pub fn new_action(lane: ActionLane<Command, Response>) -> Self {
        ActionLaneIo {
            lane,
            feedback: true,
        }
    }

    pub fn new_command(lane: ActionLane<Command, Response>) -> Self {
        ActionLaneIo {
            lane,
            feedback: false,
        }
    }
}

impl<Command, Response, Context> LaneIo<Context> for ActionLaneIo<Command, Response>
where
    Command: Send + Sync + Form + Debug + 'static,
    Response: Send + Sync + Form + Debug + 'static,
    Context: AgentExecutionContext + Sized + Send + Sync + 'static,
{
    fn attach(
        self,
        route: RelativePath,
        envelopes: Receiver<TaggedClientEnvelope>,
        config: AgentExecutionConfig,
        context: Context,
    ) -> Result<BoxFuture<'static, Result<Vec<UplinkErrorReport>, LaneIoError>>, AttachError> {
        let ActionLaneIo { lane, feedback } = self;

        Ok(lane::channels::task::run_action_lane_io(
            lane, feedback, envelopes, config, context, route,
        )
        .boxed())
    }

    fn attach_boxed(
        self: Box<Self>,
        route: RelativePath,
        envelopes: Receiver<TaggedClientEnvelope>,
        config: AgentExecutionConfig,
        context: Context,
    ) -> Result<BoxFuture<'static, Result<Vec<UplinkErrorReport>, LaneIoError>>, AttachError> {
        (*self).attach(route, envelopes, config, context)
    }
}

struct LifecycleTasks<L, S, P> {
    name: String,
    lifecycle: L,
    event_stream: S,
    projection: P,
}

struct ValueLifecycleTasks<L, S, P>(LifecycleTasks<L, S, P>);
struct MapLifecycleTasks<L, S, P>(LifecycleTasks<L, S, P>);
struct ActionLifecycleTasks<L, S, P>(LifecycleTasks<L, S, P>);
struct CommandLifecycleTasks<L, S, P>(LifecycleTasks<L, S, P>);

impl<L, S, P> Lane for ValueLifecycleTasks<L, S, P> {
    fn name(&self) -> &str {
        self.0.name.as_str()
    }
}

impl<Agent, Context, T, L, S, P> LaneTasks<Agent, Context> for ValueLifecycleTasks<L, S, P>
where
    Agent: 'static,
    Context: AgentContext<Agent> + Send + Sync + 'static,
    S: Stream<Item = Arc<T>> + Send + Sync + 'static,
    T: Any + Send + Sync + Debug,
    L: for<'l> StatefulLaneLifecycle<'l, ValueLane<T>, Agent>,
    P: Fn(&Agent) -> &ValueLane<T> + Send + Sync + 'static,
{
    fn start<'a>(&'a self, context: &'a Context) -> BoxFuture<'a, ()> {
        let ValueLifecycleTasks(LifecycleTasks {
            lifecycle,
            projection,
            ..
        }) = self;
        let model = projection(context.agent());
        lifecycle.on_start(model, context).boxed()
    }

    fn events(self: Box<Self>, context: Context) -> BoxFuture<'static, ()> {
        async move {
            let ValueLifecycleTasks(LifecycleTasks {
                lifecycle,
                event_stream,
                projection,
                ..
            }) = *self;
            let model = projection(context.agent());
            let events = event_stream.take_until(context.agent_stop_event());
            pin_mut!(events);
            while let Some(event) = events.next().await {
                lifecycle
                    .on_event(&event, &model, &context)
                    .instrument(span!(Level::TRACE, ON_EVENT, ?event))
                    .await
            }
        }
        .boxed()
    }
}

/// Create a value lane instance along with its life-cycle.
///
/// #Arguments
///
/// * `name` - The name of the lane.
/// * `is_public` - Whether the lane is public (with respect to external message routing).
/// * `config` - Configuration parameters.
/// * `init` - The initial value of the lane.
/// * `lifecycle` - Life-cycle event handler for the lane.
/// * `projection` - A projection from the agent type to this lane.
pub fn make_value_lane<Agent, Context, T, L>(
    name: impl Into<String>,
    is_public: bool,
    config: &AgentExecutionConfig,
    init: T,
    lifecycle: L,
    projection: impl Fn(&Agent) -> &ValueLane<T> + Send + Sync + 'static,
) -> (
    ValueLane<T>,
    impl LaneTasks<Agent, Context>,
    Option<impl LaneIo<Context>>,
)
where
    Agent: 'static,
    Context: AgentContext<Agent> + AgentExecutionContext + Send + Sync + 'static,
    T: Any + Send + Sync + Form + Debug + Default,
    L: for<'l> StatefulLaneLifecycle<'l, ValueLane<T>, Agent>,
    L::WatchStrategy: ValueLaneWatch<T>,
{
    let (lane, event_stream, deferred) = if is_public {
        let (lane, event_stream, deferred) =
            model::value::make_lane_model_deferred(init, lifecycle.create_strategy(), config);

        (lane, event_stream, Some(deferred))
    } else {
        let (lane, event_stream) = model::value::make_lane_model(init, lifecycle.create_strategy());

        (lane, event_stream, None)
    };
    let tasks = ValueLifecycleTasks(LifecycleTasks {
        name: name.into(),
        lifecycle,
        event_stream,
        projection,
    });
    let lane_io = deferred.map(|d| ValueLaneIo::new(lane.clone(), d));
    (lane, tasks, lane_io)
}

impl<L, S, P> Lane for MapLifecycleTasks<L, S, P> {
    fn name(&self) -> &str {
        self.0.name.as_str()
    }
}

impl<Agent, Context, K, V, L, S, P> LaneTasks<Agent, Context> for MapLifecycleTasks<L, S, P>
where
    Agent: 'static,
    Context: AgentContext<Agent> + Send + Sync + 'static,
    S: Stream<Item = MapLaneEvent<K, V>> + Send + Sync + 'static,
    K: Any + Form + Send + Sync + Debug,
    V: Any + Send + Sync + Debug,
    L: for<'l> StatefulLaneLifecycle<'l, MapLane<K, V>, Agent>,
    P: Fn(&Agent) -> &MapLane<K, V> + Send + Sync + 'static,
{
    fn start<'a>(&'a self, context: &'a Context) -> BoxFuture<'a, ()> {
        let MapLifecycleTasks(LifecycleTasks {
            lifecycle,
            projection,
            ..
        }) = self;
        let model = projection(context.agent());
        lifecycle.on_start(model, context).boxed()
    }

    fn events(self: Box<Self>, context: Context) -> Eff {
        async move {
            let MapLifecycleTasks(LifecycleTasks {
                lifecycle,
                event_stream,
                projection,
                ..
            }) = *self;
            let model = projection(context.agent()).clone();
            let events = event_stream.take_until(context.agent_stop_event());
            pin_mut!(events);
            while let Some(event) = events.next().await {
                lifecycle
                    .on_event(&event, &model, &context)
                    .instrument(span!(Level::TRACE, ON_EVENT, ?event))
                    .await
            }
        }
        .boxed()
    }
}

/// Create a map lane instance along with its life-cycle.
///
/// #Arguments
///
/// * `name` - The name of the lane.
/// * `is_public` - Whether the lane is public (with respect to external message routing).
/// * `config` - Configuration parameters.
/// * `lifecycle` - Life-cycle event handler for the lane.
/// * `projection` - A projection from the agent type to this lane.
pub fn make_map_lane<Agent, Context, K, V, L>(
    name: impl Into<String>,
    is_public: bool,
    config: &AgentExecutionConfig,
    lifecycle: L,
    projection: impl Fn(&Agent) -> &MapLane<K, V> + Send + Sync + 'static,
) -> (
    MapLane<K, V>,
    impl LaneTasks<Agent, Context>,
    Option<impl LaneIo<Context>>,
)
where
    Agent: 'static,
    Context: AgentContext<Agent> + AgentExecutionContext + Send + Sync + 'static,
    K: Any + Form + Send + Sync + Clone + Debug,
    V: Any + Form + Send + Sync + Debug,
    L: for<'l> StatefulLaneLifecycle<'l, MapLane<K, V>, Agent>,
    L::WatchStrategy: MapLaneWatch<K, V>,
{
    let (lane, event_stream, deferred) = if is_public {
        let (lane, event_stream, deferred) =
            model::map::make_lane_model_deferred(lifecycle.create_strategy(), config);
        (lane, event_stream, Some(deferred))
    } else {
        let (lane, event_stream) = model::map::make_lane_model(lifecycle.create_strategy());
        (lane, event_stream, None)
    };

    let tasks = MapLifecycleTasks(LifecycleTasks {
        name: name.into(),
        lifecycle,
        event_stream,
        projection,
    });

    let lane_io = deferred.map(|d| MapLaneIo::new(lane.clone(), d));
    (lane, tasks, lane_io)
}

impl<L, S, P> Lane for ActionLifecycleTasks<L, S, P> {
    fn name(&self) -> &str {
        self.0.name.as_str()
    }
}

impl<Agent, Context, Command, Response, L, S, P> LaneTasks<Agent, Context>
    for ActionLifecycleTasks<L, S, P>
where
    Agent: 'static,
    Context: AgentContext<Agent> + Send + Sync + 'static,
    S: Stream<Item = Action<Command, Response>> + Send + Sync + 'static,
    Command: Any + Send + Sync + Debug,
    Response: Any + Send + Sync + Debug,
    L: for<'l> ActionLaneLifecycle<'l, Command, Response, Agent>,
    P: Fn(&Agent) -> &ActionLane<Command, Response> + Send + Sync + 'static,
{
    fn start<'a>(&'a self, _context: &'a Context) -> BoxFuture<'a, ()> {
        ready(()).boxed()
    }

    fn events(self: Box<Self>, context: Context) -> Eff {
        async move {
            let ActionLifecycleTasks(LifecycleTasks {
                lifecycle,
                event_stream,
                projection,
                ..
            }) = *self;
            let model = projection(context.agent()).clone();
            let events = event_stream.take_until(context.agent_stop_event());
            pin_mut!(events);
            while let Some(Action { command, responder }) = events.next().await {
                event!(Level::TRACE, COMMANDED, ?command);
                //TODO After agents are connected to web-sockets the response will have somewhere to go.
                let response = lifecycle
                    .on_command(command, &model, &context)
                    .instrument(span!(Level::TRACE, ON_COMMAND))
                    .await;
                event!(Level::TRACE, ACTION_RESULT, ?response);
                if let Some(tx) = responder {
                    if tx.send(response).is_err() {
                        event!(Level::WARN, RESPONSE_IGNORED);
                    }
                }
            }
        }
        .boxed()
    }
}

impl<L, S, P> Lane for CommandLifecycleTasks<L, S, P> {
    fn name(&self) -> &str {
        self.0.name.as_str()
    }
}

impl<Agent, Context, Command, L, S, P> LaneTasks<Agent, Context> for CommandLifecycleTasks<L, S, P>
where
    Agent: 'static,
    Context: AgentContext<Agent> + Send + Sync + 'static,
    S: Stream<Item = Action<Command, ()>> + Send + Sync + 'static,
    Command: Any + Send + Sync + Debug,
    L: for<'l> ActionLaneLifecycle<'l, Command, (), Agent>,
    P: Fn(&Agent) -> &CommandLane<Command> + Send + Sync + 'static,
{
    fn start<'a>(&'a self, _context: &'a Context) -> BoxFuture<'a, ()> {
        ready(()).boxed()
    }

    fn events(self: Box<Self>, context: Context) -> Eff {
        async move {
            let CommandLifecycleTasks(LifecycleTasks {
                lifecycle,
                event_stream,
                projection,
                ..
            }) = *self;
            let model = projection(context.agent()).clone();
            let events = event_stream.take_until(context.agent_stop_event());
            pin_mut!(events);
            while let Some(Action { command, responder }) = events.next().await {
                event!(Level::TRACE, COMMANDED, ?command);
                lifecycle
                    .on_command(command, &model, &context)
                    .instrument(span!(Level::TRACE, ON_COMMAND))
                    .await;
                if let Some(tx) = responder {
                    if tx.send(()).is_err() {
                        event!(Level::WARN, RESPONSE_IGNORED);
                    }
                }
            }
        }
        .boxed()
    }
}

/// Create an action lane from a lifecycle.
///
/// #Arguments
///
/// * `name`- The name of the lane.
/// * `is_public` - Whether the lane is public (with respect to external message routing).
/// * `lifecycle` - Life-cycle event handler for the lane.
/// * `projection` - A projection from the agent type to this lane.
/// * `buffer_size` - Buffer size for the MPSC channel accepting the commands.
pub fn make_action_lane<Agent, Context, Command, Response, L, S, P>(
    name: impl Into<String>,
    is_public: bool,
    lifecycle: L,
    projection: impl Fn(&Agent) -> &ActionLane<Command, Response> + Send + Sync + 'static,
    buffer_size: NonZeroUsize,
) -> (
    ActionLane<Command, Response>,
    impl LaneTasks<Agent, Context>,
    Option<impl LaneIo<Context>>,
)
where
    Agent: 'static,
    Context: AgentContext<Agent> + AgentExecutionContext + Send + Sync + 'static,
    S: Stream<Item = Command> + Send + Sync + 'static,
    Command: Any + Send + Sync + Form + Debug,
    Response: Any + Send + Sync + Form + Debug,
    L: for<'l> ActionLaneLifecycle<'l, Command, Response, Agent>,
    P: Fn(&Agent) -> &ActionLane<Command, Response> + AgentExecutionContext + Send + Sync + 'static,
{
    let (lane, event_stream) = model::action::make_lane_model(buffer_size);

    let tasks = ActionLifecycleTasks(LifecycleTasks {
        name: name.into(),
        lifecycle,
        event_stream,
        projection,
    });

    let lane_io = if is_public {
        Some(ActionLaneIo::new_action(lane.clone()))
    } else {
        None
    };
    (lane, tasks, lane_io)
}

/// Create a command lane from a lifecycle.
///
/// #Arguments
///
/// * `name` - The name of the lane.
/// * `is_public` - Whether the lane is public (with respect to external message routing).
/// * `lifecycle` - Life-cycle event handler for the lane.
/// * `projection` - A projection from the agent type to this lane.
/// * `buffer_size` - Buffer size for the MPSC channel accepting the commands.
pub fn make_command_lane<Agent, Context, Command, L>(
    name: impl Into<String>,
    is_public: bool,
    lifecycle: L,
    projection: impl Fn(&Agent) -> &CommandLane<Command> + Send + Sync + 'static,
    buffer_size: NonZeroUsize,
) -> (
    CommandLane<Command>,
    impl LaneTasks<Agent, Context>,
    Option<impl LaneIo<Context>>,
)
where
    Agent: 'static,
    Context: AgentContext<Agent> + AgentExecutionContext + Send + Sync + 'static,
    Command: Any + Send + Sync + Form + Debug,
    L: for<'l> ActionLaneLifecycle<'l, Command, (), Agent>,
{
    let (lane, event_stream) = model::action::make_lane_model(buffer_size);

    let tasks = CommandLifecycleTasks(LifecycleTasks {
        name: name.into(),
        lifecycle,
        event_stream,
        projection,
    });

    let lane_io = if is_public {
        Some(ActionLaneIo::new_command(lane.clone()))
    } else {
        None
    };

    (lane, tasks, lane_io)
}<|MERGE_RESOLUTION|>--- conflicted
+++ resolved
@@ -58,13 +58,10 @@
 use utilities::future::SwimStreamExt;
 use utilities::sync::trigger;
 use utilities::uri::RelativeUri;
-<<<<<<< HEAD
-=======
 
 #[doc(hidden)]
 #[allow(unused_imports)]
 pub use agent_derive::*;
->>>>>>> 453d17b4
 
 /// Trait that must be implemented for any agent. This is essentially just boilerplate and will
 /// eventually be implemented using a derive macro.
