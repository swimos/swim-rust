--- conflicted
+++ resolved
@@ -16,10 +16,7 @@
 pub(crate) mod dispatch;
 pub mod lane;
 pub mod lifecycle;
-<<<<<<< HEAD
 pub mod store;
-=======
->>>>>>> e3474503
 
 #[cfg(test)]
 mod tests;
@@ -201,11 +198,7 @@
 /// * `stop_trigger` - External trigger to cleanly stop the agent.
 /// * `parameters` - Parameters extracted from the agent node route pattern.
 /// * `incoming_envelopes` - The stream of envelopes routed to the agent.
-<<<<<<< HEAD
-pub fn run_agent<Config, Clk, Agent, L, Router, Store>(
-=======
-pub(crate) fn run_agent<Config, Clk, Agent, L, Router>(
->>>>>>> e3474503
+pub(crate) fn run_agent<Config, Clk, Agent, L, Router, Store>(
     lifecycle: L,
     clock: Clk,
     parameters: AgentParameters<Config>,
