--- conflicted
+++ resolved
@@ -109,13 +109,8 @@
 }
 
 pub type DynamicLaneTasks<Agent, Context> = Vec<Box<dyn LaneTasks<Agent, Context>>>;
-<<<<<<< HEAD
-pub type DynamicAgentIo<Context> =
-    HashMap<String, LaneIo<Box<dyn RoutingIo<Context>>, Box<dyn StoreIo>>>;
-=======
 pub type DynamicAgentIo<Context, Store> =
     HashMap<String, IoPair<Box<dyn LaneIo<Context>>, Box<dyn StoreIo<Store>>>>;
->>>>>>> e64e00d5
 
 pub const COMMANDED: &str = "Command received";
 pub const ON_COMMAND: &str = "On command handler";
@@ -135,11 +130,7 @@
 type StoreTaskResult = TaskIoResult<NodeStoreErrors>;
 
 #[derive(Debug, Default)]
-<<<<<<< HEAD
-pub struct AgentTaskResult<Err: Debug + Default> {
-=======
 pub struct AgentTaskResult<Err: Debug> {
->>>>>>> e64e00d5
     pub errors: Err,
     pub failed: bool,
 }
@@ -152,14 +143,10 @@
 }
 
 impl AgentResult {
-<<<<<<< HEAD
-    fn result_for<E: Default + Debug>(result: TaskIoResult<E>) -> AgentTaskResult<E> {
-=======
     fn result_for<E>(result: TaskIoResult<E>) -> AgentTaskResult<E>
     where
         E: Default + Debug,
     {
->>>>>>> e64e00d5
         match result {
             Ok(Ok(errs)) => AgentTaskResult {
                 errors: errs,
@@ -376,11 +363,8 @@
             AgentDispatcher::new(uri.clone(), execution_config, context.clone(), routing_io);
 
         let (dispatch_result_tx, dispatch_result_rx) = oneshot::channel();
-<<<<<<< HEAD
-=======
 
         let uplinks_idle_since = context.uplinks_idle_since.clone();
->>>>>>> e64e00d5
 
         let dispatch_task = async move {
             let tripwire = tripwire;
@@ -942,11 +926,7 @@
 ) -> (
     ValueLane<T>,
     impl LaneTasks<Agent, Context>,
-<<<<<<< HEAD
-    LaneIo<impl RoutingIo<Context>, Box<dyn StoreIo>>,
-=======
     IoPair<impl LaneIo<Context>, impl StoreIo<Store>>,
->>>>>>> e64e00d5
 )
 where
     Agent: 'static,
@@ -977,14 +957,8 @@
         projection,
     });
 
-<<<<<<< HEAD
     let store_io: Box<dyn StoreIo> = if transient {
         Box::new(LaneNoStore)
-=======
-    // todo tk: this block will be removed in the next PRs. LaneNoStore is used just so the type isn't opaque
-    let store_io = if transient {
-        Some(LaneNoStore)
->>>>>>> e64e00d5
     } else {
         Box::new(ValueLaneStoreIo::new(
             store,
@@ -1074,11 +1048,7 @@
 ) -> (
     MapLane<K, V>,
     impl LaneTasks<Agent, Context>,
-<<<<<<< HEAD
-    LaneIo<impl RoutingIo<Context>, Box<dyn StoreIo>>,
-=======
     IoPair<impl LaneIo<Context>, impl StoreIo<Store>>,
->>>>>>> e64e00d5
 )
 where
     Agent: 'static,
@@ -1107,14 +1077,8 @@
         projection,
     });
 
-<<<<<<< HEAD
     let store_io: Box<dyn StoreIo> = if transient {
         Box::new(LaneNoStore)
-=======
-    // todo tk: this block will be removed in the next PRs. LaneNoStore is used just so the type isn't opaque
-    let store_io = if transient {
-        Some(LaneNoStore)
->>>>>>> e64e00d5
     } else {
         unimplemented!()
     };
