--- conflicted
+++ resolved
@@ -639,10 +639,6 @@
     name: String,
 }
 
-struct StatelessLifecycleTasks {
-    name: String,
-}
-
 impl<L, S, P> Lane for ValueLifecycleTasks<L, S, P> {
     fn name(&self) -> &str {
         self.0.name.as_str()
@@ -1080,11 +1076,7 @@
         config: AgentExecutionConfig,
         context: Context,
     ) -> Result<BoxFuture<'static, Result<Vec<UplinkErrorReport>, LaneIoError>>, AttachError> {
-<<<<<<< HEAD
         let SupplyLaneIo { stream } = self;
-=======
-        let SupplyLaneIo { stream, .. } = self;
->>>>>>> 94e13319
 
         Ok(run_supply_lane_io(envelopes, config, context, route, stream).boxed())
     }
@@ -1098,7 +1090,6 @@
     ) -> Result<BoxFuture<'static, Result<Vec<UplinkErrorReport>, LaneIoError>>, AttachError> {
         (*self).attach(route, envelopes, config, context)
     }
-<<<<<<< HEAD
 }
 
 /// Create a new demand lane.
@@ -1239,6 +1230,4 @@
         }
         .boxed()
     }
-=======
->>>>>>> 94e13319
 }