--- conflicted
+++ resolved
@@ -630,18 +630,12 @@
 struct MapLifecycleTasks<L, S, P>(LifecycleTasks<L, S, P>);
 struct ActionLifecycleTasks<L, S, P>(LifecycleTasks<L, S, P>);
 struct CommandLifecycleTasks<L, S, P>(LifecycleTasks<L, S, P>);
-<<<<<<< HEAD
-struct DemandLifecycleTasks<L, S, P, Value> {
+struct DemandLifecycleTasks<L, S, P, Event> {
     name: String,
     lifecycle: L,
     event_stream: S,
     projection: P,
-    response_tx: mpsc::Sender<Value>,
-=======
-struct DemandLifecycleTasks<L, S, P, Event> {
-    tasks: LifecycleTasks<L, S, P>,
     response_tx: mpsc::Sender<Event>,
->>>>>>> bc1a8fba
 }
 
 struct StatelessLifecycleTasks {
@@ -1108,15 +1102,6 @@
 /// * `lifecycle` - Life-cycle event handler for the lane.
 /// * `projection` - A projection from the agent type to this lane.
 /// * `buffer_size` - Buffer size for the MPSC channel accepting the commands.
-<<<<<<< HEAD
-pub fn make_demand_lane<Agent, Context, Value, L>(
-    name: impl Into<String>,
-    lifecycle: L,
-    projection: impl Fn(&Agent) -> &DemandLane<Value> + Send + Sync + 'static,
-    buffer_size: NonZeroUsize,
-) -> (
-    DemandLane<Value>,
-=======
 pub fn make_demand_lane<Agent, Context, Event, L>(
     name: impl Into<String>,
     lifecycle: L,
@@ -1124,38 +1109,23 @@
     buffer_size: NonZeroUsize,
 ) -> (
     DemandLane<Event>,
->>>>>>> bc1a8fba
     impl LaneTasks<Agent, Context>,
     impl LaneIo<Context>,
 )
 where
     Agent: 'static,
     Context: AgentContext<Agent> + AgentExecutionContext + Send + Sync + 'static,
-<<<<<<< HEAD
-    Value: Any + Send + Sync + Form + Debug,
-    L: for<'l> DemandLaneLifecycle<'l, Value, Agent>,
-=======
     Event: Any + Send + Sync + Form + Debug,
     L: for<'l> DemandLaneLifecycle<'l, Event, Agent>,
->>>>>>> bc1a8fba
 {
     let (lane, cue_stream) = model::demand::make_lane_model(buffer_size);
     let (response_tx, response_rx) = mpsc::channel(buffer_size.get());
 
     let tasks = DemandLifecycleTasks {
-<<<<<<< HEAD
         name: name.into(),
         lifecycle,
         event_stream: cue_stream,
         projection,
-=======
-        tasks: LifecycleTasks {
-            name: name.into(),
-            lifecycle,
-            event_stream: cue_stream,
-            projection,
-        },
->>>>>>> bc1a8fba
         response_tx,
     };
 
@@ -1164,17 +1134,6 @@
     (lane, tasks, lane_io)
 }
 
-<<<<<<< HEAD
-pub struct DemandLaneIo<Value> {
-    response_rx: mpsc::Receiver<Value>,
-}
-
-impl<Value> DemandLaneIo<Value>
-where
-    Value: Send + Sync + 'static,
-{
-    pub fn new(response_rx: mpsc::Receiver<Value>) -> DemandLaneIo<Value> {
-=======
 struct DemandLaneIo<Event> {
     response_rx: mpsc::Receiver<Event>,
 }
@@ -1184,20 +1143,13 @@
     Event: Send + Sync + 'static,
 {
     fn new(response_rx: mpsc::Receiver<Event>) -> DemandLaneIo<Event> {
->>>>>>> bc1a8fba
         DemandLaneIo { response_rx }
     }
 }
 
-<<<<<<< HEAD
-impl<Value, Context> LaneIo<Context> for DemandLaneIo<Value>
-where
-    Value: Form + Send + Sync + 'static,
-=======
 impl<Event, Context> LaneIo<Context> for DemandLaneIo<Event>
 where
     Event: Form + Send + Sync + 'static,
->>>>>>> bc1a8fba
     Context: AgentExecutionContext + Sized + Send + Sync + 'static,
 {
     fn attach(
@@ -1232,38 +1184,21 @@
     }
 }
 
-<<<<<<< HEAD
-impl<L, S, P, Value> Lane for DemandLifecycleTasks<L, S, P, Value> {
+impl<L, S, P, Event> Lane for DemandLifecycleTasks<L, S, P, Event> {
     fn name(&self) -> &str {
         self.name.as_str()
     }
 }
 
-impl<Agent, Context, L, S, P, Value> LaneTasks<Agent, Context>
-    for DemandLifecycleTasks<L, S, P, Value>
-=======
-impl<L, S, P, Event> Lane for DemandLifecycleTasks<L, S, P, Event> {
-    fn name(&self) -> &str {
-        self.tasks.name.as_str()
-    }
-}
-
 impl<Agent, Context, L, S, P, Event> LaneTasks<Agent, Context>
     for DemandLifecycleTasks<L, S, P, Event>
->>>>>>> bc1a8fba
 where
     Agent: 'static,
     Context: AgentContext<Agent> + Send + Sync + 'static,
     S: Stream<Item = ()> + Send + Sync + 'static,
-<<<<<<< HEAD
-    Value: Any + Send + Sync + Debug,
-    L: for<'l> DemandLaneLifecycle<'l, Value, Agent>,
-    P: Fn(&Agent) -> &DemandLane<Value> + Send + Sync + 'static,
-=======
     Event: Any + Send + Sync + Debug,
     L: for<'l> DemandLaneLifecycle<'l, Event, Agent>,
     P: Fn(&Agent) -> &DemandLane<Event> + Send + Sync + 'static,
->>>>>>> bc1a8fba
 {
     fn start<'a>(&'a self, _context: &'a Context) -> BoxFuture<'a, ()> {
         ready(()).boxed()
@@ -1272,22 +1207,11 @@
     fn events(self: Box<Self>, context: Context) -> BoxFuture<'static, ()> {
         async move {
             let DemandLifecycleTasks {
-<<<<<<< HEAD
                 lifecycle,
                 event_stream,
                 projection,
                 response_tx,
                 ..
-=======
-                tasks:
-                    LifecycleTasks {
-                        lifecycle,
-                        event_stream,
-                        projection,
-                        ..
-                    },
-                response_tx,
->>>>>>> bc1a8fba
             } = *self;
 
             let model = projection(context.agent()).clone();
