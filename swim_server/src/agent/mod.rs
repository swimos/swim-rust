--- conflicted
+++ resolved
@@ -43,14 +43,10 @@
 use std::num::NonZeroUsize;
 use std::sync::Arc;
 use std::time::Duration;
-<<<<<<< HEAD
+use swim_common::form::Form;
 use swim_common::routing::RoutingError;
 use swim_common::sink::item::DiscardingSender;
 use swim_common::warp::path::RelativePath;
-use swim_form::Form;
-=======
-use swim_common::form::Form;
->>>>>>> c3a308c7
 use swim_runtime::time::clock::Clock;
 use tokio::sync::mpsc;
 use tokio::sync::mpsc::Receiver;
@@ -432,7 +428,6 @@
     Command: Send + Sync + Form + Debug + 'static,
     Response: Send + Sync + Form + Debug + 'static,
 {
-
     fn new_action(lane: ActionLane<Command, Response>) -> Self {
         ActionLaneIo {
             lane,
@@ -446,7 +441,6 @@
             feedback: false,
         }
     }
-
 }
 
 impl<Command, Response, Context> LaneIo<Context> for ActionLaneIo<Command, Response>
@@ -462,17 +456,12 @@
         config: AgentExecutionConfig,
         context: Context,
     ) -> Result<BoxFuture<'static, Result<Vec<UplinkErrorReport>, LaneIoError>>, AttachError> {
-
         let ActionLaneIo { lane, feedback } = self;
 
         Ok(lane::channels::task::run_action_lane_io(
-            lane,
-            feedback,
-            envelopes,
-            config,
-            context,
-            route
-        ).boxed())
+            lane, feedback, envelopes, config, context, route,
+        )
+        .boxed())
     }
 }
 
@@ -839,7 +828,11 @@
     lifecycle: L,
     projection: impl Fn(&Agent) -> &CommandLane<Command> + Send + Sync + 'static,
     buffer_size: NonZeroUsize,
-) -> (CommandLane<Command>, impl LaneTasks<Agent, Context>, Option<impl LaneIo<Context>>)
+) -> (
+    CommandLane<Command>,
+    impl LaneTasks<Agent, Context>,
+    Option<impl LaneIo<Context>>,
+)
 where
     Agent: 'static,
     Context: AgentContext<Agent> + AgentExecutionContext + Send + Sync + 'static,
