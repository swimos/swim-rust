// Copyright 2015-2021 SWIM.AI inc.
//
// Licensed under the Apache License, Version 2.0 (the "License");
// you may not use this file except in compliance with the License.
// You may obtain a copy of the License at
//
//     http://www.apache.org/licenses/LICENSE-2.0
//
// Unless required by applicable law or agreed to in writing, software
// distributed under the License is distributed on an "AS IS" BASIS,
// WITHOUT WARRANTIES OR CONDITIONS OF ANY KIND, either express or implied.
// See the License for the specific language governing permissions and
// limitations under the License.

pub mod context;
pub(crate) mod dispatch;
pub mod lane;
pub mod lifecycle;

#[cfg(test)]
mod tests;

#[cfg(test)]
pub use tests::test_clock::TestClock;

use crate::agent::context::{AgentExecutionContext, ContextImpl, RoutingContext, SchedulerContext};
use crate::agent::dispatch::error::DispatcherErrors;
use crate::agent::dispatch::{AgentDispatcher, LaneIdentifier};
use crate::agent::lane::channels::task::{
    run_supply_lane_io, DemandMapLaneMessageHandler, LaneIoError, MapLaneMessageHandler,
    ValueLaneMessageHandler,
};
use crate::agent::lane::channels::update::StmRetryStrategy;
use crate::agent::lane::channels::uplink::spawn::{SpawnerUplinkFactory, UplinkErrorReport};
use crate::agent::lane::channels::AgentExecutionConfig;
use crate::agent::lane::lifecycle::{
    ActionLaneLifecycle, CommandLaneLifecycle, DemandLaneLifecycle, DemandMapLaneLifecycle,
    StatefulLaneLifecycle,
};
pub use crate::agent::lane::model;
use crate::agent::lane::model::action::{Action, ActionLane};
use crate::agent::lane::model::command::{Command, CommandLane};
use crate::agent::lane::model::demand::DemandLane;
use crate::agent::lane::model::demand_map::{
    DemandMapLane, DemandMapLaneCommand, DemandMapLaneEvent,
};
use crate::agent::lane::model::map::MapLane;
use crate::agent::lane::model::map::{summaries_to_events, MapLaneEvent, MapSubscriber};
use crate::agent::lane::model::supply::{make_lane_model, SupplyLane};
use crate::agent::lane::model::value::{ValueLane, ValueLaneEvent};
use crate::agent::lane::model::DeferredSubscription;
use crate::agent::lifecycle::AgentLifecycle;
use crate::routing::{ServerRouter, TaggedClientEnvelope, TaggedEnvelope};
use futures::future::{join, ready, BoxFuture};
use futures::sink::drain;
use futures::stream::iter;
use futures::stream::{once, repeat, unfold, BoxStream, FuturesUnordered};
use futures::{FutureExt, Stream, StreamExt};
use pin_utils::pin_mut;
use std::any::Any;
use std::collections::HashMap;
use std::error::Error;
use std::fmt::{Debug, Display, Formatter};
use std::future::Future;
use std::num::NonZeroUsize;
use std::sync::Arc;
use std::time::Duration;
use swim_common::form::Form;
use swim_common::warp::path::RelativePath;
use swim_runtime::time::clock::Clock;
use tokio::sync::mpsc::Receiver;
use tokio::sync::{mpsc, oneshot};
use tracing::{event, span, Level};
use tracing_futures::{Instrument, Instrumented};
use utilities::future::SwimStreamExt;
use utilities::sync::{topic, trigger};
use utilities::uri::RelativeUri;

use crate::meta::info::{LaneInfo, LaneKind};
use crate::meta::log::NodeLogger;
use crate::meta::open_meta_lanes;
#[doc(hidden)]
#[allow(unused_imports)]
pub use agent_derive::*;
use tokio_stream::wrappers::ReceiverStream;

/// Trait that must be implemented for any agent. This is essentially just boilerplate and will
/// eventually be implemented using a derive macro.
pub trait SwimAgent<Config>: Any + Send + Sync + Sized {
    /// Create an instance of the agent and life-cycle handles for each of its lanes.
    fn instantiate<Context>(
        configuration: &Config,
        exec_conf: &AgentExecutionConfig,
    ) -> (
        Self,
        DynamicLaneTasks<Self, Context>,
        DynamicAgentIo<Context>,
    )
    where
        Context: AgentContext<Self> + AgentExecutionContext + Send + Sync + 'static;
}

pub type DynamicLaneTasks<Agent, Context> = Vec<Box<dyn LaneTasks<Agent, Context>>>;
pub type DynamicAgentIo<Context> = HashMap<String, Box<dyn LaneIo<Context>>>;

pub const COMMANDED: &str = "Command received";
pub const ON_COMMAND: &str = "On command handler";
pub const RESPONSE_IGNORED: &str = "Response requested from action lane but ignored.";
pub const ON_EVENT: &str = "On event handler";
pub const ACTION_RESULT: &str = "Action result";
const AGENT_TASK: &str = "Agent task";
const AGENT_START: &str = "Agent start";
const LANE_START: &str = "Lane start";
const SCHEDULER_TASK: &str = "Agent scheduler";
const ROOT_DISPATCHER_TASK: &str = "Agent envelope dispatcher.";
const LANE_EVENTS: &str = "Lane events";

#[derive(Debug)]
pub struct AgentResult {
    pub route: RelativeUri,
    pub dispatcher_errors: DispatcherErrors,
    pub failed: bool,
}

impl AgentResult {
    fn from(
        route: RelativeUri,
        result: Result<Result<DispatcherErrors, DispatcherErrors>, oneshot::error::RecvError>,
    ) -> Self {
        let (errs, failed) = match result {
            Ok(Ok(errs)) => (errs, false),
            Ok(Err(errs)) => (errs, true),
            _ => (Default::default(), true),
        };
        AgentResult {
            route,
            dispatcher_errors: errs,
            failed,
        }
    }
}

#[derive(Debug)]
pub struct AgentParameters<Config> {
    agent_config: Config,
    execution_config: AgentExecutionConfig,
    uri: RelativeUri,
    parameters: HashMap<String, String>,
}

impl<Config> AgentParameters<Config> {
    pub fn new(
        agent_config: Config,
        execution_config: AgentExecutionConfig,
        uri: RelativeUri,
        parameters: HashMap<String, String>,
    ) -> Self {
        AgentParameters {
            agent_config,
            execution_config,
            uri,
            parameters,
        }
    }
}

/// Creates a single, asynchronous task that manages the lifecycle of an agent, all of its lanes
/// and any events that are scheduled within it.
///
/// #Arguments
///
/// * `lifecycle` - Life-cycle event handler for the agent.
/// * `url` - The node URL for the agent instance.
/// * `clock` - Clock for timing asynchronous events.
/// * `stop_trigger` - External trigger to cleanly stop the agent.
/// * `parameters` - Parameters extracted from the agent node route pattern.
/// * `incoming_envelopes` - The stream of envelopes routed to the agent.
pub(crate) fn run_agent<Config, Clk, Agent, L, Router>(
    lifecycle: L,
    clock: Clk,
    parameters: AgentParameters<Config>,
    incoming_envelopes: impl Stream<Item = TaggedEnvelope> + Send + 'static,
    router: Router,
) -> (
    Arc<Agent>,
    impl Future<Output = AgentResult> + Send + 'static,
)
where
    Clk: Clock,
    Agent: SwimAgent<Config> + Send + Sync + 'static,
    L: AgentLifecycle<Agent> + Send + Sync + 'static,
    Router: ServerRouter + Clone + 'static,
{
    let AgentParameters {
        agent_config,
        execution_config,
        uri,
        parameters,
    } = parameters;

    let span = span!(Level::INFO, AGENT_TASK, %uri);
    let (tripwire, stop_trigger) = trigger::trigger();
    let (agent, mut tasks, io_providers) =
        Agent::instantiate::<ContextImpl<Agent, Clk, Router>>(&agent_config, &execution_config);
    let agent_ref = Arc::new(agent);
    let agent_cpy = agent_ref.clone();

    let lane_summary = tasks
        .iter()
        .fold(HashMap::with_capacity(tasks.len()), |mut map, lane| {
            let lane_name = lane.name().to_string();
            let lane_info = LaneInfo::new(lane_name.clone(), lane.kind());

            map.insert(lane_name, lane_info);
            map
        });

    let task = async move {
        let task_manager: FuturesUnordered<Instrumented<Eff>> = FuturesUnordered::new();

        let (meta_context, mut meta_tasks, meta_io) =
            open_meta_lanes::<Config, Agent, ContextImpl<Agent, Clk, Router>>(
                uri.clone(),
                &execution_config,
                lane_summary,
                stop_trigger.clone(),
                &task_manager,
            );

        tasks.append(&mut meta_tasks);

        let (tx, rx) = mpsc::channel(execution_config.scheduler_buffer.get());
<<<<<<< HEAD

        let context = ContextImpl::new(
            agent_ref,
            uri.clone(),
            tx,
            clock,
            stop_trigger.clone(),
            router,
            parameters,
        );
=======
        let routing_context = RoutingContext::new(uri.clone(), router, parameters);
        let schedule_context = SchedulerContext::new(tx, clock, stop_trigger.clone());
        let context = ContextImpl::new(agent_ref, routing_context, schedule_context, meta_context);
>>>>>>> 9cca7945

        lifecycle
            .starting(&context)
            .instrument(span!(Level::DEBUG, AGENT_START))
            .await;

        for lane_task in tasks.iter() {
            let lane_name = lane_task.name();
            (**lane_task)
                .start(&context)
                .instrument(span!(Level::DEBUG, LANE_START, name = lane_name))
                .await;
        }

        let scheduler_task = ReceiverStream::new(rx)
            .take_until(stop_trigger)
            .for_each_concurrent(None, |eff| eff)
            .boxed()
            .instrument(span!(Level::TRACE, SCHEDULER_TASK));
        task_manager.push(scheduler_task);

        for lane_task in tasks.into_iter() {
            let lane_name = lane_task.name().to_string();
            task_manager.push(
                lane_task
                    .events(context.clone())
                    .instrument(span!(Level::DEBUG, LANE_EVENTS, name = %lane_name)),
            );
        }

        let mut io_providers = io_providers
            .into_iter()
            .map(|(k, v)| (LaneIdentifier::agent(k), v))
            .collect::<HashMap<_, _>>();

        io_providers.extend(meta_io);

        let dispatcher =
            AgentDispatcher::new(uri.clone(), execution_config, context.clone(), io_providers);

        let (result_tx, result_rx) = oneshot::channel();

        let uplinks_idle_since = context.uplinks_idle_since.clone();

        let dispatch_task = async move {
            let tripwire = tripwire;
            let result = dispatcher.run(incoming_envelopes, uplinks_idle_since).await;
            tripwire.trigger();
            let _ = result_tx.send(result);
        }
        .boxed()
        .instrument(span!(Level::INFO, ROOT_DISPATCHER_TASK));
        task_manager.push(dispatch_task);

        drop(context);

        task_manager
            .never_error()
            .forward(drain())
            .map(|_| ()) //Never is an empty type so we can discard the errors.
            .await;

        AgentResult::from(uri, result_rx.await)
    }
    .instrument(span);
    (agent_cpy, task)
}

pub type Eff = BoxFuture<'static, ()>;
pub type EffStream = BoxStream<'static, ()>;

/// A context for a running instance of an agent. This provides access to the agent instance in
/// agent and lane life-cycle events and allows events to be scheduled within the task that
/// is running the agent.
pub trait AgentContext<Agent> {
    /// Schedule events to be executed on a provided schedule. The events will be executed within
    /// the task that runs the agent and so should not block.
    ///
    /// #Type Parameters
    ///
    /// * `Effect` - The type of the events to schedule.
    /// * `Str` - The type of the stream of events.
    /// * `Sch` - The type of the stream of [`Duration`]s defining the schedule.
    ///
    /// #Arguments
    ///
    /// * `effects` - A stream of events to be executed.
    /// * `schedule` - A stream of [`Duration`]s describing the schedule on which the effects
    /// should be run.
    fn schedule<Effect, Str, Sch>(&self, effects: Str, schedule: Sch) -> BoxFuture<()>
    where
        Effect: Future<Output = ()> + Send + 'static,
        Str: Stream<Item = Effect> + Send + 'static,
        Sch: Stream<Item = Duration> + Send + 'static;

    /// Schedule an event to be run on a fixed schedule.
    ///
    /// #Type Parameters
    ///
    /// * `Fut` - Type of the event to schedule.
    /// * `F` - Event factory closure type.
    ///
    /// #Arguments
    ///
    /// * `effect` - Factory closure to generate the events.
    /// * `interval` - The fixed interval on which to generate the events.
    /// * `max_periods` - The maximum number of times that the effect will run. `Some(0)` is
    /// treated as `None`.
    fn periodically<Fut, F>(
        &self,
        mut effect: F,
        interval: Duration,
        max_periods: Option<usize>,
    ) -> BoxFuture<()>
    where
        Fut: Future<Output = ()> + Send + 'static,
        F: FnMut() -> Fut + Send + 'static,
    {
        let sch = repeat(interval);
        match max_periods {
            Some(n) if n > 0 => {
                let effects = unfold(0, move |i| {
                    if i < n {
                        ready(Some((effect(), i + 1)))
                    } else {
                        ready(None)
                    }
                });
                self.schedule(effects, sch)
            }
            _ => {
                let effects = unfold((), move |_| ready(Some((effect(), ()))));
                self.schedule(effects, sch)
            }
        }
    }

    /// Schedule a single event to run after a fixed delay.
    ///
    /// #Type Parameters
    ///
    /// * `Fut` - Type of the event to schedule.
    ///
    /// #Arguments
    ///
    /// * `effect` - The single event.
    /// * `duration` - The delay before executing the event.
    fn defer<Fut>(&self, effect: Fut, duration: Duration) -> BoxFuture<()>
    where
        Fut: Future<Output = ()> + Send + 'static,
    {
        self.schedule(once(ready(effect)), once(ready(duration)))
    }

    /// Access the agent instance.
    fn agent(&self) -> &Agent;

    /// Get the node URI of the agent instance.
    fn node_uri(&self) -> &RelativeUri;

    /// Get a future that will complete when the agent is stopping.
    fn agent_stop_event(&self) -> trigger::Receiver;

    /// Get the value of a parameter extracted from the agent node route.
    fn parameter(&self, key: &str) -> Option<&String>;

    /// Get a copy of all parameters extracted from the agent node route.
    fn parameters(&self) -> HashMap<String, String>;

    /// Return a handle to the logger for this node.
    fn logger(&self) -> NodeLogger;
}

pub trait Lane {
    /// The name of the lane.
    fn name(&self) -> &str;

    /// The type of the lane.
    fn kind(&self) -> LaneKind;
}

/// Provides an abstraction over the different types of lane to allow the lane life-cycles to be
/// managed uniformly by the agent. Eventually this trait will be made private and instances will
/// be generated by the derive macro for [`SwimAgent`].
///
pub trait LaneTasks<Agent, Context: AgentContext<Agent> + Sized + Send + 'static>:
    Lane + Send + Sync
{
    /// Perform any required work for the lane when the agent starts.
    fn start<'a>(&'a self, context: &'a Context) -> BoxFuture<'a, ()>;

    /// Handle the stream of events produced by the lane.
    fn events(self: Box<Self>, context: Context) -> BoxFuture<'static, ()>;

    fn boxed<'a>(self) -> Box<dyn LaneTasks<Agent, Context> + 'a>
    where
        Self: Sized + 'a,
    {
        Box::new(self)
    }
}

#[derive(Debug, Clone, PartialEq, Eq)]
pub enum AttachError {
    /// Could not attach to the lane as the agent hosting it is stopping.
    AgentStopping,
    /// The lane stopped reporting its state changes.
    LaneStoppedReporting,
    /// Failed to attach to the lane because it does not exist.
    LaneDoesNotExist(String),
}

impl Display for AttachError {
    fn fmt(&self, f: &mut Formatter<'_>) -> std::fmt::Result {
        match self {
            AttachError::LaneStoppedReporting => write!(
                f,
                "Failed to attach as the lane stopped reporting its state."
            ),
            AttachError::LaneDoesNotExist(name) => {
                write!(f, "A lane named \"{}\" does not exist.", name)
            }
            AttachError::AgentStopping => {
                write!(f, "Could not attach to the lane as the agent is stopping.")
            }
        }
    }
}

impl Error for AttachError {}

/// Lazily initialized envelope IO for a lane.
pub trait LaneIo<Context: AgentExecutionContext + Sized + Send + Sync + 'static>:
    Send + Sync
{
    /// Attempt to attach the running lane to a stream of envelopes.
    fn attach(
        self,
        route: RelativePath,
        envelopes: mpsc::Receiver<TaggedClientEnvelope>,
        config: AgentExecutionConfig,
        context: Context,
    ) -> Result<BoxFuture<'static, Result<Vec<UplinkErrorReport>, LaneIoError>>, AttachError>;

    fn attach_boxed(
        self: Box<Self>,
        route: RelativePath,
        envelopes: mpsc::Receiver<TaggedClientEnvelope>,
        config: AgentExecutionConfig,
        context: Context,
    ) -> Result<BoxFuture<'static, Result<Vec<UplinkErrorReport>, LaneIoError>>, AttachError>;

    fn boxed(self) -> Box<dyn LaneIo<Context>>
    where
        Self: Sized + 'static,
    {
        Box::new(self)
    }
}

pub struct ValueLaneIo<T, D> {
    lane: ValueLane<T>,
    deferred: D,
}

impl<T, D> ValueLaneIo<T, D>
where
    T: Any + Send + Sync + Form + Debug,
    D: DeferredSubscription<Arc<T>>,
{
    pub fn new(lane: ValueLane<T>, deferred: D) -> Self {
        ValueLaneIo { lane, deferred }
    }
}

impl<T, Context, D> LaneIo<Context> for ValueLaneIo<T, D>
where
    T: Any + Send + Sync + Form + Debug,
    D: DeferredSubscription<Arc<T>>,
    Context: AgentExecutionContext + Send + Sync + 'static,
{
    fn attach(
        self,
        route: RelativePath,
        envelopes: Receiver<TaggedClientEnvelope>,
        config: AgentExecutionConfig,
        context: Context,
    ) -> Result<BoxFuture<'static, Result<Vec<UplinkErrorReport>, LaneIoError>>, AttachError> {
        let ValueLaneIo { lane, deferred } = self;

        let handler = ValueLaneMessageHandler::new(lane, config.value_lane_backpressure);

        let uplink_factory = SpawnerUplinkFactory::new(config.clone());
        Ok(lane::channels::task::run_lane_io(
            handler,
            uplink_factory,
            ReceiverStream::new(envelopes),
            deferred,
            config,
            context,
            route,
        )
        .boxed())
    }

    fn attach_boxed(
        self: Box<Self>,
        route: RelativePath,
        envelopes: Receiver<TaggedClientEnvelope>,
        config: AgentExecutionConfig,
        context: Context,
    ) -> Result<BoxFuture<'static, Result<Vec<UplinkErrorReport>, LaneIoError>>, AttachError> {
        (*self).attach(route, envelopes, config, context)
    }
}

pub struct MapLaneIo<K, V, D> {
    lane: MapLane<K, V>,
    deferred: D,
}

impl<K, V, D> MapLaneIo<K, V, D>
where
    K: Any + Send + Sync + Form + Clone + Debug,
    V: Any + Send + Sync + Form + Debug,
    D: DeferredSubscription<MapLaneEvent<K, V>>,
{
    pub fn new(lane: MapLane<K, V>, deferred: D) -> Self {
        MapLaneIo { lane, deferred }
    }
}

impl<K, V, Context, D> LaneIo<Context> for MapLaneIo<K, V, D>
where
    K: Any + Send + Sync + Form + Clone + Debug,
    V: Any + Send + Sync + Form + Debug,
    Context: AgentExecutionContext + Sized + Send + Sync + 'static,
    D: DeferredSubscription<MapLaneEvent<K, V>>,
{
    fn attach(
        self,
        route: RelativePath,
        envelopes: Receiver<TaggedClientEnvelope>,
        config: AgentExecutionConfig,
        context: Context,
    ) -> Result<BoxFuture<'static, Result<Vec<UplinkErrorReport>, LaneIoError>>, AttachError> {
        let MapLaneIo { lane, deferred } = self;

        let uplink_factory = SpawnerUplinkFactory::new(config.clone());

        let retries = StmRetryStrategy::new(config.retry_strategy);

        let handler =
            MapLaneMessageHandler::new(lane, move || retries, config.map_lane_backpressure);

        Ok(lane::channels::task::run_lane_io(
            handler,
            uplink_factory,
            ReceiverStream::new(envelopes),
            deferred,
            config,
            context,
            route,
        )
        .boxed())
    }

    fn attach_boxed(
        self: Box<Self>,
        route: RelativePath,
        envelopes: Receiver<TaggedClientEnvelope>,
        config: AgentExecutionConfig,
        context: Context,
    ) -> Result<BoxFuture<'static, Result<Vec<UplinkErrorReport>, LaneIoError>>, AttachError> {
        (*self).attach(route, envelopes, config, context)
    }
}

pub struct ActionLaneIo<Command, Response> {
    lane: ActionLane<Command, Response>,
}

impl<Command, Response> ActionLaneIo<Command, Response>
where
    Command: Send + Sync + Form + Debug + 'static,
    Response: Send + Sync + Form + Debug + 'static,
{
    pub fn new(lane: ActionLane<Command, Response>) -> Self {
        ActionLaneIo { lane }
    }
}

impl<Command, Response, Context> LaneIo<Context> for ActionLaneIo<Command, Response>
where
    Command: Send + Sync + Form + Debug + 'static,
    Response: Send + Sync + Form + Debug + 'static,
    Context: AgentExecutionContext + Sized + Send + Sync + 'static,
{
    fn attach(
        self,
        route: RelativePath,
        envelopes: Receiver<TaggedClientEnvelope>,
        config: AgentExecutionConfig,
        context: Context,
    ) -> Result<BoxFuture<'static, Result<Vec<UplinkErrorReport>, LaneIoError>>, AttachError> {
        let ActionLaneIo { lane } = self;

        Ok(lane::channels::task::run_action_lane_io(
            lane,
            ReceiverStream::new(envelopes),
            config,
            context,
            route,
        )
        .boxed())
    }

    fn attach_boxed(
        self: Box<Self>,
        route: RelativePath,
        envelopes: Receiver<TaggedClientEnvelope>,
        config: AgentExecutionConfig,
        context: Context,
    ) -> Result<BoxFuture<'static, Result<Vec<UplinkErrorReport>, LaneIoError>>, AttachError> {
        (*self).attach(route, envelopes, config, context)
    }
}

pub struct CommandLaneIo<T> {
    lane: CommandLane<T>,
}

impl<T> CommandLaneIo<T>
where
    T: Send + Sync + Form + Debug + 'static,
{
    pub fn new(lane: CommandLane<T>) -> Self {
        CommandLaneIo { lane }
    }
}

impl<T, Context> LaneIo<Context> for CommandLaneIo<T>
where
    T: Send + Sync + Form + Debug + 'static,
    Context: AgentExecutionContext + Sized + Send + Sync + 'static,
{
    fn attach(
        self,
        route: RelativePath,
        envelopes: Receiver<TaggedClientEnvelope>,
        config: AgentExecutionConfig,
        context: Context,
    ) -> Result<BoxFuture<'static, Result<Vec<UplinkErrorReport>, LaneIoError>>, AttachError> {
        let CommandLaneIo { lane } = self;

        Ok(lane::channels::task::run_command_lane_io(
            lane,
            ReceiverStream::new(envelopes),
            config,
            context,
            route,
        )
        .boxed())
    }

    fn attach_boxed(
        self: Box<Self>,
        route: RelativePath,
        envelopes: Receiver<TaggedClientEnvelope>,
        config: AgentExecutionConfig,
        context: Context,
    ) -> Result<BoxFuture<'static, Result<Vec<UplinkErrorReport>, LaneIoError>>, AttachError> {
        (*self).attach(route, envelopes, config, context)
    }
}

struct LifecycleTasks<L, S, P> {
    name: String,
    lifecycle: L,
    event_stream: S,
    projection: P,
}

struct ValueLifecycleTasks<L, S, P>(LifecycleTasks<L, S, P>);
struct MapLifecycleTasks<L, S, P>(LifecycleTasks<L, S, P>);
struct ActionLifecycleTasks<L, S, P>(LifecycleTasks<L, S, P>);
struct CommandLifecycleTasks<L, S, P>(LifecycleTasks<L, S, P>);
struct DemandMapLifecycleTasks<L, S, P>(LifecycleTasks<L, S, P>);

struct DemandLifecycleTasks<L, S, P, Event> {
    name: String,
    lifecycle: L,
    event_stream: S,
    projection: P,
    response_tx: mpsc::Sender<Event>,
}

struct StatelessLifecycleTasks {
    name: String,
    kind: LaneKind,
}

impl<L, S, P> Lane for ValueLifecycleTasks<L, S, P> {
    fn name(&self) -> &str {
        self.0.name.as_str()
    }

    fn kind(&self) -> LaneKind {
        LaneKind::Value
    }
}

impl<Agent, Context, T, L, S, P> LaneTasks<Agent, Context> for ValueLifecycleTasks<L, S, P>
where
    Agent: 'static,
    Context: AgentContext<Agent> + Send + Sync + 'static,
    S: Stream<Item = Arc<T>> + Send + Sync + 'static,
    T: Any + Send + Sync + Debug,
    L: for<'l> StatefulLaneLifecycle<'l, ValueLane<T>, Agent>,
    P: Fn(&Agent) -> &ValueLane<T> + Send + Sync + 'static,
{
    fn start<'a>(&'a self, context: &'a Context) -> BoxFuture<'a, ()> {
        let ValueLifecycleTasks(LifecycleTasks {
            lifecycle,
            projection,
            ..
        }) = self;
        let model = projection(context.agent());
        lifecycle.on_start(model, context).boxed()
    }

    fn events(self: Box<Self>, context: Context) -> BoxFuture<'static, ()> {
        async move {
            let ValueLifecycleTasks(LifecycleTasks {
                mut lifecycle,
                event_stream,
                projection,
                ..
            }) = *self;
            let model = projection(context.agent());
            let events = event_stream.take_until(context.agent_stop_event());

            let scan_stream = events.owning_scan(None, |prev_val, event| async move {
                Some((
                    Some(event.clone()),
                    ValueLaneEvent {
                        previous: prev_val,
                        current: event,
                    },
                ))
            });

            pin_mut!(scan_stream);
            while let Some(event) = scan_stream.next().await {
                lifecycle
                    .on_event(&event, &model, &context)
                    .instrument(span!(Level::TRACE, ON_EVENT, ?event))
                    .await
            }
        }
        .boxed()
    }
}

/// Create a value lane instance along with its life-cycle.
///
/// #Arguments
///
/// * `name` - The name of the lane.
/// * `is_public` - Whether the lane is public (with respect to external message routing).
/// * `config` - Configuration parameters.
/// * `init` - The initial value of the lane.
/// * `lifecycle` - Life-cycle event handler for the lane.
/// * `projection` - A projection from the agent type to this lane.
pub fn make_value_lane<Agent, Context, T, L>(
    name: impl Into<String>,
    is_public: bool,
    config: &AgentExecutionConfig,
    init: T,
    lifecycle: L,
    projection: impl Fn(&Agent) -> &ValueLane<T> + Send + Sync + 'static,
) -> (
    ValueLane<T>,
    impl LaneTasks<Agent, Context>,
    Option<impl LaneIo<Context>>,
)
where
    Agent: 'static,
    Context: AgentContext<Agent> + AgentExecutionContext + Send + Sync + 'static,
    T: Any + Send + Sync + Form + Debug + Default,
    L: for<'l> StatefulLaneLifecycle<'l, ValueLane<T>, Agent>,
{
    let (lane, observer) = ValueLane::observable(init, config.observation_buffer);

    let lane_io = if is_public {
        Some(ValueLaneIo::new(lane.clone(), observer.subscriber()))
    } else {
        None
    };

    let tasks = ValueLifecycleTasks(LifecycleTasks {
        name: name.into(),
        lifecycle,
        event_stream: observer.into_stream(),
        projection,
    });

    (lane, tasks, lane_io)
}

impl<L, S, P> Lane for MapLifecycleTasks<L, S, P> {
    fn name(&self) -> &str {
        self.0.name.as_str()
    }

    fn kind(&self) -> LaneKind {
        LaneKind::Map
    }
}

impl<Agent, Context, K, V, L, S, P> LaneTasks<Agent, Context> for MapLifecycleTasks<L, S, P>
where
    Agent: 'static,
    Context: AgentContext<Agent> + Send + Sync + 'static,
    S: Stream<Item = MapLaneEvent<K, V>> + Send + Sync + 'static,
    K: Any + Form + Send + Sync + Debug,
    V: Any + Send + Sync + Debug,
    L: for<'l> StatefulLaneLifecycle<'l, MapLane<K, V>, Agent>,
    P: Fn(&Agent) -> &MapLane<K, V> + Send + Sync + 'static,
{
    fn start<'a>(&'a self, context: &'a Context) -> BoxFuture<'a, ()> {
        let MapLifecycleTasks(LifecycleTasks {
            lifecycle,
            projection,
            ..
        }) = self;
        let model = projection(context.agent());
        lifecycle.on_start(model, context).boxed()
    }

    fn events(self: Box<Self>, context: Context) -> Eff {
        async move {
            let MapLifecycleTasks(LifecycleTasks {
                mut lifecycle,
                event_stream,
                projection,
                ..
            }) = *self;
            let model = projection(context.agent()).clone();
            let events = event_stream.take_until(context.agent_stop_event());
            pin_mut!(events);
            while let Some(event) = events.next().await {
                lifecycle
                    .on_event(&event, &model, &context)
                    .instrument(span!(Level::TRACE, ON_EVENT, ?event))
                    .await
            }
        }
        .boxed()
    }
}

/// Create a map lane instance along with its life-cycle.
///
/// #Arguments
///
/// * `name` - The name of the lane.
/// * `is_public` - Whether the lane is public (with respect to external message routing).
/// * `config` - Configuration parameters.
/// * `lifecycle` - Life-cycle event handler for the lane.
/// * `projection` - A projection from the agent type to this lane.
pub fn make_map_lane<Agent, Context, K, V, L>(
    name: impl Into<String>,
    is_public: bool,
    config: &AgentExecutionConfig,
    lifecycle: L,
    projection: impl Fn(&Agent) -> &MapLane<K, V> + Send + Sync + 'static,
) -> (
    MapLane<K, V>,
    impl LaneTasks<Agent, Context>,
    Option<impl LaneIo<Context>>,
)
where
    Agent: 'static,
    Context: AgentContext<Agent> + AgentExecutionContext + Send + Sync + 'static,
    K: Any + Form + Send + Sync + Clone + Debug,
    V: Any + Form + Send + Sync + Debug,
    L: for<'l> StatefulLaneLifecycle<'l, MapLane<K, V>, Agent>,
{
    let (lane, observer) = MapLane::observable(config.observation_buffer);

    let lane_io = if is_public {
        Some(MapLaneIo::new(
            lane.clone(),
            MapSubscriber::new(observer.subscriber()),
        ))
    } else {
        None
    };

    let tasks = MapLifecycleTasks(LifecycleTasks {
        name: name.into(),
        lifecycle,
        event_stream: summaries_to_events(observer),
        projection,
    });

    (lane, tasks, lane_io)
}

impl<L, S, P> Lane for ActionLifecycleTasks<L, S, P> {
    fn name(&self) -> &str {
        self.0.name.as_str()
    }

    fn kind(&self) -> LaneKind {
        LaneKind::Action
    }
}

impl<Agent, Context, Command, Response, L, S, P> LaneTasks<Agent, Context>
    for ActionLifecycleTasks<L, S, P>
where
    Agent: 'static,
    Context: AgentContext<Agent> + Send + Sync + 'static,
    S: Stream<Item = Action<Command, Response>> + Send + Sync + 'static,
    Command: Any + Send + Sync + Debug,
    Response: Any + Send + Sync + Debug,
    L: for<'l> ActionLaneLifecycle<'l, Command, Response, Agent>,
    P: Fn(&Agent) -> &ActionLane<Command, Response> + Send + Sync + 'static,
{
    fn start<'a>(&'a self, _context: &'a Context) -> BoxFuture<'a, ()> {
        ready(()).boxed()
    }

    fn events(self: Box<Self>, context: Context) -> Eff {
        async move {
            let ActionLifecycleTasks(LifecycleTasks {
                lifecycle,
                event_stream,
                projection,
                ..
            }) = *self;
            let model = projection(context.agent()).clone();
            let events = event_stream.take_until(context.agent_stop_event());
            pin_mut!(events);
            while let Some(Action { command, responder }) = events.next().await {
                event!(Level::TRACE, COMMANDED, ?command);
                let response = lifecycle
                    .on_command(command, &model, &context)
                    .instrument(span!(Level::TRACE, ON_COMMAND))
                    .await;
                event!(Level::TRACE, ACTION_RESULT, ?response);
                if let Some(tx) = responder {
                    if tx.send(response).is_err() {
                        event!(Level::WARN, RESPONSE_IGNORED);
                    }
                }
            }
        }
        .boxed()
    }
}

impl<L, S, P> Lane for CommandLifecycleTasks<L, S, P> {
    fn name(&self) -> &str {
        self.0.name.as_str()
    }

    fn kind(&self) -> LaneKind {
        LaneKind::Command
    }
}

impl<Agent, Context, T, L, S, P> LaneTasks<Agent, Context> for CommandLifecycleTasks<L, S, P>
where
    Agent: 'static,
    Context: AgentContext<Agent> + Send + Sync + 'static,
    S: Stream<Item = Command<T>> + Send + Sync + 'static,
    T: Any + Send + Sync + Debug + Clone,
    L: for<'l> CommandLaneLifecycle<'l, T, Agent>,
    P: Fn(&Agent) -> &CommandLane<T> + Send + Sync + 'static,
{
    fn start<'a>(&'a self, _context: &'a Context) -> BoxFuture<'a, ()> {
        ready(()).boxed()
    }

    fn events(self: Box<Self>, context: Context) -> Eff {
        async move {
            let CommandLifecycleTasks(LifecycleTasks {
                lifecycle,
                event_stream,
                projection,
                ..
            }) = *self;
            let model = projection(context.agent()).clone();
            let events = event_stream.take_until(context.agent_stop_event());
            pin_mut!(events);
            while let Some(Command { command, responder }) = events.next().await {
                event!(Level::TRACE, COMMANDED, ?command);
                lifecycle
                    .on_command(&command, &model, &context)
                    .instrument(span!(Level::TRACE, ON_COMMAND))
                    .await;
                if let Some(tx) = responder {
                    if tx.send(command).is_err() {
                        event!(Level::WARN, RESPONSE_IGNORED);
                    }
                }
            }
        }
        .boxed()
    }
}

/// Create an action lane from a lifecycle.
///
/// #Arguments
///
/// * `name`- The name of the lane.
/// * `is_public` - Whether the lane is public (with respect to external message routing).
/// * `lifecycle` - Life-cycle event handler for the lane.
/// * `projection` - A projection from the agent type to this lane.
/// * `buffer_size` - Buffer size for the MPSC channel accepting the commands.
pub fn make_action_lane<Agent, Context, Command, Response, L, S, P>(
    name: impl Into<String>,
    is_public: bool,
    lifecycle: L,
    projection: impl Fn(&Agent) -> &ActionLane<Command, Response> + Send + Sync + 'static,
    buffer_size: NonZeroUsize,
) -> (
    ActionLane<Command, Response>,
    impl LaneTasks<Agent, Context>,
    Option<impl LaneIo<Context>>,
)
where
    Agent: 'static,
    Context: AgentContext<Agent> + AgentExecutionContext + Send + Sync + 'static,
    S: Stream<Item = Command> + Send + Sync + 'static,
    Command: Any + Send + Sync + Form + Debug,
    Response: Any + Send + Sync + Form + Debug,
    L: for<'l> ActionLaneLifecycle<'l, Command, Response, Agent>,
    P: Fn(&Agent) -> &ActionLane<Command, Response> + AgentExecutionContext + Send + Sync + 'static,
{
    let (lane, event_stream) = model::action::make_lane_model(buffer_size);

    let tasks = ActionLifecycleTasks(LifecycleTasks {
        name: name.into(),
        lifecycle,
        event_stream,
        projection,
    });

    let lane_io = if is_public {
        Some(ActionLaneIo::new(lane.clone()))
    } else {
        None
    };
    (lane, tasks, lane_io)
}

/// Create a command lane from a lifecycle.
///
/// #Arguments
///
/// * `name` - The name of the lane.
/// * `is_public` - Whether the lane is public (with respect to external message routing).
/// * `lifecycle` - Life-cycle event handler for the lane.
/// * `projection` - A projection from the agent type to this lane.
/// * `buffer_size` - Buffer size for the MPSC channel accepting the commands.
pub fn make_command_lane<Agent, Context, T, L>(
    name: impl Into<String>,
    is_public: bool,
    lifecycle: L,
    projection: impl Fn(&Agent) -> &CommandLane<T> + Send + Sync + 'static,
    buffer_size: NonZeroUsize,
) -> (
    CommandLane<T>,
    impl LaneTasks<Agent, Context>,
    Option<impl LaneIo<Context>>,
)
where
    Agent: 'static,
    Context: AgentContext<Agent> + AgentExecutionContext + Send + Sync + 'static,
    T: Any + Send + Sync + Form + Debug + Clone,
    L: for<'l> CommandLaneLifecycle<'l, T, Agent>,
{
    let (lane, event_stream) = model::command::make_lane_model(buffer_size);

    let tasks = CommandLifecycleTasks(LifecycleTasks {
        name: name.into(),
        lifecycle,
        event_stream,
        projection,
    });

    let lane_io = if is_public {
        Some(CommandLaneIo::new(lane.clone()))
    } else {
        None
    };

    (lane, tasks, lane_io)
}

/// Create a new supply lane.
///
/// # Arguments
///
/// * `name` - The name of the lane.
/// * `is_public` - Whether the lane is public (with respect to external message routing).
/// * `buffer_size` - Buffer size for the MPSC channel accepting the events.
pub fn make_supply_lane<Agent, Context, T>(
    name: impl Into<String>,
    is_public: bool,
    buffer_size: NonZeroUsize,
) -> (
    SupplyLane<T>,
    impl LaneTasks<Agent, Context>,
    Option<impl LaneIo<Context>>,
)
where
    Agent: 'static,
    Context: AgentContext<Agent> + AgentExecutionContext + Send + Sync + 'static,
    T: Any + Clone + Send + Sync + Form + Debug,
{
    let (lane, view) = make_lane_model(buffer_size);

    let tasks = StatelessLifecycleTasks {
        name: name.into(),
        kind: LaneKind::Supply,
    };

    let lane_io = if is_public {
        Some(SupplyLaneIo::new(view))
    } else {
        None
    };

    (lane, tasks, lane_io)
}

struct SupplyLaneIo<S> {
    stream: S,
}

impl<S> SupplyLaneIo<S> {
    fn new(stream: S) -> Self {
        SupplyLaneIo { stream }
    }
}

impl<S, Item, Context> LaneIo<Context> for SupplyLaneIo<S>
where
    S: Stream<Item = Item> + Send + Sync + 'static,
    Item: Send + Sync + Form + Debug + 'static,
    Context: AgentExecutionContext + Sized + Send + Sync + 'static,
{
    fn attach(
        self,
        route: RelativePath,
        envelopes: Receiver<TaggedClientEnvelope>,
        config: AgentExecutionConfig,
        context: Context,
    ) -> Result<BoxFuture<'static, Result<Vec<UplinkErrorReport>, LaneIoError>>, AttachError> {
        let SupplyLaneIo { stream } = self;

        Ok(run_supply_lane_io(
            ReceiverStream::new(envelopes),
            config,
            context,
            route,
            stream,
        )
        .boxed())
    }

    fn attach_boxed(
        self: Box<Self>,
        route: RelativePath,
        envelopes: Receiver<TaggedClientEnvelope>,
        config: AgentExecutionConfig,
        context: Context,
    ) -> Result<BoxFuture<'static, Result<Vec<UplinkErrorReport>, LaneIoError>>, AttachError> {
        (*self).attach(route, envelopes, config, context)
    }
}

/// Create a new demand lane.
///
/// # Arguments
///
/// * `name` - The name of the lane.
/// * `lifecycle` - Life-cycle event handler for the lane.
/// * `projection` - A projection from the agent type to this lane.
/// * `buffer_size` - Buffer size for the MPSC channel accepting the commands.
pub fn make_demand_lane<Agent, Context, Event, L>(
    name: impl Into<String>,
    lifecycle: L,
    projection: impl Fn(&Agent) -> &DemandLane<Event> + Send + Sync + 'static,
    buffer_size: NonZeroUsize,
) -> (
    DemandLane<Event>,
    impl LaneTasks<Agent, Context>,
    impl LaneIo<Context>,
)
where
    Agent: 'static,
    Context: AgentContext<Agent> + AgentExecutionContext + Send + Sync + 'static,
    Event: Any + Send + Sync + Form + Debug,
    L: for<'l> DemandLaneLifecycle<'l, Event, Agent>,
{
    let (lane, cue_stream) = model::demand::make_lane_model(buffer_size);
    let (response_tx, response_rx) = mpsc::channel(buffer_size.get());

    let tasks = DemandLifecycleTasks {
        name: name.into(),
        lifecycle,
        event_stream: cue_stream,
        projection,
        response_tx,
    };

    let lane_io = DemandLaneIo::new(response_rx);

    (lane, tasks, lane_io)
}

pub struct DemandLaneIo<Event> {
    response_rx: mpsc::Receiver<Event>,
}

impl<Event> DemandLaneIo<Event>
where
    Event: Send + Sync + 'static,
{
    pub fn new(response_rx: mpsc::Receiver<Event>) -> DemandLaneIo<Event> {
        DemandLaneIo { response_rx }
    }
}

impl<Event, Context> LaneIo<Context> for DemandLaneIo<Event>
where
    Event: Form + Send + Sync + 'static,
    Context: AgentExecutionContext + Sized + Send + Sync + 'static,
{
    fn attach(
        self,
        route: RelativePath,
        envelopes: Receiver<TaggedClientEnvelope>,
        config: AgentExecutionConfig,
        context: Context,
    ) -> Result<BoxFuture<'static, Result<Vec<UplinkErrorReport>, LaneIoError>>, AttachError> {
        let DemandLaneIo { response_rx } = self;

        Ok(lane::channels::task::run_demand_lane_io(
            ReceiverStream::new(envelopes),
            config,
            context,
            route,
            response_rx,
        )
        .boxed())
    }

    fn attach_boxed(
        self: Box<Self>,
        route: RelativePath,
        envelopes: Receiver<TaggedClientEnvelope>,
        config: AgentExecutionConfig,
        context: Context,
    ) -> Result<BoxFuture<'static, Result<Vec<UplinkErrorReport>, LaneIoError>>, AttachError> {
        (*self).attach(route, envelopes, config, context)
    }
}

impl<L, S, P, Event> Lane for DemandLifecycleTasks<L, S, P, Event> {
    fn name(&self) -> &str {
        self.name.as_str()
    }

    fn kind(&self) -> LaneKind {
        LaneKind::Demand
    }
}

impl<Agent, Context, L, S, P, Event> LaneTasks<Agent, Context>
    for DemandLifecycleTasks<L, S, P, Event>
where
    Agent: 'static,
    Context: AgentContext<Agent> + Send + Sync + 'static,
    S: Stream<Item = ()> + Send + Sync + 'static,
    Event: Any + Send + Sync + Debug,
    L: for<'l> DemandLaneLifecycle<'l, Event, Agent>,
    P: Fn(&Agent) -> &DemandLane<Event> + Send + Sync + 'static,
{
    fn start<'a>(&'a self, _context: &'a Context) -> BoxFuture<'a, ()> {
        ready(()).boxed()
    }

    fn events(self: Box<Self>, context: Context) -> BoxFuture<'static, ()> {
        async move {
            let DemandLifecycleTasks {
                lifecycle,
                event_stream,
                projection,
                response_tx,
                ..
            } = *self;

            let model = projection(context.agent()).clone();
            let events = event_stream.take_until(context.agent_stop_event());

            pin_mut!(events);

            while events.next().await.is_some() {
                if let Some(value) = lifecycle.on_cue(&model, &context).await {
                    let _ = response_tx.send(value).await;
                }
            }
        }
        .boxed()
    }
}

/// Create a new demand map lane.
///
/// # Arguments
///
/// * `name` - The name of the lane.
/// * `is_public` - Whether the lane is public (with respect to external message routing).
/// * `lifecycle` - Life-cycle event handler for the lane.
/// * `projection` - A projection from the agent type to this lane.
/// * `buffer_size` - Buffer size for the MPSC channel accepting the commands.
pub fn make_demand_map_lane<Agent, Context, Key, Value, L>(
    name: impl Into<String>,
    is_public: bool,
    lifecycle: L,
    projection: impl Fn(&Agent) -> &DemandMapLane<Key, Value> + Send + Sync + 'static,
    buffer_size: NonZeroUsize,
) -> (
    DemandMapLane<Key, Value>,
    impl LaneTasks<Agent, Context>,
    Option<impl LaneIo<Context>>,
)
where
    Agent: 'static,
    Context: AgentContext<Agent> + AgentExecutionContext + Send + Sync + 'static,
    Key: Any + Send + Sync + Form + Clone + Debug,
    Value: Any + Send + Sync + Form + Clone + Debug,
    L: for<'l> DemandMapLaneLifecycle<'l, Key, Value, Agent>,
{
    let (lifecycle_tx, event_rx) = mpsc::channel(buffer_size.get());
    let (lane, topic) = model::demand_map::make_lane_model(buffer_size, lifecycle_tx);

    let tasks = DemandMapLifecycleTasks(LifecycleTasks {
        name: name.into(),
        lifecycle,
        event_stream: ReceiverStream::new(event_rx),
        projection,
    });

    let lane_io = if is_public {
        Some(DemandMapLaneIo::new(lane.clone(), topic))
    } else {
        None
    };

    (lane, tasks, lane_io)
}

pub struct DemandMapLaneIo<Key, Value>
where
    Key: Debug + Form + Send + Sync + 'static,
    Value: Debug + Form + Send + Sync + 'static,
{
    lane: DemandMapLane<Key, Value>,
    rx: mpsc::Receiver<DemandMapLaneEvent<Key, Value>>,
}

impl<Key, Value> DemandMapLaneIo<Key, Value>
where
    Key: Debug + Form + Send + Sync + 'static,
    Value: Debug + Form + Send + Sync + 'static,
{
    pub fn new(
        lane: DemandMapLane<Key, Value>,
        rx: mpsc::Receiver<DemandMapLaneEvent<Key, Value>>,
    ) -> DemandMapLaneIo<Key, Value> {
        DemandMapLaneIo { lane, rx }
    }
}

impl<Key, Value, Context> LaneIo<Context> for DemandMapLaneIo<Key, Value>
where
    Key: Any + Send + Sync + Form + Clone + Debug,
    Value: Any + Send + Sync + Form + Clone + Debug,
    Context: AgentExecutionContext + Sized + Send + Sync + 'static,
{
    fn attach(
        self,
        route: RelativePath,
        envelopes: Receiver<TaggedClientEnvelope>,
        config: AgentExecutionConfig,
        context: Context,
    ) -> Result<BoxFuture<'static, Result<Vec<UplinkErrorReport>, LaneIoError>>, AttachError> {
        let DemandMapLaneIo { lane, mut rx, .. } = self;
        let uplink_factory = SpawnerUplinkFactory::new(config.clone());
        let message_handler = DemandMapLaneMessageHandler::new(lane);

        let (mut topic_tx, topic_rx) = topic::channel(config.observation_buffer);

        let pump = async move {
            while let Some(update) = rx.recv().await {
                if topic_tx.discarding_send(update).await.is_err() {
                    break;
                }
            }
        };

        let lane_task = lane::channels::task::run_lane_io(
            message_handler,
            uplink_factory,
            ReceiverStream::new(envelopes),
            topic_rx.subscriber(),
            config,
            context,
            route,
        );

        Ok(join(pump, lane_task).map(|(_, r)| r).boxed())
    }

    fn attach_boxed(
        self: Box<Self>,
        route: RelativePath,
        envelopes: Receiver<TaggedClientEnvelope>,
        config: AgentExecutionConfig,
        context: Context,
    ) -> Result<BoxFuture<'static, Result<Vec<UplinkErrorReport>, LaneIoError>>, AttachError> {
        (*self).attach(route, envelopes, config, context)
    }
}

impl<L, S, P> Lane for DemandMapLifecycleTasks<L, S, P> {
    fn name(&self) -> &str {
        self.0.name.as_str()
    }

    fn kind(&self) -> LaneKind {
        LaneKind::DemandMap
    }
}

impl<Agent, Context, L, S, P, Key, Value> LaneTasks<Agent, Context>
    for DemandMapLifecycleTasks<L, S, P>
where
    Agent: 'static,
    Context: AgentContext<Agent> + Send + Sync + 'static,
    S: Stream<Item = DemandMapLaneCommand<Key, Value>> + Send + Sync + 'static,
    Key: Any + Clone + Form + Send + Sync + Debug,
    Value: Any + Clone + Form + Send + Sync + Debug,
    L: for<'l> DemandMapLaneLifecycle<'l, Key, Value, Agent>,
    P: Fn(&Agent) -> &DemandMapLane<Key, Value> + Send + Sync + 'static,
{
    fn start<'a>(&'a self, _context: &'a Context) -> BoxFuture<'a, ()> {
        ready(()).boxed()
    }

    fn events(self: Box<Self>, context: Context) -> BoxFuture<'static, ()> {
        async move {
            let DemandMapLifecycleTasks(LifecycleTasks {
                mut lifecycle,
                event_stream,
                projection,
                ..
            }) = *self;

            let model = projection(context.agent()).clone();
            let events = event_stream.take_until(context.agent_stop_event());

            pin_mut!(events);

            while let Some(event) = events.next().await {
                match event {
                    DemandMapLaneCommand::Sync(sender) => {
                        let keys: Vec<Key> = lifecycle.on_sync(&model, &context).await;
                        let keys_len = keys.len();

                        let mut values = iter(keys)
                            .fold(Vec::with_capacity(keys_len), |mut results, key| async {
                                if let Some(value) =
                                    lifecycle.on_cue(&model, &context, key.clone()).await
                                {
                                    results.push(DemandMapLaneEvent::update(key, value));
                                }

                                results
                            })
                            .await;

                        values.shrink_to_fit();

                        let _ = sender.send(values);
                    }
                    DemandMapLaneCommand::Cue(sender, key) => {
                        let value = lifecycle.on_cue(&model, &context, key).await;
                        let _ = sender.send(value);
                    }
                    DemandMapLaneCommand::Remove(key) => {
                        lifecycle.on_remove(&model, &context, key).await;
                    }
                }
            }
        }
        .boxed()
    }
}<|MERGE_RESOLUTION|>--- conflicted
+++ resolved
@@ -230,22 +230,9 @@
         tasks.append(&mut meta_tasks);
 
         let (tx, rx) = mpsc::channel(execution_config.scheduler_buffer.get());
-<<<<<<< HEAD
-
-        let context = ContextImpl::new(
-            agent_ref,
-            uri.clone(),
-            tx,
-            clock,
-            stop_trigger.clone(),
-            router,
-            parameters,
-        );
-=======
         let routing_context = RoutingContext::new(uri.clone(), router, parameters);
         let schedule_context = SchedulerContext::new(tx, clock, stop_trigger.clone());
         let context = ContextImpl::new(agent_ref, routing_context, schedule_context, meta_context);
->>>>>>> 9cca7945
 
         lifecycle
             .starting(&context)
