--- conflicted
+++ resolved
@@ -45,6 +45,7 @@
 use crate::agent::lane::model::demand_map::{
     DemandMapLane, DemandMapLaneCommand, DemandMapLaneEvent,
 };
+use crate::agent::lane::model::map::map_store::MapDataModel;
 use crate::agent::lane::model::map::MapLane;
 use crate::agent::lane::model::map::{summaries_to_events, MapLaneEvent, MapSubscriber};
 use crate::agent::lane::model::supply::{make_lane_model, SupplyLane};
@@ -52,13 +53,26 @@
     ValueDataModel, ValueLane, ValueLaneEvent, ValueLaneStoreIo,
 };
 use crate::agent::lane::model::DeferredSubscription;
+use crate::agent::lane::store::task::{NodeStoreErrors, NodeStoreTask};
+pub use crate::agent::lane::store::{LaneNoStore, StoreIo};
 use crate::agent::lifecycle::AgentLifecycle;
+use crate::agent::model::command::Commander;
+use crate::agent::model::map::map_store::MapLaneStoreIo;
+use crate::agent::store::NodeStore;
+use crate::meta::info::{LaneInfo, LaneKind};
+use crate::meta::log::NodeLogger;
+use crate::meta::open_meta_lanes;
+#[doc(hidden)]
+#[allow(unused_imports)]
+pub use agent_derive::*;
 use futures::future::{join, ready, BoxFuture};
 use futures::sink::drain;
 use futures::stream::iter;
 use futures::stream::{once, repeat, unfold, BoxStream, FuturesUnordered};
 use futures::{FutureExt, Stream, StreamExt};
 use pin_utils::pin_mut;
+use serde::de::DeserializeOwned;
+use serde::Serialize;
 use std::any::Any;
 use std::collections::HashMap;
 use std::error::Error;
@@ -67,42 +81,21 @@
 use std::num::NonZeroUsize;
 use std::sync::Arc;
 use std::time::Duration;
+use swim_client::interface::ClientContext;
 use swim_common::form::Form;
 use swim_common::routing::{Router, TaggedClientEnvelope, TaggedEnvelope};
 use swim_common::warp::path::{Path, RelativePath};
 use swim_runtime::time::clock::Clock;
 use swim_utilities::future::SwimStreamExt;
 use swim_utilities::routing::uri::RelativeUri;
+use swim_utilities::sync::circular_buffer;
 use swim_utilities::sync::topic;
 use swim_utilities::trigger;
 use tokio::sync::mpsc::Receiver;
 use tokio::sync::{mpsc, oneshot};
+use tokio_stream::wrappers::ReceiverStream;
 use tracing::{event, span, Level};
 use tracing_futures::{Instrument, Instrumented};
-<<<<<<< HEAD
-
-use crate::agent::lane::model::map::map_store::MapDataModel;
-use crate::agent::lane::store::task::{NodeStoreErrors, NodeStoreTask};
-pub use crate::agent::lane::store::{LaneNoStore, StoreIo};
-use crate::agent::model::map::map_store::MapLaneStoreIo;
-use crate::agent::store::NodeStore;
-=======
-use utilities::future::SwimStreamExt;
-use utilities::sync::{topic, trigger, circular_buffer};
-use utilities::uri::RelativeUri;
-
-use crate::agent::model::command::Commander;
->>>>>>> 9ba16729
-use crate::meta::info::{LaneInfo, LaneKind};
-use crate::meta::log::NodeLogger;
-use crate::meta::open_meta_lanes;
-#[doc(hidden)]
-#[allow(unused_imports)]
-pub use agent_derive::*;
-use serde::de::DeserializeOwned;
-use serde::Serialize;
-use swim_client::interface::ClientContext;
-use tokio_stream::wrappers::ReceiverStream;
 
 /// Trait that must be implemented for any agent. This is essentially just boilerplate and will
 /// eventually be implemented using a derive macro.
@@ -838,7 +831,10 @@
 struct ValueLifecycleTasks<L, S, P>(LifecycleTasks<L, S, P>);
 struct MapLifecycleTasks<L, S, P>(LifecycleTasks<L, S, P>);
 struct ActionLifecycleTasks<L, S, P>(LifecycleTasks<L, S, P>);
-struct CommandLifecycleTasks<L, S, P, T>(LifecycleTasks<L, S, P>, Option<circular_buffer::Sender<T>>);
+struct CommandLifecycleTasks<L, S, P, T>(
+    LifecycleTasks<L, S, P>,
+    Option<circular_buffer::Sender<T>>,
+);
 struct DemandMapLifecycleTasks<L, S, P>(LifecycleTasks<L, S, P>);
 
 struct DemandLifecycleTasks<L, S, P, Event> {
@@ -1205,12 +1201,15 @@
 
     fn events(self: Box<Self>, context: Context) -> Eff {
         async move {
-            let CommandLifecycleTasks(LifecycleTasks {
-                lifecycle,
-                event_stream,
-                projection,
-                ..
-            }, mut command_io) = *self;
+            let CommandLifecycleTasks(
+                LifecycleTasks {
+                    lifecycle,
+                    event_stream,
+                    projection,
+                    ..
+                },
+                mut command_io,
+            ) = *self;
             let model = projection(context.agent()).clone();
             let events = event_stream.take_until(context.agent_stop_event());
             pin_mut!(events);
@@ -1301,18 +1300,9 @@
     is_public: bool,
     lifecycle: L,
     projection: impl Fn(&Agent) -> &CommandLane<T> + Send + Sync + 'static,
-<<<<<<< HEAD
-    buffer_size: NonZeroUsize,
-) -> LaneParts<CommandLane<T>, impl LaneTasks<Agent, Context>, Context>
-=======
     command_queue_size: NonZeroUsize,
     uplink_buffer_size: NonZeroUsize,
-) -> (
-    CommandLane<T>,
-    impl LaneTasks<Agent, Context>,
-    Option<impl LaneIo<Context>>,
-)
->>>>>>> 9ba16729
+) -> LaneParts<CommandLane<T>, impl LaneTasks<Agent, Context>, Context>
 where
     Agent: 'static,
     Context: AgentContext<Agent> + AgentExecutionContext + Send + Sync + 'static,
@@ -1329,22 +1319,23 @@
         (None, None)
     };
 
-    let tasks = CommandLifecycleTasks(LifecycleTasks {
-        name: name.into(),
-        lifecycle,
-        event_stream,
-        projection,
-<<<<<<< HEAD
-    });
-
-    let lane_io: Option<Box<dyn LaneIo<Context>>> = if is_public {
-        Some(Box::new(CommandLaneIo::new(lane.clone())))
-    } else {
-        None
+    let tasks = CommandLifecycleTasks(
+        LifecycleTasks {
+            name: name.into(),
+            lifecycle,
+            event_stream,
+            projection,
+        },
+        io_tx,
+    );
+
+    let lane_io = match lane_io {
+        Some(command_lane_io) => {
+            let command_lane_io: Box<dyn LaneIo<Context>> = Box::new(command_lane_io);
+            Some(command_lane_io)
+        }
+        None => None,
     };
-=======
-    }, io_tx);
->>>>>>> 9ba16729
 
     LaneParts {
         lane,
