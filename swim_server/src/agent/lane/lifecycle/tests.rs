--- conflicted
+++ resolved
@@ -21,13 +21,8 @@
 use futures::Stream;
 use std::collections::HashMap;
 use std::future::Future;
-<<<<<<< HEAD
-use swim_client::interface::SwimClient;
-use swim_common::warp::path::Path;
-=======
 use swim_utilities::routing::uri::RelativeUri;
 use swim_utilities::trigger::Receiver;
->>>>>>> b761f27e
 use tokio::time::Duration;
 
 struct TestModel;
@@ -45,10 +40,6 @@
 struct TestContext;
 
 impl AgentContext<TestAgent> for TestContext {
-    fn downlinks_context(&self) -> SwimClient<Path> {
-        unimplemented!()
-    }
-
     fn schedule<Effect, Str, Sch>(&self, _effects: Str, _schedule: Sch) -> BoxFuture<'_, ()>
     where
         Effect: Future<Output = ()> + Send + 'static,
