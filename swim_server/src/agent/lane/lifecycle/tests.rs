--- conflicted
+++ resolved
@@ -70,38 +70,8 @@
 }
 
 #[tokio::test]
-<<<<<<< HEAD
 async fn default_lifecycle() {
-    let lc = DefaultLifecycle;
-=======
-async fn default_queue_lifecycle() {
-    let n = NonZeroUsize::new(13).unwrap();
-
-    let mut queue = Queue(n);
-
-    let strategy = queue.create_strategy();
-
-    assert_eq!(strategy, queue);
-
-    let model = TestModel;
-    let context = TestContext;
-
-    //We just check the life-cycle events don't generate panics.
-    queue.on_start(&model, &context).await;
-    queue.on_event(&(), &model, &context).await;
-}
-
-#[tokio::test]
-async fn default_buffered_lifecycle() {
-    let n = NonZeroUsize::new(13).unwrap();
-
-    let mut buffered = Buffered(n);
-
-    let strategy = buffered.create_strategy();
-
-    assert_eq!(strategy, buffered);
-
->>>>>>> be611401
+    let mut lc = DefaultLifecycle;
     let model = TestModel;
     let context = TestContext;
 
