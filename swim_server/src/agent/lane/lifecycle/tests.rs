--- conflicted
+++ resolved
@@ -21,7 +21,7 @@
 use futures::Stream;
 use std::collections::HashMap;
 use std::future::Future;
-use swim_client::interface::InnerClient;
+use swim_client::interface::DownlinksContext;
 use swim_common::warp::path::Path;
 use tokio::time::Duration;
 use utilities::sync::trigger::Receiver;
@@ -42,12 +42,8 @@
 struct TestContext;
 
 impl AgentContext<TestAgent> for TestContext {
-<<<<<<< HEAD
-    fn client(&self) -> InnerClient<Path> {
+    fn downlinks_context(&self) -> DownlinnksContext<Path> {
         //Todo dm
-=======
-    fn downlinks_context(&self) -> SwimClient<Path> {
->>>>>>> c943c490
         unimplemented!()
     }
 
