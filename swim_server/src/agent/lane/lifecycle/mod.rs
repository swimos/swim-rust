--- conflicted
+++ resolved
@@ -15,10 +15,7 @@
 use crate::agent::lane::model::action::ActionLane;
 use crate::agent::lane::model::demand::DemandLane;
 use crate::agent::lane::model::demand_map::DemandMapLane;
-<<<<<<< HEAD
 use crate::agent::lane::strategy::{Buffered, Dropping, Queue};
-=======
->>>>>>> 52b1ab71
 use crate::agent::lane::LaneModel;
 use crate::agent::AgentContext;
 use futures::future::{ready, Ready};
@@ -29,30 +26,15 @@
 #[cfg(test)]
 mod tests;
 
-<<<<<<< HEAD
-/// Base trait for all lane lifecycles.
-pub trait LifecycleBase: Send + Sync + 'static {
-    type WatchStrategy;
-
-    /// Create the watch strategy that will receive events indicating the changes to the
-    /// underlying state. The constraints on this type will depend on the particular type of lane.
-    fn create_strategy(&self) -> Self::WatchStrategy;
-}
-=======
 #[derive(Debug, PartialEq, Eq)]
 pub struct DefaultLifecycle;
->>>>>>> 52b1ab71
 
 /// Life cycle events to add behaviour to a lane that maintains an internal state.
 /// #Type Parameters
 ///
 /// * `Model` - The type of the model of the lane.
 /// * `Agent` - The type of the agent to which the lane belongs.
-<<<<<<< HEAD
-pub trait StatefulLaneLifecycle<'a, Model: LaneModel, Agent>: LifecycleBase {
-=======
 pub trait StatefulLaneLifecycle<'a, Model: LaneModel, Agent>: Send + Sync + 'static {
->>>>>>> 52b1ab71
     type StartFuture: Future<Output = ()> + Send + 'a;
     type EventFuture: Future<Output = ()> + Send + 'a;
 
@@ -113,69 +95,6 @@
         C: AgentContext<Agent> + Send + Sync + 'static;
 }
 
-<<<<<<< HEAD
-impl LifecycleBase for Queue {
-    type WatchStrategy = Self;
-
-    fn create_strategy(&self) -> Self::WatchStrategy {
-        self.clone()
-    }
-}
-
-impl<'a, Model: LaneModel, Agent> StatefulLaneLifecycle<'a, Model, Agent> for Queue {
-    type StartFuture = Ready<()>;
-    type EventFuture = Ready<()>;
-
-    fn on_start<C: AgentContext<Agent>>(
-        &'a self,
-        _model: &'a Model,
-        _context: &'a C,
-    ) -> Self::StartFuture {
-        ready(())
-    }
-
-    fn on_event<C: AgentContext<Agent>>(
-        &'a mut self,
-        _event: &'a Model::Event,
-        _model: &'a Model,
-        _context: &'a C,
-    ) -> Self::EventFuture {
-        ready(())
-    }
-}
-
-impl LifecycleBase for Buffered {
-    type WatchStrategy = Self;
-
-    fn create_strategy(&self) -> Self::WatchStrategy {
-        self.clone()
-    }
-}
-
-impl<'a, Model: LaneModel, Agent> StatefulLaneLifecycle<'a, Model, Agent> for Buffered {
-    type StartFuture = Ready<()>;
-    type EventFuture = Ready<()>;
-
-    fn on_start<C: AgentContext<Agent>>(
-        &'a self,
-        _model: &'a Model,
-        _context: &'a C,
-    ) -> Self::StartFuture {
-        ready(())
-    }
-
-    fn on_event<C: AgentContext<Agent>>(
-        &'a mut self,
-        _event: &'a Model::Event,
-        _model: &'a Model,
-        _context: &'a C,
-    ) -> Self::EventFuture {
-        ready(())
-    }
-}
-
-=======
->>>>>>> 52b1ab71
 /// Trait for the lifecycle of a lane that has access to the configuration of
 /// a swim agent and defines how the lifecycle is created.
 ///
@@ -252,7 +171,6 @@
     ) -> Self::OnCueFuture
     where
         C: AgentContext<Agent> + Send + Sync + 'static;
-<<<<<<< HEAD
 
     /// Invoked after a key has been removed.
     ///
@@ -276,7 +194,7 @@
 
     fn create_strategy(&self) -> Self::WatchStrategy {
         Dropping
-=======
+    }
 }
 
 impl<'a, Model: LaneModel, Agent> StatefulLaneLifecycle<'a, Model, Agent> for DefaultLifecycle {
@@ -301,6 +219,5 @@
         C: AgentContext<Agent> + Send + Sync + 'static,
     {
         ready(())
->>>>>>> 52b1ab71
     }
 }