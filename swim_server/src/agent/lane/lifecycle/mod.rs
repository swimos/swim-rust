--- conflicted
+++ resolved
@@ -94,70 +94,6 @@
         C: AgentContext<Agent> + Send + Sync + 'static;
 }
 
-<<<<<<< HEAD
-impl<'a, Model: LaneModel, Agent> StatefulLaneLifecycle<'a, Model, Agent> for DefaultLifecycle {
-=======
-impl StatefulLaneLifecycleBase for Queue {
-    type WatchStrategy = Self;
-
-    fn create_strategy(&self) -> Self::WatchStrategy {
-        self.clone()
-    }
-}
-
-impl<'a, Model: LaneModel, Agent> StatefulLaneLifecycle<'a, Model, Agent> for Queue {
-    type StartFuture = Ready<()>;
-    type EventFuture = Ready<()>;
-
-    fn on_start<C: AgentContext<Agent>>(
-        &'a self,
-        _model: &'a Model,
-        _context: &'a C,
-    ) -> Self::StartFuture {
-        ready(())
-    }
-
-    fn on_event<C: AgentContext<Agent>>(
-        &'a mut self,
-        _event: &'a Model::Event,
-        _model: &'a Model,
-        _context: &'a C,
-    ) -> Self::EventFuture {
-        ready(())
-    }
-}
-
-impl StatefulLaneLifecycleBase for Buffered {
-    type WatchStrategy = Self;
-
-    fn create_strategy(&self) -> Self::WatchStrategy {
-        self.clone()
-    }
-}
-
-impl<'a, Model: LaneModel, Agent> StatefulLaneLifecycle<'a, Model, Agent> for Buffered {
->>>>>>> be611401
-    type StartFuture = Ready<()>;
-    type EventFuture = Ready<()>;
-
-    fn on_start<C: AgentContext<Agent>>(
-        &'a self,
-        _model: &'a Model,
-        _context: &'a C,
-    ) -> Self::StartFuture {
-        ready(())
-    }
-
-    fn on_event<C: AgentContext<Agent>>(
-        &'a mut self,
-        _event: &'a Model::Event,
-        _model: &'a Model,
-        _context: &'a C,
-    ) -> Self::EventFuture {
-        ready(())
-    }
-}
-
 /// Trait for the lifecycle of a lane that has access to the configuration of
 /// a swim agent and defines how the lifecycle is created.
 ///
@@ -233,4 +169,29 @@
     ) -> Self::OnCueFuture
     where
         C: AgentContext<Agent> + Send + Sync + 'static;
+}
+
+impl<'a, Model: LaneModel, Agent> StatefulLaneLifecycle<'a, Model, Agent> for DefaultLifecycle {
+    type StartFuture = Ready<()>;
+    type EventFuture = Ready<()>;
+
+    fn on_start<C: AgentContext<Agent>>(
+        &'a self,
+        _model: &'a Model,
+        _context: &'a C,
+    ) -> Self::StartFuture {
+        ready(())
+    }
+
+    fn on_event<C>(
+        &'a mut self,
+        _event: &'a <Model as LaneModel>::Event,
+        _model: &'a Model,
+        _context: &'a C,
+    ) -> Self::EventFuture
+    where
+        C: AgentContext<Agent> + Send + Sync + 'static,
+    {
+        ready(())
+    }
 }