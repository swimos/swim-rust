// Copyright 2015-2020 SWIM.AI inc.
//
// Licensed under the Apache License, Version 2.0 (the "License");
// you may not use this file except in compliance with the License.
// You may obtain a copy of the License at
//
//     http://www.apache.org/licenses/LICENSE-2.0
//
// Unless required by applicable law or agreed to in writing, software
// distributed under the License is distributed on an "AS IS" BASIS,
// WITHOUT WARRANTIES OR CONDITIONS OF ANY KIND, either express or implied.
// See the License for the specific language governing permissions and
// limitations under the License.

use crate::agent::lane::model::action::ActionLane;
use crate::agent::lane::model::command::CommandLane;
use crate::agent::lane::model::demand::DemandLane;
use crate::agent::lane::model::demand_map::DemandMapLane;
use crate::agent::lane::LaneModel;
use crate::agent::AgentContext;
use futures::future::{ready, Ready};
use std::fmt::Debug;
use std::future::Future;
use swim_common::form::Form;

#[cfg(test)]
mod tests;

#[derive(Debug, PartialEq, Eq)]
pub struct DefaultLifecycle;

/// Life cycle events to add behaviour to a lane that maintains an internal state.
/// #Type Parameters
///
/// * `Model` - The type of the model of the lane.
/// * `Agent` - The type of the agent to which the lane belongs.
pub trait StatefulLaneLifecycle<'a, Model: LaneModel, Agent>: Send + Sync + 'static {
    type StartFuture: Future<Output = ()> + Send + 'a;
    type EventFuture: Future<Output = ()> + Send + 'a;

    /// Called after the agent containing the lane has started.
    ///
    /// #Arguments
    ///
    /// * `model` - The model of the lane.
    /// * `context` - Context of the agent that owns the lane.
    fn on_start<C>(&'a self, model: &'a Model, context: &'a C) -> Self::StartFuture
    where
        C: AgentContext<Agent> + Send + Sync + 'a;

    /// Called each type an event is received by the lane's watch strategy (at most once each time
    /// the state changes, depending on the strategy).
    ///
    /// #Arguments
    ///
    /// * `event` - The description of the state change.
    /// * `model` - The model of the lane.
    /// * `context` - Context of the agent that owns the lane.
    fn on_event<C>(
        &'a mut self,
        event: &'a Model::Event,
        model: &'a Model,
        context: &'a C,
    ) -> Self::EventFuture
    where
        C: AgentContext<Agent> + Send + Sync + 'static;
}

/// Trait for the life cycle of a lane that does not have any internal state and only processes
/// commands and return responses to the original sender.
///
/// #Type Parameters
///
/// * `Command` - The type of commands that the lane can handle.
/// * `Response` - The type of messages that will be received by a subscriber to the lane.
/// * `Agent` - The type of the agent to which the lane belongs.
pub trait ActionLaneLifecycle<'a, Command, Response, Agent>: Send + Sync + 'static {
    type ResponseFuture: Future<Output = Response> + Send + 'a;

    /// Called each type a command is applied to the lane. The returned response will be sent
    /// to the original sender.
    ///
    /// #Arguments
    ///
    /// * `command` - The command object.
    /// * `model` - The model of the lane.
    /// * `context` - Context of the agent that owns the lane.
    fn on_command<C>(
        &'a self,
        command: Command,
        model: &'a ActionLane<Command, Response>,
        context: &'a C,
    ) -> Self::ResponseFuture
    where
        C: AgentContext<Agent> + Send + Sync + 'static;
}

<<<<<<< HEAD
/// Trait for the life cycle of a lane that does not have any internal state and only processes
/// commands and returns responses to all subscribers.
///
/// #Type Parameters
///
/// * `Command` - The type of commands that the lane can handle.
/// * `Agent` - The type of the agent to which the lane belongs.
pub trait CommandLaneLifecycle<'a, Command, Agent>: Send + Sync + 'static {
    type ResponseFuture: Future<Output = ()> + Send + 'a;

    /// Called each type a command is applied to the lane. The generated event will be sent
    /// to all subscribers of the lane.
    ///
    /// #Arguments
    ///
    /// * `command` - The command object.
    /// * `model` - The model of the lane.
    /// * `context` - Context of the agent that owns the lane.
    fn on_command<C>(
        &'a self,
        command: Command,
        model: &'a CommandLane<Command>,
        context: &'a C,
    ) -> Self::ResponseFuture
    where
        C: AgentContext<Agent> + Send + Sync + 'static;
}

impl StatefulLaneLifecycleBase for Queue {
    type WatchStrategy = Self;

    fn create_strategy(&self) -> Self::WatchStrategy {
        self.clone()
    }
}

impl<'a, Model: LaneModel, Agent> StatefulLaneLifecycle<'a, Model, Agent> for Queue {
    type StartFuture = Ready<()>;
    type EventFuture = Ready<()>;

    fn on_start<C: AgentContext<Agent>>(
        &'a self,
        _model: &'a Model,
        _context: &'a C,
    ) -> Self::StartFuture {
        ready(())
    }

    fn on_event<C: AgentContext<Agent>>(
        &'a self,
        _event: &'a Model::Event,
        _model: &'a Model,
        _context: &'a C,
    ) -> Self::EventFuture {
        ready(())
    }
}

impl StatefulLaneLifecycleBase for Buffered {
    type WatchStrategy = Self;

    fn create_strategy(&self) -> Self::WatchStrategy {
        self.clone()
    }
}

impl<'a, Model: LaneModel, Agent> StatefulLaneLifecycle<'a, Model, Agent> for Buffered {
    type StartFuture = Ready<()>;
    type EventFuture = Ready<()>;

    fn on_start<C: AgentContext<Agent>>(
        &'a self,
        _model: &'a Model,
        _context: &'a C,
    ) -> Self::StartFuture {
        ready(())
    }

    fn on_event<C: AgentContext<Agent>>(
        &'a self,
        _event: &'a Model::Event,
        _model: &'a Model,
        _context: &'a C,
    ) -> Self::EventFuture {
        ready(())
    }
}

=======
>>>>>>> 8d97b0b1
/// Trait for the lifecycle of a lane that has access to the configuration of
/// a swim agent and defines how the lifecycle is created.
///
/// # Type Parameters
///
/// * `Config` - Swim agent config.

pub trait LaneLifecycle<Config> {
    /// Called when a task for a swim agent is created using the lifecycle.
    /// This method defines how to create the lifecycle and has access to the swim
    /// agent config file.
    ///
    /// # Arguments
    ///
    /// * `config` - Swim agent config.

    fn create(config: &Config) -> Self;
}

pub trait DemandLaneLifecycle<'a, Event, Agent>: Send + Sync + 'static {
    type OnCueFuture: Future<Output = Option<Event>> + Send + 'a;

    fn on_cue<C>(&'a self, model: &'a DemandLane<Event>, context: &'a C) -> Self::OnCueFuture
    where
        C: AgentContext<Agent> + Send + Sync + 'static;
}

/// Trait for the lifecycle of a lane that does not have any internal state and will fetch all
/// values by demand. Upon a sync request, the keys to sync are returned by `OnSyncFuture`. For all
/// of these keys, `on_cue` is invoked and any `Some(Value)` returned are synced. Any cue requests
/// made to the lane, `on_cue` is invoked and any `Some(Value)` returned are propagated.
///
/// # Type Parameters
///
/// * `Key`: The type of keys in the map.
/// * `Value`: The type of the values in the map.
/// * `Agent` - The type of the agent to which the lane belongs.
pub trait DemandMapLaneLifecycle<'a, Key, Value, Agent>: Send + Sync + 'static
where
    Key: Debug + Form + Send + Sync + 'static,
    Value: Debug + Form + Send + Sync + 'static,
{
    type OnSyncFuture: Future<Output = Vec<Key>> + Send + 'a;
    type OnCueFuture: Future<Output = Option<Value>> + Send + 'a;

    /// Invoked after a sync request has been made to the lane.
    ///
    /// # Arguments
    ///
    /// * `model` - The model of the lane.
    /// * `context` - Context of the agent that owns the lane.
    fn on_sync<C>(
        &'a self,
        model: &'a DemandMapLane<Key, Value>,
        context: &'a C,
    ) -> Self::OnSyncFuture
    where
        C: AgentContext<Agent> + Send + Sync + 'static;

    /// Invoked after a key has been cued. If `Some(Value)` is returned, then this value will be
    /// propagated to all uplinks.
    ///
    /// # Arguments:
    ///
    /// * `model` - The model of the lane.
    /// * `context` - Context of the agent that owns the lane.
    /// * `key` - The key of the value.
    fn on_cue<C>(
        &'a self,
        model: &'a DemandMapLane<Key, Value>,
        context: &'a C,
        key: Key,
    ) -> Self::OnCueFuture
    where
        C: AgentContext<Agent> + Send + Sync + 'static;
}

impl<'a, Model: LaneModel, Agent> StatefulLaneLifecycle<'a, Model, Agent> for DefaultLifecycle {
    type StartFuture = Ready<()>;
    type EventFuture = Ready<()>;

    fn on_start<C: AgentContext<Agent>>(
        &'a self,
        _model: &'a Model,
        _context: &'a C,
    ) -> Self::StartFuture {
        ready(())
    }

    fn on_event<C>(
        &'a mut self,
        _event: &'a <Model as LaneModel>::Event,
        _model: &'a Model,
        _context: &'a C,
    ) -> Self::EventFuture
    where
        C: AgentContext<Agent> + Send + Sync + 'static,
    {
        ready(())
    }
}<|MERGE_RESOLUTION|>--- conflicted
+++ resolved
@@ -95,7 +95,6 @@
         C: AgentContext<Agent> + Send + Sync + 'static;
 }
 
-<<<<<<< HEAD
 /// Trait for the life cycle of a lane that does not have any internal state and only processes
 /// commands and returns responses to all subscribers.
 ///
@@ -124,68 +123,6 @@
         C: AgentContext<Agent> + Send + Sync + 'static;
 }
 
-impl StatefulLaneLifecycleBase for Queue {
-    type WatchStrategy = Self;
-
-    fn create_strategy(&self) -> Self::WatchStrategy {
-        self.clone()
-    }
-}
-
-impl<'a, Model: LaneModel, Agent> StatefulLaneLifecycle<'a, Model, Agent> for Queue {
-    type StartFuture = Ready<()>;
-    type EventFuture = Ready<()>;
-
-    fn on_start<C: AgentContext<Agent>>(
-        &'a self,
-        _model: &'a Model,
-        _context: &'a C,
-    ) -> Self::StartFuture {
-        ready(())
-    }
-
-    fn on_event<C: AgentContext<Agent>>(
-        &'a self,
-        _event: &'a Model::Event,
-        _model: &'a Model,
-        _context: &'a C,
-    ) -> Self::EventFuture {
-        ready(())
-    }
-}
-
-impl StatefulLaneLifecycleBase for Buffered {
-    type WatchStrategy = Self;
-
-    fn create_strategy(&self) -> Self::WatchStrategy {
-        self.clone()
-    }
-}
-
-impl<'a, Model: LaneModel, Agent> StatefulLaneLifecycle<'a, Model, Agent> for Buffered {
-    type StartFuture = Ready<()>;
-    type EventFuture = Ready<()>;
-
-    fn on_start<C: AgentContext<Agent>>(
-        &'a self,
-        _model: &'a Model,
-        _context: &'a C,
-    ) -> Self::StartFuture {
-        ready(())
-    }
-
-    fn on_event<C: AgentContext<Agent>>(
-        &'a self,
-        _event: &'a Model::Event,
-        _model: &'a Model,
-        _context: &'a C,
-    ) -> Self::EventFuture {
-        ready(())
-    }
-}
-
-=======
->>>>>>> 8d97b0b1
 /// Trait for the lifecycle of a lane that has access to the configuration of
 /// a swim agent and defines how the lifecycle is created.
 ///
