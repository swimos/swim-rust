// Copyright 2015-2020 SWIM.AI inc.
//
// Licensed under the Apache License, Version 2.0 (the "License");
// you may not use this file except in compliance with the License.
// You may obtain a copy of the License at
//
//     http://www.apache.org/licenses/LICENSE-2.0
//
// Unless required by applicable law or agreed to in writing, software
// distributed under the License is distributed on an "AS IS" BASIS,
// WITHOUT WARRANTIES OR CONDITIONS OF ANY KIND, either express or implied.
// See the License for the specific language governing permissions and
// limitations under the License.

use crate::agent::lane::model::action::ActionLane;
use crate::agent::lane::model::demand::DemandLane;
use crate::agent::lane::strategy::{Buffered, Queue};
use crate::agent::lane::LaneModel;
use crate::agent::AgentContext;
use futures::future::{ready, Ready};
use std::future::Future;

#[cfg(test)]
mod tests;

/// Base trait for all lane lifecycles for lanes that maintain an internal state.
pub trait StatefulLaneLifecycleBase: Send + Sync + 'static {
    type WatchStrategy;

    /// Create the watch strategy that will receive events indicating the changes to the
    /// underlying state. The constraints on this type will depend on the particular type of lane.
    fn create_strategy(&self) -> Self::WatchStrategy;
}

/// Life cycle events to add behaviour to a lane that maintains an internal state.
/// #Type Parameters
///
/// * `Model` - The type of the model of the lane.
/// * `Agent` - The type of the agent to which the lane belongs.
pub trait StatefulLaneLifecycle<'a, Model: LaneModel, Agent>: StatefulLaneLifecycleBase {
    type StartFuture: Future<Output = ()> + Send + 'a;
    type EventFuture: Future<Output = ()> + Send + 'a;

    /// Called after the agent containing the lane has started.
    ///
    /// #Arguments
    ///
    /// * `model` - The model of the lane.
    /// * `context` - Context of the agent that owns the lane.
    fn on_start<C>(&'a self, model: &'a Model, context: &'a C) -> Self::StartFuture
    where
        C: AgentContext<Agent> + Send + Sync + 'a;

    /// Called each type an event is received by the lane's watch strategy (at most once each time
    /// the state changes, depending on the strategy).
    ///
    /// #Arguments
    ///
    /// * `event` - The description of the state change.
    /// * `model` - The model of the lane.
    /// * `context` - Context of the agent that owns the lane.
    fn on_event<C>(
        &'a self,
        event: &'a Model::Event,
        model: &'a Model,
        context: &'a C,
    ) -> Self::EventFuture
    where
        C: AgentContext<Agent> + Send + Sync + 'static;
}

/// Trait for the life cycle of a lane that does not have any internal state and only processes
/// commands.
///
/// #Type Parameters
///
/// * `Command` - The type of commands that the lane can handle.
/// * `Response` - The type of messages that will be received by a subscriber to the lane.
/// * `Agent` - The type of the agent to which the lane belongs.
pub trait ActionLaneLifecycle<'a, Command, Response, Agent>: Send + Sync + 'static {
    type ResponseFuture: Future<Output = Response> + Send + 'a;

    /// Called each type a command is applied to the lane. The returned response will be sent
    /// to any subscribers to the lane.
    ///
    /// #Arguments
    ///
    /// * `command` - The command object.
    /// * `model` - The model of the lane.
    /// * `context` - Context of the agent that owns the lane.
    fn on_command<C>(
        &'a self,
        command: Command,
        model: &'a ActionLane<Command, Response>,
        context: &'a C,
    ) -> Self::ResponseFuture
    where
        C: AgentContext<Agent> + Send + Sync + 'static;
}

impl StatefulLaneLifecycleBase for Queue {
    type WatchStrategy = Self;

    fn create_strategy(&self) -> Self::WatchStrategy {
        self.clone()
    }
}

impl<'a, Model: LaneModel, Agent> StatefulLaneLifecycle<'a, Model, Agent> for Queue {
    type StartFuture = Ready<()>;
    type EventFuture = Ready<()>;

    fn on_start<C: AgentContext<Agent>>(
        &'a self,
        _model: &'a Model,
        _context: &'a C,
    ) -> Self::StartFuture {
        ready(())
    }

    fn on_event<C: AgentContext<Agent>>(
        &'a self,
        _event: &'a Model::Event,
        _model: &'a Model,
        _context: &'a C,
    ) -> Self::EventFuture {
        ready(())
    }
}

impl StatefulLaneLifecycleBase for Buffered {
    type WatchStrategy = Self;

    fn create_strategy(&self) -> Self::WatchStrategy {
        self.clone()
    }
}

impl<'a, Model: LaneModel, Agent> StatefulLaneLifecycle<'a, Model, Agent> for Buffered {
    type StartFuture = Ready<()>;
    type EventFuture = Ready<()>;

    fn on_start<C: AgentContext<Agent>>(
        &'a self,
        _model: &'a Model,
        _context: &'a C,
    ) -> Self::StartFuture {
        ready(())
    }

    fn on_event<C: AgentContext<Agent>>(
        &'a self,
        _event: &'a Model::Event,
        _model: &'a Model,
        _context: &'a C,
    ) -> Self::EventFuture {
        ready(())
    }
}

/// Trait for the lifecycle of a lane that has access to the configuration of
/// a swim agent and defines how the lifecycle is created.
///
/// # Type Parameters
///
/// * `Config` - Swim agent config.

pub trait LaneLifecycle<Config> {
    /// Called when a task for a swim agent is created using the lifecycle.
    /// This method defines how to create the lifecycle and has access to the swim
    /// agent config file.
    ///
    /// # Arguments
    ///
    /// * `config` - Swim agent config.

    fn create(config: &Config) -> Self;
}

<<<<<<< HEAD
pub trait DemandLaneLifecycle<'a, Value, Agent>: Send + Sync + 'static {
    type OnCueFuture: Future<Output = Option<Value>> + Send + 'a;

    fn on_cue<C>(&'a self, model: &'a DemandLane<Value>, context: &'a C) -> Self::OnCueFuture
=======
pub trait DemandLaneLifecycle<'a, Event, Agent>: Send + Sync + 'static {
    type OnCueFuture: Future<Output = Option<Event>> + Send + 'a;

    fn on_cue<C>(&'a self, model: &'a DemandLane<Event>, context: &'a C) -> Self::OnCueFuture
>>>>>>> bc1a8fba
    where
        C: AgentContext<Agent> + Send + Sync + 'static;
}<|MERGE_RESOLUTION|>--- conflicted
+++ resolved
@@ -177,17 +177,10 @@
     fn create(config: &Config) -> Self;
 }
 
-<<<<<<< HEAD
-pub trait DemandLaneLifecycle<'a, Value, Agent>: Send + Sync + 'static {
-    type OnCueFuture: Future<Output = Option<Value>> + Send + 'a;
-
-    fn on_cue<C>(&'a self, model: &'a DemandLane<Value>, context: &'a C) -> Self::OnCueFuture
-=======
 pub trait DemandLaneLifecycle<'a, Event, Agent>: Send + Sync + 'static {
     type OnCueFuture: Future<Output = Option<Event>> + Send + 'a;
 
     fn on_cue<C>(&'a self, model: &'a DemandLane<Event>, context: &'a C) -> Self::OnCueFuture
->>>>>>> bc1a8fba
     where
         C: AgentContext<Agent> + Send + Sync + 'static;
 }