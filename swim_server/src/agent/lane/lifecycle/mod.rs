--- conflicted
+++ resolved
@@ -170,7 +170,6 @@
     ) -> Self::OnCueFuture
     where
         C: AgentContext<Agent> + Send + Sync + 'static;
-<<<<<<< HEAD
 
     /// Invoked after a key has been removed.
     ///
@@ -187,7 +186,6 @@
     ) -> Self::OnRemoveFuture
     where
         C: AgentContext<Agent> + Send + Sync + 'static;
-=======
 }
 
 impl<'a, Model: LaneModel, Agent> StatefulLaneLifecycle<'a, Model, Agent> for DefaultLifecycle {
@@ -213,5 +211,4 @@
     {
         ready(())
     }
->>>>>>> ad33f974
 }