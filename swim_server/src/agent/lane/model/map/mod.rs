// Copyright 2015-2020 SWIM.AI inc.
//
// Licensed under the Apache License, Version 2.0 (the "License");
// you may not use this file except in compliance with the License.
// You may obtain a copy of the License at
//
//     http://www.apache.org/licenses/LICENSE-2.0
//
// Unless required by applicable law or agreed to in writing, software
// distributed under the License is distributed on an "AS IS" BASIS,
// WITHOUT WARRANTIES OR CONDITIONS OF ANY KIND, either express or implied.
// See the License for the specific language governing permissions and
// limitations under the License.

#[cfg(test)]
mod tests;

use std::any::Any;
use std::marker::PhantomData;
use std::sync::Arc;

use im::OrdMap;

use stm::local::TLocal;
use stm::stm::{abort, left, right, Constant, Stm, VecStm, UNIT};
use stm::transaction::{atomically, RetryManager, TransactionError, TransactionRunner};
use stm::var::TVar;
use summary::{clear_summary, remove_summary, update_summary};
use swim_common::form::{Form, FormErr};
use swim_common::model::Value;

use crate::agent::lane::model::map::summary::TransactionSummary;
use crate::agent::lane::model::DeferredSubscription;
use crate::agent::lane::{InvalidForm, LaneModel};
use futures::stream::{iter, Iter};
use futures::Stream;
use std::collections::HashMap;
use std::fmt::Debug;
use std::hash::Hash;
<<<<<<< HEAD
use stm::var::observer::Observer;
use swim_warp::model::map::MapUpdate;
use tokio::sync::{broadcast, mpsc, oneshot};
=======
use std::num::NonZeroUsize;
use stm::var::observer::{Observer, ObserverStream, ObserverSubscriber};
>>>>>>> 8d97b0b1
use tracing::{event, Level};
use utilities::future::{FlatmapStream, SwimStreamExt, Transform};

mod summary;

/// A lane consisting of a map from keys to values.
#[derive(Debug)]
pub struct MapLane<K, V> {
    // Transactional variable containing the current state of the map where the value of each entry
    // is stored in its own variable. The keys are stored as recon values as the map ordering
    // needs to be determined by the Ord implementation for the Value type, not any Ord
    // implementation that might be defined or K.
    map_state: TVar<OrdMap<Value, TVar<V>>>,
    // Transactional variable that records the effect that the transaction most recently executed
    // on the lane had.
    summary: TVar<TransactionSummary<Value, V>>,
    // A local variable to coordinate the update of the summary variable for compound transactions.
    transaction_started: TLocal<bool>,
    _key_type: PhantomData<K>,
}

impl<K, V> MapLane<K, V>
where
    K: Form + Send + Sync + 'static,
    V: Send + Sync + 'static,
{
    pub fn new() -> MapLane<K, V> {
        MapLane {
            map_state: Default::default(),
            summary: Default::default(),
            transaction_started: TLocal::new(false),
            _key_type: PhantomData,
        }
    }

    pub fn observable(buffer_size: NonZeroUsize) -> (Self, Observer<TransactionSummary<Value, V>>) {
        let (summary, observer) = TVar::new_with_observer(Default::default(), buffer_size);
        (
            MapLane {
                map_state: Default::default(),
                summary,
                transaction_started: TLocal::new(false),
                _key_type: PhantomData,
            },
            observer,
        )
    }
}

impl<K, V> Default for MapLane<K, V>
where
    K: Form + Send + Sync + 'static,
    V: Send + Sync + 'static,
{
    fn default() -> Self {
        Self::new()
    }
}

impl<K, V> LaneModel for MapLane<K, V>
where
    K: Send + Sync + 'static,
    V: Send + Sync + 'static,
{
    type Event = MapLaneEvent<K, V>;

    fn same_lane(this: &Self, other: &Self) -> bool {
        TVar::same_var(&this.map_state, &other.map_state)
    }
}

impl<K, V> Clone for MapLane<K, V> {
    fn clone(&self) -> Self {
        MapLane {
            map_state: self.map_state.clone(),
            summary: self.summary.clone(),
            transaction_started: self.transaction_started.clone(),
            _key_type: PhantomData,
        }
    }
}

<<<<<<< HEAD
/// Create a new map lane with the specified watch strategy.
pub fn make_lane_model<K, V, W>(watch: W) -> (MapLane<K, V>, W::View)
where
    K: Any + Send + Sync + Form,
    V: Any + Send + Sync,
    W: MapLaneWatch<K, V>,
{
    let (observer, view) = watch.make_watch();
    let summary = TVar::new_with_observer(Default::default(), observer);
    let lane = MapLane::with_summary(summary);
    (lane, view)
}

/// Create a new map lane with the specified watch strategy, attaching an additional, deferred
/// observer channel.
pub fn make_lane_model_deferred<K, V, W>(
    watch: W,
    config: &AgentExecutionConfig,
) -> (MapLane<K, V>, W::View, W::DeferredView)
where
    K: Any + Send + Sync + Form,
    V: Any + Send + Sync,
    W: MapLaneWatch<K, V>,
{
    let (observer, view, deferred) = watch.make_watch_with_deferred(config);
    let summary = TVar::new_with_observer(Default::default(), observer);
    let lane = MapLane::with_summary(summary);
    (lane, view, deferred)
}

pub fn make_update<K: Form, V: Form>(event: MapLaneEvent<K, V>) -> Option<MapUpdate<Value, V>> {
    match event {
        MapLaneEvent::Update(key, value) => Some(MapUpdate::Update(key.into_value(), value)),
        MapLaneEvent::Clear => Some(MapUpdate::Clear),
        MapLaneEvent::Remove(key) => Some(MapUpdate::Remove(key.into_value())),
        MapLaneEvent::Checkpoint(_) => None,
=======
/// Updates that can be applied to a [`MapLane`].
/// TODO Add take/drop.
#[derive(Debug, PartialEq, Eq, Form)]
pub enum MapUpdate<K, V> {
    #[form(tag = "update")]
    Update(#[form(header, name = "key")] K, #[form(body)] Arc<V>),
    #[form(tag = "remove")]
    Remove(#[form(header, name = "key")] K),
    #[form(tag = "clear")]
    Clear,
}

impl<K: Form, V: Form> From<MapUpdate<K, V>> for Value {
    fn from(event: MapUpdate<K, V>) -> Self {
        event.into_value()
    }
}

impl<K, V> MapUpdate<K, V>
where
    K: Form,
    V: Form,
{
    pub fn make(event: MapLaneEvent<K, V>) -> Option<MapUpdate<K, V>> {
        match event {
            MapLaneEvent::Update(key, value) => Some(MapUpdate::Update(key, value)),
            MapLaneEvent::Clear => Some(MapUpdate::Clear),
            MapLaneEvent::Remove(key) => Some(MapUpdate::Remove(key)),
            MapLaneEvent::Checkpoint(_) => None,
        }
>>>>>>> 8d97b0b1
    }
}

/// A single event that occurred during a transaction.
#[derive(Debug, PartialEq, Eq)]
pub enum MapLaneEvent<K, V> {
    /// A coordination checkpoint was encountered in the stream. For an explanation of checkpoints,
    /// see [`crate::agent::lane::channels::uplink::map::sync_map_lane`].
    Checkpoint(u64),
    /// The map as cleared.
    Clear,
    /// An entry was updated.
    Update(K, Arc<V>),
    /// An entry was removed.
    Remove(K),
}

impl<K: Clone, V> Clone for MapLaneEvent<K, V> {
    fn clone(&self) -> Self {
        match self {
            MapLaneEvent::Checkpoint(id) => MapLaneEvent::Checkpoint(*id),
            MapLaneEvent::Clear => MapLaneEvent::Clear,
            MapLaneEvent::Update(k, v) => MapLaneEvent::Update(k.clone(), v.clone()),
            MapLaneEvent::Remove(k) => MapLaneEvent::Remove(k.clone()),
        }
    }
}

impl<V> MapLaneEvent<Value, V> {
    /// Attempt to type the key of a [`MapLaneEvent`] using a form.
    pub fn try_into_typed<K: Form>(self) -> Result<MapLaneEvent<K, V>, FormErr> {
        match self {
            MapLaneEvent::Checkpoint(id) => Ok(MapLaneEvent::Checkpoint(id)),
            MapLaneEvent::Clear => Ok(MapLaneEvent::Clear),
            MapLaneEvent::Update(k, v) => Ok(MapLaneEvent::Update(K::try_convert(k)?, v)),
            MapLaneEvent::Remove(k) => Ok(MapLaneEvent::Remove(K::try_convert(k)?)),
        }
    }
}

impl<K: Form, V: Any + Send + Sync> MapLane<K, V> {
    /// Updates (or inserts) the value of an entry in the map, in a transaction. This is more
    /// efficient than `update` but cannot be composed into a larger transaction.
    pub fn update_direct(&self, key: K, value: Arc<V>) -> DirectUpdate<'_, K, V> {
        DirectUpdate {
            lane: self,
            key,
            value,
        }
    }

    /// Modifies the value of an entry in the map, in a transaction. This is more efficient than
    /// a compound of `get`,  `update` and `remove` transactions.
    pub fn modify_direct<'a, F>(&'a self, key: K, f: F) -> DirectModify<'a, K, V, F>
    where
        F: Fn(Option<&V>) -> Option<V> + Send + Sync + Clone + 'a,
    {
        DirectModify { lane: self, key, f }
    }

    /// Modifies the value of an entry in the map, in a transaction. This is more efficient than
    /// a compound of `get` and `update` transactions.
    pub fn modify_if_defined_direct<'a, F>(
        &'a self,
        key: K,
        f: F,
    ) -> DirectModifyDefined<'a, K, V, F>
    where
        F: Fn(&V) -> V + Send + Sync + Clone + 'a,
    {
        DirectModifyDefined { lane: self, key, f }
    }

    /// Removes an entry in the map, in a transaction. This is more efficient than `remove` but
    /// cannot be composed into a larger transaction.
    pub fn remove_direct(&self, key: K) -> DirectRemove<'_, K, V> {
        DirectRemove { lane: self, key }
    }

    /// Clears the map, in a transaction. This is more efficient than `clear` but cannot be
    /// composed into a larger transaction.
    pub fn clear_direct(&self) -> DirectClear<'_, K, V> {
        DirectClear(self)
    }

    pub(crate) fn get_value(&self, key: Value) -> impl Stm<Result = Option<Arc<V>>> + '_ {
        self.map_state
            .get()
            .and_then(move |map| match map.get(&key) {
                Some(var) => left(var.get().map(Option::Some)),
                _ => right(Constant(None)),
            })
    }

    /// Get the value associated with a key in the map, in a transaction.
    pub fn get(&self, key: K) -> impl Stm<Result = Option<Arc<V>>> + '_ {
        let k = key.into_value();
        self.get_value(k)
    }

    /// Locks an entry in the map, preventing it from being read from or written to. This is
    /// required to force the ordering of events in some unit tests.
    #[cfg(test)]
    pub async fn lock(&self, key: &K) -> Option<stm::var::TVarLock> {
        match self.map_state.load().await.get(&key.as_value()) {
            Some(var) => Some(var.lock().await),
            _ => None,
        }
    }

    /// Determine if a key is contained in the map, in a transaction.
    pub fn contains(&self, key: K) -> impl Stm<Result = bool> + '_ {
        let k = key.into_value();
        self.map_state.get().map(move |map| map.contains_key(&k))
    }

    /// Get the number of entries in the map, in a transaction.
    pub fn len(&self) -> impl Stm<Result = usize> + '_ {
        self.map_state.get().map(move |map| map.len())
    }

    /// Determine if the map is empty, in a transaction.
    pub fn is_empty(&self) -> impl Stm<Result = bool> + '_ {
        self.map_state.get().map(move |map| map.is_empty())
    }

    /// Get the value associated with the first key in the map, in a transaction.
    pub fn first(&self) -> impl Stm<Result = Option<Arc<V>>> + '_ {
        self.map_state
            .get()
            .and_then(move |map| match map.get_min() {
                Some((_, var)) => left(var.get().map(Option::Some)),
                _ => right(Constant(None)),
            })
    }

    /// Get the value associated with the last key in the map, in a transaction.
    pub fn last(&self) -> impl Stm<Result = Option<Arc<V>>> + '_ {
        self.map_state
            .get()
            .and_then(move |map| match map.get_max() {
                Some((_, var)) => left(var.get().map(Option::Some)),
                _ => right(Constant(None)),
            })
    }

    /// Update (or insert) the value associated with a key in the map, in a transaction. If this
    /// does not need to be composed into a larger transaction, `update_direct` is more efficient.
    pub fn update(&self, key: K, value: Arc<V>) -> impl Stm<Result = ()> + '_ {
        let MapLane {
            map_state,
            summary,
            transaction_started,
            ..
        } = self;
        let key_value = key.into_value();
        let state_update = update_lane(map_state, key_value.clone(), value.clone());
        let apply_to_summary = update_summary(summary, key_value, value);
        let action = state_update.followed_by(apply_to_summary);

        compound_map_transaction(transaction_started, summary, action)
    }

    /// Remove an entry from the map, in a transaction. If this does not need to be composed into a
    /// larger transaction, `remove_direct` is more efficient.
    pub fn remove(&self, key: K) -> impl Stm<Result = ()> + '_ {
        let MapLane {
            map_state,
            summary,
            transaction_started,
            ..
        } = self;
        let key_value = key.into_value();
        let state_update = remove_lane(map_state, key_value.clone());

        let action = state_update.and_then(move |did_remove| {
            if did_remove {
                let apply_to_summary = remove_summary(summary, key_value.clone());
                left(apply_to_summary)
            } else {
                right(UNIT)
            }
        });

        compound_map_transaction(transaction_started, summary, action)
    }

    /// Clear the map, in a transaction. If this does not need to be composed into a larger
    /// transaction, `clear_direct` is more efficient.
    pub fn clear(&self) -> impl Stm<Result = ()> + '_ {
        let MapLane {
            map_state,
            summary,
            transaction_started,
            ..
        } = self;
        let state_update = clear_lane(map_state);
        let action = state_update.and_then(move |did_clear| {
            if did_clear {
                let apply_to_summary = clear_summary(summary);
                left(apply_to_summary)
            } else {
                right(UNIT)
            }
        });

        compound_map_transaction(transaction_started, summary, action)
    }

    /// Get a view of the internal map, without resolving the values, and emit a checkpoint in the
    /// event stream.
    pub(crate) fn checkpoint(
        &self,
        coordination_id: u64,
    ) -> impl Stm<Result = OrdMap<Value, TVar<V>>> + '_ {
        let put_id = self
            .summary
            .put(TransactionSummary::with_id(coordination_id));
        let chk = self.map_state.get().map(|map| (*map).clone());
        put_id.followed_by(chk)
    }
}

impl<K, V> MapLane<K, V>
where
    K: Form + Hash + Eq + Clone + Send + Sync,
    V: Any + Send + Sync,
{
    /// Transactionally snapshot the state of the lane.
    pub fn snapshot(&self) -> impl Stm<Result = HashMap<K, Arc<V>>> + '_ {
        self.map_state.get().and_then(|map| {
            let entry_stms = map
                .iter()
                .map(|(key, var)| {
                    let key_copy = key.clone();
                    var.get().map(move |value| (key_copy.clone(), value))
                })
                .collect::<Vec<_>>();
            let all = VecStm::new(entry_stms);
            all.and_then(|entries| {
                let map = entries
                    .into_iter()
                    .try_fold(HashMap::new(), |mut state, (k, v)| {
                        K::try_convert(k).map(move |key| {
                            state.insert(key, v);
                            state
                        })
                    });
                match map {
                    Ok(m) => left(Constant(m)),
                    Err(e) => right(abort(InvalidForm(e))),
                }
            })
        })
    }
}

//Compound transactions that mutate the state of the map lane must be coordinated to ensure that
//the value in the summary variable reflects everything that happened within the transaction but
//nothing else. This is achieved using a single boolean flag. The flag starts as false and the
//first mutating action sets it to true and clears the value of the summary. Then it, and all
//subsequent mutating actions, contribute their effect into the summary.
fn compound_map_transaction<'a, S: Stm + 'a, V: Any + Send + Sync>(
    flag: &'a TLocal<bool>,
    summary: &'a TVar<TransactionSummary<Value, V>>,
    then: S,
) -> impl Stm<Result = S::Result> + 'a {
    let action = Arc::new(then);
    flag.get().and_then(move |started| {
        if *started {
            left(action.clone())
        } else {
            let with_init = flag
                .put(true)
                .followed_by(summary.put(Default::default()))
                .followed_by(action.clone());
            right(with_init)
        }
    })
}

//Clears the underlying map state.
fn clear_lane<V: Any + Send + Sync>(
    content: &TVar<OrdMap<Value, V>>,
) -> impl Stm<Result = bool> + '_ {
    content.get().and_then(move |map| {
        if map.is_empty() {
            left(Constant(false))
        } else {
            right(content.put(OrdMap::default()).followed_by(Constant(true)))
        }
    })
}

//Applies an update to the underlying map state.
fn update_lane<V: Any + Send + Sync>(
    content: &TVar<OrdMap<Value, TVar<V>>>,
    key: Value,
    value: Arc<V>,
) -> impl Stm<Result = ()> + '_ {
    content.get().and_then(move |map| match map.get(&key) {
        Some(var) => left(var.put_arc(value.clone())),
        _ => {
            let var = TVar::from_arc(value.clone());
            let new_map = map.update(key.clone(), var);
            right(content.put(new_map))
        }
    })
}

//Applies a removal to the underlying map state.
fn remove_lane<V: Any + Send + Sync>(
    content: &TVar<OrdMap<Value, TVar<V>>>,
    key: Value,
) -> impl Stm<Result = bool> + '_ {
    content.get().and_then(move |map| {
        if map.contains_key(&key) {
            let new_map = map.without(&key);
            left(content.put(new_map).followed_by(Constant(true)))
        } else {
            right(Constant(false))
        }
    })
}

/// Returned by the `update_direct` method of [`MapLane`]. This wraps the update transaction
/// so that it can only be executed and not combined into a larger transaction.
#[must_use = "Transactions do nothing if not executed."]
pub struct DirectUpdate<'a, K, V> {
    lane: &'a MapLane<K, V>,
    key: K,
    value: Arc<V>,
}

const UPDATING: &str = "Updating entry";
const REMOVING: &str = "Removing entry";
const CLEARING: &str = "Clearing map";
const MODIFYING: &str = "Modifying entry";

impl<'a, K, V> DirectUpdate<'a, K, V>
where
    K: Form + Send + Sync + Debug + 'a,
    V: Any + Send + Sync + Debug + 'a,
{
    fn into_stm(self) -> impl Stm<Result = ()> + 'a {
        let DirectUpdate { lane, key, value } = self;
        let key_value = key.into_value();
        let state_update = update_lane(&lane.map_state, key_value.clone(), value.clone());
        let set_summary = lane
            .summary
            .put(TransactionSummary::make_update(key_value, value));
        state_update.followed_by(set_summary)
    }

    /// Executes the update as a transaction.
    pub async fn apply<R: RetryManager>(self, retries: R) -> Result<(), TransactionError> {
        event!(Level::TRACE, UPDATING, key = ?self.key, value = ?self.value);
        let stm = self.into_stm();
        atomically(&stm, retries).await
    }

    /// Executes the update in a transaction runner.
    pub async fn apply_with<Fac, Ret>(
        self,
        runner: &mut TransactionRunner<Fac>,
    ) -> Result<(), TransactionError>
    where
        Fac: Fn() -> Ret,
        Ret: RetryManager,
    {
        event!(Level::TRACE, UPDATING, key = ?self.key, value = ?self.value);
        let stm = self.into_stm();
        runner.atomically(&stm).await
    }
}

/// Returned by the `remove_direct` method of [`MapLane`]. This wraps the removal transaction
/// so that it can only be executed and not combined into a larger transaction.
#[must_use = "Transactions do nothing if not executed."]
pub struct DirectRemove<'a, K, V> {
    lane: &'a MapLane<K, V>,
    key: K,
}

impl<'a, K, V> DirectRemove<'a, K, V>
where
    K: Form + Send + Sync + Debug + 'a,
    V: Any + Send + Sync + 'a,
{
    fn into_stm(self) -> impl Stm<Result = ()> + 'a {
        let DirectRemove { lane, key } = self;
        let key_value = key.into_value();
        let state_update = remove_lane(&lane.map_state, key_value.clone());
        state_update.and_then(move |did_remove| {
            if did_remove {
                let set_summary = lane
                    .summary
                    .put(TransactionSummary::make_removal(key_value.clone()));
                left(set_summary)
            } else {
                right(UNIT)
            }
        })
    }

    /// Executes the removal as a transaction.
    pub async fn apply<R: RetryManager>(self, retries: R) -> Result<(), TransactionError> {
        event!(Level::TRACE, REMOVING, key = ?self.key);
        let stm = self.into_stm();
        atomically(&stm, retries).await
    }

    /// Executes the update in a transaction runner.
    pub async fn apply_with<Fac, Ret>(
        self,
        runner: &mut TransactionRunner<Fac>,
    ) -> Result<(), TransactionError>
    where
        Fac: Fn() -> Ret,
        Ret: RetryManager,
    {
        event!(Level::TRACE, REMOVING, key = ?self.key);
        let stm = self.into_stm();
        runner.atomically(&stm).await
    }
}

/// Returned by the `clear_direct` method of [`MapLane`]. This wraps the clear transaction
/// so that it can only be executed and not combined into a larger transaction.
#[must_use = "Transactions do nothing if not executed."]
pub struct DirectClear<'a, K, V>(&'a MapLane<K, V>);

impl<'a, K, V> DirectClear<'a, K, V>
where
    K: Form + Send + Sync + 'a,
    V: Any + Send + Sync + 'a,
{
    fn into_stm(self) -> impl Stm<Result = ()> + 'a {
        let DirectClear(lane) = self;

        let state_update = clear_lane(&lane.map_state);
        state_update.and_then(move |did_clear| {
            if did_clear {
                let set_summary = lane.summary.put(TransactionSummary::clear());
                left(set_summary)
            } else {
                right(UNIT)
            }
        })
    }

    /// Executes the clear as a transaction.
    pub async fn apply<R: RetryManager>(self, retries: R) -> Result<(), TransactionError> {
        event!(Level::TRACE, CLEARING);
        let stm = self.into_stm();
        atomically(&stm, retries).await
    }

    /// Executes the update in a transaction runner.
    pub async fn apply_with<Fac, Ret>(
        self,
        runner: &mut TransactionRunner<Fac>,
    ) -> Result<(), TransactionError>
    where
        Fac: Fn() -> Ret,
        Ret: RetryManager,
    {
        event!(Level::TRACE, CLEARING);
        let stm = self.into_stm();
        runner.atomically(&stm).await
    }
}

/// Returned by the `modify_direct` method of [`MapLane`]. This wraps the modification transaction
/// so that it can only be executed and not combined into a larger transaction.
#[must_use = "Transactions do nothing if not executed."]
pub struct DirectModify<'a, K, V, F> {
    lane: &'a MapLane<K, V>,
    key: K,
    f: F,
}

impl<'a, K, V, F> DirectModify<'a, K, V, F>
where
    K: Form + Send + Sync + Debug + 'a,
    V: Any + Send + Sync + 'a,
    F: Fn(Option<&V>) -> Option<V> + Send + Sync + Clone + 'a,
{
    fn into_stm(self) -> impl Stm<Result = ()> + 'a {
        let DirectModify { lane, key, f } = self;
        let key_value = key.into_value();

        lane.map_state.get().and_then(move |map| {
            let entry: Option<TVar<V>> = map.get(&key_value).map(Clone::clone);
            match entry {
                Some(var) => {
                    let k = key_value.clone();
                    let f = f.clone();
                    let upd = var.get().and_then(move |old| match f(Some(old.as_ref())) {
                        Some(new) => {
                            let arc_v = Arc::new(new);
                            let set_summary = lane
                                .summary
                                .put(TransactionSummary::make_update(k.clone(), arc_v.clone()));
                            left(var.put_arc(arc_v).followed_by(set_summary))
                        }
                        _ => {
                            let set_summary = lane
                                .summary
                                .put(TransactionSummary::make_removal(k.clone()));
                            right(lane.map_state.put(map.without(&k)).followed_by(set_summary))
                        }
                    });
                    left(upd)
                }
                _ => match f(None) {
                    Some(v) => {
                        let arc_v = Arc::new(v);
                        let new_var = TVar::from_arc(arc_v.clone());
                        let set_summary = lane
                            .summary
                            .put(TransactionSummary::make_update(key_value.clone(), arc_v));
                        right(left(
                            lane.map_state
                                .put(map.update(key_value.clone(), new_var))
                                .followed_by(set_summary),
                        ))
                    }
                    _ => right(right(UNIT)),
                },
            }
        })
    }

    /// Executes the modification as a transaction.
    pub async fn apply<R: RetryManager>(self, retries: R) -> Result<(), TransactionError> {
        event!(Level::TRACE, MODIFYING, key = ?self.key);
        let stm = self.into_stm();
        atomically(&stm, retries).await
    }

    /// Executes the update in a transaction runner.
    pub async fn apply_with<Fac, Ret>(
        self,
        runner: &mut TransactionRunner<Fac>,
    ) -> Result<(), TransactionError>
    where
        Fac: Fn() -> Ret,
        Ret: RetryManager,
    {
        event!(Level::TRACE, MODIFYING, key = ?self.key);
        let stm = self.into_stm();
        runner.atomically(&stm).await
    }
}

/// Returned by the `modify_direct_if_defined` method of [`MapLane`]. This wraps the modification
/// transaction so that it can only be executed and not combined into a larger transaction.
#[must_use = "Transactions do nothing if not executed."]
pub struct DirectModifyDefined<'a, K, V, F> {
    lane: &'a MapLane<K, V>,
    key: K,
    f: F,
}

impl<'a, K, V, F> DirectModifyDefined<'a, K, V, F>
where
    K: Form + Send + Sync + Debug + 'a,
    V: Any + Send + Sync + 'a,
    F: Fn(&V) -> V + Send + Sync + Clone + 'a,
{
    fn into_stm(self) -> impl Stm<Result = ()> + 'a {
        let DirectModifyDefined { lane, key, f } = self;
        let key_value = key.into_value();

        lane.map_state.get().and_then(move |map| {
            let entry: Option<TVar<V>> = map.get(&key_value).map(Clone::clone);
            match entry {
                Some(var) => {
                    let k = key_value.clone();
                    let f = f.clone();
                    let upd = var.get().and_then(move |old| {
                        let f = f.clone();
                        let new = f(old.as_ref());
                        let arc_v = Arc::new(new);
                        let set_summary = lane
                            .summary
                            .put(TransactionSummary::make_update(k.clone(), arc_v.clone()));
                        var.put_arc(arc_v).followed_by(set_summary)
                    });
                    left(upd)
                }
                _ => right(UNIT),
            }
        })
    }

    /// Executes the modification as a transaction.
    pub async fn apply<R: RetryManager>(self, retries: R) -> Result<(), TransactionError> {
        event!(Level::TRACE, MODIFYING, key = ?self.key);
        let stm = self.into_stm();
        atomically(&stm, retries).await
    }

    /// Executes the update in a transaction runner.
    pub async fn apply_with<Fac, Ret>(
        self,
        runner: &mut TransactionRunner<Fac>,
    ) -> Result<(), TransactionError>
    where
        Fac: Fn() -> Ret,
        Ret: RetryManager,
    {
        event!(Level::TRACE, MODIFYING, key = ?self.key);
        let stm = self.into_stm();
        runner.atomically(&stm).await
    }
}

/// Handle to subscribe the map lane events.
pub struct MapSubscriber<K, V> {
    inner: ObserverSubscriber<TransactionSummary<Value, V>>,
    _type: PhantomData<fn() -> MapLaneEvent<K, V>>,
}

impl<K, V> MapSubscriber<K, V> {
    pub fn new(inner: ObserverSubscriber<TransactionSummary<Value, V>>) -> Self {
        MapSubscriber {
            inner,
            _type: PhantomData,
        }
    }
}

/// [`Transform`] to decompose a transaction summary into a sequence of map lane events.
pub struct DecomposeSummary<K, V>(PhantomData<fn(V) -> (K, V)>);

impl<K, V> Default for DecomposeSummary<K, V> {
    fn default() -> Self {
        DecomposeSummary(PhantomData)
    }
}

impl<K: Form, V> Transform<Arc<TransactionSummary<Value, V>>> for DecomposeSummary<K, V> {
    type Out = Iter<std::vec::IntoIter<MapLaneEvent<K, V>>>;

    fn transform(&self, input: Arc<TransactionSummary<Value, V>>) -> Self::Out {
        iter(
            input
                .to_events()
                .into_iter()
                .map(|e| e.try_into_typed().expect("Key form is inconsistent."))
                .collect::<Vec<_>>()
                .into_iter(),
        )
    }
}

/// Convert a map lane observer into a stream of events.
pub fn summaries_to_events<K, V>(
    observer: Observer<TransactionSummary<Value, V>>,
) -> impl Stream<Item = MapLaneEvent<K, V>> + Send
where
    K: Form + Send + 'static,
    V: Send + Sync + 'static,
{
    observer
        .into_stream()
        .transform_flat_map(DecomposeSummary::default())
}

impl<K, V> DeferredSubscription<MapLaneEvent<K, V>> for MapSubscriber<K, V>
where
    K: Form + Send + 'static,
    V: Send + Sync + 'static,
{
    type View = FlatmapStream<ObserverStream<TransactionSummary<Value, V>>, DecomposeSummary<K, V>>;

    fn subscribe(&self) -> Option<Self::View> {
        self.inner.subscribe().ok().map(|obs| {
            obs.into_stream()
                .transform_flat_map(DecomposeSummary::default())
        })
    }
}

/// Create a new map lane with an attached observer that is split into a stream of events
/// and a subscription handle.
///
/// # Arguments
///
/// * `buffer_size` - The size of the buffer for the observer.
pub fn streamed_map_lane<K, V>(
    buffer_size: NonZeroUsize,
) -> (
    MapLane<K, V>,
    MapSubscriber<K, V>,
    impl Stream<Item = MapLaneEvent<K, V>>,
)
where
    K: Form + Send + Sync + 'static,
    V: Send + Sync + 'static,
{
    let (lane, observer) = MapLane::observable(buffer_size);
    let subscriber = MapSubscriber::new(observer.subscriber());
    let stream = summaries_to_events::<K, V>(observer);
    (lane, subscriber, stream)
}<|MERGE_RESOLUTION|>--- conflicted
+++ resolved
@@ -37,14 +37,9 @@
 use std::collections::HashMap;
 use std::fmt::Debug;
 use std::hash::Hash;
-<<<<<<< HEAD
-use stm::var::observer::Observer;
-use swim_warp::model::map::MapUpdate;
-use tokio::sync::{broadcast, mpsc, oneshot};
-=======
 use std::num::NonZeroUsize;
 use stm::var::observer::{Observer, ObserverStream, ObserverSubscriber};
->>>>>>> 8d97b0b1
+use swim_warp::model::map::MapUpdate;
 use tracing::{event, Level};
 use utilities::future::{FlatmapStream, SwimStreamExt, Transform};
 
@@ -127,75 +122,12 @@
     }
 }
 
-<<<<<<< HEAD
-/// Create a new map lane with the specified watch strategy.
-pub fn make_lane_model<K, V, W>(watch: W) -> (MapLane<K, V>, W::View)
-where
-    K: Any + Send + Sync + Form,
-    V: Any + Send + Sync,
-    W: MapLaneWatch<K, V>,
-{
-    let (observer, view) = watch.make_watch();
-    let summary = TVar::new_with_observer(Default::default(), observer);
-    let lane = MapLane::with_summary(summary);
-    (lane, view)
-}
-
-/// Create a new map lane with the specified watch strategy, attaching an additional, deferred
-/// observer channel.
-pub fn make_lane_model_deferred<K, V, W>(
-    watch: W,
-    config: &AgentExecutionConfig,
-) -> (MapLane<K, V>, W::View, W::DeferredView)
-where
-    K: Any + Send + Sync + Form,
-    V: Any + Send + Sync,
-    W: MapLaneWatch<K, V>,
-{
-    let (observer, view, deferred) = watch.make_watch_with_deferred(config);
-    let summary = TVar::new_with_observer(Default::default(), observer);
-    let lane = MapLane::with_summary(summary);
-    (lane, view, deferred)
-}
-
 pub fn make_update<K: Form, V: Form>(event: MapLaneEvent<K, V>) -> Option<MapUpdate<Value, V>> {
     match event {
         MapLaneEvent::Update(key, value) => Some(MapUpdate::Update(key.into_value(), value)),
         MapLaneEvent::Clear => Some(MapUpdate::Clear),
         MapLaneEvent::Remove(key) => Some(MapUpdate::Remove(key.into_value())),
         MapLaneEvent::Checkpoint(_) => None,
-=======
-/// Updates that can be applied to a [`MapLane`].
-/// TODO Add take/drop.
-#[derive(Debug, PartialEq, Eq, Form)]
-pub enum MapUpdate<K, V> {
-    #[form(tag = "update")]
-    Update(#[form(header, name = "key")] K, #[form(body)] Arc<V>),
-    #[form(tag = "remove")]
-    Remove(#[form(header, name = "key")] K),
-    #[form(tag = "clear")]
-    Clear,
-}
-
-impl<K: Form, V: Form> From<MapUpdate<K, V>> for Value {
-    fn from(event: MapUpdate<K, V>) -> Self {
-        event.into_value()
-    }
-}
-
-impl<K, V> MapUpdate<K, V>
-where
-    K: Form,
-    V: Form,
-{
-    pub fn make(event: MapLaneEvent<K, V>) -> Option<MapUpdate<K, V>> {
-        match event {
-            MapLaneEvent::Update(key, value) => Some(MapUpdate::Update(key, value)),
-            MapLaneEvent::Clear => Some(MapUpdate::Clear),
-            MapLaneEvent::Remove(key) => Some(MapUpdate::Remove(key)),
-            MapLaneEvent::Checkpoint(_) => None,
-        }
->>>>>>> 8d97b0b1
     }
 }
 
