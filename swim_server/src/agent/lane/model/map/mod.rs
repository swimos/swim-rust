// Copyright 2015-2020 SWIM.AI inc.
//
// Licensed under the Apache License, Version 2.0 (the "License");
// you may not use this file except in compliance with the License.
// You may obtain a copy of the License at
//
//     http://www.apache.org/licenses/LICENSE-2.0
//
// Unless required by applicable law or agreed to in writing, software
// distributed under the License is distributed on an "AS IS" BASIS,
// WITHOUT WARRANTIES OR CONDITIONS OF ANY KIND, either express or implied.
// See the License for the specific language governing permissions and
// limitations under the License.

#[cfg(test)]
mod tests;

use std::any::Any;
use std::marker::PhantomData;
use std::sync::Arc;

use im::OrdMap;

use stm::local::TLocal;
use stm::stm::{abort, left, right, Constant, Stm, VecStm, UNIT};
use stm::transaction::{atomically, RetryManager, TransactionError, TransactionRunner};
use stm::var::TVar;
use summary::{clear_summary, remove_summary, update_summary};
use swim_common::form::{Form, FormErr, ValidatedForm};
use swim_common::model::Value;

use crate::agent::lane::channels::AgentExecutionConfig;
use crate::agent::lane::model::map::summary::TransactionSummary;
use crate::agent::lane::model::{
    DeferredBroadcastView, DeferredLaneView, DeferredMpscView, TransformedDeferredLaneView,
};
use crate::agent::lane::strategy::{Buffered, Queue};
use crate::agent::lane::{InvalidForm, LaneModel};
use futures::stream::{iter, Iter};
use futures::Stream;
use std::collections::HashMap;
use std::fmt::Debug;
use std::hash::Hash;
use stm::var::observer::Observer;
use swim_warp::model::map::MapUpdate;
use tokio::sync::{broadcast, mpsc, oneshot};
use tracing::{event, Level};
use utilities::future::{
    sync_boxed, FlatmapStream, SwimStreamExt, SyncBoxStream, Transform, TransformedStream,
};
use utilities::sync::broadcast_rx_to_stream;

mod summary;

/// A lane consisting of a map from keys to values.
#[derive(Debug)]
pub struct MapLane<K, V> {
    // Transactional variable containing the current state of the map where the value of each entry
    // is stored in its own variable. The keys are stored as recon values as the map ordering
    // needs to be determined by the Ord implementation for the Value type, not any Ord
    // implementation that might be defined or K.
    map_state: TVar<OrdMap<Value, TVar<V>>>,
    // Transactional variable that records the effect that the transaction most recently executed
    // on the lane had.
    summary: TVar<TransactionSummary<Value, V>>,
    // A local variable to coordinate the update of the summary variable for compound transactions.
    transaction_started: TLocal<bool>,
    _key_type: PhantomData<K>,
}

impl<K, V> MapLane<K, V>
where
    K: Form + Send + Sync + 'static,
    V: Send + Sync + 'static,
{
    pub fn new() -> MapLane<K, V> {
        MapLane {
            map_state: Default::default(),
            summary: Default::default(),
            transaction_started: TLocal::new(false),
            _key_type: PhantomData,
        }
    }

    fn with_summary(summary: TVar<TransactionSummary<Value, V>>) -> Self {
        MapLane {
            map_state: Default::default(),
            summary,
            transaction_started: TLocal::new(false),
            _key_type: PhantomData,
        }
    }
}

impl<K, V> Default for MapLane<K, V>
where
    K: Form + Send + Sync + 'static,
    V: Send + Sync + 'static,
{
    fn default() -> Self {
        Self::new()
    }
}

impl<K, V> LaneModel for MapLane<K, V>
where
    K: Send + Sync + 'static,
    V: Send + Sync + 'static,
{
    type Event = MapLaneEvent<K, V>;

    fn same_lane(this: &Self, other: &Self) -> bool {
        TVar::same_var(&this.map_state, &other.map_state)
    }
}

impl<K, V> Clone for MapLane<K, V> {
    fn clone(&self) -> Self {
        MapLane {
            map_state: self.map_state.clone(),
            summary: self.summary.clone(),
            transaction_started: self.transaction_started.clone(),
            _key_type: PhantomData,
        }
    }
}

/// Create a new map lane with the specified watch strategy.
pub fn make_lane_model<K, V, W>(watch: W) -> (MapLane<K, V>, W::View)
where
    K: Any + Send + Sync + Form,
    V: Any + Send + Sync,
    W: MapLaneWatch<K, V>,
{
    let (observer, view) = watch.make_watch();
    let summary = TVar::new_with_observer(Default::default(), observer);
    let lane = MapLane::with_summary(summary);
    (lane, view)
}

/// Create a new map lane with the specified watch strategy, attaching an additional, deferred
/// observer channel.
pub fn make_lane_model_deferred<K, V, W>(
    watch: W,
    config: &AgentExecutionConfig,
) -> (MapLane<K, V>, W::View, W::DeferredView)
where
    K: Any + Send + Sync + Form,
    V: Any + Send + Sync,
    W: MapLaneWatch<K, V>,
{
    let (observer, view, deferred) = watch.make_watch_with_deferred(config);
    let summary = TVar::new_with_observer(Default::default(), observer);
    let lane = MapLane::with_summary(summary);
    (lane, view, deferred)
}

<<<<<<< HEAD
//TODO Relax to Form.
pub fn make_update<K: ValidatedForm, V: ValidatedForm>(
    event: MapLaneEvent<K, V>,
) -> Option<MapUpdate<Value, V>> {
    match event {
        MapLaneEvent::Update(key, value) => Some(MapUpdate::Update(key.into_value(), value)),
        MapLaneEvent::Clear => Some(MapUpdate::Clear),
        MapLaneEvent::Remove(key) => Some(MapUpdate::Remove(key.into_value())),
        MapLaneEvent::Checkpoint(_) => None,
=======
/// Updates that can be applied to a [`MapLane`].
/// TODO Add take/drop.
#[derive(Debug, PartialEq, Eq, Form)]
pub enum MapUpdate<K, V> {
    #[form(tag = "update")]
    Update(#[form(header, name = "key")] K, #[form(body)] Arc<V>),
    #[form(tag = "remove")]
    Remove(#[form(header, name = "key")] K),
    #[form(tag = "clear")]
    Clear,
}

impl<K: Form, V: Form> From<MapUpdate<K, V>> for Value {
    fn from(event: MapUpdate<K, V>) -> Self {
        event.into_value()
    }
}

impl<K, V> MapUpdate<K, V>
where
    K: Form,
    V: Form,
{
    pub fn make(event: MapLaneEvent<K, V>) -> Option<MapUpdate<K, V>> {
        match event {
            MapLaneEvent::Update(key, value) => Some(MapUpdate::Update(key, value)),
            MapLaneEvent::Clear => Some(MapUpdate::Clear),
            MapLaneEvent::Remove(key) => Some(MapUpdate::Remove(key)),
            MapLaneEvent::Checkpoint(_) => None,
        }
>>>>>>> e41d8d7b
    }
}

/// A single event that occurred during a transaction.
#[derive(Debug, PartialEq, Eq)]
pub enum MapLaneEvent<K, V> {
    /// A coordination checkpoint was encountered in the stream. For an explanation of checkpoints,
    /// see [`crate::agent::lane::channels::uplink::map::sync_map_lane`].
    Checkpoint(u64),
    /// The map as cleared.
    Clear,
    /// An entry was updated.
    Update(K, Arc<V>),
    /// An entry was removed.
    Remove(K),
}

impl<K: Clone, V> Clone for MapLaneEvent<K, V> {
    fn clone(&self) -> Self {
        match self {
            MapLaneEvent::Checkpoint(id) => MapLaneEvent::Checkpoint(*id),
            MapLaneEvent::Clear => MapLaneEvent::Clear,
            MapLaneEvent::Update(k, v) => MapLaneEvent::Update(k.clone(), v.clone()),
            MapLaneEvent::Remove(k) => MapLaneEvent::Remove(k.clone()),
        }
    }
}

impl<V> MapLaneEvent<Value, V> {
    /// Attempt to type the key of a [`MapLaneEvent`] using a form.
    pub fn try_into_typed<K: Form>(self) -> Result<MapLaneEvent<K, V>, FormErr> {
        match self {
            MapLaneEvent::Checkpoint(id) => Ok(MapLaneEvent::Checkpoint(id)),
            MapLaneEvent::Clear => Ok(MapLaneEvent::Clear),
            MapLaneEvent::Update(k, v) => Ok(MapLaneEvent::Update(K::try_convert(k)?, v)),
            MapLaneEvent::Remove(k) => Ok(MapLaneEvent::Remove(K::try_convert(k)?)),
        }
    }
}

/// Adapts a watch strategy for use with a [`crate::agent::lane::model::value::ValueLane`].
pub trait MapLaneWatch<K, V> {
    /// The type of the stream of values produced by the lane.
    type View: Stream<Item = MapLaneEvent<K, V>> + Send + Sync + 'static;

    type DeferredView: DeferredLaneView<MapLaneEvent<K, V>> + Send + 'static;

    /// Create a linked observer and view stream.
    fn make_watch(&self) -> (Observer<TransactionSummary<Value, V>>, Self::View);

    fn make_watch_with_deferred(
        &self,
        config: &AgentExecutionConfig,
    ) -> (
        Observer<TransactionSummary<Value, V>>,
        Self::View,
        Self::DeferredView,
    );
}

/// Transforms a transaction summary into a stream of events with typed keys.
pub struct ToTypedEvents<K, V>(PhantomData<fn(V) -> (K, V)>);

impl<K, V> Clone for ToTypedEvents<K, V> {
    fn clone(&self) -> Self {
        ToTypedEvents::default()
    }
}

impl<K, V> Default for ToTypedEvents<K, V> {
    fn default() -> Self {
        ToTypedEvents(PhantomData)
    }
}

impl<K, V> Transform<Arc<TransactionSummary<Value, V>>> for ToTypedEvents<K, V>
where
    K: Any + Send + Sync + Form,
    V: Any + Send + Sync,
{
    type Out = TransformedStream<Iter<std::vec::IntoIter<MapLaneEvent<Value, V>>>, TypeEvents<K>>;

    fn transform(&self, input: Arc<TransactionSummary<Value, V>>) -> Self::Out {
        iter(input.to_events().into_iter()).transform(TypeEvents::default())
    }
}

type SummaryRef<V> = Arc<TransactionSummary<Value, V>>;
type TransformedChannel<C, K, V> = FlatmapStream<C, ToTypedEvents<K, V>>;
type TransformedDeferred<D, K, V> =
    TransformedDeferredLaneView<SummaryRef<V>, D, ToTypedEvents<K, V>>;

impl<K, V> MapLaneWatch<K, V> for Queue
where
    K: Any + Send + Sync + Form,
    V: Any + Send + Sync,
{
    type View = TransformedChannel<mpsc::Receiver<SummaryRef<V>>, K, V>;
    type DeferredView = TransformedDeferred<DeferredMpscView<TransactionSummary<Value, V>>, K, V>;

    fn make_watch(&self) -> (Observer<TransactionSummary<Value, V>>, Self::View) {
        let Queue(n) = self;
        let (tx, rx) = mpsc::channel(n.get());
        let observer = tx.into();
        let str = rx.transform_flat_map(ToTypedEvents::default());
        (observer, str)
    }

    fn make_watch_with_deferred(
        &self,
        config: &AgentExecutionConfig,
    ) -> (
        Observer<TransactionSummary<Value, V>>,
        Self::View,
        Self::DeferredView,
    ) {
        let Queue(n) = self;
        let (tx, rx) = mpsc::channel(n.get());
        let (tx_init, rx_init) = oneshot::channel();
        let joined = Observer::new_with_deferred(tx.into(), rx_init);
        let deferred_view = DeferredMpscView::new(tx_init, *n, config.yield_after)
            .transform(ToTypedEvents::default());
        let str = rx.transform_flat_map(ToTypedEvents::default());
        (joined, str, deferred_view)
    }
}

impl<K, V> MapLaneWatch<K, V> for Buffered
where
    K: Any + Send + Sync + Form,
    V: Any + Send + Sync,
{
    type View = TransformedChannel<SyncBoxStream<SummaryRef<V>>, K, V>;
    type DeferredView =
        TransformedDeferred<DeferredBroadcastView<TransactionSummary<Value, V>>, K, V>;

    fn make_watch(&self) -> (Observer<TransactionSummary<Value, V>>, Self::View) {
        let Buffered(n) = self;
        let (tx, rx) = broadcast::channel(n.get());
        let observer = tx.into();
        let str =
            sync_boxed(broadcast_rx_to_stream(rx)).transform_flat_map(ToTypedEvents::default());
        (observer, str)
    }

    fn make_watch_with_deferred(
        &self,
        _config: &AgentExecutionConfig,
    ) -> (
        Observer<TransactionSummary<Value, V>>,
        Self::View,
        Self::DeferredView,
    ) {
        let Buffered(n) = self;
        let (tx, rx) = broadcast::channel(n.get());
        let (tx_init, rx_init) = oneshot::channel();
        let joined = Observer::new_with_deferred(tx.into(), rx_init);
        let deferred_view =
            DeferredBroadcastView::new(tx_init, *n).transform(ToTypedEvents::default());
        let str =
            sync_boxed(broadcast_rx_to_stream(rx)).transform_flat_map(ToTypedEvents::default());
        (joined, str, deferred_view)
    }
}

/// [`Transform`] to apply a form implementation to the keys of an untyped event.
pub struct TypeEvents<K>(PhantomData<fn(Value) -> K>);

impl<K> Default for TypeEvents<K> {
    fn default() -> Self {
        TypeEvents(PhantomData)
    }
}

impl<K: Form, V> Transform<MapLaneEvent<Value, V>> for TypeEvents<K> {
    type Out = MapLaneEvent<K, V>;

    fn transform(&self, input: MapLaneEvent<Value, V>) -> Self::Out {
        input.try_into_typed().expect("Key form is inconsistent.")
    }
}

impl<K: Form, V: Any + Send + Sync> MapLane<K, V> {
    /// Updates (or inserts) the value of an entry in the map, in a transaction. This is more
    /// efficient than `update` but cannot be composed into a larger transaction.
    pub fn update_direct(&self, key: K, value: Arc<V>) -> DirectUpdate<'_, K, V> {
        DirectUpdate {
            lane: self,
            key,
            value,
        }
    }

    /// Modifies the value of an entry in the map, in a transaction. This is more efficient than
    /// a compound of `get`,  `update` and `remove` transactions.
    pub fn modify_direct<'a, F>(&'a self, key: K, f: F) -> DirectModify<'a, K, V, F>
    where
        F: Fn(Option<&V>) -> Option<V> + Send + Sync + Clone + 'a,
    {
        DirectModify { lane: self, key, f }
    }

    /// Modifies the value of an entry in the map, in a transaction. This is more efficient than
    /// a compound of `get` and `update` transactions.
    pub fn modify_if_defined_direct<'a, F>(
        &'a self,
        key: K,
        f: F,
    ) -> DirectModifyDefined<'a, K, V, F>
    where
        F: Fn(&V) -> V + Send + Sync + Clone + 'a,
    {
        DirectModifyDefined { lane: self, key, f }
    }

    /// Removes an entry in the map, in a transaction. This is more efficient than `remove` but
    /// cannot be composed into a larger transaction.
    pub fn remove_direct(&self, key: K) -> DirectRemove<'_, K, V> {
        DirectRemove { lane: self, key }
    }

    /// Clears the map, in a transaction. This is more efficient than `clear` but cannot be
    /// composed into a larger transaction.
    pub fn clear_direct(&self) -> DirectClear<'_, K, V> {
        DirectClear(self)
    }

    pub(crate) fn get_value(&self, key: Value) -> impl Stm<Result = Option<Arc<V>>> + '_ {
        self.map_state
            .get()
            .and_then(move |map| match map.get(&key) {
                Some(var) => left(var.get().map(Option::Some)),
                _ => right(Constant(None)),
            })
    }

    /// Get the value associated with a key in the map, in a transaction.
    pub fn get(&self, key: K) -> impl Stm<Result = Option<Arc<V>>> + '_ {
        let k = key.into_value();
        self.get_value(k)
    }

    /// Locks an entry in the map, preventing it from being read from or written to. This is
    /// required to force the ordering of events in some unit tests.
    #[cfg(test)]
    pub async fn lock(&self, key: &K) -> Option<stm::var::TVarLock> {
        match self.map_state.load().await.get(&key.as_value()) {
            Some(var) => Some(var.lock().await),
            _ => None,
        }
    }

    /// Determine if a key is contained in the map, in a transaction.
    pub fn contains(&self, key: K) -> impl Stm<Result = bool> + '_ {
        let k = key.into_value();
        self.map_state.get().map(move |map| map.contains_key(&k))
    }

    /// Get the number of entries in the map, in a transaction.
    pub fn len(&self) -> impl Stm<Result = usize> + '_ {
        self.map_state.get().map(move |map| map.len())
    }

    /// Determine if the map is empty, in a transaction.
    pub fn is_empty(&self) -> impl Stm<Result = bool> + '_ {
        self.map_state.get().map(move |map| map.is_empty())
    }

    /// Get the value associated with the first key in the map, in a transaction.
    pub fn first(&self) -> impl Stm<Result = Option<Arc<V>>> + '_ {
        self.map_state
            .get()
            .and_then(move |map| match map.get_min() {
                Some((_, var)) => left(var.get().map(Option::Some)),
                _ => right(Constant(None)),
            })
    }

    /// Get the value associated with the last key in the map, in a transaction.
    pub fn last(&self) -> impl Stm<Result = Option<Arc<V>>> + '_ {
        self.map_state
            .get()
            .and_then(move |map| match map.get_max() {
                Some((_, var)) => left(var.get().map(Option::Some)),
                _ => right(Constant(None)),
            })
    }

    /// Update (or insert) the value associated with a key in the map, in a transaction. If this
    /// does not need to be composed into a larger transaction, `update_direct` is more efficient.
    pub fn update(&self, key: K, value: Arc<V>) -> impl Stm<Result = ()> + '_ {
        let MapLane {
            map_state,
            summary,
            transaction_started,
            ..
        } = self;
        let key_value = key.into_value();
        let state_update = update_lane(map_state, key_value.clone(), value.clone());
        let apply_to_summary = update_summary(summary, key_value, value);
        let action = state_update.followed_by(apply_to_summary);

        compound_map_transaction(transaction_started, summary, action)
    }

    /// Remove an entry from the map, in a transaction. If this does not need to be composed into a
    /// larger transaction, `remove_direct` is more efficient.
    pub fn remove(&self, key: K) -> impl Stm<Result = ()> + '_ {
        let MapLane {
            map_state,
            summary,
            transaction_started,
            ..
        } = self;
        let key_value = key.into_value();
        let state_update = remove_lane(map_state, key_value.clone());

        let action = state_update.and_then(move |did_remove| {
            if did_remove {
                let apply_to_summary = remove_summary(summary, key_value.clone());
                left(apply_to_summary)
            } else {
                right(UNIT)
            }
        });

        compound_map_transaction(transaction_started, summary, action)
    }

    /// Clear the map, in a transaction. If this does not need to be composed into a larger
    /// transaction, `clear_direct` is more efficient.
    pub fn clear(&self) -> impl Stm<Result = ()> + '_ {
        let MapLane {
            map_state,
            summary,
            transaction_started,
            ..
        } = self;
        let state_update = clear_lane(map_state);
        let action = state_update.and_then(move |did_clear| {
            if did_clear {
                let apply_to_summary = clear_summary(summary);
                left(apply_to_summary)
            } else {
                right(UNIT)
            }
        });

        compound_map_transaction(transaction_started, summary, action)
    }

    /// Get a view of the internal map, without resolving the values, and emit a checkpoint in the
    /// event stream.
    pub(crate) fn checkpoint(
        &self,
        coordination_id: u64,
    ) -> impl Stm<Result = OrdMap<Value, TVar<V>>> + '_ {
        let put_id = self
            .summary
            .put(TransactionSummary::with_id(coordination_id));
        let chk = self.map_state.get().map(|map| (*map).clone());
        put_id.followed_by(chk)
    }
}

impl<K, V> MapLane<K, V>
where
    K: Form + Hash + Eq + Clone + Send + Sync,
    V: Any + Send + Sync,
{
    /// Transactionally snapshot the state of the lane.
    pub fn snapshot(&self) -> impl Stm<Result = HashMap<K, Arc<V>>> + '_ {
        self.map_state.get().and_then(|map| {
            let entry_stms = map
                .iter()
                .map(|(key, var)| {
                    let key_copy = key.clone();
                    var.get().map(move |value| (key_copy.clone(), value))
                })
                .collect::<Vec<_>>();
            let all = VecStm::new(entry_stms);
            all.and_then(|entries| {
                let map = entries
                    .into_iter()
                    .try_fold(HashMap::new(), |mut state, (k, v)| {
                        K::try_convert(k).map(move |key| {
                            state.insert(key, v);
                            state
                        })
                    });
                match map {
                    Ok(m) => left(Constant(m)),
                    Err(e) => right(abort(InvalidForm(e))),
                }
            })
        })
    }
}

//Compound transactions that mutate the state of the map lane must be coordinated to ensure that
//the value in the summary variable reflects everything that happened within the transaction but
//nothing else. This is achieved using a single boolean flag. The flag starts as false and the
//first mutating action sets it to true and clears the value of the summary. Then it, and all
//subsequent mutating actions, contribute their effect into the summary.
fn compound_map_transaction<'a, S: Stm + 'a, V: Any + Send + Sync>(
    flag: &'a TLocal<bool>,
    summary: &'a TVar<TransactionSummary<Value, V>>,
    then: S,
) -> impl Stm<Result = S::Result> + 'a {
    let action = Arc::new(then);
    flag.get().and_then(move |started| {
        if *started {
            left(action.clone())
        } else {
            let with_init = flag
                .put(true)
                .followed_by(summary.put(Default::default()))
                .followed_by(action.clone());
            right(with_init)
        }
    })
}

//Clears the underlying map state.
fn clear_lane<V: Any + Send + Sync>(
    content: &TVar<OrdMap<Value, V>>,
) -> impl Stm<Result = bool> + '_ {
    content.get().and_then(move |map| {
        if map.is_empty() {
            left(Constant(false))
        } else {
            right(content.put(OrdMap::default()).followed_by(Constant(true)))
        }
    })
}

//Applies an update to the underlying map state.
fn update_lane<V: Any + Send + Sync>(
    content: &TVar<OrdMap<Value, TVar<V>>>,
    key: Value,
    value: Arc<V>,
) -> impl Stm<Result = ()> + '_ {
    content.get().and_then(move |map| match map.get(&key) {
        Some(var) => left(var.put_arc(value.clone())),
        _ => {
            let var = TVar::from_arc(value.clone());
            let new_map = map.update(key.clone(), var);
            right(content.put(new_map))
        }
    })
}

//Applies a removal to the underlying map state.
fn remove_lane<V: Any + Send + Sync>(
    content: &TVar<OrdMap<Value, TVar<V>>>,
    key: Value,
) -> impl Stm<Result = bool> + '_ {
    content.get().and_then(move |map| {
        if map.contains_key(&key) {
            let new_map = map.without(&key);
            left(content.put(new_map).followed_by(Constant(true)))
        } else {
            right(Constant(false))
        }
    })
}

/// Returned by the `update_direct` method of [`MapLane`]. This wraps the update transaction
/// so that it can only be executed and not combined into a larger transaction.
#[must_use = "Transactions do nothing if not executed."]
pub struct DirectUpdate<'a, K, V> {
    lane: &'a MapLane<K, V>,
    key: K,
    value: Arc<V>,
}

const UPDATING: &str = "Updating entry";
const REMOVING: &str = "Removing entry";
const CLEARING: &str = "Clearing map";
const MODIFYING: &str = "Modifying entry";

impl<'a, K, V> DirectUpdate<'a, K, V>
where
    K: Form + Send + Sync + Debug + 'a,
    V: Any + Send + Sync + Debug + 'a,
{
    fn into_stm(self) -> impl Stm<Result = ()> + 'a {
        let DirectUpdate { lane, key, value } = self;
        let key_value = key.into_value();
        let state_update = update_lane(&lane.map_state, key_value.clone(), value.clone());
        let set_summary = lane
            .summary
            .put(TransactionSummary::make_update(key_value, value));
        state_update.followed_by(set_summary)
    }

    /// Executes the update as a transaction.
    pub async fn apply<R: RetryManager>(self, retries: R) -> Result<(), TransactionError> {
        event!(Level::TRACE, UPDATING, key = ?self.key, value = ?self.value);
        let stm = self.into_stm();
        atomically(&stm, retries).await
    }

    /// Executes the update in a transaction runner.
    pub async fn apply_with<Fac, Ret>(
        self,
        runner: &mut TransactionRunner<Fac>,
    ) -> Result<(), TransactionError>
    where
        Fac: Fn() -> Ret,
        Ret: RetryManager,
    {
        event!(Level::TRACE, UPDATING, key = ?self.key, value = ?self.value);
        let stm = self.into_stm();
        runner.atomically(&stm).await
    }
}

/// Returned by the `remove_direct` method of [`MapLane`]. This wraps the removal transaction
/// so that it can only be executed and not combined into a larger transaction.
#[must_use = "Transactions do nothing if not executed."]
pub struct DirectRemove<'a, K, V> {
    lane: &'a MapLane<K, V>,
    key: K,
}

impl<'a, K, V> DirectRemove<'a, K, V>
where
    K: Form + Send + Sync + Debug + 'a,
    V: Any + Send + Sync + 'a,
{
    fn into_stm(self) -> impl Stm<Result = ()> + 'a {
        let DirectRemove { lane, key } = self;
        let key_value = key.into_value();
        let state_update = remove_lane(&lane.map_state, key_value.clone());
        state_update.and_then(move |did_remove| {
            if did_remove {
                let set_summary = lane
                    .summary
                    .put(TransactionSummary::make_removal(key_value.clone()));
                left(set_summary)
            } else {
                right(UNIT)
            }
        })
    }

    /// Executes the removal as a transaction.
    pub async fn apply<R: RetryManager>(self, retries: R) -> Result<(), TransactionError> {
        event!(Level::TRACE, REMOVING, key = ?self.key);
        let stm = self.into_stm();
        atomically(&stm, retries).await
    }

    /// Executes the update in a transaction runner.
    pub async fn apply_with<Fac, Ret>(
        self,
        runner: &mut TransactionRunner<Fac>,
    ) -> Result<(), TransactionError>
    where
        Fac: Fn() -> Ret,
        Ret: RetryManager,
    {
        event!(Level::TRACE, REMOVING, key = ?self.key);
        let stm = self.into_stm();
        runner.atomically(&stm).await
    }
}

/// Returned by the `clear_direct` method of [`MapLane`]. This wraps the clear transaction
/// so that it can only be executed and not combined into a larger transaction.
#[must_use = "Transactions do nothing if not executed."]
pub struct DirectClear<'a, K, V>(&'a MapLane<K, V>);

impl<'a, K, V> DirectClear<'a, K, V>
where
    K: Form + Send + Sync + 'a,
    V: Any + Send + Sync + 'a,
{
    fn into_stm(self) -> impl Stm<Result = ()> + 'a {
        let DirectClear(lane) = self;

        let state_update = clear_lane(&lane.map_state);
        state_update.and_then(move |did_clear| {
            if did_clear {
                let set_summary = lane.summary.put(TransactionSummary::clear());
                left(set_summary)
            } else {
                right(UNIT)
            }
        })
    }

    /// Executes the clear as a transaction.
    pub async fn apply<R: RetryManager>(self, retries: R) -> Result<(), TransactionError> {
        event!(Level::TRACE, CLEARING);
        let stm = self.into_stm();
        atomically(&stm, retries).await
    }

    /// Executes the update in a transaction runner.
    pub async fn apply_with<Fac, Ret>(
        self,
        runner: &mut TransactionRunner<Fac>,
    ) -> Result<(), TransactionError>
    where
        Fac: Fn() -> Ret,
        Ret: RetryManager,
    {
        event!(Level::TRACE, CLEARING);
        let stm = self.into_stm();
        runner.atomically(&stm).await
    }
}

/// Returned by the `modify_direct` method of [`MapLane`]. This wraps the modification transaction
/// so that it can only be executed and not combined into a larger transaction.
#[must_use = "Transactions do nothing if not executed."]
pub struct DirectModify<'a, K, V, F> {
    lane: &'a MapLane<K, V>,
    key: K,
    f: F,
}

impl<'a, K, V, F> DirectModify<'a, K, V, F>
where
    K: Form + Send + Sync + Debug + 'a,
    V: Any + Send + Sync + 'a,
    F: Fn(Option<&V>) -> Option<V> + Send + Sync + Clone + 'a,
{
    fn into_stm(self) -> impl Stm<Result = ()> + 'a {
        let DirectModify { lane, key, f } = self;
        let key_value = key.into_value();

        lane.map_state.get().and_then(move |map| {
            let entry: Option<TVar<V>> = map.get(&key_value).map(Clone::clone);
            match entry {
                Some(var) => {
                    let k = key_value.clone();
                    let f = f.clone();
                    let upd = var.get().and_then(move |old| match f(Some(old.as_ref())) {
                        Some(new) => {
                            let arc_v = Arc::new(new);
                            let set_summary = lane
                                .summary
                                .put(TransactionSummary::make_update(k.clone(), arc_v.clone()));
                            left(var.put_arc(arc_v).followed_by(set_summary))
                        }
                        _ => {
                            let set_summary = lane
                                .summary
                                .put(TransactionSummary::make_removal(k.clone()));
                            right(lane.map_state.put(map.without(&k)).followed_by(set_summary))
                        }
                    });
                    left(upd)
                }
                _ => match f(None) {
                    Some(v) => {
                        let arc_v = Arc::new(v);
                        let new_var = TVar::from_arc(arc_v.clone());
                        let set_summary = lane
                            .summary
                            .put(TransactionSummary::make_update(key_value.clone(), arc_v));
                        right(left(
                            lane.map_state
                                .put(map.update(key_value.clone(), new_var))
                                .followed_by(set_summary),
                        ))
                    }
                    _ => right(right(UNIT)),
                },
            }
        })
    }

    /// Executes the modification as a transaction.
    pub async fn apply<R: RetryManager>(self, retries: R) -> Result<(), TransactionError> {
        event!(Level::TRACE, MODIFYING, key = ?self.key);
        let stm = self.into_stm();
        atomically(&stm, retries).await
    }

    /// Executes the update in a transaction runner.
    pub async fn apply_with<Fac, Ret>(
        self,
        runner: &mut TransactionRunner<Fac>,
    ) -> Result<(), TransactionError>
    where
        Fac: Fn() -> Ret,
        Ret: RetryManager,
    {
        event!(Level::TRACE, MODIFYING, key = ?self.key);
        let stm = self.into_stm();
        runner.atomically(&stm).await
    }
}

/// Returned by the `modify_direct_if_defined` method of [`MapLane`]. This wraps the modification
/// transaction so that it can only be executed and not combined into a larger transaction.
#[must_use = "Transactions do nothing if not executed."]
pub struct DirectModifyDefined<'a, K, V, F> {
    lane: &'a MapLane<K, V>,
    key: K,
    f: F,
}

impl<'a, K, V, F> DirectModifyDefined<'a, K, V, F>
where
    K: Form + Send + Sync + Debug + 'a,
    V: Any + Send + Sync + 'a,
    F: Fn(&V) -> V + Send + Sync + Clone + 'a,
{
    fn into_stm(self) -> impl Stm<Result = ()> + 'a {
        let DirectModifyDefined { lane, key, f } = self;
        let key_value = key.into_value();

        lane.map_state.get().and_then(move |map| {
            let entry: Option<TVar<V>> = map.get(&key_value).map(Clone::clone);
            match entry {
                Some(var) => {
                    let k = key_value.clone();
                    let f = f.clone();
                    let upd = var.get().and_then(move |old| {
                        let f = f.clone();
                        let new = f(old.as_ref());
                        let arc_v = Arc::new(new);
                        let set_summary = lane
                            .summary
                            .put(TransactionSummary::make_update(k.clone(), arc_v.clone()));
                        var.put_arc(arc_v).followed_by(set_summary)
                    });
                    left(upd)
                }
                _ => right(UNIT),
            }
        })
    }

    /// Executes the modification as a transaction.
    pub async fn apply<R: RetryManager>(self, retries: R) -> Result<(), TransactionError> {
        event!(Level::TRACE, MODIFYING, key = ?self.key);
        let stm = self.into_stm();
        atomically(&stm, retries).await
    }

    /// Executes the update in a transaction runner.
    pub async fn apply_with<Fac, Ret>(
        self,
        runner: &mut TransactionRunner<Fac>,
    ) -> Result<(), TransactionError>
    where
        Fac: Fn() -> Ret,
        Ret: RetryManager,
    {
        event!(Level::TRACE, MODIFYING, key = ?self.key);
        let stm = self.into_stm();
        runner.atomically(&stm).await
    }
}<|MERGE_RESOLUTION|>--- conflicted
+++ resolved
@@ -155,9 +155,8 @@
     (lane, view, deferred)
 }
 
-<<<<<<< HEAD
 //TODO Relax to Form.
-pub fn make_update<K: ValidatedForm, V: ValidatedForm>(
+pub fn make_update<K: Form, V: Form>(
     event: MapLaneEvent<K, V>,
 ) -> Option<MapUpdate<Value, V>> {
     match event {
@@ -165,7 +164,9 @@
         MapLaneEvent::Clear => Some(MapUpdate::Clear),
         MapLaneEvent::Remove(key) => Some(MapUpdate::Remove(key.into_value())),
         MapLaneEvent::Checkpoint(_) => None,
-=======
+    }
+}
+
 /// Updates that can be applied to a [`MapLane`].
 /// TODO Add take/drop.
 #[derive(Debug, PartialEq, Eq, Form)]
@@ -181,22 +182,6 @@
 impl<K: Form, V: Form> From<MapUpdate<K, V>> for Value {
     fn from(event: MapUpdate<K, V>) -> Self {
         event.into_value()
-    }
-}
-
-impl<K, V> MapUpdate<K, V>
-where
-    K: Form,
-    V: Form,
-{
-    pub fn make(event: MapLaneEvent<K, V>) -> Option<MapUpdate<K, V>> {
-        match event {
-            MapLaneEvent::Update(key, value) => Some(MapUpdate::Update(key, value)),
-            MapLaneEvent::Clear => Some(MapUpdate::Clear),
-            MapLaneEvent::Remove(key) => Some(MapUpdate::Remove(key)),
-            MapLaneEvent::Checkpoint(_) => None,
-        }
->>>>>>> e41d8d7b
     }
 }
 
