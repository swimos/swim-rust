// Copyright 2015-2020 SWIM.AI inc.
//
// Licensed under the Apache License, Version 2.0 (the "License");
// you may not use this file except in compliance with the License.
// You may obtain a copy of the License at
//
//     http://www.apache.org/licenses/LICENSE-2.0
//
// Unless required by applicable law or agreed to in writing, software
// distributed under the License is distributed on an "AS IS" BASIS,
// WITHOUT WARRANTIES OR CONDITIONS OF ANY KIND, either express or implied.
// See the License for the specific language governing permissions and
// limitations under the License.

use std::fmt::Debug;
use std::num::NonZeroUsize;
use std::sync::Arc;

use tokio::sync::{mpsc, oneshot};

use swim_common::form::Form;
use swim_common::model::Value;

use crate::agent::lane::LaneModel;
use utilities::errors::SwimResultExt;

#[cfg(test)]
mod tests;

#[derive(Form, Debug, Clone, PartialEq)]
pub enum DemandMapLaneEvent<Key, Value>
where
    Key: Form,
    Value: Form,
{
    #[form(tag = "remove")]
    Remove(#[form(header, name = "key")] Key),
    #[form(tag = "update")]
    Update(#[form(header, name = "key")] Key, #[form(body)] Arc<Value>),
}

impl<K, V> From<DemandMapLaneEvent<K, V>> for Value
where
    K: Form,
    V: Form,
{
    fn from(update: DemandMapLaneEvent<K, V>) -> Self {
        update.into_value()
    }
}

impl<Key, Value> DemandMapLaneEvent<Key, Value>
where
    Key: Form,
    Value: Form,
{
    pub fn update(key: Key, value: Value) -> DemandMapLaneEvent<Key, Value> {
        DemandMapLaneEvent::Update(key, Arc::new(value))
    }

    pub fn remove(key: Key) -> DemandMapLaneEvent<Key, Value> {
        DemandMapLaneEvent::Remove(key)
    }
}

pub enum DemandMapLaneCommand<Key, Value>
where
    Key: Form,
    Value: Form,
{
    Sync(oneshot::Sender<Vec<DemandMapLaneEvent<Key, Value>>>),
    Cue(oneshot::Sender<Option<Value>>, Key),
    Remove(Key),
}

/// A controller for a demand map lane that may be used to cue a value by its key.
pub struct DemandMapLaneController<Key, Value>(DemandMapLane<Key, Value>)
where
    Key: Form,
    Value: Form;

impl<Key, Value> DemandMapLaneController<Key, Value>
where
    Key: Clone + Form,
    Value: Form,
{
    /// Syncs this lane. Called by the uplink.
    pub(crate) async fn sync(self) -> Result<Vec<DemandMapLaneEvent<Key, Value>>, ()> {
        let (tx, rx) = oneshot::channel();

        if self
            .0
            .lifecycle_sender
            .send(DemandMapLaneCommand::Sync(tx))
            .await
            .is_err()
        {
            return Err(());
        }

        rx.await.discard_err()
    }

    /// Cues a value. Returns `Ok(true)` if the key mapped successfully to a value or `Ok(false)`
    /// if it was not. Returns `Err(())` if an error occurred.
    pub async fn cue(&mut self, key: Key) -> Result<bool, ()> {
        let (tx, rx) = oneshot::channel();
        if self
            .0
            .lifecycle_sender
            .send(DemandMapLaneCommand::Cue(tx, key.clone()))
            .await
            .is_err()
        {
            return Err(());
        }

        match rx.await {
            Ok(Some(value)) => {
                let _ = self
                    .0
                    .uplink_sender
                    .send(DemandMapLaneEvent::update(key, value))
                    .await;
                Ok(true)
            }
            Ok(None) => Ok(false),
            _ => Err(()),
        }
    }

    /// Removes a value from the map.
    pub async fn remove(&mut self, key: Key) -> Result<(), ()> {
        if self
            .0
            .lifecycle_sender
            .send(DemandMapLaneCommand::Remove(key.clone()))
            .await
            .is_err()
        {
            return Err(());
        }

        self.0
            .uplink_sender
            .send(DemandMapLaneEvent::remove(key))
            .await
            .discard_err()
    }
}

/// A model for a map lane that has no state and fetches its values from the lifecycle
/// implementation.
#[derive(Debug)]
pub struct DemandMapLane<Key, Value>
where
    Key: Form,
    Value: Form,
{
    uplink_sender: mpsc::Sender<DemandMapLaneEvent<Key, Value>>,
    lifecycle_sender: mpsc::Sender<DemandMapLaneCommand<Key, Value>>,
    id: Arc<()>,
}

impl<Key, Value> Clone for DemandMapLane<Key, Value>
where
    Key: Form,
    Value: Form,
{
    fn clone(&self) -> Self {
        DemandMapLane {
            uplink_sender: self.uplink_sender.clone(),
            lifecycle_sender: self.lifecycle_sender.clone(),
            id: self.id.clone(),
        }
    }
}

impl<Key, Value> DemandMapLane<Key, Value>
where
    Key: Clone + Form,
    Value: Clone + Form,
{
    pub(crate) fn new(
        uplink_sender: mpsc::Sender<DemandMapLaneEvent<Key, Value>>,
        lifecycle_sender: mpsc::Sender<DemandMapLaneCommand<Key, Value>>,
    ) -> DemandMapLane<Key, Value> {
        DemandMapLane {
            uplink_sender,
            lifecycle_sender,
            id: Default::default(),
        }
    }

    pub fn controller(&self) -> DemandMapLaneController<Key, Value> {
        DemandMapLaneController(self.clone())
    }
}

impl<Key, Value> LaneModel for DemandMapLane<Key, Value>
where
    Key: Form,
    Value: Form,
{
    type Event = Key;

    fn same_lane(this: &Self, other: &Self) -> bool {
        Arc::ptr_eq(&this.id, &other.id)
    }
}

/// Create a new demand map lane model. Returns a demand map lane instance and a topic containing a
/// stream of cued values.
///
/// # Arguments
/// `buffer_size`: the size of the topic's buffer.
/// `lifecycle_sender`: a sender to the `DemandMapLaneLifecycle`.
pub fn make_lane_model<Key, Value>(
    buffer_size: NonZeroUsize,
    lifecycle_sender: mpsc::Sender<DemandMapLaneCommand<Key, Value>>,
) -> (
    DemandMapLane<Key, Value>,
<<<<<<< HEAD
    MpscTopic<DemandMapLaneEvent<Key, Value>>,
=======
    mpsc::Receiver<DemandMapLaneUpdate<Key, Value>>,
>>>>>>> ad33f974
)
where
    Key: Send + Clone + Form + Sync + 'static,
    Value: Send + Clone + Form + Sync + 'static,
{
    let (tx, rx) = mpsc::channel(buffer_size.get());
    let lane = DemandMapLane::new(tx, lifecycle_sender);
    (lane, rx)
}<|MERGE_RESOLUTION|>--- conflicted
+++ resolved
@@ -220,11 +220,7 @@
     lifecycle_sender: mpsc::Sender<DemandMapLaneCommand<Key, Value>>,
 ) -> (
     DemandMapLane<Key, Value>,
-<<<<<<< HEAD
-    MpscTopic<DemandMapLaneEvent<Key, Value>>,
-=======
-    mpsc::Receiver<DemandMapLaneUpdate<Key, Value>>,
->>>>>>> ad33f974
+    mpsc::Receiver<DemandMapLaneEvent<Key, Value>>,
 )
 where
     Key: Send + Clone + Form + Sync + 'static,
