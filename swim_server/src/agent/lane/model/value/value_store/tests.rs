--- conflicted
+++ resolved
@@ -23,14 +23,11 @@
 use std::fmt::Debug;
 use std::num::NonZeroUsize;
 use std::sync::{Arc, Mutex};
-<<<<<<< HEAD
 use store::engines::KeyedSnapshot;
 use store::keyspaces::{Keyspace, KeyspaceRangedSnapshotLoad};
 use store::{serialize, StoreError, StoreInfo};
-=======
 use store::{serialize, EngineInfo, StoreError};
 use utilities::sync::trigger;
->>>>>>> ce293005
 
 #[derive(Clone, Debug)]
 struct TrackingValueStore {
@@ -137,7 +134,6 @@
         value: Arc::new(Mutex::new(Some(serialize(&store_initial).unwrap()))),
     };
 
-<<<<<<< HEAD
     let model = ValueDataModel::<TrackingValueStore, String>::new(store, 0);
     let (lane, observer) = ValueLane::<String>::store_observable(
         &model,
@@ -145,11 +141,6 @@
         Default::default(),
     );
     let observer_stream = observer.into_stream();
-=======
-    let store_io = ValueLaneStoreIo::new(store, lane.clone(), observer_stream);
-
-    let _task_handle = tokio::spawn(store_io.attach("test".to_string(), StoreErrorHandler::new(0)));
->>>>>>> ce293005
 
     let store_io = ValueLaneStoreIo::new(observer_stream, model);
     let _task_handle = tokio::spawn(store_io.attach(StoreErrorHandler::new(0, info)));
@@ -159,59 +150,25 @@
 }
 
 #[tokio::test]
-<<<<<<< HEAD
-=======
-async fn load_fail() {
-    let (lane, observer) =
-        ValueLane::observable("initial".to_string(), NonZeroUsize::new(8).unwrap());
-    let observer_stream = observer.into_stream();
-    let store = FailingStore {
-        fail_on: FailingStoreMode::Get,
-    };
-
-    let store_io = ValueLaneStoreIo::new(store, lane.clone(), observer_stream);
-
-    let task_result = store_io
-        .attach("test".to_string(), StoreErrorHandler::new(0))
-        .await;
-    match task_result {
-        Ok(_) => {
-            panic!("Expected a store error")
-        }
-        Err(mut r) => {
-            let StoreTaskError { error, .. } = r.errors.pop().unwrap();
-            assert_eq!(error, StoreError::KeyNotFound)
-        }
-    }
-}
-
-#[tokio::test]
->>>>>>> ce293005
 async fn store_fail() {
     let (lane, observer) =
         ValueLane::observable("initial".to_string(), NonZeroUsize::new(8).unwrap());
     let observer_stream = observer.into_stream();
-<<<<<<< HEAD
     let store = FailingStore;
     let info = store.store_info();
-=======
     let store = FailingStore {
         fail_on: FailingStoreMode::Put,
     };
->>>>>>> ce293005
 
     let model = ValueDataModel::new(store, 0);
     let store_io = ValueLaneStoreIo::new(observer_stream, model);
 
     lane.store("avro vulcan".to_string()).await;
 
-<<<<<<< HEAD
     let task_result = store_io.attach(StoreErrorHandler::new(0, info)).await;
-=======
     let task_result = store_io
         .attach("test".to_string(), StoreErrorHandler::new(0))
         .await;
->>>>>>> ce293005
     match task_result {
         Ok(_) => {
             panic!("Expected a store error")
