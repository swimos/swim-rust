// Copyright 2015-2020 SWIM.AI inc.
//
// Licensed under the Apache License, Version 2.0 (the "License");
// you may not use this file except in compliance with the License.
// You may obtain a copy of the License at
//
//     http://www.apache.org/licenses/LICENSE-2.0
//
// Unless required by applicable law or agreed to in writing, software
// distributed under the License is distributed on an "AS IS" BASIS,
// WITHOUT WARRANTIES OR CONDITIONS OF ANY KIND, either express or implied.
// See the License for the specific language governing permissions and
// limitations under the License.

<<<<<<< HEAD
use crate::agent::lane::model::supply::supplier::BoxSupplier;
use crate::agent::lane::LaneModel;
use std::sync::Arc;

mod supplier;
use crate::agent::lane::channels::AgentExecutionConfig;
pub use supplier::*;
=======
use crate::agent::lane::{LaneKind, LaneModel};
use crate::agent::{AgentContext, Eff, Lane, LaneTasks, StatelessLifecycleTasks};
use futures::future::ready;
use futures::future::BoxFuture;
use futures::{FutureExt, Stream};
use std::num::NonZeroUsize;
use std::sync::Arc;
use tokio::sync::mpsc;
use tokio_stream::wrappers::ReceiverStream;
>>>>>>> 7e59dcde

#[cfg(test)]
mod tests;

/// Model for a stateless lane that publishes events to all uplinks.
///
/// # Type Parameters
///
/// * `T` - The type of the events produced.
pub struct SupplyLane<T> {
    sender: BoxSupplier<T>,
    id: Arc<()>,
}

impl<T> SupplyLane<T>
where
    T: Send + Sync + 'static,
{
    pub(crate) fn new(sender: BoxSupplier<T>) -> Self {
        SupplyLane {
            sender,
            id: Default::default(),
        }
    }

    pub async fn send(&self, value: T) -> Result<(), SupplyError> {
        self.sender.supply(value).await
    }

    pub fn try_send(&self, value: T) -> Result<(), TrySupplyError> {
        self.sender.try_supply(value)
    }
}

impl<T> LaneModel for SupplyLane<T> {
    type Event = T;

    fn same_lane(this: &Self, other: &Self) -> bool {
        Arc::ptr_eq(&this.id, &other.id)
    }
}

/// Create a new supply lane model. Returns a new supply lane model and a stream that events can be
/// received from.
pub fn make_lane_model<Event, W>(
    watch: W,
    config: &AgentExecutionConfig,
) -> (SupplyLane<Event>, W::Topic)
where
    Event: Send + Sync + Clone + 'static,
    W: SupplyLaneWatch<Event>,
{
<<<<<<< HEAD
    let (sender, topic) = watch.make_watch(config);
    let lane = SupplyLane::new(Box::new(sender));

    (lane, topic)
=======
    let (tx, rx) = mpsc::channel(buffer_size.get());
    let lane = SupplyLane::new(tx);
    (lane, ReceiverStream::new(rx))
}

impl Lane for StatelessLifecycleTasks {
    fn name(&self) -> &str {
        self.name.as_str()
    }

    fn kind(&self) -> LaneKind {
        LaneKind::Supply
    }
}

impl<Agent, Context> LaneTasks<Agent, Context> for StatelessLifecycleTasks
where
    Agent: 'static,
    Context: AgentContext<Agent> + Send + Sync + 'static,
{
    fn start<'a>(&'a self, _context: &'a Context) -> BoxFuture<'a, ()> {
        ready(()).boxed()
    }

    fn events(self: Box<Self>, _context: Context) -> Eff {
        ready(()).boxed()
    }
>>>>>>> 7e59dcde
}<|MERGE_RESOLUTION|>--- conflicted
+++ resolved
@@ -12,25 +12,11 @@
 // See the License for the specific language governing permissions and
 // limitations under the License.
 
-<<<<<<< HEAD
 use crate::agent::lane::model::supply::supplier::BoxSupplier;
 use crate::agent::lane::LaneModel;
 use std::sync::Arc;
-
-mod supplier;
-use crate::agent::lane::channels::AgentExecutionConfig;
-pub use supplier::*;
-=======
-use crate::agent::lane::{LaneKind, LaneModel};
-use crate::agent::{AgentContext, Eff, Lane, LaneTasks, StatelessLifecycleTasks};
-use futures::future::ready;
-use futures::future::BoxFuture;
-use futures::{FutureExt, Stream};
-use std::num::NonZeroUsize;
-use std::sync::Arc;
 use tokio::sync::mpsc;
 use tokio_stream::wrappers::ReceiverStream;
->>>>>>> 7e59dcde
 
 #[cfg(test)]
 mod tests;
@@ -83,38 +69,8 @@
     Event: Send + Sync + Clone + 'static,
     W: SupplyLaneWatch<Event>,
 {
-<<<<<<< HEAD
     let (sender, topic) = watch.make_watch(config);
     let lane = SupplyLane::new(Box::new(sender));
 
     (lane, topic)
-=======
-    let (tx, rx) = mpsc::channel(buffer_size.get());
-    let lane = SupplyLane::new(tx);
-    (lane, ReceiverStream::new(rx))
-}
-
-impl Lane for StatelessLifecycleTasks {
-    fn name(&self) -> &str {
-        self.name.as_str()
-    }
-
-    fn kind(&self) -> LaneKind {
-        LaneKind::Supply
-    }
-}
-
-impl<Agent, Context> LaneTasks<Agent, Context> for StatelessLifecycleTasks
-where
-    Agent: 'static,
-    Context: AgentContext<Agent> + Send + Sync + 'static,
-{
-    fn start<'a>(&'a self, _context: &'a Context) -> BoxFuture<'a, ()> {
-        ready(()).boxed()
-    }
-
-    fn events(self: Box<Self>, _context: Context) -> Eff {
-        ready(()).boxed()
-    }
->>>>>>> 7e59dcde
 }