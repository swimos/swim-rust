--- conflicted
+++ resolved
@@ -62,13 +62,10 @@
     pub value_lane_backpressure: Option<SimpleBackpressureConfig>,
     /// Back-pressure relief configuration for map lane uplinks.
     pub map_lane_backpressure: Option<KeyedBackpressureConfig>,
-<<<<<<< HEAD
+    /// Node logging configuration.
+    pub node_log: LogConfig,
     /// The maximum idle time before the agent is terminated.
     pub max_idle_time: Duration,
-=======
-    /// Node logging configuration.
-    pub node_log: LogConfig,
->>>>>>> 9cca7945
 }
 
 const DEFAULT_YIELD_COUNT: NonZeroUsize = unsafe { NonZeroUsize::new_unchecked(2048) };
@@ -102,11 +99,8 @@
                 yield_after: kc.buffer_size,
             }),
             map_lane_backpressure: backpressure,
-<<<<<<< HEAD
+            node_log: LogConfig::default(),
             max_idle_time,
-=======
-            node_log: LogConfig::default(),
->>>>>>> 9cca7945
         }
     }
 }
@@ -132,11 +126,8 @@
             scheduler_buffer: default_buffer,
             value_lane_backpressure: None,
             map_lane_backpressure: None,
-<<<<<<< HEAD
+            node_log: LogConfig::default(),
             max_idle_time: Duration::from_secs(300),
-=======
-            node_log: LogConfig::default(),
->>>>>>> 9cca7945
         }
     }
 }
