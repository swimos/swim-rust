--- conflicted
+++ resolved
@@ -65,13 +65,10 @@
     pub map_lane_backpressure: Option<KeyedBackpressureConfig>,
     /// Node logging configuration.
     pub node_log: LogConfig,
-<<<<<<< HEAD
     /// Metric aggregator configuration
     pub metrics: MetricAggregatorConfig,
-=======
     /// The maximum idle time before the agent is terminated.
     pub max_idle_time: Duration,
->>>>>>> 477f223e
 }
 
 const DEFAULT_YIELD_COUNT: NonZeroUsize = unsafe { NonZeroUsize::new_unchecked(2048) };
@@ -106,11 +103,8 @@
             }),
             map_lane_backpressure: backpressure,
             node_log: LogConfig::default(),
-<<<<<<< HEAD
+            max_idle_time,
             metrics: Default::default(),
-=======
-            max_idle_time,
->>>>>>> 477f223e
         }
     }
 }
@@ -137,11 +131,8 @@
             value_lane_backpressure: None,
             map_lane_backpressure: None,
             node_log: LogConfig::default(),
-<<<<<<< HEAD
             metrics: Default::default(),
-=======
             max_idle_time: Duration::from_secs(300),
->>>>>>> 477f223e
         }
     }
 }
