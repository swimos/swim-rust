// Copyright 2015-2020 SWIM.AI inc.
//
// Licensed under the Apache License, Version 2.0 (the "License");
// you may not use this file except in compliance with the License.
// You may obtain a copy of the License at
//
//     http://www.apache.org/licenses/LICENSE-2.0
//
// Unless required by applicable law or agreed to in writing, software
// distributed under the License is distributed on an "AS IS" BASIS,
// WITHOUT WARRANTIES OR CONDITIONS OF ANY KIND, either express or implied.
// See the License for the specific language governing permissions and
// limitations under the License.

pub mod action;
pub mod map;
pub mod value;

use crate::routing::RoutingAddr;
use futures::future::{ready, BoxFuture, Either, Ready};
use futures::stream::{iter, Iter};
use futures::Stream;
use std::error::Error;
use std::fmt::{Debug, Display, Formatter};
<<<<<<< HEAD
use std::time::Duration;
use stm::transaction::{RetryManager, TransactionError};
use swim_form::FormDeserializeErr;
use swim_runtime::time::delay::{delay_for, Delay};
use utilities::future::retryable::strategy::RetryStrategy;
use utilities::future::{
    SwimFutureExt, SwimStreamExt, Transform, TransformedFuture, TransformedStreamFut,
};
=======
use stm::transaction::TransactionError;
use swim_common::form::FormErr;
>>>>>>> c3a308c7

#[cfg(test)]
mod tests;

/// The error type for tasks that apply remote updates to lanes.
#[derive(Debug)]
pub enum UpdateError {
    FailedTransaction(TransactionError),
<<<<<<< HEAD
    BadEnvelopeBody(FormDeserializeErr),
    FeedbackChannelDropped,
=======
    BadEnvelopeBody(FormErr),
>>>>>>> c3a308c7
}

impl Display for UpdateError {
    fn fmt(&self, f: &mut Formatter<'_>) -> std::fmt::Result {
        match self {
            UpdateError::FailedTransaction(err) => {
                write!(f, "Failed to apply a transaction to the lane: {}", err)
            }
            UpdateError::BadEnvelopeBody(err) => {
                write!(f, "The body of an incoming envelope was invalid: {}", err)
            }
            UpdateError::FeedbackChannelDropped => {
                write!(f, "Action lane feedback channel dropped.")
            }
        }
    }
}

impl Error for UpdateError {
    fn source(&self) -> Option<&(dyn Error + 'static)> {
        match self {
            UpdateError::FailedTransaction(err) => Some(err),
            UpdateError::BadEnvelopeBody(err) => Some(err),
            _ => None,
        }
    }
}

impl From<TransactionError> for UpdateError {
    fn from(err: TransactionError) -> Self {
        UpdateError::FailedTransaction(err)
    }
}

impl From<FormErr> for UpdateError {
    fn from(err: FormErr) -> Self {
        UpdateError::BadEnvelopeBody(err)
    }
}

pub trait LaneUpdate {
    type Msg: Send + Debug + 'static;

    fn run_update<Messages, Err>(
        self,
        messages: Messages,
    ) -> BoxFuture<'static, Result<(), UpdateError>>
    where
        Messages: Stream<Item = Result<(RoutingAddr, Self::Msg), Err>> + Send + 'static,
        Err: Send,
        UpdateError: From<Err>;
}

/// Wraps a [`RetryStrategy`] as an STM [`RetryManager`].
#[derive(Clone, Copy, Debug, Eq)]
pub struct StmRetryStrategy {
    template: RetryStrategy,
    retries: RetryStrategy,
}

impl PartialEq for StmRetryStrategy {
    fn eq(&self, other: &Self) -> bool {
        self.template.eq(other.template)
    }
}

impl StmRetryStrategy {
    pub fn new(strategy: RetryStrategy) -> Self {
        StmRetryStrategy {
            template: strategy,
            retries: strategy,
        }
    }
}

pub struct ToTrue;
impl Transform<()> for ToTrue {
    type Out = bool;

    fn transform(&self, _: ()) -> Self::Out {
        true
    }
}

pub struct WaitForDelay;

impl Transform<Option<Duration>> for WaitForDelay {
    type Out = Either<Ready<()>, Delay>;

    fn transform(&self, dur: Option<Duration>) -> Self::Out {
        if let Some(dur) = dur {
            Either::Right(delay_for(dur))
        } else {
            Either::Left(ready(()))
        }
    }
}

impl RetryManager for StmRetryStrategy {
    type ContentionManager =
        TransformedStreamFut<Iter<RetryStrategy>, WaitForDelay, Either<Ready<()>, Delay>>;
    type RetryFut = Either<Ready<bool>, TransformedFuture<Delay, ToTrue>>;

    fn contention_manager(&self) -> Self::ContentionManager {
        iter(self.template).transform_fut(WaitForDelay)
    }

    fn retry(&mut self) -> Self::RetryFut {
        match self.retries.next() {
            Some(Some(dur)) => {
                Either::Right(swim_runtime::time::delay::delay_for(dur).transform(ToTrue))
            }
            Some(_) => Either::Left(ready(true)),
            _ => Either::Left(ready(false)),
        }
    }
}<|MERGE_RESOLUTION|>--- conflicted
+++ resolved
@@ -22,19 +22,14 @@
 use futures::Stream;
 use std::error::Error;
 use std::fmt::{Debug, Display, Formatter};
-<<<<<<< HEAD
 use std::time::Duration;
 use stm::transaction::{RetryManager, TransactionError};
-use swim_form::FormDeserializeErr;
+use swim_common::form::FormErr;
 use swim_runtime::time::delay::{delay_for, Delay};
 use utilities::future::retryable::strategy::RetryStrategy;
 use utilities::future::{
     SwimFutureExt, SwimStreamExt, Transform, TransformedFuture, TransformedStreamFut,
 };
-=======
-use stm::transaction::TransactionError;
-use swim_common::form::FormErr;
->>>>>>> c3a308c7
 
 #[cfg(test)]
 mod tests;
@@ -43,12 +38,8 @@
 #[derive(Debug)]
 pub enum UpdateError {
     FailedTransaction(TransactionError),
-<<<<<<< HEAD
-    BadEnvelopeBody(FormDeserializeErr),
+    BadEnvelopeBody(FormErr),
     FeedbackChannelDropped,
-=======
-    BadEnvelopeBody(FormErr),
->>>>>>> c3a308c7
 }
 
 impl Display for UpdateError {
