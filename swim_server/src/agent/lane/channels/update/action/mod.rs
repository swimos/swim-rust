--- conflicted
+++ resolved
@@ -108,14 +108,9 @@
                             }
                             Some(Either::Right(Ok((addr, msg)))) => {
                                 if let Ok(rx) = commander.command_and_await(msg).await {
-<<<<<<< HEAD
-                                    responses
-                                        .push_back(rx.map(move |r| r.map(move |resp| (addr, resp))));
-=======
                                     responses.push_back(
                                         rx.map(move |r| r.map(move |resp| (addr, resp))),
                                     );
->>>>>>> 9535e322
                                 } else {
                                     event!(Level::ERROR, NO_COMPLETION);
                                 }
