// Copyright 2015-2021 SWIM.AI inc.
//
// Licensed under the Apache License, Version 2.0 (the "License");
// you may not use this file except in compliance with the License.
// You may obtain a copy of the License at
//
//     http://www.apache.org/licenses/LICENSE-2.0
//
// Unless required by applicable law or agreed to in writing, software
// distributed under the License is distributed on an "AS IS" BASIS,
// WITHOUT WARRANTIES OR CONDITIONS OF ANY KIND, either express or implied.
// See the License for the specific language governing permissions and
// limitations under the License.

use crate::agent::context::AgentExecutionContext;
use crate::agent::lane::channels::task::{LaneIoError, LaneUplinks, UplinkChannels};
use crate::agent::lane::channels::update::{LaneUpdate, UpdateError};
use crate::agent::lane::channels::uplink::backpressure::KeyedBackpressureConfig;
use crate::agent::lane::channels::uplink::spawn::UplinkErrorReport;
use crate::agent::lane::channels::uplink::{
    PeelResult, UplinkAction, UplinkError, UplinkStateMachine,
};
use crate::agent::lane::channels::{
    AgentExecutionConfig, LaneMessageHandler, OutputMessage, TaggedAction,
};
use crate::agent::lane::model::action::{Action, ActionLane};
use crate::agent::lane::model::command::{Command, CommandLane};
use crate::agent::lane::model::DeferredSubscription;
use crate::agent::model::supply::SupplyLane;
use crate::agent::Eff;
use crate::meta::accumulate_metrics;
use crate::meta::log::make_node_logger;
use crate::meta::metric::config::MetricAggregatorConfig;
use crate::meta::metric::lane::LanePulse;
use crate::meta::metric::node::NodePulse;
use crate::meta::metric::uplink::{UplinkActionObserver, WarpUplinkPulse};
use crate::meta::metric::{aggregator_sink, AggregatorError, NodeMetricAggregator};
use crate::meta::pulse::PulseLanes;
use crate::routing::error::RouterError;
use crate::routing::{
    ConnectionDropped, Route, RoutingAddr, ServerRouter, TaggedClientEnvelope, TaggedEnvelope,
    TaggedSender,
};
use futures::future::{join, join3, ready, BoxFuture};
use futures::stream::{once, BoxStream, FusedStream};
use futures::{Future, FutureExt, Stream, StreamExt};
use pin_utils::pin_mut;
use std::collections::{HashMap, HashSet};
use std::convert::{identity, TryFrom};
use std::fmt::Debug;
use std::num::NonZeroUsize;
use std::sync::Arc;
use std::time::Duration;
use stm::transaction::TransactionError;
use swim_common::form::{Form, FormErr};
use swim_common::model::Value;
use swim_common::routing::ResolutionError;
use swim_common::routing::RoutingError;
use swim_common::routing::SendError;
use swim_common::sink::item::ItemSink;
use swim_common::warp::envelope::{Envelope, OutgoingLinkMessage};
use swim_common::warp::path::RelativePath;
use tokio::sync::mpsc::Sender;
use tokio::sync::{mpsc, Mutex};
<<<<<<< HEAD
use tokio::task::JoinHandle;
use tokio::time::{sleep, timeout};
=======
use tokio::time::{timeout, Instant};
>>>>>>> 477f223e
use tokio_stream::wrappers::ReceiverStream;
use url::Url;
use utilities::instant::AtomicInstant;
use utilities::sync::{promise, topic, trigger};
use utilities::uri::RelativeUri;

const METRIC_SAMPLE_RATE: Duration = Duration::from_millis(100);

#[test]
fn lane_io_err_display_update() {
    let route = RelativePath::new("node", "lane");
    let err =
        LaneIoError::for_update_err(route, UpdateError::BadEnvelopeBody(FormErr::Malformatted));

    let string = format!("{}", err);
    let lines = string.lines().collect::<Vec<_>>();
    assert_eq!(
        lines,
        vec![
            "IO tasks failed for lane: \"RelativePath[node, lane]\".",
            "- update_error = The body of an incoming envelope was invalid: Malformatted"
        ]
    );
}

#[test]
fn lane_io_err_display_uplink() {
    let route = RelativePath::new("node", "lane");
    let err = LaneIoError::for_uplink_errors(
        route,
        vec![UplinkErrorReport {
            error: UplinkError::ChannelDropped,
            addr: RoutingAddr::remote(1),
        }],
    );
    let string = format!("{}", err);
    let lines = string.lines().collect::<Vec<_>>();
    assert_eq!(
        lines,
        vec![
            "IO tasks failed for lane: \"RelativePath[node, lane]\".",
            "- uplink_errors =",
            "* Uplink to Remote(1) failed: Uplink send channel was dropped."
        ]
    );

    let route = RelativePath::new("node", "lane");
    let err = LaneIoError::for_uplink_errors(
        route,
        vec![UplinkErrorReport {
            error: UplinkError::ChannelDropped,
            addr: RoutingAddr::remote(1),
        }],
    );
    let string = format!("{}", err);
    let lines = string.lines().collect::<Vec<_>>();
    assert_eq!(
        lines,
        vec![
            "IO tasks failed for lane: \"RelativePath[node, lane]\".",
            "- uplink_errors =",
            "* Uplink to Remote(1) failed: Uplink send channel was dropped."
        ]
    );
}

#[test]
fn lane_io_err_display_both() {
    let route = RelativePath::new("node", "lane");
    let err = LaneIoError::new(
        route,
        UpdateError::BadEnvelopeBody(FormErr::Malformatted),
        vec![UplinkErrorReport {
            error: UplinkError::ChannelDropped,
            addr: RoutingAddr::remote(1),
        }],
    );
    let string = format!("{}", err);
    let lines = string.lines().collect::<Vec<_>>();
    assert_eq!(
        lines,
        vec![
            "IO tasks failed for lane: \"RelativePath[node, lane]\".",
            "- update_error = The body of an incoming envelope was invalid: Malformatted",
            "- uplink_errors =",
            "* Uplink to Remote(1) failed: Uplink send channel was dropped."
        ]
    );
}

#[derive(Clone)]
struct TestUplinkSpawner {
    respond_tx: mpsc::Sender<TaggedAction>,
    fail_on: HashSet<RoutingAddr>,
    fatal_errors: bool,
}

impl TestUplinkSpawner {
    fn new(
        respond_tx: mpsc::Sender<TaggedAction>,
        fail_on: Vec<RoutingAddr>,
        fatal_errors: bool,
    ) -> Self {
        TestUplinkSpawner {
            respond_tx,
            fail_on: fail_on.into_iter().collect(),
            fatal_errors,
        }
    }
}

impl LaneUplinks for TestUplinkSpawner {
    fn make_task<Handler, Top, Context>(
        &self,
        _message_handler: Arc<Handler>,
        channels: UplinkChannels<Top>,
        _route: RelativePath,
        _context: &Context,
        _action_observer: UplinkActionObserver,
    ) -> BoxFuture<'static, ()>
    where
        Handler: LaneMessageHandler + 'static,
        OutputMessage<Handler>: Into<Value>,
        Top: DeferredSubscription<Handler::Event>,
        Context: AgentExecutionContext,
    {
        let TestUplinkSpawner {
            respond_tx,
            fail_on,
            fatal_errors,
        } = self.clone();

        let UplinkChannels {
            mut actions,
            error_collector,
            ..
        } = channels;

        async move {
            while let Some(act) = actions.recv().await {
                let TaggedAction(addr, _) = &act;
                if fail_on.contains(addr) {
                    let error = if fatal_errors {
                        UplinkError::LaneStoppedReporting
                    } else {
                        UplinkError::FailedTransaction(TransactionError::HighContention {
                            num_failed: 10,
                        })
                    };
                    assert!(error_collector
                        .send(UplinkErrorReport { error, addr: *addr })
                        .await
                        .is_ok());
                } else {
                    assert!(respond_tx.send(act).await.is_ok());
                }
            }
        }
        .boxed()
    }
}

#[derive(Debug)]
struct Message(i32);

impl Form for Message {
    fn as_value(&self) -> Value {
        Value::Int32Value(self.0)
    }

    fn try_from_value(value: &Value) -> Result<Self, FormErr> {
        i32::try_from_value(value).map(|n| Message(n))
    }
}

impl From<Message> for Value {
    fn from(msg: Message) -> Self {
        Value::Int32Value(msg.0)
    }
}

struct TestHandler(Arc<Mutex<Vec<i32>>>);

impl TestHandler {
    fn new() -> Self {
        TestHandler(Default::default())
    }
}
struct DummyUplink;

impl UplinkStateMachine<i32> for DummyUplink {
    type Msg = Message;

    fn message_for(&self, event: i32) -> Result<Option<Self::Msg>, UplinkError> {
        Ok(Some(Message(event)))
    }

    fn sync_lane<'a, Updates>(
        &'a self,
        updates: &'a mut Updates,
    ) -> BoxStream<'a, PeelResult<'a, Updates, Result<Self::Msg, UplinkError>>>
    where
        Updates: FusedStream<Item = i32> + Send + Unpin + 'a,
    {
        once(ready(PeelResult::Complete(updates))).boxed()
    }
}

struct TestUpdater(Arc<Mutex<Vec<i32>>>);

impl LaneUpdate for TestUpdater {
    type Msg = Message;

    fn run_update<Messages, Err>(
        self,
        messages: Messages,
    ) -> BoxFuture<'static, Result<(), UpdateError>>
    where
        Messages: Stream<Item = Result<(RoutingAddr, Self::Msg), Err>> + Send + 'static,
        Err: Send,
        UpdateError: From<Err>,
    {
        let TestUpdater(values) = self;

        async move {
            pin_mut!(messages);
            loop {
                if let Some(msg) = messages.next().await {
                    match msg {
                        Ok((_, msg)) => {
                            if msg.0 < 0 {
                                break Err(UpdateError::BadEnvelopeBody(FormErr::Malformatted));
                            } else {
                                values.lock().await.push(msg.0);
                            }
                        }
                        Err(e) => {
                            break Err(e.into());
                        }
                    }
                } else {
                    break Ok(());
                }
            }
        }
        .boxed()
    }
}

impl LaneMessageHandler for TestHandler {
    type Event = i32;
    type Uplink = DummyUplink;
    type Update = TestUpdater;

    fn make_uplink(&self, _addr: RoutingAddr) -> Self::Uplink {
        DummyUplink
    }

    fn make_update(&self) -> Self::Update {
        TestUpdater(self.0.clone())
    }
}

#[derive(Clone)]
struct TestContext {
    scheduler: mpsc::Sender<Eff>,
    messages: mpsc::Sender<TaggedEnvelope>,
    trigger: Arc<Mutex<Option<trigger::Sender>>>,
    _drop_tx: Arc<promise::Sender<ConnectionDropped>>,
    drop_rx: promise::Receiver<ConnectionDropped>,
<<<<<<< HEAD
    aggregator: NodeMetricAggregator,
    _metrics_jh: Arc<JoinHandle<Result<(), AggregatorError>>>,
=======
    uplinks_idle_since: Arc<AtomicInstant>,
>>>>>>> 477f223e
}

impl TestContext {
    async fn stop(&self) {
        if let Some(tx) = self.trigger.lock().await.take() {
            tx.trigger();
        }
    }
}

struct TestRouter {
    sender: mpsc::Sender<TaggedEnvelope>,
    drop_rx: promise::Receiver<ConnectionDropped>,
}

#[derive(Clone, Debug)]
struct TestSender {
    addr: RoutingAddr,
    inner: mpsc::Sender<TaggedEnvelope>,
}

impl<'a> ItemSink<'a, Envelope> for TestSender {
    type Error = SendError;
    type SendFuture = BoxFuture<'a, Result<(), Self::Error>>;

    fn send_item(&'a mut self, value: Envelope) -> Self::SendFuture {
        let tagged = TaggedEnvelope(self.addr, value);
        async move {
            self.inner.send(tagged).await.map_err(|err| {
                let TaggedEnvelope(_, envelope) = err.0;
                SendError::new(RoutingError::RouterDropped, envelope)
            })
        }
        .boxed()
    }
}

impl ServerRouter for TestRouter {
    fn resolve_sender(&mut self, addr: RoutingAddr) -> BoxFuture<Result<Route, ResolutionError>> {
        let TestRouter {
            sender, drop_rx, ..
        } = self;
        ready(Ok(Route::new(
            TaggedSender::new(addr, sender.clone()),
            drop_rx.clone(),
        )))
        .boxed()
    }

    fn lookup(
        &mut self,
        _host: Option<Url>,
        _route: RelativeUri,
    ) -> BoxFuture<'static, Result<RoutingAddr, RouterError>> {
        panic!("Unexpected resolution attempt.")
    }
}

impl AgentExecutionContext for TestContext {
    type Router = TestRouter;

    fn router_handle(&self) -> Self::Router {
        let TestContext {
            messages, drop_rx, ..
        } = self;
        TestRouter {
            sender: messages.clone(),
            drop_rx: drop_rx.clone(),
        }
    }

    fn spawner(&self) -> Sender<Eff> {
        self.scheduler.clone()
    }

<<<<<<< HEAD
    fn metrics(&self) -> NodeMetricAggregator {
        self.aggregator.clone()
=======
    fn uplinks_idle_since(&self) -> &Arc<AtomicInstant> {
        &self.uplinks_idle_since
>>>>>>> 477f223e
    }
}

fn default_buffer() -> NonZeroUsize {
    NonZeroUsize::new(5).unwrap()
}

fn make_config() -> AgentExecutionConfig {
    AgentExecutionConfig::with(
        default_buffer(),
        1,
        1,
        Duration::from_secs(5),
        None,
        Duration::from_secs(60),
    )
}

fn route() -> RelativePath {
    RelativePath::new("node", "lane")
}

struct TaskInput {
    envelope_tx: mpsc::Sender<TaggedClientEnvelope>,
    _event_tx: Option<topic::Sender<i32>>,
}

impl TaskInput {
    async fn send_link(&mut self, addr: RoutingAddr) {
        let env = TaggedClientEnvelope(addr, OutgoingLinkMessage::link("node", "lane"));
        assert!(self.envelope_tx.send(env).await.is_ok())
    }

    async fn send_sync(&mut self, addr: RoutingAddr) {
        let env = TaggedClientEnvelope(addr, OutgoingLinkMessage::sync("node", "lane"));
        assert!(self.envelope_tx.send(env).await.is_ok())
    }

    async fn send_unlink(&mut self, addr: RoutingAddr) {
        let env = TaggedClientEnvelope(addr, OutgoingLinkMessage::unlink("node", "lane"));
        assert!(self.envelope_tx.send(env).await.is_ok())
    }

    async fn send_command(&mut self, addr: RoutingAddr, value: i32) {
        let env = TaggedClientEnvelope(
            addr,
            OutgoingLinkMessage::make_command("node", "lane", Some(value.into_value())),
        );
        assert!(self.envelope_tx.send(env).await.is_ok())
    }

    async fn send_raw(&mut self, addr: RoutingAddr, value: Value) {
        let env = TaggedClientEnvelope(
            addr,
            OutgoingLinkMessage::make_command("node", "lane", Some(value)),
        );
        assert!(self.envelope_tx.send(env).await.is_ok())
    }

    async fn cause_update_error(&mut self, addr: RoutingAddr) {
        self.send_command(addr, -1).await;
    }
}

struct TaskOutput(ReceiverStream<TaggedAction>, Arc<Mutex<Vec<i32>>>);

impl TaskOutput {
    async fn check_history(&self, expected: Vec<i32>) {
        assert_eq!(&*self.1.lock().await, &expected);
    }

    async fn take_actions(&mut self, n: usize) -> Vec<TaggedAction> {
        tokio::time::timeout(
            Duration::from_secs(1),
            (&mut self.0).take(n).collect::<Vec<_>>(),
        )
        .await
        .expect("Timeout awaiting outputs.")
    }
}

fn make_task(
    fail_on: Vec<RoutingAddr>,
    fatal_errors: bool,
    config: AgentExecutionConfig,
    context: TestContext,
) -> (
    TaskInput,
    TaskOutput,
    BoxFuture<'static, Result<Vec<UplinkErrorReport>, LaneIoError>>,
) {
    let (respond_tx, respond_rx) = mpsc::channel(5);
    let (envelope_tx, envelope_rx) = mpsc::channel(5);
    let (event_tx, event_rx) = topic::channel(NonZeroUsize::new(5).unwrap());

    let handler = TestHandler::new();
    let output = TaskOutput(ReceiverStream::new(respond_rx), handler.0.clone());
    let uplinks = TestUplinkSpawner::new(respond_tx, fail_on, fatal_errors);
    let topic = event_rx.subscriber();

    let task = super::run_lane_io(
        handler,
        uplinks,
        ReceiverStream::new(envelope_rx),
        topic,
        config,
        context,
        route(),
    )
    .boxed();
    let input = TaskInput {
        envelope_tx,
        _event_tx: Some(event_tx),
    };

    (input, output, task)
}

fn make_aggregator(
    stop_rx: trigger::Receiver,
) -> (
    NodeMetricAggregator,
    impl Future<Output = Result<(), AggregatorError>>,
    MetricReceivers,
) {
    let buffer_size = 8;

    let path = RelativePath::new("node", "lane");

    let (uplink_tx, uplink_rx) = mpsc::channel(buffer_size);
    let lane = SupplyLane::new(uplink_tx);
    let mut uplinks = HashMap::new();
    uplinks.insert(path.clone(), lane);

    let (lane_tx, lane_rx) = mpsc::channel(buffer_size);
    let lane = SupplyLane::new(lane_tx);
    let mut lanes = HashMap::new();
    lanes.insert(path.clone(), lane);

    let (node_tx, node_rx) = mpsc::channel(buffer_size);
    let node = SupplyLane::new(node_tx);

    let receivers = MetricReceivers {
        uplink: uplink_rx,
        lane: lane_rx,
        node: node_rx,
    };

    let lanes = PulseLanes {
        uplinks,
        lanes,
        node,
    };

    let RelativePath { node, lane } = path;
    let uri = RelativeUri::try_from(format!("/{}/{}", node, lane)).unwrap();

    let config = MetricAggregatorConfig {
        sample_rate: METRIC_SAMPLE_RATE,
        buffer_size: NonZeroUsize::new(10).unwrap(),
        yield_after: NonZeroUsize::new(256).unwrap(),
        backpressure_config: KeyedBackpressureConfig {
            buffer_size: NonZeroUsize::new(2).unwrap(),
            yield_after: NonZeroUsize::new(256).unwrap(),
            bridge_buffer_size: NonZeroUsize::new(4).unwrap(),
            cache_size: NonZeroUsize::new(4).unwrap(),
        },
    };

    let (aggregator, task) =
        NodeMetricAggregator::new(uri.clone(), stop_rx, config, lanes, make_node_logger(uri));

    (aggregator, task, receivers)
}

struct MetricReceivers {
    uplink: mpsc::Receiver<WarpUplinkPulse>,
    lane: mpsc::Receiver<LanePulse>,
    node: mpsc::Receiver<NodePulse>,
}

fn make_context() -> (
    TestContext,
    mpsc::Receiver<TaggedEnvelope>,
    BoxFuture<'static, ()>,
    MetricReceivers,
) {
    let (spawn_tx, spawn_rx) = mpsc::channel(5);
    let (router_tx, router_rx) = mpsc::channel(5);
    let (stop_tx, stop_rx) = trigger::trigger();

    let (drop_tx, drop_rx) = promise::promise();
    let (aggregator, aggregator_task, receivers) = make_aggregator(stop_rx.clone());

    let context = TestContext {
        scheduler: spawn_tx,
        messages: router_tx,
        trigger: Arc::new(Mutex::new(Some(stop_tx))),
        _drop_tx: Arc::new(drop_tx),
        drop_rx,
<<<<<<< HEAD
        aggregator,
        _metrics_jh: Arc::new(tokio::spawn(aggregator_task)),
=======
        uplinks_idle_since: Arc::new(AtomicInstant::new(Instant::now())),
>>>>>>> 477f223e
    };
    let spawn_task = ReceiverStream::new(spawn_rx)
        .take_until(stop_rx)
        .for_each_concurrent(None, |t| t)
        .boxed();

    (context, router_rx, spawn_task, receivers)
}

#[tokio::test]
async fn handle_link_request() {
    let (context, _envelope_rx, spawn_task, _) = make_context();
    let config = make_config();
    let (mut inputs, mut outputs, main_task) = make_task(vec![], false, config, context.clone());

    let addr = RoutingAddr::remote(4);

    let outputs_ref = &mut outputs;

    let io_task = async move {
        inputs.send_link(addr).await;

        let actions = outputs_ref.take_actions(1).await;

        assert!(matches!(actions.as_slice(), [TaggedAction(a, UplinkAction::Link)] if a == &addr));

        drop(inputs);
        context.stop().await;
    };

    let (_, result, _) = join3(spawn_task, main_task, io_task).await;
    assert!(result.is_ok());

    outputs.check_history(vec![]).await;
}

#[tokio::test]
async fn handle_sync_request() {
    let (context, _envelope_rx, spawn_task, _) = make_context();
    let config = make_config();
    let (mut inputs, mut outputs, main_task) = make_task(vec![], false, config, context.clone());

    let addr = RoutingAddr::remote(4);

    let outputs_ref = &mut outputs;

    let io_task = async move {
        inputs.send_sync(addr).await;

        let actions = outputs_ref.take_actions(1).await;

        assert!(matches!(actions.as_slice(), [TaggedAction(a, UplinkAction::Sync)] if a == &addr));

        drop(inputs);
        context.stop().await;
    };

    let (_, result, _) = join3(spawn_task, main_task, io_task).await;
    assert!(result.is_ok());

    outputs.check_history(vec![]).await;
}

#[tokio::test]
async fn handle_unlink_request() {
    let (context, _envelope_rx, spawn_task, _) = make_context();
    let config = make_config();
    let (mut inputs, mut outputs, main_task) = make_task(vec![], false, config, context.clone());

    let addr = RoutingAddr::remote(4);

    let outputs_ref = &mut outputs;

    let io_task = async move {
        inputs.send_unlink(addr).await;

        let actions = outputs_ref.take_actions(1).await;

        assert!(
            matches!(actions.as_slice(), [TaggedAction(a, UplinkAction::Unlink)] if a == &addr)
        );

        drop(inputs);
        context.stop().await;
    };

    let (_, result, _) = join3(spawn_task, main_task, io_task).await;
    assert!(result.is_ok());

    outputs.check_history(vec![]).await;
}

#[tokio::test]
async fn handle_command() {
    let (context, _envelope_rx, spawn_task, _) = make_context();
    let config = make_config();
    let (mut inputs, outputs, main_task) = make_task(vec![], false, config, context.clone());

    let addr = RoutingAddr::remote(4);

    let io_task = async move {
        inputs.send_command(addr, 87).await;

        drop(inputs);
        context.stop().await;
    };

    let (_, result, _) = join3(spawn_task, main_task, io_task).await;
    assert!(result.is_ok());

    outputs.check_history(vec![87]).await;
}

#[tokio::test]
async fn handle_multiple() {
    let (context, _envelope_rx, spawn_task, _) = make_context();
    let config = make_config();
    let (mut inputs, mut outputs, main_task) = make_task(vec![], false, config, context.clone());

    let addr = RoutingAddr::remote(4);

    let outputs_ref = &mut outputs;

    let io_task = async move {
        inputs.send_sync(addr).await;
        inputs.send_command(addr, 87).await;
        inputs.send_unlink(addr).await;
        inputs.send_command(addr, 65).await;

        let actions = outputs_ref.take_actions(2).await;

        assert!(matches!(actions.as_slice(), [
            TaggedAction(a, UplinkAction::Sync),
            TaggedAction(b, UplinkAction::Unlink)
        ] if a == &addr && b == &addr));

        drop(inputs);
        context.stop().await;
    };

    let (_, result, _) = join3(spawn_task, main_task, io_task).await;
    assert!(result.is_ok());

    outputs.check_history(vec![87, 65]).await;
}

#[tokio::test]
async fn fail_on_update_error() {
    let (context, _envelope_rx, spawn_task, _) = make_context();
    let config = make_config();
    let (mut inputs, outputs, main_task) = make_task(vec![], false, config, context.clone());

    let addr = RoutingAddr::remote(4);

    let inputs_ref = &mut inputs;

    let io_task = async move {
        inputs_ref.cause_update_error(addr).await;

        context.stop().await;
    };

    let (_, result, _) = join3(spawn_task, main_task, io_task).await;
    match result {
        Err(LaneIoError {
            route,
            update_error,
            uplink_errors,
        }) => {
            assert_eq!(route, RelativePath::new("node", "lane"));
            assert!(matches!(
                update_error,
                Some(UpdateError::BadEnvelopeBody(FormErr::Malformatted))
            ));
            assert!(uplink_errors.is_empty());
        }
        _ => {
            panic!("Unexpected success.");
        }
    }

    outputs.check_history(vec![]).await;
}

#[tokio::test]
async fn continue_after_non_fatal_uplink_err() {
    let (context, _envelope_rx, spawn_task, _) = make_context();
    let config = make_config();

    let bad_addr = RoutingAddr::remote(7);

    let (mut inputs, mut outputs, main_task) =
        make_task(vec![bad_addr], false, config, context.clone());

    let addr = RoutingAddr::remote(4);

    let outputs_ref = &mut outputs;

    let io_task = async move {
        inputs.send_sync(bad_addr).await;
        inputs.send_link(addr).await;
        inputs.send_command(addr, 12).await;

        let actions = outputs_ref.take_actions(1).await;

        assert!(matches!(actions.as_slice(), [TaggedAction(a, UplinkAction::Link)] if a == &addr));

        drop(inputs);
        context.stop().await;
    };

    let (_, result, _) = join3(spawn_task, main_task, io_task).await;
    match result.as_ref().map(|v| v.as_slice()) {
        Ok([UplinkErrorReport { error, addr: a }]) => {
            assert!(matches!(
                error,
                UplinkError::FailedTransaction(TransactionError::HighContention { num_failed: 10 })
            ));
            assert_eq!(a, &bad_addr);
        }
        ow => {
            panic!("Unexpected result: {:?}.", ow);
        }
    }

    outputs.check_history(vec![12]).await;
}

#[tokio::test]
async fn fail_after_too_many_fatal_uplink_errors() {
    let (context, _envelope_rx, spawn_task, _) = make_context();
    let config = make_config();

    let bad_addr1 = RoutingAddr::remote(7);
    let bad_addr2 = RoutingAddr::remote(8);

    let (mut inputs, outputs, main_task) =
        make_task(vec![bad_addr1, bad_addr2], true, config, context.clone());

    let inputs_ref = &mut inputs;

    let io_task = async move {
        inputs_ref.send_sync(bad_addr1).await;
        inputs_ref.send_sync(bad_addr2).await;

        context.stop().await;
    };

    let (_, result, _) = join3(spawn_task, main_task, io_task).await;
    match result {
        Err(LaneIoError {
            route,
            update_error: None,
            uplink_errors,
        }) => {
            assert_eq!(route, RelativePath::new("node", "lane"));
            match uplink_errors.as_slice() {
                [UplinkErrorReport {
                    error: error1,
                    addr: a1,
                }, UplinkErrorReport {
                    error: error2,
                    addr: a2,
                }] => {
                    assert!(matches!(error1, UplinkError::LaneStoppedReporting));
                    assert_eq!(a1, &bad_addr1);

                    assert!(matches!(error2, UplinkError::LaneStoppedReporting));
                    assert_eq!(a2, &bad_addr2);
                }
                ow => {
                    panic!("Unexpected uplink errors: {:?}.", ow);
                }
            }
        }
        ow => {
            panic!("Unexpected result: {:?}.", ow);
        }
    }

    outputs.check_history(vec![]).await;
}

#[tokio::test]
async fn report_uplink_failures_on_update_failure() {
    let (context, _envelope_rx, spawn_task, _) = make_context();
    let config = make_config();

    let bad_addr = RoutingAddr::remote(22);

    let (mut inputs, mut outputs, main_task) =
        make_task(vec![bad_addr], false, config, context.clone());

    let addr = RoutingAddr::remote(4);

    let inputs_ref = &mut inputs;

    let outputs_ref = &mut outputs;

    let io_task = async move {
        inputs_ref.send_link(bad_addr).await;
        inputs_ref.send_link(addr).await;

        let actions = outputs_ref.take_actions(1).await;

        assert!(matches!(actions.as_slice(), [TaggedAction(a, UplinkAction::Link)] if a == &addr));

        inputs_ref.cause_update_error(addr).await;

        context.stop().await;
    };

    let (_, result, _) = join3(spawn_task, main_task, io_task).await;
    match result {
        Err(LaneIoError {
            route,
            update_error,
            uplink_errors,
        }) => {
            assert_eq!(route, RelativePath::new("node", "lane"));
            assert!(matches!(
                update_error,
                Some(UpdateError::BadEnvelopeBody(FormErr::Malformatted))
            ));
            match uplink_errors.as_slice() {
                [UplinkErrorReport { error, addr: a }] => {
                    assert!(matches!(
                        error,
                        UplinkError::FailedTransaction(TransactionError::HighContention {
                            num_failed: 10
                        })
                    ));
                    assert_eq!(a, &bad_addr);
                }
                ow => {
                    panic!("Unexpected uplink errors: {:?}.", ow);
                }
            }
        }
        _ => {
            panic!("Unexpected success.");
        }
    }

    outputs.check_history(vec![]).await;
}

fn make_action_lane_task<Context: AgentExecutionContext + Send + Sync + 'static>(
    config: AgentExecutionConfig,
    context: Context,
) -> (
    impl Future<Output = Result<Vec<UplinkErrorReport>, LaneIoError>>,
    TaskInput,
) {
    let (feedback_tx, mut feedback_rx) = mpsc::channel::<Action<i32, i32>>(5);

    let mock_lifecycle = async move {
        while let Some(Action { command, responder }) = feedback_rx.recv().await {
            if let Some(responder) = responder {
                assert!(responder.send(command * 2).is_ok());
            }
        }
    };
    let (envelope_tx, envelope_rx) = mpsc::channel::<TaggedClientEnvelope>(5);

    let lane: ActionLane<i32, i32> = ActionLane::new(feedback_tx);

    let task = super::run_action_lane_io(
        lane,
        ReceiverStream::new(envelope_rx),
        config,
        context,
        route(),
    );

    let input = TaskInput {
        envelope_tx,
        _event_tx: None,
    };

    (join(mock_lifecycle, task).map(|(_, r)| r), input)
}

fn make_command_lane_task<Context: AgentExecutionContext + Send + Sync + 'static>(
    config: AgentExecutionConfig,
    context: Context,
) -> (
    impl Future<Output = Result<Vec<UplinkErrorReport>, LaneIoError>>,
    TaskInput,
) {
    let (feedback_tx, mut feedback_rx) = mpsc::channel::<Command<i32>>(5);

    let mock_lifecycle = async move {
        while let Some(Command { command, responder }) = feedback_rx.recv().await {
            if let Some(responder) = responder {
                assert!(responder.send(command * 2).is_ok());
            }
        }
    };
    let (envelope_tx, envelope_rx) = mpsc::channel::<TaggedClientEnvelope>(5);

    let lane: CommandLane<i32> = CommandLane::new(feedback_tx);

    let task = super::run_command_lane_io(
        lane,
        ReceiverStream::new(envelope_rx),
        config,
        context,
        route(),
    );

    let input = TaskInput {
        envelope_tx,
        _event_tx: None,
    };

    (join(mock_lifecycle, task).map(|(_, r)| r), input)
}

async fn expect_broadcast_envelopes(
    count: i32,
    router_rx: &mut mpsc::Receiver<TaggedEnvelope>,
    expected_addr: &HashMap<RoutingAddr, i32>,
    expected_envelope: Envelope,
) {
    let mut received_addr = HashMap::new();
    for _ in 0..count {
        let TaggedEnvelope(addr, env) = router_rx.recv().await.expect("Channel closed");
        *received_addr.entry(addr).or_insert(0) += 1;
        assert_eq!(env, expected_envelope);
    }

    assert_eq!(received_addr, *expected_addr);
}

async fn expect_envelope(
    router_rx: &mut mpsc::Receiver<TaggedEnvelope>,
    expected_addr: RoutingAddr,
    expected_envelope: Envelope,
) {
    let TaggedEnvelope(addr, env) = router_rx.recv().await.expect("Channel closed");
    assert_eq!(addr, expected_addr);
    assert_eq!(env, expected_envelope);
}

#[tokio::test]
async fn handle_action_lane_link_request() {
    let route = route();

    let (context, mut router_rx, spawn_task, _) = make_context();
    let config = make_config();

    let (task, mut input) = make_action_lane_task(config, context);

    let addr = RoutingAddr::remote(5);

    let io_task = async move {
        input.send_link(addr).await;
        expect_envelope(
            &mut router_rx,
            addr,
            Envelope::linked(&route.node, &route.lane),
        )
        .await;

        drop(input);

        expect_envelope(
            &mut router_rx,
            addr,
            Envelope::unlinked(&route.node, &route.lane),
        )
        .await;
    };

    let (_, result, _) = join3(spawn_task, task, io_task).await;

    assert!(matches!(result, Ok(errs) if errs.is_empty()));
}

#[tokio::test]
async fn handle_action_lane_sync_request() {
    let route = route();

    let (context, mut router_rx, spawn_task, _) = make_context();
    let config = make_config();

    let (task, mut input) = make_action_lane_task(config, context);

    let addr = RoutingAddr::remote(5);

    let io_task = async move {
        input.send_sync(addr).await;
        expect_envelope(
            &mut router_rx,
            addr,
            Envelope::linked(&route.node, &route.lane),
        )
        .await;
        expect_envelope(
            &mut router_rx,
            addr,
            Envelope::synced(&route.node, &route.lane),
        )
        .await;

        drop(input);

        expect_envelope(
            &mut router_rx,
            addr,
            Envelope::unlinked(&route.node, &route.lane),
        )
        .await;
    };

    let (_, result, _) = join3(spawn_task, task, io_task).await;

    assert!(matches!(result, Ok(errs) if errs.is_empty()));
}

#[tokio::test]
async fn handle_action_lane_immediate_unlink_request() {
    let route = route();

    let (context, mut router_rx, spawn_task, _) = make_context();
    let config = make_config();

    let (task, mut input) = make_action_lane_task(config, context);

    let addr = RoutingAddr::remote(5);

    let io_task = async move {
        input.send_unlink(addr).await;
        expect_envelope(
            &mut router_rx,
            addr,
            Envelope::unlinked(&route.node, &route.lane),
        )
        .await;

        drop(input);

        router_rx
    };

    let (_, result, mut router_rx) = join3(spawn_task, task, io_task).await;

    assert!(matches!(result, Ok(errs) if errs.is_empty()));

    assert!(router_rx.recv().now_or_never().and_then(identity).is_none());
}

#[tokio::test]
async fn action_lane_responses_when_linked() {
    let route = route();

    let (context, mut router_rx, spawn_task, _) = make_context();
    let config = make_config();

    let (task, mut input) = make_action_lane_task(config, context);

    let addr = RoutingAddr::remote(5);

    let io_task = async move {
        input.send_link(addr).await;
        expect_envelope(
            &mut router_rx,
            addr,
            Envelope::linked(&route.node, &route.lane),
        )
        .await;

        input.send_command(addr, 2).await;

        expect_envelope(
            &mut router_rx,
            addr,
            Envelope::make_event(&route.node, &route.lane, Some(4.into())),
        )
        .await;

        drop(input);

        expect_envelope(
            &mut router_rx,
            addr,
            Envelope::unlinked(&route.node, &route.lane),
        )
        .await;
    };

    let (_, result, _) = join3(spawn_task, task, io_task).await;

    assert!(matches!(result, Ok(errs) if errs.is_empty()));
}

#[tokio::test]
async fn action_lane_multiple_links() {
    let route = route();

    let (context, mut router_rx, spawn_task, _) = make_context();
    let config = make_config();

    let (task, mut input) = make_action_lane_task(config, context);

    let addr1 = RoutingAddr::remote(5);
    let addr2 = RoutingAddr::remote(10);

    let io_task = async move {
        input.send_link(addr1).await;
        expect_envelope(
            &mut router_rx,
            addr1,
            Envelope::linked(&route.node, &route.lane),
        )
        .await;

        input.send_link(addr2).await;
        expect_envelope(
            &mut router_rx,
            addr2,
            Envelope::linked(&route.node, &route.lane),
        )
        .await;

        input.send_command(addr1, 2).await;

        expect_envelope(
            &mut router_rx,
            addr1,
            Envelope::make_event(&route.node, &route.lane, Some(4.into())),
        )
        .await;

        input.send_command(addr2, 3).await;

        expect_envelope(
            &mut router_rx,
            addr2,
            Envelope::make_event(&route.node, &route.lane, Some(6.into())),
        )
        .await;

        drop(input);

        let expected_unlink = Envelope::unlinked(&route.node, &route.lane);

        let TaggedEnvelope(rec_addr1, env) = router_rx.recv().await.expect("Channel closed");
        assert!(rec_addr1 == addr1 || rec_addr1 == addr2);
        assert_eq!(env, expected_unlink);

        let TaggedEnvelope(rec_addr2, env) = router_rx.recv().await.expect("Channel closed");
        assert!(rec_addr2 == addr1 || rec_addr2 == addr2);
        assert_ne!(rec_addr1, rec_addr2);
        assert_eq!(env, expected_unlink);
    };

    let (_, result, _) = join3(spawn_task, task, io_task).await;

    assert!(matches!(result, Ok(errs) if errs.is_empty()));
}

#[tokio::test]
async fn handle_action_lane_update_failure() {
    let (context, _router_rx, spawn_task, _) = make_context();
    let config = make_config();

    let (task, mut input) = make_action_lane_task(config, context);

    let addr = RoutingAddr::remote(5);

    let input_ref = &mut input;

    let io_task = async move {
        input_ref.send_raw(addr, Value::text("0")).await;
    };

    let (_, result, _) = join3(spawn_task, timeout(Duration::from_secs(5), task), io_task).await;
    assert!(result.is_err());
}

#[tokio::test]
async fn handle_command_lane_update_failure() {
    let (context, _router_rx, spawn_task, _) = make_context();
    let config = make_config();

    let (task, mut input) = make_command_lane_task(config, context);

    let addr = RoutingAddr::remote(5);

    let input_ref = &mut input;

    let io_task = async move {
        input_ref.send_raw(addr, Value::text("0")).await;
    };

    let (_, result, _) = join3(spawn_task, timeout(Duration::from_secs(5), task), io_task).await;
    assert!(result.is_err());
}

#[derive(Debug)]
struct RouteReceiver {
    receiver: Option<mpsc::Receiver<TaggedEnvelope>>,
    _drop_tx: promise::Sender<ConnectionDropped>,
}

impl RouteReceiver {
    fn new(
        receiver: mpsc::Receiver<TaggedEnvelope>,
        drop_tx: promise::Sender<ConnectionDropped>,
    ) -> Self {
        RouteReceiver {
            receiver: Some(receiver),
            _drop_tx: drop_tx,
        }
    }

    fn taken(drop_tx: promise::Sender<ConnectionDropped>) -> Self {
        RouteReceiver {
            receiver: None,
            _drop_tx: drop_tx,
        }
    }
}

#[derive(Debug)]
struct MultiTestContextInner {
    router_addr: RoutingAddr,
    senders: HashMap<RoutingAddr, Route>,
    receivers: HashMap<RoutingAddr, RouteReceiver>,
}

impl MultiTestContextInner {
    fn new(router_addr: RoutingAddr) -> Self {
        MultiTestContextInner {
            router_addr,
            senders: HashMap::new(),
            receivers: HashMap::new(),
        }
    }
}

#[derive(Debug, Clone)]
struct MultiTestContext(
    Arc<parking_lot::Mutex<MultiTestContextInner>>,
    mpsc::Sender<Eff>,
    Arc<AtomicInstant>,
);

impl MultiTestContext {
    fn new(router_addr: RoutingAddr, spawner: mpsc::Sender<Eff>) -> Self {
        MultiTestContext(
            Arc::new(parking_lot::Mutex::new(MultiTestContextInner::new(
                router_addr,
            ))),
            spawner,
            Arc::new(AtomicInstant::new(Instant::now())),
        )
    }

    fn take_receiver(&self, addr: RoutingAddr) -> Option<mpsc::Receiver<TaggedEnvelope>> {
        let mut lock = self.0.lock();
        if lock.senders.contains_key(&addr) {
            lock.receivers
                .get_mut(&addr)
                .and_then(|rr| rr.receiver.take())
        } else {
            let (tx, rx) = mpsc::channel(5);
            let (drop_tx, drop_rx) = promise::promise();
            lock.senders
                .insert(addr, Route::new(TaggedSender::new(addr, tx), drop_rx));
            lock.receivers.insert(addr, RouteReceiver::taken(drop_tx));
            Some(rx)
        }
    }
}

#[derive(Debug, Clone)]
struct MultiTestRouter(Arc<parking_lot::Mutex<MultiTestContextInner>>);

impl AgentExecutionContext for MultiTestContext {
    type Router = MultiTestRouter;

    fn router_handle(&self) -> Self::Router {
        MultiTestRouter(self.0.clone())
    }

    fn spawner(&self) -> Sender<Eff> {
        self.1.clone()
    }

<<<<<<< HEAD
    fn metrics(&self) -> NodeMetricAggregator {
        aggregator_sink()
=======
    fn uplinks_idle_since(&self) -> &Arc<AtomicInstant> {
        &self.2
>>>>>>> 477f223e
    }
}

impl ServerRouter for MultiTestRouter {
    fn resolve_sender(&mut self, addr: RoutingAddr) -> BoxFuture<Result<Route, ResolutionError>> {
        async move {
            let mut lock = self.0.lock();
            if let Some(sender) = lock.senders.get(&addr) {
                Ok(sender.clone())
            } else {
                let (tx, rx) = mpsc::channel(5);
                let (drop_tx, drop_rx) = promise::promise();
                let route = Route::new(TaggedSender::new(addr, tx), drop_rx);
                lock.senders.insert(addr, route.clone());
                lock.receivers.insert(addr, RouteReceiver::new(rx, drop_tx));
                Ok(route)
            }
        }
        .boxed()
    }

    fn lookup(
        &mut self,
        _host: Option<Url>,
        _route: RelativeUri,
    ) -> BoxFuture<'_, Result<RoutingAddr, RouterError>> {
        panic!("Unexpected resolution attempt.")
    }
}

fn make_multi_context() -> (MultiTestContext, BoxFuture<'static, ()>) {
    let (spawn_tx, spawn_rx) = mpsc::channel(5);

    let context = MultiTestContext::new(RoutingAddr::local(1024), spawn_tx);
    let spawn_task = ReceiverStream::new(spawn_rx)
        .for_each_concurrent(None, |t| t)
        .boxed();

    (context, spawn_task)
}

#[tokio::test]
async fn handle_action_lane_non_fatal_uplink_error() {
    let route = route();

    let (context, spawn_task) = make_multi_context();
    let config = make_config();

    let (task, mut input) = make_action_lane_task(config, context.clone());

    let addr1 = RoutingAddr::remote(5);
    let addr2 = RoutingAddr::remote(10);

    let mut router_rx1 = context.take_receiver(addr1).unwrap();
    let mut router_rx2 = context.take_receiver(addr2).unwrap();

    let router_rx2_ref = &mut router_rx2;

    drop(context);

    let io_task = async move {
        input.send_link(addr1).await;
        expect_envelope(
            &mut router_rx1,
            addr1,
            Envelope::linked(&route.node, &route.lane),
        )
        .await;

        drop(router_rx1);
        input.send_command(addr1, 3).await;

        input.send_link(addr2).await;
        expect_envelope(
            router_rx2_ref,
            addr2,
            Envelope::linked(&route.node, &route.lane),
        )
        .await;

        drop(input);
    };

    let (_, result, _) = join3(spawn_task, task, io_task).await;

    match result.as_ref().map(|v| v.as_slice()) {
        Ok([report]) => {
            let UplinkErrorReport { error, addr } = report;
            assert_eq!(*addr, addr1);
            assert!(matches!(error, UplinkError::ChannelDropped));
        }
        ow => {
            panic!("Unexpected result {:?}", ow);
        }
    }
}

#[tokio::test]
async fn handle_command_lane_link_request() {
    let route = route();
    let (context, mut router_rx, spawn_task, _) = make_context();
    let config = make_config();
    let (task, mut input) = make_command_lane_task(config, context);

    let addr = RoutingAddr::remote(5);

    let io_task = async move {
        input.send_link(addr).await;
        expect_envelope(
            &mut router_rx,
            addr,
            Envelope::linked(&route.node, &route.lane),
        )
        .await;

        drop(input);

        expect_envelope(
            &mut router_rx,
            addr,
            Envelope::unlinked(&route.node, &route.lane),
        )
        .await;
    };

    let (_, result, _) = join3(spawn_task, task, io_task).await;

    assert!(matches!(result, Ok(errs) if errs.is_empty()));
}

#[tokio::test]
async fn command_lane_multiple_links() {
    let route = route();

    let (context, mut router_rx, spawn_task, _) = make_context();
    let config = make_config();

    let (task, mut input) = make_command_lane_task(config, context);

    let addr1 = RoutingAddr::remote(5);
    let addr2 = RoutingAddr::remote(10);

    let io_task = async move {
        input.send_link(addr1).await;
        expect_envelope(
            &mut router_rx,
            addr1,
            Envelope::linked(&route.node, &route.lane),
        )
        .await;

        input.send_link(addr2).await;
        expect_envelope(
            &mut router_rx,
            addr2,
            Envelope::linked(&route.node, &route.lane),
        )
        .await;

        input.send_command(addr1, 2).await;

        let expected_addr: HashMap<_, _> = [(addr1, 1), (addr2, 1)].iter().cloned().collect();

        expect_broadcast_envelopes(
            2,
            &mut router_rx,
            &expected_addr,
            Envelope::make_event(&route.node, &route.lane, Some(4.into())),
        )
        .await;

        input.send_command(addr2, 3).await;

        expect_broadcast_envelopes(
            2,
            &mut router_rx,
            &expected_addr,
            Envelope::make_event(&route.node, &route.lane, Some(6.into())),
        )
        .await;

        drop(input);

        let expected_unlink = Envelope::unlinked(&route.node, &route.lane);

        let TaggedEnvelope(rec_addr1, env) = router_rx.recv().await.expect("Channel closed");
        assert!(rec_addr1 == addr1 || rec_addr1 == addr2);
        assert_eq!(env, expected_unlink);

        let TaggedEnvelope(rec_addr2, env) = router_rx.recv().await.expect("Channel closed");
        assert!(rec_addr2 == addr1 || rec_addr2 == addr2);
        assert_ne!(rec_addr1, rec_addr2);
        assert_eq!(env, expected_unlink);
    };

    let (_, result, _) = join3(spawn_task, task, io_task).await;

    assert!(matches!(result, Ok(errs) if errs.is_empty()));
}

async fn expect_envelopes<I>(
    addrs: I,
    router_rx: &mut mpsc::Receiver<TaggedEnvelope>,
    expected_envelope: Envelope,
) where
    I: IntoIterator<Item = RoutingAddr>,
{
    for addr in addrs {
        expect_envelope(router_rx, addr, expected_envelope.clone()).await;
    }
}

#[tokio::test]
async fn stateless_lane_metrics() {
    let route = route();

    let (context, mut router_rx, spawn_task, metrics) = make_context();
    let config = make_config();

    let (task, mut input) = make_action_lane_task(config, context);

    let addr1 = RoutingAddr::remote(5);
    let addr2 = RoutingAddr::remote(10);

    let io_task = async move {
        input.send_link(addr1).await;
        input.send_link(addr2).await;

        expect_envelopes(
            vec![addr1, addr2],
            &mut router_rx,
            Envelope::linked(&route.node, &route.lane),
        )
        .await;

        input.send_sync(addr1).await;
        input.send_sync(addr2).await;

        expect_envelopes(
            vec![addr1, addr2],
            &mut router_rx,
            Envelope::synced(&route.node, &route.lane),
        )
        .await;

        for i in 0..5 {
            let expected = i * 2;
            input.send_command(addr1, i).await;
            input.send_command(addr2, i).await;

            expect_envelopes(
                vec![addr1, addr2],
                &mut router_rx,
                Envelope::make_event(&route.node, &route.lane, Some(expected.into())),
            )
            .await;
        }

        // sleep for long enough that the next message will force the metrics to be flushed.
        sleep(METRIC_SAMPLE_RATE * 2).await;

        input.send_command(addr1, 6).await;
        input.send_command(addr2, 6).await;

        expect_envelopes(
            vec![addr1, addr2],
            &mut router_rx,
            Envelope::make_event(&route.node, &route.lane, Some(12.into())),
        )
        .await;

        drop(input);

        let expected_unlink = Envelope::unlinked(&route.node, &route.lane);

        let TaggedEnvelope(rec_addr1, env) = router_rx.recv().await.expect("Channel closed");
        assert!(rec_addr1 == addr1 || rec_addr1 == addr2);
        assert_eq!(env, expected_unlink);

        let TaggedEnvelope(rec_addr2, env) = router_rx.recv().await.expect("Channel closed");
        assert!(rec_addr2 == addr1 || rec_addr2 == addr2);
        assert_ne!(rec_addr1, rec_addr2);
        assert_eq!(env, expected_unlink);
    };

    let (_, result, _) = join3(spawn_task, task, io_task).await;
    let MetricReceivers { uplink, lane, node } = metrics;

    let uplink_task = accumulate_metrics(uplink);
    let lane_task = accumulate_metrics(lane);
    let node_task = accumulate_metrics(node);

    sleep(METRIC_SAMPLE_RATE).await;
    let (uplink, lane, node) = join3(uplink_task, lane_task, node_task).await;

    assert_eq!(uplink.link_count, 2);
    assert_eq!(uplink.event_count, 10);
    assert_eq!(uplink.command_count, 11);

    assert_eq!(lane.uplink_pulse.link_count, 2);
    assert_eq!(lane.uplink_pulse.event_count, 10);
    assert_eq!(lane.uplink_pulse.command_count, 11);

    assert_eq!(node.uplinks.link_count, 2);
    assert_eq!(node.uplinks.event_count, 10);
    assert_eq!(node.uplinks.command_count, 11);

    assert!(matches!(result, Ok(errs) if errs.is_empty()));
}

#[tokio::test]
async fn stateful_lane_metrics() {
    let (context, _envelope_rx, spawn_task, metrics) = make_context();
    let config = make_config();
    let (mut inputs, _outputs, main_task) = make_task(vec![], false, config, context.clone());

    let addr = RoutingAddr::remote(4);

    let io_task = async move {
        inputs.send_sync(addr).await;
        inputs.send_command(addr, 87).await;
        inputs.send_unlink(addr).await;
        inputs.send_command(addr, 65).await;

        // sleep for long enough that the next message will force the metrics to be flushed.
        sleep(METRIC_SAMPLE_RATE * 2).await;

        inputs.send_command(addr, 6).await;

        sleep(METRIC_SAMPLE_RATE * 2).await;

        drop(inputs);
        context.stop().await;
    };

    let MetricReceivers { uplink, lane, node } = metrics;
    let uplink_task = accumulate_metrics(uplink);
    let lane_task = accumulate_metrics(lane);
    let node_task = accumulate_metrics(node);

    let left = join3(spawn_task, main_task, io_task);
    let right = join3(uplink_task, lane_task, node_task);
    let (_, (uplink, lane, node)) = join(left, right).await;

    assert_eq!(uplink.event_count, 2);
    assert_eq!(uplink.command_count, 3);

    assert_eq!(lane.uplink_pulse.event_count, 2);
    assert_eq!(lane.uplink_pulse.command_count, 3);

    assert_eq!(node.uplinks.event_count, 2);
    assert_eq!(node.uplinks.command_count, 3);
}<|MERGE_RESOLUTION|>--- conflicted
+++ resolved
@@ -62,12 +62,9 @@
 use swim_common::warp::path::RelativePath;
 use tokio::sync::mpsc::Sender;
 use tokio::sync::{mpsc, Mutex};
-<<<<<<< HEAD
 use tokio::task::JoinHandle;
 use tokio::time::{sleep, timeout};
-=======
 use tokio::time::{timeout, Instant};
->>>>>>> 477f223e
 use tokio_stream::wrappers::ReceiverStream;
 use url::Url;
 use utilities::instant::AtomicInstant;
@@ -338,12 +335,9 @@
     trigger: Arc<Mutex<Option<trigger::Sender>>>,
     _drop_tx: Arc<promise::Sender<ConnectionDropped>>,
     drop_rx: promise::Receiver<ConnectionDropped>,
-<<<<<<< HEAD
     aggregator: NodeMetricAggregator,
     _metrics_jh: Arc<JoinHandle<Result<(), AggregatorError>>>,
-=======
     uplinks_idle_since: Arc<AtomicInstant>,
->>>>>>> 477f223e
 }
 
 impl TestContext {
@@ -419,13 +413,12 @@
         self.scheduler.clone()
     }
 
-<<<<<<< HEAD
     fn metrics(&self) -> NodeMetricAggregator {
         self.aggregator.clone()
-=======
+    }
+
     fn uplinks_idle_since(&self) -> &Arc<AtomicInstant> {
         &self.uplinks_idle_since
->>>>>>> 477f223e
     }
 }
 
@@ -626,12 +619,9 @@
         trigger: Arc::new(Mutex::new(Some(stop_tx))),
         _drop_tx: Arc::new(drop_tx),
         drop_rx,
-<<<<<<< HEAD
         aggregator,
         _metrics_jh: Arc::new(tokio::spawn(aggregator_task)),
-=======
         uplinks_idle_since: Arc::new(AtomicInstant::new(Instant::now())),
->>>>>>> 477f223e
     };
     let spawn_task = ReceiverStream::new(spawn_rx)
         .take_until(stop_rx)
@@ -1424,13 +1414,12 @@
         self.1.clone()
     }
 
-<<<<<<< HEAD
     fn metrics(&self) -> NodeMetricAggregator {
         aggregator_sink()
-=======
+    }
+
     fn uplinks_idle_since(&self) -> &Arc<AtomicInstant> {
         &self.2
->>>>>>> 477f223e
     }
 }
 
