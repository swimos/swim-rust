// Copyright 2015-2020 SWIM.AI inc.
//
// Licensed under the Apache License, Version 2.0 (the "License");
// you may not use this file except in compliance with the License.
// You may obtain a copy of the License at
//
//     http://www.apache.org/licenses/LICENSE-2.0
//
// Unless required by applicable law or agreed to in writing, software
// distributed under the License is distributed on an "AS IS" BASIS,
// WITHOUT WARRANTIES OR CONDITIONS OF ANY KIND, either express or implied.
// See the License for the specific language governing permissions and
// limitations under the License.

use crate::agent::context::AgentExecutionContext;
use crate::agent::lane::channels::task::{LaneIoError, LaneUplinks, UplinkChannels};
use crate::agent::lane::channels::update::{LaneUpdate, UpdateError};
use crate::agent::lane::channels::uplink::spawn::UplinkErrorReport;
use crate::agent::lane::channels::uplink::{UplinkAction, UplinkError, UplinkStateMachine};
use crate::agent::lane::channels::{
    AgentExecutionConfig, LaneMessageHandler, OutputMessage, TaggedAction,
};
use crate::agent::Eff;
use crate::routing::{RoutingAddr, ServerRouter, TaggedClientEnvelope, TaggedEnvelope};
use futures::future::{join3, BoxFuture};
use futures::stream::{BoxStream, FusedStream};
use futures::{FutureExt, Stream, StreamExt};
use pin_utils::pin_mut;
use std::collections::HashSet;
use std::num::NonZeroUsize;
use std::sync::Arc;
use std::time::Duration;
use stm::transaction::TransactionError;
use swim_common::form::{Form, FormErr};
use swim_common::model::Value;
use swim_common::routing::RoutingError;
use swim_common::sink::item::ItemSink;
use swim_common::topic::{MpscTopic, Topic};
use swim_common::warp::envelope::{Envelope, OutgoingLinkMessage};
use swim_common::warp::path::RelativePath;
use tokio::sync::mpsc::Sender;
use tokio::sync::{mpsc, Mutex};
use utilities::future::retryable::strategy::RetryStrategy;
use utilities::sync::trigger;

#[test]
fn lane_io_err_display_update() {
    let route = RelativePath::new("node", "lane");
    let err =
        LaneIoError::for_update_err(route, UpdateError::BadEnvelopeBody(FormErr::Malformatted));

    let string = format!("{}", err);
    let lines = string.lines().collect::<Vec<_>>();
    assert_eq!(
        lines,
        vec![
            "IO tasks failed for lane: \"RelativePath[node, lane]\".",
            "- update_error = The body of an incoming envelope was invalid: Malformatted"
        ]
    );
}

#[test]
fn lane_io_err_display_uplink() {
    let route = RelativePath::new("node", "lane");
    let err = LaneIoError::for_uplink_errors(
        route,
        false,
        vec![UplinkErrorReport {
            error: UplinkError::SenderDropped,
            addr: RoutingAddr::remote(1),
        }],
    );
    let string = format!("{}", err);
    let lines = string.lines().collect::<Vec<_>>();
    assert_eq!(
        lines,
        vec![
            "IO tasks failed for lane: \"RelativePath[node, lane]\".",
            "- uplink_errors =",
            "* Uplink to Remote Endpoint (1) failed: Uplink send channel was dropped."
        ]
    );

    let route = RelativePath::new("node", "lane");
    let err = LaneIoError::for_uplink_errors(
        route,
        true,
        vec![UplinkErrorReport {
            error: UplinkError::SenderDropped,
            addr: RoutingAddr::remote(1),
        }],
    );
    let string = format!("{}", err);
    let lines = string.lines().collect::<Vec<_>>();
    assert_eq!(
        lines,
        vec![
            "IO tasks failed for lane: \"RelativePath[node, lane]\".",
            "- Uplink cleanup failed.",
            "- uplink_errors =",
            "* Uplink to Remote Endpoint (1) failed: Uplink send channel was dropped."
        ]
    );
}

#[test]
fn lane_io_err_display_both() {
    let route = RelativePath::new("node", "lane");
    let err = LaneIoError::new(
        route,
<<<<<<< HEAD
        UpdateError::BadEnvelopeBody(FormDeserializeErr::Malformatted),
        false,
=======
        UpdateError::BadEnvelopeBody(FormErr::Malformatted),
>>>>>>> c3a308c7
        vec![UplinkErrorReport {
            error: UplinkError::SenderDropped,
            addr: RoutingAddr::remote(1),
        }],
    );
    let string = format!("{}", err);
    let lines = string.lines().collect::<Vec<_>>();
    assert_eq!(
        lines,
        vec![
            "IO tasks failed for lane: \"RelativePath[node, lane]\".",
            "- update_error = The body of an incoming envelope was invalid: Malformatted",
            "- uplink_errors =",
            "* Uplink to Remote Endpoint (1) failed: Uplink send channel was dropped."
        ]
    );
}

#[derive(Clone)]
struct TestUplinkSpawner {
    respond_tx: mpsc::Sender<TaggedAction>,
    fail_on: HashSet<RoutingAddr>,
    fatal_errors: bool,
}

impl TestUplinkSpawner {
    fn new(
        respond_tx: mpsc::Sender<TaggedAction>,
        fail_on: Vec<RoutingAddr>,
        fatal_errors: bool,
    ) -> Self {
        TestUplinkSpawner {
            respond_tx,
            fail_on: fail_on.into_iter().collect(),
            fatal_errors,
        }
    }
}

impl LaneUplinks for TestUplinkSpawner {
    fn make_task<Handler, Top, Context>(
        &self,
        _message_handler: Arc<Handler>,
        channels: UplinkChannels<Top>,
        _route: RelativePath,
        _context: &Context,
    ) -> BoxFuture<'static, ()>
    where
        Handler: LaneMessageHandler + 'static,
        OutputMessage<Handler>: Into<Value>,
        Top: Topic<Handler::Event> + Send + 'static,
        Context: AgentExecutionContext,
    {
        let TestUplinkSpawner {
            mut respond_tx,
            fail_on,
            fatal_errors,
        } = self.clone();

        let UplinkChannels {
            mut actions,
            mut error_collector,
            ..
        } = channels;

        async move {
            while let Some(act) = actions.recv().await {
                let TaggedAction(addr, _) = &act;
                if fail_on.contains(addr) {
                    let error = if fatal_errors {
                        UplinkError::LaneStoppedReporting
                    } else {
                        UplinkError::FailedTransaction(TransactionError::HighContention {
                            num_failed: 10,
                        })
                    };
                    assert!(error_collector
                        .send(UplinkErrorReport { error, addr: *addr })
                        .await
                        .is_ok());
                } else {
                    assert!(respond_tx.send(act).await.is_ok());
                }
            }
        }
        .boxed()
    }
}

#[derive(Debug)]
struct Message(i32);

impl Form for Message {
    fn as_value(&self) -> Value {
        Value::Int32Value(self.0)
    }

    fn try_from_value(value: &Value) -> Result<Self, FormErr> {
        i32::try_from_value(value).map(|n| Message(n))
    }
}

impl From<Message> for Value {
    fn from(msg: Message) -> Self {
        Value::Int32Value(msg.0)
    }
}

struct TestHandler(Arc<Mutex<Vec<i32>>>);

impl TestHandler {
    fn new() -> Self {
        TestHandler(Default::default())
    }
}
struct DummyUplink;

impl UplinkStateMachine<i32> for DummyUplink {
    type Msg = Message;

    fn message_for(&self, event: i32) -> Result<Option<Self::Msg>, UplinkError> {
        Ok(Some(Message(event)))
    }

    fn sync_lane<'a, Updates>(
        &'a self,
        _updates: &'a mut Updates,
    ) -> BoxStream<'a, Result<Self::Msg, UplinkError>>
    where
        Updates: FusedStream<Item = i32> + Send + Unpin + 'a,
    {
        futures::stream::empty().boxed()
    }
}

struct TestUpdater(Arc<Mutex<Vec<i32>>>);

impl LaneUpdate for TestUpdater {
    type Msg = Message;

    fn run_update<Messages, Err>(
        self,
        messages: Messages,
    ) -> BoxFuture<'static, Result<(), UpdateError>>
    where
        Messages: Stream<Item = Result<(RoutingAddr, Self::Msg), Err>> + Send + 'static,
        Err: Send,
        UpdateError: From<Err>,
    {
        let TestUpdater(values) = self;

        async move {
            pin_mut!(messages);
            loop {
                if let Some(msg) = messages.next().await {
                    match msg {
                        Ok((_, msg)) => {
                            if msg.0 < 0 {
                                break Err(UpdateError::BadEnvelopeBody(FormErr::Malformatted));
                            } else {
                                values.lock().await.push(msg.0);
                            }
                        }
                        Err(e) => {
                            break Err(e.into());
                        }
                    }
                } else {
                    break Ok(());
                }
            }
        }
        .boxed()
    }
}

impl LaneMessageHandler for TestHandler {
    type Event = i32;
    type Uplink = DummyUplink;
    type Update = TestUpdater;

    fn make_uplink(&self, _addr: RoutingAddr) -> Self::Uplink {
        DummyUplink
    }

    fn make_update(&self) -> Self::Update {
        TestUpdater(self.0.clone())
    }
}

#[derive(Clone)]
struct TestContext(
    mpsc::Sender<Eff>,
    mpsc::Sender<TaggedEnvelope>,
    Arc<Mutex<Option<trigger::Sender>>>,
);

impl TestContext {
    async fn stop(&self) {
        if let Some(tx) = self.2.lock().await.take() {
            tx.trigger();
        }
    }
}

struct TestRouter(mpsc::Sender<TaggedEnvelope>);

struct TestSender {
    addr: RoutingAddr,
    inner: mpsc::Sender<TaggedEnvelope>,
}

impl<'a> ItemSink<'a, Envelope> for TestSender {
    type Error = RoutingError;
    type SendFuture = BoxFuture<'a, Result<(), Self::Error>>;

    fn send_item(&'a mut self, value: Envelope) -> Self::SendFuture {
        let tagged = TaggedEnvelope(self.addr, value);
        async move {
            self.inner
                .send(tagged)
                .await
                .map_err(|_| RoutingError::RouterDropped)
        }
        .boxed()
    }
}

impl ServerRouter for TestRouter {
    type Sender = TestSender;

    fn get_sender(&mut self, addr: RoutingAddr) -> Result<Self::Sender, RoutingError> {
        Ok(TestSender {
            addr,
            inner: self.0.clone(),
        })
    }
}

impl AgentExecutionContext for TestContext {
    type Router = TestRouter;

    fn router_handle(&self) -> Self::Router {
        TestRouter(self.1.clone())
    }

    fn spawner(&self) -> Sender<Eff> {
        self.0.clone()
    }
}

fn default_buffer() -> NonZeroUsize {
    NonZeroUsize::new(5).unwrap()
}

fn yield_after() -> NonZeroUsize {
    NonZeroUsize::new(256).unwrap()
}

fn make_config() -> AgentExecutionConfig {
    AgentExecutionConfig {
        max_concurrency: 1,
        action_buffer: default_buffer(),
        update_buffer: default_buffer(),
        feedback_buffer: default_buffer(),
        uplink_err_buffer: default_buffer(),
        max_fatal_uplink_errors: 1,
        max_uplink_start_attempts: default_buffer(),
        lane_buffer: default_buffer(),
        yield_after: yield_after(),
        retry_strategy: RetryStrategy::default(),
        cleanup_timeout: Duration::from_secs(5),
    }
}

fn route() -> RelativePath {
    RelativePath::new("node", "lane")
}

#[derive(Clone)]
struct TaskInput {
    envelope_tx: mpsc::Sender<TaggedClientEnvelope>,
    _event_tx: mpsc::Sender<i32>,
}

impl TaskInput {
    async fn send_link(&mut self, addr: RoutingAddr) {
        let env = TaggedClientEnvelope(addr, OutgoingLinkMessage::link("node", "lane"));
        assert!(self.envelope_tx.send(env).await.is_ok())
    }

    async fn send_sync(&mut self, addr: RoutingAddr) {
        let env = TaggedClientEnvelope(addr, OutgoingLinkMessage::sync("node", "lane"));
        assert!(self.envelope_tx.send(env).await.is_ok())
    }

    async fn send_unlink(&mut self, addr: RoutingAddr) {
        let env = TaggedClientEnvelope(addr, OutgoingLinkMessage::unlink("node", "lane"));
        assert!(self.envelope_tx.send(env).await.is_ok())
    }

    async fn send_command(&mut self, addr: RoutingAddr, value: i32) {
        let env = TaggedClientEnvelope(
            addr,
            OutgoingLinkMessage::make_command("node", "lane", Some(value.into_value())),
        );
        assert!(self.envelope_tx.send(env).await.is_ok())
    }

    async fn cause_update_error(&mut self, addr: RoutingAddr) {
        self.send_command(addr, -1).await;
    }
}

struct TaskOutput(mpsc::Receiver<TaggedAction>, Arc<Mutex<Vec<i32>>>);

impl TaskOutput {
    async fn check_history(&self, expected: Vec<i32>) {
        assert_eq!(&*self.1.lock().await, &expected);
    }

    async fn take_actions(&mut self, n: usize) -> Vec<TaggedAction> {
        tokio::time::timeout(
            Duration::from_secs(1),
            (&mut self.0).take(n).collect::<Vec<_>>(),
        )
        .await
        .expect("Timeout awaiting outputs.")
    }
}

fn make_task(
    fail_on: Vec<RoutingAddr>,
    fatal_errors: bool,
    config: AgentExecutionConfig,
    context: TestContext,
) -> (
    TaskInput,
    TaskOutput,
    BoxFuture<'static, Result<Vec<UplinkErrorReport>, LaneIoError>>,
) {
    let (respond_tx, respond_rx) = mpsc::channel(5);
    let (envelope_tx, envelope_rx) = mpsc::channel(5);
    let (event_tx, event_rx) = mpsc::channel(5);

    let handler = TestHandler::new();
    let output = TaskOutput(respond_rx, handler.0.clone());
    let uplinks = TestUplinkSpawner::new(respond_tx, fail_on, fatal_errors);
    let (topic, _rec) = MpscTopic::new(event_rx, default_buffer(), yield_after());

    let task = super::run_lane_io(
        handler,
        uplinks,
        envelope_rx,
        topic,
        config,
        context,
        route(),
    )
    .boxed();
    let input = TaskInput {
        envelope_tx,
        _event_tx: event_tx,
    };

    (input, output, task)
}

fn make_context() -> (
    TestContext,
    mpsc::Receiver<TaggedEnvelope>,
    BoxFuture<'static, ()>,
) {
    let (spawn_tx, spawn_rx) = mpsc::channel(5);
    let (router_tx, router_rx) = mpsc::channel(5);
    let (stop_tx, stop_rx) = trigger::trigger();

    let context = TestContext(spawn_tx, router_tx, Arc::new(Mutex::new(Some(stop_tx))));
    let spawn_task = spawn_rx
        .take_until(stop_rx)
        .for_each_concurrent(None, |t| t)
        .boxed();

    (context, router_rx, spawn_task)
}

#[tokio::test]
async fn handle_link_request() {
    let (context, _envelope_rx, spawn_task) = make_context();
    let config = make_config();
    let (mut inputs, mut outputs, main_task) = make_task(vec![], false, config, context.clone());

    let addr = RoutingAddr::remote(4);

    let outputs_ref = &mut outputs;

    let io_task = async move {
        inputs.send_link(addr).await;

        let actions = outputs_ref.take_actions(1).await;

        assert!(matches!(actions.as_slice(), [TaggedAction(a, UplinkAction::Link)] if a == &addr));

        drop(inputs);
        context.stop().await;
    };

    let (_, result, _) = join3(spawn_task, main_task, io_task).await;
    assert!(result.is_ok());

    outputs.check_history(vec![]).await;
}

#[tokio::test]
async fn handle_sync_request() {
    let (context, _envelope_rx, spawn_task) = make_context();
    let config = make_config();
    let (mut inputs, mut outputs, main_task) = make_task(vec![], false, config, context.clone());

    let addr = RoutingAddr::remote(4);

    let outputs_ref = &mut outputs;

    let io_task = async move {
        inputs.send_sync(addr).await;

        let actions = outputs_ref.take_actions(1).await;

        assert!(matches!(actions.as_slice(), [TaggedAction(a, UplinkAction::Sync)] if a == &addr));

        drop(inputs);
        context.stop().await;
    };

    let (_, result, _) = join3(spawn_task, main_task, io_task).await;
    assert!(result.is_ok());

    outputs.check_history(vec![]).await;
}

#[tokio::test]
async fn handle_unlink_request() {
    let (context, _envelope_rx, spawn_task) = make_context();
    let config = make_config();
    let (mut inputs, mut outputs, main_task) = make_task(vec![], false, config, context.clone());

    let addr = RoutingAddr::remote(4);

    let outputs_ref = &mut outputs;

    let io_task = async move {
        inputs.send_unlink(addr).await;

        let actions = outputs_ref.take_actions(1).await;

        assert!(
            matches!(actions.as_slice(), [TaggedAction(a, UplinkAction::Unlink)] if a == &addr)
        );

        drop(inputs);
        context.stop().await;
    };

    let (_, result, _) = join3(spawn_task, main_task, io_task).await;
    assert!(result.is_ok());

    outputs.check_history(vec![]).await;
}

#[tokio::test]
async fn handle_command() {
    let (context, _envelope_rx, spawn_task) = make_context();
    let config = make_config();
    let (mut inputs, outputs, main_task) = make_task(vec![], false, config, context.clone());

    let addr = RoutingAddr::remote(4);

    let io_task = async move {
        inputs.send_command(addr, 87).await;

        drop(inputs);
        context.stop().await;
    };

    let (_, result, _) = join3(spawn_task, main_task, io_task).await;
    assert!(result.is_ok());

    outputs.check_history(vec![87]).await;
}

#[tokio::test]
async fn handle_multiple() {
    let (context, _envelope_rx, spawn_task) = make_context();
    let config = make_config();
    let (mut inputs, mut outputs, main_task) = make_task(vec![], false, config, context.clone());

    let addr = RoutingAddr::remote(4);

    let outputs_ref = &mut outputs;

    let io_task = async move {
        inputs.send_sync(addr).await;
        inputs.send_command(addr, 87).await;
        inputs.send_unlink(addr).await;
        inputs.send_command(addr, 65).await;

        let actions = outputs_ref.take_actions(2).await;

        assert!(matches!(actions.as_slice(), [
            TaggedAction(a, UplinkAction::Sync),
            TaggedAction(b, UplinkAction::Unlink)
        ] if a == &addr && b == &addr));

        drop(inputs);
        context.stop().await;
    };

    let (_, result, _) = join3(spawn_task, main_task, io_task).await;
    assert!(result.is_ok());

    outputs.check_history(vec![87, 65]).await;
}

#[tokio::test]
async fn fail_on_update_error() {
    let (context, _envelope_rx, spawn_task) = make_context();
    let config = make_config();
    let (mut inputs, outputs, main_task) = make_task(vec![], false, config, context.clone());

    let addr = RoutingAddr::remote(4);

    let _inputs_clone = inputs.clone();

    let io_task = async move {
        inputs.cause_update_error(addr).await;

        context.stop().await;
    };

    let (_, result, _) = join3(spawn_task, main_task, io_task).await;
    match result {
        Err(LaneIoError {
            route,
            update_error,
            uplink_cleanup_failed,
            uplink_errors,
        }) => {
            assert!(!uplink_cleanup_failed);
            assert_eq!(route, RelativePath::new("node", "lane"));
            assert!(matches!(
                update_error,
                Some(UpdateError::BadEnvelopeBody(FormErr::Malformatted))
            ));
            assert!(uplink_errors.is_empty());
        }
        _ => {
            panic!("Unexpected success.");
        }
    }

    outputs.check_history(vec![]).await;
}

#[tokio::test]
async fn continue_after_non_fatal_uplink_err() {
    let (context, _envelope_rx, spawn_task) = make_context();
    let config = make_config();

    let bad_addr = RoutingAddr::remote(7);

    let (mut inputs, mut outputs, main_task) =
        make_task(vec![bad_addr], false, config, context.clone());

    let addr = RoutingAddr::remote(4);

    let outputs_ref = &mut outputs;

    let io_task = async move {
        inputs.send_sync(bad_addr).await;
        inputs.send_link(addr).await;
        inputs.send_command(addr, 12).await;

        let actions = outputs_ref.take_actions(1).await;

        assert!(matches!(actions.as_slice(), [TaggedAction(a, UplinkAction::Link)] if a == &addr));

        drop(inputs);
        context.stop().await;
    };

    let (_, result, _) = join3(spawn_task, main_task, io_task).await;
    match result.as_ref().map(|v| v.as_slice()) {
        Ok([UplinkErrorReport { error, addr: a }]) => {
            assert!(matches!(
                error,
                UplinkError::FailedTransaction(TransactionError::HighContention { num_failed: 10 })
            ));
            assert_eq!(a, &bad_addr);
        }
        ow => {
            panic!("Unexpected result: {:?}.", ow);
        }
    }

    outputs.check_history(vec![12]).await;
}

#[tokio::test]
async fn fail_after_too_many_fatal_uplink_errors() {
    let (context, _envelope_rx, spawn_task) = make_context();
    let config = make_config();

    let bad_addr1 = RoutingAddr::remote(7);
    let bad_addr2 = RoutingAddr::remote(8);

    let (mut inputs, outputs, main_task) =
        make_task(vec![bad_addr1, bad_addr2], true, config, context.clone());

    let _inputs_clone = inputs.clone();

    let io_task = async move {
        inputs.send_sync(bad_addr1).await;
        inputs.send_sync(bad_addr2).await;

        context.stop().await;
    };

    let (_, result, _) = join3(spawn_task, main_task, io_task).await;
    match result {
        Err(LaneIoError {
            route,
            update_error: None,
            uplink_cleanup_failed,
            uplink_errors,
        }) => {
            assert!(!uplink_cleanup_failed);
            assert_eq!(route, RelativePath::new("node", "lane"));
            match uplink_errors.as_slice() {
                [UplinkErrorReport {
                    error: error1,
                    addr: a1,
                }, UplinkErrorReport {
                    error: error2,
                    addr: a2,
                }] => {
                    assert!(matches!(error1, UplinkError::LaneStoppedReporting));
                    assert_eq!(a1, &bad_addr1);

                    assert!(matches!(error2, UplinkError::LaneStoppedReporting));
                    assert_eq!(a2, &bad_addr2);
                }
                ow => {
                    panic!("Unexpected uplink errors: {:?}.", ow);
                }
            }
        }
        ow => {
            panic!("Unexpected result: {:?}.", ow);
        }
    }

    outputs.check_history(vec![]).await;
}

#[tokio::test]
async fn report_uplink_failures_on_update_failure() {
    let (context, _envelope_rx, spawn_task) = make_context();
    let config = make_config();

    let bad_addr = RoutingAddr::remote(22);

    let (mut inputs, mut outputs, main_task) =
        make_task(vec![bad_addr], false, config, context.clone());

    let addr = RoutingAddr::remote(4);

    let _inputs_clone = inputs.clone();

    let outputs_ref = &mut outputs;

    let io_task = async move {
        inputs.send_link(bad_addr).await;
        inputs.send_link(addr).await;

        let actions = outputs_ref.take_actions(1).await;

        assert!(matches!(actions.as_slice(), [TaggedAction(a, UplinkAction::Link)] if a == &addr));

        inputs.cause_update_error(addr).await;

        context.stop().await;
    };

    let (_, result, _) = join3(spawn_task, main_task, io_task).await;
    match result {
        Err(LaneIoError {
            route,
            update_error,
            uplink_cleanup_failed,
            uplink_errors,
        }) => {
            assert!(!uplink_cleanup_failed);
            assert_eq!(route, RelativePath::new("node", "lane"));
            assert!(matches!(
                update_error,
                Some(UpdateError::BadEnvelopeBody(FormErr::Malformatted))
            ));
            match uplink_errors.as_slice() {
                [UplinkErrorReport { error, addr: a }] => {
                    assert!(matches!(
                        error,
                        UplinkError::FailedTransaction(TransactionError::HighContention {
                            num_failed: 10
                        })
                    ));
                    assert_eq!(a, &bad_addr);
                }
                ow => {
                    panic!("Unexpected uplink errors: {:?}.", ow);
                }
            }
        }
        _ => {
            panic!("Unexpected success.");
        }
    }

    outputs.check_history(vec![]).await;
}<|MERGE_RESOLUTION|>--- conflicted
+++ resolved
@@ -109,12 +109,8 @@
     let route = RelativePath::new("node", "lane");
     let err = LaneIoError::new(
         route,
-<<<<<<< HEAD
-        UpdateError::BadEnvelopeBody(FormDeserializeErr::Malformatted),
+        UpdateError::BadEnvelopeBody(FormErr::Malformatted),
         false,
-=======
-        UpdateError::BadEnvelopeBody(FormErr::Malformatted),
->>>>>>> c3a308c7
         vec![UplinkErrorReport {
             error: UplinkError::SenderDropped,
             addr: RoutingAddr::remote(1),
