--- conflicted
+++ resolved
@@ -28,8 +28,6 @@
 use crate::agent::lane::model::DeferredSubscription;
 use crate::agent::model::supply::SupplyLane;
 use crate::agent::Eff;
-<<<<<<< HEAD
-=======
 use crate::meta::accumulate_metrics;
 use crate::meta::log::make_node_logger;
 use crate::meta::metric::config::MetricAggregatorConfig;
@@ -38,22 +36,13 @@
 use crate::meta::metric::uplink::{UplinkActionObserver, WarpUplinkPulse};
 use crate::meta::metric::{aggregator_sink, AggregatorError, NodeMetricAggregator};
 use crate::meta::pulse::PulseLanes;
-use crate::routing::error::RouterError;
-use crate::routing::{
-    ConnectionDropped, Route, RoutingAddr, ServerRouter, TaggedClientEnvelope, TaggedEnvelope,
-    TaggedSender,
-};
->>>>>>> 35de037e
 use futures::future::{join, join3, ready, BoxFuture};
 use futures::stream::{once, BoxStream, FusedStream};
 use futures::{Future, FutureExt, Stream, StreamExt};
 use pin_utils::pin_mut;
 use std::collections::{HashMap, HashSet};
 use std::convert::{identity, TryFrom};
-<<<<<<< HEAD
-=======
 use std::fmt::Debug;
->>>>>>> 35de037e
 use std::num::NonZeroUsize;
 use std::sync::Arc;
 use std::time::Duration;
@@ -347,13 +336,10 @@
     trigger: Arc<Mutex<Option<trigger::Sender>>>,
     _drop_tx: Arc<promise::Sender<ConnectionDropped>>,
     drop_rx: promise::Receiver<ConnectionDropped>,
-<<<<<<< HEAD
     uri: RelativeUri,
-=======
     aggregator: NodeMetricAggregator,
     _metrics_jh: Arc<JoinHandle<Result<(), AggregatorError>>>,
     uplinks_idle_since: Arc<AtomicInstant>,
->>>>>>> 35de037e
 }
 
 impl TestContext {
@@ -434,17 +420,16 @@
         self.scheduler.clone()
     }
 
-<<<<<<< HEAD
     fn uri(&self) -> &RelativeUri {
         &self.uri
-=======
+    }
+
     fn metrics(&self) -> NodeMetricAggregator {
         self.aggregator.clone()
     }
 
     fn uplinks_idle_since(&self) -> &Arc<AtomicInstant> {
         &self.uplinks_idle_since
->>>>>>> 35de037e
     }
 }
 
@@ -645,13 +630,10 @@
         trigger: Arc::new(Mutex::new(Some(stop_tx))),
         _drop_tx: Arc::new(drop_tx),
         drop_rx,
-<<<<<<< HEAD
         uri: RelativeUri::try_from("/mock/router".to_string()).unwrap(),
-=======
         aggregator,
         _metrics_jh: Arc::new(tokio::spawn(aggregator_task)),
         uplinks_idle_since: Arc::new(AtomicInstant::new(Instant::now())),
->>>>>>> 35de037e
     };
     let spawn_task = ReceiverStream::new(spawn_rx)
         .take_until(stop_rx)
@@ -1399,11 +1381,8 @@
 struct MultiTestContext(
     Arc<parking_lot::Mutex<MultiTestContextInner>>,
     mpsc::Sender<Eff>,
-<<<<<<< HEAD
     RelativeUri,
-=======
     Arc<AtomicInstant>,
->>>>>>> 35de037e
 );
 
 impl MultiTestContext {
@@ -1413,11 +1392,8 @@
                 router_addr,
             ))),
             spawner,
-<<<<<<< HEAD
             RelativeUri::try_from("/mock/router".to_string()).unwrap(),
-=======
             Arc::new(AtomicInstant::new(Instant::now())),
->>>>>>> 35de037e
         )
     }
 
@@ -1452,16 +1428,16 @@
         self.1.clone()
     }
 
-<<<<<<< HEAD
     fn uri(&self) -> &RelativeUri {
-=======
+        &self.2
+    }
+
     fn metrics(&self) -> NodeMetricAggregator {
         aggregator_sink()
     }
 
     fn uplinks_idle_since(&self) -> &Arc<AtomicInstant> {
->>>>>>> 35de037e
-        &self.2
+        &self.3
     }
 }
 
