// Copyright 2015-2020 SWIM.AI inc.
//
// Licensed under the Apache License, Version 2.0 (the "License");
// you may not use this file except in compliance with the License.
// You may obtain a copy of the License at
//
//     http://www.apache.org/licenses/LICENSE-2.0
//
// Unless required by applicable law or agreed to in writing, software
// distributed under the License is distributed on an "AS IS" BASIS,
// WITHOUT WARRANTIES OR CONDITIONS OF ANY KIND, either express or implied.
// See the License for the specific language governing permissions and
// limitations under the License.

use crate::agent::context::AgentExecutionContext;
use crate::agent::lane::channels::task::{LaneIoError, LaneUplinks, UplinkChannels};
use crate::agent::lane::channels::update::{LaneUpdate, UpdateError};
use crate::agent::lane::channels::uplink::spawn::UplinkErrorReport;
use crate::agent::lane::channels::uplink::{
    PeelResult, UplinkAction, UplinkError, UplinkStateMachine,
};
use crate::agent::lane::channels::{
    AgentExecutionConfig, LaneMessageHandler, OutputMessage, TaggedAction,
};
use crate::agent::lane::model::action::{Action, ActionLane};
use crate::agent::lane::model::command::{Command, CommandLane};
use crate::agent::lane::model::DeferredSubscription;
use crate::agent::Eff;
use crate::routing::error::RouterError;
use crate::routing::{
    ConnectionDropped, Route, RoutingAddr, ServerRouter, TaggedClientEnvelope, TaggedEnvelope,
    TaggedSender,
};
use futures::future::{join, join3, ready, BoxFuture};
use futures::stream::{once, BoxStream, FusedStream};
use futures::{Future, FutureExt, Stream, StreamExt};
use pin_utils::pin_mut;
use std::collections::{HashMap, HashSet};
use std::convert::identity;
use std::num::NonZeroUsize;
use std::sync::Arc;
use std::time::Duration;
use stm::transaction::TransactionError;
use swim_common::form::{Form, FormErr};
use swim_common::model::Value;
use swim_common::routing::ResolutionError;
use swim_common::routing::RoutingError;
use swim_common::routing::SendError;
use swim_common::sink::item::ItemSink;
use swim_common::warp::envelope::{Envelope, OutgoingLinkMessage};
use swim_common::warp::path::RelativePath;
use tokio::sync::mpsc::Sender;
use tokio::sync::{mpsc, Mutex};
use tokio_stream::wrappers::ReceiverStream;
use url::Url;
use utilities::sync::{promise, topic, trigger};
use utilities::uri::RelativeUri;

#[test]
fn lane_io_err_display_update() {
    let route = RelativePath::new("node", "lane");
    let err =
        LaneIoError::for_update_err(route, UpdateError::BadEnvelopeBody(FormErr::Malformatted));

    let string = format!("{}", err);
    let lines = string.lines().collect::<Vec<_>>();
    assert_eq!(
        lines,
        vec![
            "IO tasks failed for lane: \"RelativePath[node, lane]\".",
            "- update_error = The body of an incoming envelope was invalid: Malformatted"
        ]
    );
}

#[test]
fn lane_io_err_display_uplink() {
    let route = RelativePath::new("node", "lane");
    let err = LaneIoError::for_uplink_errors(
        route,
        vec![UplinkErrorReport {
            error: UplinkError::ChannelDropped,
            addr: RoutingAddr::remote(1),
        }],
    );
    let string = format!("{}", err);
    let lines = string.lines().collect::<Vec<_>>();
    assert_eq!(
        lines,
        vec![
            "IO tasks failed for lane: \"RelativePath[node, lane]\".",
            "- uplink_errors =",
            "* Uplink to Remote(1) failed: Uplink send channel was dropped."
        ]
    );

    let route = RelativePath::new("node", "lane");
    let err = LaneIoError::for_uplink_errors(
        route,
        vec![UplinkErrorReport {
            error: UplinkError::ChannelDropped,
            addr: RoutingAddr::remote(1),
        }],
    );
    let string = format!("{}", err);
    let lines = string.lines().collect::<Vec<_>>();
    assert_eq!(
        lines,
        vec![
            "IO tasks failed for lane: \"RelativePath[node, lane]\".",
            "- uplink_errors =",
            "* Uplink to Remote(1) failed: Uplink send channel was dropped."
        ]
    );
}

#[test]
fn lane_io_err_display_both() {
    let route = RelativePath::new("node", "lane");
    let err = LaneIoError::new(
        route,
        UpdateError::BadEnvelopeBody(FormErr::Malformatted),
        vec![UplinkErrorReport {
            error: UplinkError::ChannelDropped,
            addr: RoutingAddr::remote(1),
        }],
    );
    let string = format!("{}", err);
    let lines = string.lines().collect::<Vec<_>>();
    assert_eq!(
        lines,
        vec![
            "IO tasks failed for lane: \"RelativePath[node, lane]\".",
            "- update_error = The body of an incoming envelope was invalid: Malformatted",
            "- uplink_errors =",
            "* Uplink to Remote(1) failed: Uplink send channel was dropped."
        ]
    );
}

#[derive(Clone)]
struct TestUplinkSpawner {
    respond_tx: mpsc::Sender<TaggedAction>,
    fail_on: HashSet<RoutingAddr>,
    fatal_errors: bool,
}

impl TestUplinkSpawner {
    fn new(
        respond_tx: mpsc::Sender<TaggedAction>,
        fail_on: Vec<RoutingAddr>,
        fatal_errors: bool,
    ) -> Self {
        TestUplinkSpawner {
            respond_tx,
            fail_on: fail_on.into_iter().collect(),
            fatal_errors,
        }
    }
}

impl LaneUplinks for TestUplinkSpawner {
    fn make_task<Handler, Top, Context>(
        &self,
        _message_handler: Arc<Handler>,
        channels: UplinkChannels<Top>,
        _route: RelativePath,
        _context: &Context,
    ) -> BoxFuture<'static, ()>
    where
        Handler: LaneMessageHandler + 'static,
        OutputMessage<Handler>: Into<Value>,
        Top: DeferredSubscription<Handler::Event>,
        Context: AgentExecutionContext,
    {
        let TestUplinkSpawner {
            respond_tx,
            fail_on,
            fatal_errors,
        } = self.clone();

        let UplinkChannels {
            mut actions,
            error_collector,
            ..
        } = channels;

        async move {
            while let Some(act) = actions.recv().await {
                let TaggedAction(addr, _) = &act;
                if fail_on.contains(addr) {
                    let error = if fatal_errors {
                        UplinkError::LaneStoppedReporting
                    } else {
                        UplinkError::FailedTransaction(TransactionError::HighContention {
                            num_failed: 10,
                        })
                    };
                    assert!(error_collector
                        .send(UplinkErrorReport { error, addr: *addr })
                        .await
                        .is_ok());
                } else {
                    assert!(respond_tx.send(act).await.is_ok());
                }
            }
        }
        .boxed()
    }
}

#[derive(Debug)]
struct Message(i32);

impl Form for Message {
    fn as_value(&self) -> Value {
        Value::Int32Value(self.0)
    }

    fn try_from_value(value: &Value) -> Result<Self, FormErr> {
        i32::try_from_value(value).map(|n| Message(n))
    }
}

impl From<Message> for Value {
    fn from(msg: Message) -> Self {
        Value::Int32Value(msg.0)
    }
}

struct TestHandler(Arc<Mutex<Vec<i32>>>);

impl TestHandler {
    fn new() -> Self {
        TestHandler(Default::default())
    }
}
struct DummyUplink;

impl UplinkStateMachine<i32> for DummyUplink {
    type Msg = Message;

    fn message_for(&self, event: i32) -> Result<Option<Self::Msg>, UplinkError> {
        Ok(Some(Message(event)))
    }

    fn sync_lane<'a, Updates>(
        &'a self,
        updates: &'a mut Updates,
    ) -> BoxStream<'a, PeelResult<'a, Updates, Result<Self::Msg, UplinkError>>>
    where
        Updates: FusedStream<Item = i32> + Send + Unpin + 'a,
    {
        once(ready(PeelResult::Complete(updates))).boxed()
    }
}

struct TestUpdater(Arc<Mutex<Vec<i32>>>);

impl LaneUpdate for TestUpdater {
    type Msg = Message;

    fn run_update<Messages, Err>(
        self,
        messages: Messages,
    ) -> BoxFuture<'static, Result<(), UpdateError>>
    where
        Messages: Stream<Item = Result<(RoutingAddr, Self::Msg), Err>> + Send + 'static,
        Err: Send,
        UpdateError: From<Err>,
    {
        let TestUpdater(values) = self;

        async move {
            pin_mut!(messages);
            loop {
                if let Some(msg) = messages.next().await {
                    match msg {
                        Ok((_, msg)) => {
                            if msg.0 < 0 {
                                break Err(UpdateError::BadEnvelopeBody(FormErr::Malformatted));
                            } else {
                                values.lock().await.push(msg.0);
                            }
                        }
                        Err(e) => {
                            break Err(e.into());
                        }
                    }
                } else {
                    break Ok(());
                }
            }
        }
        .boxed()
    }
}

impl LaneMessageHandler for TestHandler {
    type Event = i32;
    type Uplink = DummyUplink;
    type Update = TestUpdater;

    fn make_uplink(&self, _addr: RoutingAddr) -> Self::Uplink {
        DummyUplink
    }

    fn make_update(&self) -> Self::Update {
        TestUpdater(self.0.clone())
    }
}

#[derive(Clone)]
struct TestContext {
    scheduler: mpsc::Sender<Eff>,
    messages: mpsc::Sender<TaggedEnvelope>,
    trigger: Arc<Mutex<Option<trigger::Sender>>>,
    _drop_tx: Arc<promise::Sender<ConnectionDropped>>,
    drop_rx: promise::Receiver<ConnectionDropped>,
}

impl TestContext {
    async fn stop(&self) {
        if let Some(tx) = self.trigger.lock().await.take() {
            tx.trigger();
        }
    }
}

struct TestRouter {
    sender: mpsc::Sender<TaggedEnvelope>,
    drop_rx: promise::Receiver<ConnectionDropped>,
}

#[derive(Clone, Debug)]
struct TestSender {
    addr: RoutingAddr,
    inner: mpsc::Sender<TaggedEnvelope>,
}

impl<'a> ItemSink<'a, Envelope> for TestSender {
    type Error = SendError;
    type SendFuture = BoxFuture<'a, Result<(), Self::Error>>;

    fn send_item(&'a mut self, value: Envelope) -> Self::SendFuture {
        let tagged = TaggedEnvelope(self.addr, value);
        async move {
            self.inner.send(tagged).await.map_err(|err| {
                let TaggedEnvelope(_, envelope) = err.0;
                SendError::new(RoutingError::RouterDropped, envelope)
            })
        }
        .boxed()
    }
}

impl ServerRouter for TestRouter {
    fn resolve_sender(&mut self, addr: RoutingAddr) -> BoxFuture<Result<Route, ResolutionError>> {
        let TestRouter {
            sender, drop_rx, ..
        } = self;
        ready(Ok(Route::new(
            TaggedSender::new(addr, sender.clone()),
            drop_rx.clone(),
        )))
        .boxed()
    }

    fn lookup(
        &mut self,
        _host: Option<Url>,
        _route: RelativeUri,
    ) -> BoxFuture<'static, Result<RoutingAddr, RouterError>> {
        panic!("Unexpected resolution attempt.")
    }
}

impl AgentExecutionContext for TestContext {
    type Router = TestRouter;

    fn router_handle(&self) -> Self::Router {
        let TestContext {
            messages, drop_rx, ..
        } = self;
        TestRouter {
            sender: messages.clone(),
            drop_rx: drop_rx.clone(),
        }
    }

    fn spawner(&self) -> Sender<Eff> {
        self.scheduler.clone()
    }
}

fn default_buffer() -> NonZeroUsize {
    NonZeroUsize::new(5).unwrap()
}

fn make_config() -> AgentExecutionConfig {
    AgentExecutionConfig::with(default_buffer(), 1, 1, Duration::from_secs(5), None)
}

fn route() -> RelativePath {
    RelativePath::new("node", "lane")
}

struct TaskInput {
    envelope_tx: mpsc::Sender<TaggedClientEnvelope>,
    _event_tx: Option<topic::Sender<i32>>,
}

impl TaskInput {
    async fn send_link(&mut self, addr: RoutingAddr) {
        let env = TaggedClientEnvelope(addr, OutgoingLinkMessage::link("node", "lane"));
        assert!(self.envelope_tx.send(env).await.is_ok())
    }

    async fn send_sync(&mut self, addr: RoutingAddr) {
        let env = TaggedClientEnvelope(addr, OutgoingLinkMessage::sync("node", "lane"));
        assert!(self.envelope_tx.send(env).await.is_ok())
    }

    async fn send_unlink(&mut self, addr: RoutingAddr) {
        let env = TaggedClientEnvelope(addr, OutgoingLinkMessage::unlink("node", "lane"));
        assert!(self.envelope_tx.send(env).await.is_ok())
    }

    async fn send_command(&mut self, addr: RoutingAddr, value: i32) {
        let env = TaggedClientEnvelope(
            addr,
            OutgoingLinkMessage::make_command("node", "lane", Some(value.into_value())),
        );
        assert!(self.envelope_tx.send(env).await.is_ok())
    }

    async fn send_raw(&mut self, addr: RoutingAddr, value: Value) {
        let env = TaggedClientEnvelope(
            addr,
            OutgoingLinkMessage::make_command("node", "lane", Some(value)),
        );
        assert!(self.envelope_tx.send(env).await.is_ok())
    }

    async fn cause_update_error(&mut self, addr: RoutingAddr) {
        self.send_command(addr, -1).await;
    }
}

struct TaskOutput(ReceiverStream<TaggedAction>, Arc<Mutex<Vec<i32>>>);

impl TaskOutput {
    async fn check_history(&self, expected: Vec<i32>) {
        assert_eq!(&*self.1.lock().await, &expected);
    }

    async fn take_actions(&mut self, n: usize) -> Vec<TaggedAction> {
        tokio::time::timeout(
            Duration::from_secs(1),
            (&mut self.0).take(n).collect::<Vec<_>>(),
        )
        .await
        .expect("Timeout awaiting outputs.")
    }
}

fn make_task(
    fail_on: Vec<RoutingAddr>,
    fatal_errors: bool,
    config: AgentExecutionConfig,
    context: TestContext,
) -> (
    TaskInput,
    TaskOutput,
    BoxFuture<'static, Result<Vec<UplinkErrorReport>, LaneIoError>>,
) {
    let (respond_tx, respond_rx) = mpsc::channel(5);
    let (envelope_tx, envelope_rx) = mpsc::channel(5);
    let (event_tx, event_rx) = topic::channel(NonZeroUsize::new(5).unwrap());

    let handler = TestHandler::new();
    let output = TaskOutput(ReceiverStream::new(respond_rx), handler.0.clone());
    let uplinks = TestUplinkSpawner::new(respond_tx, fail_on, fatal_errors);
    let topic = event_rx.subscriber();

    let task = super::run_lane_io(
        handler,
        uplinks,
        ReceiverStream::new(envelope_rx),
        topic,
        config,
        context,
        route(),
    )
    .boxed();
    let input = TaskInput {
        envelope_tx,
        _event_tx: Some(event_tx),
    };

    (input, output, task)
}

fn make_context() -> (
    TestContext,
    mpsc::Receiver<TaggedEnvelope>,
    BoxFuture<'static, ()>,
) {
    let (spawn_tx, spawn_rx) = mpsc::channel(5);
    let (router_tx, router_rx) = mpsc::channel(5);
    let (stop_tx, stop_rx) = trigger::trigger();

    let (drop_tx, drop_rx) = promise::promise();

    let context = TestContext {
        scheduler: spawn_tx,
        messages: router_tx,
        trigger: Arc::new(Mutex::new(Some(stop_tx))),
        _drop_tx: Arc::new(drop_tx),
        drop_rx,
    };
    let spawn_task = ReceiverStream::new(spawn_rx)
        .take_until(stop_rx)
        .for_each_concurrent(None, |t| t)
        .boxed();

    (context, router_rx, spawn_task)
}

#[tokio::test]
async fn handle_link_request() {
    let (context, _envelope_rx, spawn_task) = make_context();
    let config = make_config();
    let (mut inputs, mut outputs, main_task) = make_task(vec![], false, config, context.clone());

    let addr = RoutingAddr::remote(4);

    let outputs_ref = &mut outputs;

    let io_task = async move {
        inputs.send_link(addr).await;

        let actions = outputs_ref.take_actions(1).await;

        assert!(matches!(actions.as_slice(), [TaggedAction(a, UplinkAction::Link)] if a == &addr));

        drop(inputs);
        context.stop().await;
    };

    let (_, result, _) = join3(spawn_task, main_task, io_task).await;
    assert!(result.is_ok());

    outputs.check_history(vec![]).await;
}

#[tokio::test]
async fn handle_sync_request() {
    let (context, _envelope_rx, spawn_task) = make_context();
    let config = make_config();
    let (mut inputs, mut outputs, main_task) = make_task(vec![], false, config, context.clone());

    let addr = RoutingAddr::remote(4);

    let outputs_ref = &mut outputs;

    let io_task = async move {
        inputs.send_sync(addr).await;

        let actions = outputs_ref.take_actions(1).await;

        assert!(matches!(actions.as_slice(), [TaggedAction(a, UplinkAction::Sync)] if a == &addr));

        drop(inputs);
        context.stop().await;
    };

    let (_, result, _) = join3(spawn_task, main_task, io_task).await;
    assert!(result.is_ok());

    outputs.check_history(vec![]).await;
}

#[tokio::test]
async fn handle_unlink_request() {
    let (context, _envelope_rx, spawn_task) = make_context();
    let config = make_config();
    let (mut inputs, mut outputs, main_task) = make_task(vec![], false, config, context.clone());

    let addr = RoutingAddr::remote(4);

    let outputs_ref = &mut outputs;

    let io_task = async move {
        inputs.send_unlink(addr).await;

        let actions = outputs_ref.take_actions(1).await;

        assert!(
            matches!(actions.as_slice(), [TaggedAction(a, UplinkAction::Unlink)] if a == &addr)
        );

        drop(inputs);
        context.stop().await;
    };

    let (_, result, _) = join3(spawn_task, main_task, io_task).await;
    assert!(result.is_ok());

    outputs.check_history(vec![]).await;
}

#[tokio::test]
async fn handle_command() {
    let (context, _envelope_rx, spawn_task) = make_context();
    let config = make_config();
    let (mut inputs, outputs, main_task) = make_task(vec![], false, config, context.clone());

    let addr = RoutingAddr::remote(4);

    let io_task = async move {
        inputs.send_command(addr, 87).await;

        drop(inputs);
        context.stop().await;
    };

    let (_, result, _) = join3(spawn_task, main_task, io_task).await;
    assert!(result.is_ok());

    outputs.check_history(vec![87]).await;
}

#[tokio::test]
async fn handle_multiple() {
    let (context, _envelope_rx, spawn_task) = make_context();
    let config = make_config();
    let (mut inputs, mut outputs, main_task) = make_task(vec![], false, config, context.clone());

    let addr = RoutingAddr::remote(4);

    let outputs_ref = &mut outputs;

    let io_task = async move {
        inputs.send_sync(addr).await;
        inputs.send_command(addr, 87).await;
        inputs.send_unlink(addr).await;
        inputs.send_command(addr, 65).await;

        let actions = outputs_ref.take_actions(2).await;

        assert!(matches!(actions.as_slice(), [
            TaggedAction(a, UplinkAction::Sync),
            TaggedAction(b, UplinkAction::Unlink)
        ] if a == &addr && b == &addr));

        drop(inputs);
        context.stop().await;
    };

    let (_, result, _) = join3(spawn_task, main_task, io_task).await;
    assert!(result.is_ok());

    outputs.check_history(vec![87, 65]).await;
}

#[tokio::test]
async fn fail_on_update_error() {
    let (context, _envelope_rx, spawn_task) = make_context();
    let config = make_config();
    let (mut inputs, outputs, main_task) = make_task(vec![], false, config, context.clone());

    let addr = RoutingAddr::remote(4);

    let inputs_ref = &mut inputs;

    let io_task = async move {
        inputs_ref.cause_update_error(addr).await;

        context.stop().await;
    };

    let (_, result, _) = join3(spawn_task, main_task, io_task).await;
    match result {
        Err(LaneIoError {
            route,
            update_error,
            uplink_errors,
        }) => {
            assert_eq!(route, RelativePath::new("node", "lane"));
            assert!(matches!(
                update_error,
                Some(UpdateError::BadEnvelopeBody(FormErr::Malformatted))
            ));
            assert!(uplink_errors.is_empty());
        }
        _ => {
            panic!("Unexpected success.");
        }
    }

    outputs.check_history(vec![]).await;
}

#[tokio::test]
async fn continue_after_non_fatal_uplink_err() {
    let (context, _envelope_rx, spawn_task) = make_context();
    let config = make_config();

    let bad_addr = RoutingAddr::remote(7);

    let (mut inputs, mut outputs, main_task) =
        make_task(vec![bad_addr], false, config, context.clone());

    let addr = RoutingAddr::remote(4);

    let outputs_ref = &mut outputs;

    let io_task = async move {
        inputs.send_sync(bad_addr).await;
        inputs.send_link(addr).await;
        inputs.send_command(addr, 12).await;

        let actions = outputs_ref.take_actions(1).await;

        assert!(matches!(actions.as_slice(), [TaggedAction(a, UplinkAction::Link)] if a == &addr));

        drop(inputs);
        context.stop().await;
    };

    let (_, result, _) = join3(spawn_task, main_task, io_task).await;
    match result.as_ref().map(|v| v.as_slice()) {
        Ok([UplinkErrorReport { error, addr: a }]) => {
            assert!(matches!(
                error,
                UplinkError::FailedTransaction(TransactionError::HighContention { num_failed: 10 })
            ));
            assert_eq!(a, &bad_addr);
        }
        ow => {
            panic!("Unexpected result: {:?}.", ow);
        }
    }

    outputs.check_history(vec![12]).await;
}

#[tokio::test]
async fn fail_after_too_many_fatal_uplink_errors() {
    let (context, _envelope_rx, spawn_task) = make_context();
    let config = make_config();

    let bad_addr1 = RoutingAddr::remote(7);
    let bad_addr2 = RoutingAddr::remote(8);

    let (mut inputs, outputs, main_task) =
        make_task(vec![bad_addr1, bad_addr2], true, config, context.clone());

    let inputs_ref = &mut inputs;

    let io_task = async move {
        inputs_ref.send_sync(bad_addr1).await;
        inputs_ref.send_sync(bad_addr2).await;

        context.stop().await;
    };

    let (_, result, _) = join3(spawn_task, main_task, io_task).await;
    match result {
        Err(LaneIoError {
            route,
            update_error: None,
            uplink_errors,
        }) => {
            assert_eq!(route, RelativePath::new("node", "lane"));
            match uplink_errors.as_slice() {
                [UplinkErrorReport {
                    error: error1,
                    addr: a1,
                }, UplinkErrorReport {
                    error: error2,
                    addr: a2,
                }] => {
                    assert!(matches!(error1, UplinkError::LaneStoppedReporting));
                    assert_eq!(a1, &bad_addr1);

                    assert!(matches!(error2, UplinkError::LaneStoppedReporting));
                    assert_eq!(a2, &bad_addr2);
                }
                ow => {
                    panic!("Unexpected uplink errors: {:?}.", ow);
                }
            }
        }
        ow => {
            panic!("Unexpected result: {:?}.", ow);
        }
    }

    outputs.check_history(vec![]).await;
}

#[tokio::test]
async fn report_uplink_failures_on_update_failure() {
    let (context, _envelope_rx, spawn_task) = make_context();
    let config = make_config();

    let bad_addr = RoutingAddr::remote(22);

    let (mut inputs, mut outputs, main_task) =
        make_task(vec![bad_addr], false, config, context.clone());

    let addr = RoutingAddr::remote(4);

    let inputs_ref = &mut inputs;

    let outputs_ref = &mut outputs;

    let io_task = async move {
        inputs_ref.send_link(bad_addr).await;
        inputs_ref.send_link(addr).await;

        let actions = outputs_ref.take_actions(1).await;

        assert!(matches!(actions.as_slice(), [TaggedAction(a, UplinkAction::Link)] if a == &addr));

        inputs_ref.cause_update_error(addr).await;

        context.stop().await;
    };

    let (_, result, _) = join3(spawn_task, main_task, io_task).await;
    match result {
        Err(LaneIoError {
            route,
            update_error,
            uplink_errors,
        }) => {
            assert_eq!(route, RelativePath::new("node", "lane"));
            assert!(matches!(
                update_error,
                Some(UpdateError::BadEnvelopeBody(FormErr::Malformatted))
            ));
            match uplink_errors.as_slice() {
                [UplinkErrorReport { error, addr: a }] => {
                    assert!(matches!(
                        error,
                        UplinkError::FailedTransaction(TransactionError::HighContention {
                            num_failed: 10
                        })
                    ));
                    assert_eq!(a, &bad_addr);
                }
                ow => {
                    panic!("Unexpected uplink errors: {:?}.", ow);
                }
            }
        }
        _ => {
            panic!("Unexpected success.");
        }
    }

    outputs.check_history(vec![]).await;
}

fn make_action_lane_task<Context: AgentExecutionContext + Send + Sync + 'static>(
    config: AgentExecutionConfig,
    context: Context,
) -> (
    impl Future<Output = Result<Vec<UplinkErrorReport>, LaneIoError>>,
    TaskInput,
) {
    let (feedback_tx, mut feedback_rx) = mpsc::channel::<Action<i32, i32>>(5);

    let mock_lifecycle = async move {
        while let Some(Action { command, responder }) = feedback_rx.recv().await {
            if let Some(responder) = responder {
                assert!(responder.send(command * 2).is_ok());
            }
        }
    };
    let (envelope_tx, envelope_rx) = mpsc::channel::<TaggedClientEnvelope>(5);

    let lane: ActionLane<i32, i32> = ActionLane::new(feedback_tx);

<<<<<<< HEAD
    let task = super::run_action_lane_io(
        lane,
        true,
        ReceiverStream::new(envelope_rx),
        config,
        context,
        route(),
    );
=======
    let task = super::run_action_lane_io(lane, envelope_rx, config, context, route());
>>>>>>> 6354fe3a

    let input = TaskInput {
        envelope_tx,
        _event_tx: None,
    };

    (join(mock_lifecycle, task).map(|(_, r)| r), input)
}

fn make_command_lane_task<Context: AgentExecutionContext + Send + Sync + 'static>(
    config: AgentExecutionConfig,
    context: Context,
) -> (
    impl Future<Output = Result<Vec<UplinkErrorReport>, LaneIoError>>,
    TaskInput,
) {
    let (feedback_tx, mut feedback_rx) = mpsc::channel::<Command<i32>>(5);

    let mock_lifecycle = async move {
        while let Some(Command { command, responder }) = feedback_rx.recv().await {
            if let Some(responder) = responder {
                assert!(responder.send(command * 2).is_ok());
            }
        }
    };
    let (envelope_tx, envelope_rx) = mpsc::channel::<TaggedClientEnvelope>(5);

    let lane: CommandLane<i32> = CommandLane::new(feedback_tx);

<<<<<<< HEAD
    let task = super::run_action_lane_io(
        lane,
        false,
        ReceiverStream::new(envelope_rx),
        config,
        context,
        route(),
    );
=======
    let task = super::run_command_lane_io(lane, envelope_rx, config, context, route());
>>>>>>> 6354fe3a

    let input = TaskInput {
        envelope_tx,
        _event_tx: None,
    };

    (join(mock_lifecycle, task).map(|(_, r)| r), input)
}

async fn expect_broadcast_envelopes(
    count: i32,
    router_rx: &mut mpsc::Receiver<TaggedEnvelope>,
    expected_addr: &HashMap<RoutingAddr, i32>,
    expected_envelope: Envelope,
) {
    let mut received_addr = HashMap::new();
    for _ in 0..count {
        let TaggedEnvelope(addr, env) = router_rx.recv().await.expect("Channel closed");
        *received_addr.entry(addr).or_insert(0) += 1;
        assert_eq!(env, expected_envelope);
    }

    assert_eq!(received_addr, *expected_addr);
}

async fn expect_envelope(
    router_rx: &mut mpsc::Receiver<TaggedEnvelope>,
    expected_addr: RoutingAddr,
    expected_envelope: Envelope,
) {
    let TaggedEnvelope(addr, env) = router_rx.recv().await.expect("Channel closed");
    assert_eq!(addr, expected_addr);
    assert_eq!(env, expected_envelope);
}

#[tokio::test]
async fn handle_action_lane_link_request() {
    let route = route();

    let (context, mut router_rx, spawn_task) = make_context();
    let config = make_config();

    let (task, mut input) = make_action_lane_task(config, context);

    let addr = RoutingAddr::remote(5);

    let io_task = async move {
        input.send_link(addr).await;
        expect_envelope(
            &mut router_rx,
            addr,
            Envelope::linked(&route.node, &route.lane),
        )
        .await;

        drop(input);

        expect_envelope(
            &mut router_rx,
            addr,
            Envelope::unlinked(&route.node, &route.lane),
        )
        .await;
    };

    let (_, result, _) = join3(spawn_task, task, io_task).await;

    assert!(matches!(result, Ok(errs) if errs.is_empty()));
}

#[tokio::test]
async fn handle_action_lane_sync_request() {
    let route = route();

    let (context, mut router_rx, spawn_task) = make_context();
    let config = make_config();

    let (task, mut input) = make_action_lane_task(config, context);

    let addr = RoutingAddr::remote(5);

    let io_task = async move {
        input.send_sync(addr).await;
        expect_envelope(
            &mut router_rx,
            addr,
            Envelope::linked(&route.node, &route.lane),
        )
        .await;
        expect_envelope(
            &mut router_rx,
            addr,
            Envelope::synced(&route.node, &route.lane),
        )
        .await;

        drop(input);

        expect_envelope(
            &mut router_rx,
            addr,
            Envelope::unlinked(&route.node, &route.lane),
        )
        .await;
    };

    let (_, result, _) = join3(spawn_task, task, io_task).await;

    assert!(matches!(result, Ok(errs) if errs.is_empty()));
}

#[tokio::test]
async fn handle_action_lane_immediate_unlink_request() {
    let route = route();

    let (context, mut router_rx, spawn_task) = make_context();
    let config = make_config();

    let (task, mut input) = make_action_lane_task(config, context);

    let addr = RoutingAddr::remote(5);

    let io_task = async move {
        input.send_unlink(addr).await;
        expect_envelope(
            &mut router_rx,
            addr,
            Envelope::unlinked(&route.node, &route.lane),
        )
        .await;

        drop(input);

        router_rx
    };

    let (_, result, mut router_rx) = join3(spawn_task, task, io_task).await;

    assert!(matches!(result, Ok(errs) if errs.is_empty()));
    assert!(router_rx.recv().now_or_never().and_then(identity).is_none());
}

#[tokio::test]
async fn action_lane_responses_when_linked() {
    let route = route();

    let (context, mut router_rx, spawn_task) = make_context();
    let config = make_config();

    let (task, mut input) = make_action_lane_task(config, context);

    let addr = RoutingAddr::remote(5);

    let io_task = async move {
        input.send_link(addr).await;
        expect_envelope(
            &mut router_rx,
            addr,
            Envelope::linked(&route.node, &route.lane),
        )
        .await;

        input.send_command(addr, 2).await;

        expect_envelope(
            &mut router_rx,
            addr,
            Envelope::make_event(&route.node, &route.lane, Some(4.into())),
        )
        .await;

        drop(input);

        expect_envelope(
            &mut router_rx,
            addr,
            Envelope::unlinked(&route.node, &route.lane),
        )
        .await;
    };

    let (_, result, _) = join3(spawn_task, task, io_task).await;

    assert!(matches!(result, Ok(errs) if errs.is_empty()));
}

#[tokio::test]
async fn action_lane_multiple_links() {
    let route = route();

    let (context, mut router_rx, spawn_task) = make_context();
    let config = make_config();

    let (task, mut input) = make_action_lane_task(config, context);

    let addr1 = RoutingAddr::remote(5);
    let addr2 = RoutingAddr::remote(10);

    let io_task = async move {
        input.send_link(addr1).await;
        expect_envelope(
            &mut router_rx,
            addr1,
            Envelope::linked(&route.node, &route.lane),
        )
        .await;

        input.send_link(addr2).await;
        expect_envelope(
            &mut router_rx,
            addr2,
            Envelope::linked(&route.node, &route.lane),
        )
        .await;

        input.send_command(addr1, 2).await;

        expect_envelope(
            &mut router_rx,
            addr1,
            Envelope::make_event(&route.node, &route.lane, Some(4.into())),
        )
        .await;

        input.send_command(addr2, 3).await;

        expect_envelope(
            &mut router_rx,
            addr2,
            Envelope::make_event(&route.node, &route.lane, Some(6.into())),
        )
        .await;

        drop(input);

        let expected_unlink = Envelope::unlinked(&route.node, &route.lane);

        let TaggedEnvelope(rec_addr1, env) = router_rx.recv().await.expect("Channel closed");
        assert!(rec_addr1 == addr1 || rec_addr1 == addr2);
        assert_eq!(env, expected_unlink);

        let TaggedEnvelope(rec_addr2, env) = router_rx.recv().await.expect("Channel closed");
        assert!(rec_addr2 == addr1 || rec_addr2 == addr2);
        assert_ne!(rec_addr1, rec_addr2);
        assert_eq!(env, expected_unlink);
    };

    let (_, result, _) = join3(spawn_task, task, io_task).await;

    assert!(matches!(result, Ok(errs) if errs.is_empty()));
}

#[tokio::test]
async fn handle_action_lane_update_failure() {
    let (context, _router_rx, spawn_task) = make_context();
    let config = make_config();

    let (task, mut input) = make_action_lane_task(config, context);

    let addr = RoutingAddr::remote(5);

    let input_ref = &mut input;

    let io_task = async move {
        input_ref.send_raw(addr, Value::text("0")).await;
    };

    let (_, result, _) = join3(spawn_task, task, io_task).await;

    assert!(result.is_err());
    let expected_route = route();

    let LaneIoError {
        route,
        update_error,
        uplink_errors,
    } = result.err().unwrap();

    assert_eq!(route, expected_route);
    assert!(uplink_errors.is_empty());

    assert!(matches!(
        update_error,
        Some(UpdateError::BadEnvelopeBody(FormErr::IncorrectType(_)))
    ));
}

#[derive(Debug)]
struct RouteReceiver {
    receiver: Option<mpsc::Receiver<TaggedEnvelope>>,
    _drop_tx: promise::Sender<ConnectionDropped>,
}

impl RouteReceiver {
    fn new(
        receiver: mpsc::Receiver<TaggedEnvelope>,
        drop_tx: promise::Sender<ConnectionDropped>,
    ) -> Self {
        RouteReceiver {
            receiver: Some(receiver),
            _drop_tx: drop_tx,
        }
    }

    fn taken(drop_tx: promise::Sender<ConnectionDropped>) -> Self {
        RouteReceiver {
            receiver: None,
            _drop_tx: drop_tx,
        }
    }
}

#[derive(Debug)]
struct MultiTestContextInner {
    router_addr: RoutingAddr,
    senders: HashMap<RoutingAddr, Route>,
    receivers: HashMap<RoutingAddr, RouteReceiver>,
}

impl MultiTestContextInner {
    fn new(router_addr: RoutingAddr) -> Self {
        MultiTestContextInner {
            router_addr,
            senders: HashMap::new(),
            receivers: HashMap::new(),
        }
    }
}

#[derive(Debug, Clone)]
struct MultiTestContext(
    Arc<parking_lot::Mutex<MultiTestContextInner>>,
    mpsc::Sender<Eff>,
);

impl MultiTestContext {
    fn new(router_addr: RoutingAddr, spawner: mpsc::Sender<Eff>) -> Self {
        MultiTestContext(
            Arc::new(parking_lot::Mutex::new(MultiTestContextInner::new(
                router_addr,
            ))),
            spawner,
        )
    }

    fn take_receiver(&self, addr: RoutingAddr) -> Option<mpsc::Receiver<TaggedEnvelope>> {
        let mut lock = self.0.lock();
        if lock.senders.contains_key(&addr) {
            lock.receivers
                .get_mut(&addr)
                .and_then(|rr| rr.receiver.take())
        } else {
            let (tx, rx) = mpsc::channel(5);
            let (drop_tx, drop_rx) = promise::promise();
            lock.senders
                .insert(addr, Route::new(TaggedSender::new(addr, tx), drop_rx));
            lock.receivers.insert(addr, RouteReceiver::taken(drop_tx));
            Some(rx)
        }
    }
}

#[derive(Debug, Clone)]
struct MultiTestRouter(Arc<parking_lot::Mutex<MultiTestContextInner>>);

impl AgentExecutionContext for MultiTestContext {
    type Router = MultiTestRouter;

    fn router_handle(&self) -> Self::Router {
        MultiTestRouter(self.0.clone())
    }

    fn spawner(&self) -> Sender<Eff> {
        self.1.clone()
    }
}

impl ServerRouter for MultiTestRouter {
    fn resolve_sender(&mut self, addr: RoutingAddr) -> BoxFuture<Result<Route, ResolutionError>> {
        async move {
            let mut lock = self.0.lock();
            if let Some(sender) = lock.senders.get(&addr) {
                Ok(sender.clone())
            } else {
                let (tx, rx) = mpsc::channel(5);
                let (drop_tx, drop_rx) = promise::promise();
                let route = Route::new(TaggedSender::new(addr, tx), drop_rx);
                lock.senders.insert(addr, route.clone());
                lock.receivers.insert(addr, RouteReceiver::new(rx, drop_tx));
                Ok(route)
            }
        }
        .boxed()
    }

    fn lookup(
        &mut self,
        _host: Option<Url>,
        _route: RelativeUri,
    ) -> BoxFuture<'_, Result<RoutingAddr, RouterError>> {
        panic!("Unexpected resolution attempt.")
    }
}

fn make_multi_context() -> (MultiTestContext, BoxFuture<'static, ()>) {
    let (spawn_tx, spawn_rx) = mpsc::channel(5);

    let context = MultiTestContext::new(RoutingAddr::local(1024), spawn_tx);
    let spawn_task = ReceiverStream::new(spawn_rx)
        .for_each_concurrent(None, |t| t)
        .boxed();

    (context, spawn_task)
}

#[tokio::test]
async fn handle_action_lane_non_fatal_uplink_error() {
    let route = route();

    let (context, spawn_task) = make_multi_context();
    let config = make_config();

    let (task, mut input) = make_action_lane_task(config, context.clone());

    let addr1 = RoutingAddr::remote(5);
    let addr2 = RoutingAddr::remote(10);

    let mut router_rx1 = context.take_receiver(addr1).unwrap();
    let mut router_rx2 = context.take_receiver(addr2).unwrap();

    let router_rx2_ref = &mut router_rx2;

    drop(context);

    let io_task = async move {
        input.send_link(addr1).await;
        expect_envelope(
            &mut router_rx1,
            addr1,
            Envelope::linked(&route.node, &route.lane),
        )
        .await;

        drop(router_rx1);
        input.send_command(addr1, 3).await;

        input.send_link(addr2).await;
        expect_envelope(
            router_rx2_ref,
            addr2,
            Envelope::linked(&route.node, &route.lane),
        )
        .await;

        drop(input);
    };

    let (_, result, _) = join3(spawn_task, task, io_task).await;

    match result.as_ref().map(|v| v.as_slice()) {
        Ok([report]) => {
            let UplinkErrorReport { error, addr } = report;
            assert_eq!(*addr, addr1);
            assert!(matches!(error, UplinkError::ChannelDropped));
        }
        ow => {
            panic!("Unexpected result {:?}", ow);
        }
    }
}

#[tokio::test]
async fn handle_command_lane_link_request() {
    let route = route();
    let (context, mut router_rx, spawn_task) = make_context();
    let config = make_config();
    let (task, mut input) = make_command_lane_task(config, context);

    let addr = RoutingAddr::remote(5);

    let io_task = async move {
        input.send_link(addr).await;
        expect_envelope(
            &mut router_rx,
            addr,
            Envelope::linked(&route.node, &route.lane),
        )
        .await;

        drop(input);

        expect_envelope(
            &mut router_rx,
            addr,
            Envelope::unlinked(&route.node, &route.lane),
        )
        .await;
    };

    let (_, result, _) = join3(spawn_task, task, io_task).await;

    assert!(matches!(result, Ok(errs) if errs.is_empty()));
}

#[tokio::test]
async fn command_lane_multiple_links() {
    let route = route();

    let (context, mut router_rx, spawn_task) = make_context();
    let config = make_config();

    let (task, mut input) = make_command_lane_task(config, context);

    let addr1 = RoutingAddr::remote(5);
    let addr2 = RoutingAddr::remote(10);

    let io_task = async move {
        input.send_link(addr1).await;
        expect_envelope(
            &mut router_rx,
            addr1,
            Envelope::linked(&route.node, &route.lane),
        )
        .await;

        input.send_link(addr2).await;
        expect_envelope(
            &mut router_rx,
            addr2,
            Envelope::linked(&route.node, &route.lane),
        )
        .await;

        input.send_command(addr1, 2).await;

        let expected_addr: HashMap<_, _> = [(addr1, 1), (addr2, 1)].iter().cloned().collect();

        expect_broadcast_envelopes(
            2,
            &mut router_rx,
            &expected_addr,
            Envelope::make_event(&route.node, &route.lane, Some(4.into())),
        )
        .await;

        input.send_command(addr2, 3).await;

        expect_broadcast_envelopes(
            2,
            &mut router_rx,
            &expected_addr,
            Envelope::make_event(&route.node, &route.lane, Some(6.into())),
        )
        .await;

        drop(input);

        let expected_unlink = Envelope::unlinked(&route.node, &route.lane);

        let TaggedEnvelope(rec_addr1, env) = router_rx.recv().await.expect("Channel closed");
        assert!(rec_addr1 == addr1 || rec_addr1 == addr2);
        assert_eq!(env, expected_unlink);

        let TaggedEnvelope(rec_addr2, env) = router_rx.recv().await.expect("Channel closed");
        assert!(rec_addr2 == addr1 || rec_addr2 == addr2);
        assert_ne!(rec_addr1, rec_addr2);
        assert_eq!(env, expected_unlink);
    };

    let (_, result, _) = join3(spawn_task, task, io_task).await;

    assert!(matches!(result, Ok(errs) if errs.is_empty()));
}<|MERGE_RESOLUTION|>--- conflicted
+++ resolved
@@ -36,7 +36,6 @@
 use futures::{Future, FutureExt, Stream, StreamExt};
 use pin_utils::pin_mut;
 use std::collections::{HashMap, HashSet};
-use std::convert::identity;
 use std::num::NonZeroUsize;
 use std::sync::Arc;
 use std::time::Duration;
@@ -51,7 +50,6 @@
 use swim_common::warp::path::RelativePath;
 use tokio::sync::mpsc::Sender;
 use tokio::sync::{mpsc, Mutex};
-use tokio_stream::wrappers::ReceiverStream;
 use url::Url;
 use utilities::sync::{promise, topic, trigger};
 use utilities::uri::RelativeUri;
@@ -447,7 +445,7 @@
     }
 }
 
-struct TaskOutput(ReceiverStream<TaggedAction>, Arc<Mutex<Vec<i32>>>);
+struct TaskOutput(mpsc::Receiver<TaggedAction>, Arc<Mutex<Vec<i32>>>);
 
 impl TaskOutput {
     async fn check_history(&self, expected: Vec<i32>) {
@@ -479,14 +477,14 @@
     let (event_tx, event_rx) = topic::channel(NonZeroUsize::new(5).unwrap());
 
     let handler = TestHandler::new();
-    let output = TaskOutput(ReceiverStream::new(respond_rx), handler.0.clone());
+    let output = TaskOutput(respond_rx, handler.0.clone());
     let uplinks = TestUplinkSpawner::new(respond_tx, fail_on, fatal_errors);
     let topic = event_rx.subscriber();
 
     let task = super::run_lane_io(
         handler,
         uplinks,
-        ReceiverStream::new(envelope_rx),
+        envelope_rx,
         topic,
         config,
         context,
@@ -519,7 +517,7 @@
         _drop_tx: Arc::new(drop_tx),
         drop_rx,
     };
-    let spawn_task = ReceiverStream::new(spawn_rx)
+    let spawn_task = spawn_rx
         .take_until(stop_rx)
         .for_each_concurrent(None, |t| t)
         .boxed();
@@ -885,18 +883,7 @@
 
     let lane: ActionLane<i32, i32> = ActionLane::new(feedback_tx);
 
-<<<<<<< HEAD
-    let task = super::run_action_lane_io(
-        lane,
-        true,
-        ReceiverStream::new(envelope_rx),
-        config,
-        context,
-        route(),
-    );
-=======
     let task = super::run_action_lane_io(lane, envelope_rx, config, context, route());
->>>>>>> 6354fe3a
 
     let input = TaskInput {
         envelope_tx,
@@ -926,18 +913,7 @@
 
     let lane: CommandLane<i32> = CommandLane::new(feedback_tx);
 
-<<<<<<< HEAD
-    let task = super::run_action_lane_io(
-        lane,
-        false,
-        ReceiverStream::new(envelope_rx),
-        config,
-        context,
-        route(),
-    );
-=======
     let task = super::run_command_lane_io(lane, envelope_rx, config, context, route());
->>>>>>> 6354fe3a
 
     let input = TaskInput {
         envelope_tx,
@@ -1077,7 +1053,7 @@
     let (_, result, mut router_rx) = join3(spawn_task, task, io_task).await;
 
     assert!(matches!(result, Ok(errs) if errs.is_empty()));
-    assert!(router_rx.recv().now_or_never().and_then(identity).is_none());
+    assert!(router_rx.try_recv().is_err());
 }
 
 #[tokio::test]
@@ -1346,9 +1322,7 @@
     let (spawn_tx, spawn_rx) = mpsc::channel(5);
 
     let context = MultiTestContext::new(RoutingAddr::local(1024), spawn_tx);
-    let spawn_task = ReceiverStream::new(spawn_rx)
-        .for_each_concurrent(None, |t| t)
-        .boxed();
+    let spawn_task = spawn_rx.for_each_concurrent(None, |t| t).boxed();
 
     (context, spawn_task)
 }
