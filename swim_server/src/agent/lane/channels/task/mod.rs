--- conflicted
+++ resolved
@@ -441,14 +441,19 @@
     let (err_tx, err_rx) = mpsc::channel(config.uplink_err_buffer.get());
 
     let update_task = async move {
-        let result = updater.run_update(update_rx).await;
+        let result = updater.run_update(ReceiverStream::new(update_rx)).await;
         upd_done_tx.trigger();
         result
     }
     .instrument(span!(Level::INFO, UPDATE_TASK, ?route));
 
     let uplink_task = uplinks
-        .run(uplink_rx, context.router_handle(), err_tx, yield_after)
+        .run(
+            ReceiverStream::new(uplink_rx),
+            context.router_handle(),
+            err_tx,
+            yield_after,
+        )
         .instrument(span!(Level::INFO, UPLINK_SPAWN_TASK, ?route));
 
     let error_handler =
@@ -492,7 +497,8 @@
     let _enter = span.enter();
 
     let (feedback_tx, feedback_rx) = mpsc::channel(config.feedback_buffer.get());
-    let feedback_rx = feedback_rx.map(|(_, message)| AddressedUplinkMessage::Broadcast(message));
+    let feedback_rx = ReceiverStream::new(feedback_rx)
+        .map(|(_, message)| AddressedUplinkMessage::Broadcast(message));
 
     let updater =
         CommandLaneUpdateTask::new(lane.clone(), Some(feedback_tx), config.cleanup_timeout);
@@ -526,71 +532,8 @@
     let span = span!(Level::INFO, LANE_IO_TASK, ?route);
     let _enter = span.enter();
 
-<<<<<<< HEAD
-    let (update_tx, update_rx) = mpsc::channel(config.update_buffer.get());
-    let (upd_done_tx, upd_done_rx) = trigger::trigger();
-    let envelopes = envelopes.take_until(upd_done_rx);
-
-    let yield_after = config.yield_after.get();
-
-    if feedback {
-        let (feedback_tx, feedback_rx) = mpsc::channel(config.feedback_buffer.get());
-        let feedback_rx = ReceiverStream::new(feedback_rx)
-            .map(|(addr, item)| AddressedUplinkMessage::addressed(item, addr));
-        let (uplink_tx, uplink_rx) = mpsc::channel(config.action_buffer.get());
-        let (err_tx, err_rx) = mpsc::channel(config.uplink_err_buffer.get());
-
-        let updater =
-            ActionLaneUpdateTask::new(lane.clone(), Some(feedback_tx), config.cleanup_timeout);
-
-        let update_task = async move {
-            let result = updater.run_update(ReceiverStream::new(update_rx)).await;
-            upd_done_tx.trigger();
-            result
-        }
-        .instrument(span!(Level::INFO, UPDATE_TASK, ?route));
-
-        let uplinks = StatelessUplinks::new(feedback_rx, route.clone(), UplinkKind::Action);
-        let uplink_task = uplinks
-            .run(
-                ReceiverStream::new(uplink_rx),
-                context.router_handle(),
-                err_tx,
-                yield_after,
-            )
-            .instrument(span!(Level::INFO, UPLINK_SPAWN_TASK, ?route));
-
-        let error_handler =
-            UplinkErrorHandler::collector(route.clone(), config.max_fatal_uplink_errors);
-
-        let envelope_task = action_envelope_task_with_uplinks(
-            route.clone(),
-            envelopes,
-            uplink_tx,
-            err_rx,
-            error_handler,
-            OnCommandStrategy::Send(OnCommandHandler::new(update_tx, route.clone())),
-            yield_after,
-        );
-
-        let (upd_result, _, (uplink_fatal, uplink_errs)) =
-            join3(update_task, uplink_task, envelope_task).await;
-        combine_results(route, upd_result.err(), uplink_fatal, uplink_errs)
-    } else {
-        let updater = ActionLaneUpdateTask::new(lane.clone(), None, config.cleanup_timeout);
-        let update_task = async move {
-            let result = updater.run_update(ReceiverStream::new(update_rx)).await;
-            upd_done_tx.trigger();
-            result
-        }
-        .instrument(span!(Level::INFO, UPDATE_TASK, ?route));
-        let envelope_task = simple_action_envelope_task(envelopes, update_tx, yield_after);
-        let (upd_result, _) = join(update_task, envelope_task).await;
-        combine_results(route, upd_result.err(), false, vec![])
-    }
-=======
     let (feedback_tx, feedback_rx) = mpsc::channel(config.feedback_buffer.get());
-    let feedback_rx = feedback_rx
+    let feedback_rx = ReceiverStream::new(feedback_rx)
         .map(|(address, message)| AddressedUplinkMessage::Addressed { message, address });
 
     let updater =
@@ -598,7 +541,6 @@
     let uplinks = StatelessUplinks::new(feedback_rx, route.clone(), UplinkKind::Action);
 
     run_stateless_lane_io(envelopes, config, context, route, updater, uplinks).await
->>>>>>> 6354fe3a
 }
 
 fn combine_results(
