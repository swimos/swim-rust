// Copyright 2015-2020 SWIM.AI inc.
//
// Licensed under the Apache License, Version 2.0 (the "License");
// you may not use this file except in compliance with the License.
// You may obtain a copy of the License at
//
//     http://www.apache.org/licenses/LICENSE-2.0
//
// Unless required by applicable law or agreed to in writing, software
// distributed under the License is distributed on an "AS IS" BASIS,
// WITHOUT WARRANTIES OR CONDITIONS OF ANY KIND, either express or implied.
// See the License for the specific language governing permissions and
// limitations under the License.

use crate::agent::context::AgentExecutionContext;
use crate::agent::lane::channels::update::action::ActionLaneUpdateTask;
use crate::agent::lane::channels::update::map::MapLaneUpdateTask;
use crate::agent::lane::channels::update::value::ValueLaneUpdateTask;
use crate::agent::lane::channels::update::{LaneUpdate, UpdateError};
use crate::agent::lane::channels::uplink::spawn::UplinkErrorReport;
use crate::agent::lane::channels::uplink::stateless::StatelessUplinks;
use crate::agent::lane::channels::uplink::{
    AddressedUplinkMessage, MapLaneUplink, UplinkAction, UplinkKind, ValueLaneUplink,
};
use crate::agent::lane::channels::{
    AgentExecutionConfig, InputMessage, LaneMessageHandler, OutputMessage, TaggedAction,
};
use crate::agent::lane::model::action::ActionLane;
use crate::agent::lane::model::map::{MapLane, MapLaneEvent};
use crate::agent::lane::model::value::ValueLane;
use crate::agent::Eff;
use crate::routing::{RoutingAddr, TaggedClientEnvelope};
use either::Either;
use futures::future::{join, join3};
use futures::{select, Stream, StreamExt};
use pin_utils::pin_mut;
use std::any::Any;
use std::error::Error;
use std::fmt::{Debug, Display, Formatter};
use std::sync::atomic::{AtomicU64, Ordering};
use std::sync::Arc;
use stm::transaction::RetryManager;
use swim_common::form::{Form, FormErr};
use swim_common::model::Value;
use swim_common::topic::Topic;
use swim_common::warp::envelope::{OutgoingHeader, OutgoingLinkMessage};
use swim_common::warp::path::RelativePath;
use tokio::sync::mpsc;
use tracing::{event, span, Level};
use tracing_futures::Instrument;
use utilities::errors::Recoverable;
use utilities::sync::trigger;

#[cfg(test)]
mod tests;

/// Aggregate error report combining lane update errors and lane uplink errors.
#[derive(Debug)]
pub struct LaneIoError {
    pub route: RelativePath,
    pub update_error: Option<UpdateError>,
    pub uplink_errors: Vec<UplinkErrorReport>,
}

impl LaneIoError {
    pub fn for_update_err(route: RelativePath, err: UpdateError) -> Self {
        LaneIoError {
            route,
            update_error: Some(err),
            uplink_errors: vec![],
        }
    }

    pub fn for_uplink_errors(route: RelativePath, errs: Vec<UplinkErrorReport>) -> Self {
        assert!(!errs.is_empty());
        LaneIoError {
            route,
            update_error: None,
            uplink_errors: errs,
        }
    }

    pub fn new(route: RelativePath, upd: UpdateError, upl: Vec<UplinkErrorReport>) -> Self {
        LaneIoError {
            route,
            update_error: Some(upd),
            uplink_errors: upl,
        }
    }
}

impl Display for LaneIoError {
    fn fmt(&self, f: &mut Formatter<'_>) -> std::fmt::Result {
        let LaneIoError {
            route,
            update_error,
            uplink_errors,
        } = self;
        writeln!(f, "IO tasks failed for lane: \"{}\".", route)?;
        if let Some(upd) = update_error {
            writeln!(f, "- update_error = {}", upd)?;
        }
        if !uplink_errors.is_empty() {
            writeln!(f, "- uplink_errors =")?;
            for err in uplink_errors.iter() {
                writeln!(f, "* {}", err)?;
            }
        }
        Ok(())
    }
}

impl Error for LaneIoError {}

/// Encapsulates the inputs and outputs of an uplink spawner.
pub struct UplinkChannels<Top> {
    /// Event topic for the lane.
    pub events: Top,
    /// Input for passing actions to the uplink.
    pub actions: mpsc::Receiver<TaggedAction>,
    /// Output for the uplink to report failures.
    pub error_collector: mpsc::Sender<UplinkErrorReport>,
}

impl<Top> UplinkChannels<Top> {
    pub(crate) fn new(
        events: Top,
        actions: mpsc::Receiver<TaggedAction>,
        error_collector: mpsc::Sender<UplinkErrorReport>,
    ) -> Self {
        UplinkChannels {
            events,
            actions,
            error_collector,
        }
    }
}

/// Trait to abstract out spawning of lane uplinks.
pub trait LaneUplinks {
    /// Create a task that will spawn uplinks on demand.
    ///
    /// #Arguments
    ///
    /// * `message_handler` - Creates the update task for the lane and new uplink state machines.
    /// * `channels` - The inputs and outputs for the uplink spawner.
    /// * `route` - The route to the lane for creating envelopes.
    /// * `context` - Agent execution context for scheduling tasks and routing envelopes.
    ///
    /// #Type Parameters
    ///
    /// * `Handler` - Type of the lane uplink strategy.
    /// * `Top` - Type of the lane event topic.
    /// * `Context` - Type of the agent execution context.
    fn make_task<Handler, Top, Context>(
        &self,
        message_handler: Arc<Handler>,
        channels: UplinkChannels<Top>,
        route: RelativePath,
        context: &Context,
    ) -> Eff
    where
        Handler: LaneMessageHandler + 'static,
        OutputMessage<Handler>: Into<Value>,
        Top: Topic<Handler::Event> + Send + 'static,
        Context: AgentExecutionContext;
}

const LANE_IO_TASK: &str = "Lane IO task.";
const UPDATE_TASK: &str = "Lane update task.";
const UPLINK_SPAWN_TASK: &str = "Uplink spawn task.";
const DISPATCH_ACTION: &str = "Dispatching uplink action.";
const DISPATCH_COMMAND: &str = "Dispatching lane command.";
const UPLINK_FAILED: &str = "An uplink failed with a non-fatal error.";
const UPLINK_FATAL: &str = "An uplink failed with a fatal error.";
const TOO_MANY_FAILURES: &str = "Terminating after too many failed uplinks.";

/// Run the [`swim_common::warp::envelope::Envelope`] IO for a lane, updating the state of the lane
/// and creating uplinks to remote subscribers.
///
/// #Arguments
/// * `message_handler` - Creates the update task for the lane and new uplink state machines.
/// * `lane_uplinks` - Strategy for spawning lane uplinks.
/// * `envelopes` - The stream of incoming envelopes.
/// * `events` - The lane event topic.
/// * `config` - Agent configuration parameters.
/// * `context` - The agent execution context, providing task scheduling and outgoing envelope
/// routing.
/// * `route` - The route to this lane for outgoing envelope labelling.
pub async fn run_lane_io<Handler, Uplinks>(
    message_handler: Handler,
    lane_uplinks: Uplinks,
    envelopes: impl Stream<Item = TaggedClientEnvelope>,
    events: impl Topic<Handler::Event> + Send + 'static,
    config: AgentExecutionConfig,
    context: impl AgentExecutionContext,
    route: RelativePath,
) -> Result<Vec<UplinkErrorReport>, LaneIoError>
where
    Handler: LaneMessageHandler + 'static,
    Uplinks: LaneUplinks,
    OutputMessage<Handler>: Into<Value>,
    InputMessage<Handler>: Debug + Form,
{
    let span = span!(Level::INFO, LANE_IO_TASK, ?route);
    let _enter = span.enter();
    let envelopes = envelopes.fuse();
    let arc_handler = Arc::new(message_handler);

    let AgentExecutionConfig {
        action_buffer,
        update_buffer,
        uplink_err_buffer,
        max_fatal_uplink_errors,
        ..
    } = config;

    let (act_tx, act_rx) = mpsc::channel(action_buffer.get());
    let (upd_tx, upd_rx) = mpsc::channel(update_buffer.get());
    let (err_tx, err_rx) = mpsc::channel(uplink_err_buffer.get());

    let spawner_channels = UplinkChannels::new(events, act_rx, err_tx);

    let (upd_done_tx, upd_done_rx) = trigger::trigger();
    let updater = arc_handler.make_update().run_update(upd_rx);
    let update_task = async move {
        let result = updater.await;
        upd_done_tx.trigger();
        result
    }
    .instrument(span!(Level::INFO, UPDATE_TASK, ?route));

    let uplink_spawn_task = lane_uplinks
        .make_task(arc_handler, spawner_channels, route.clone(), &context)
        .instrument(span!(Level::INFO, UPLINK_SPAWN_TASK, ?route));

    let mut err_rx = err_rx.take_until(upd_done_rx).fuse();

    let route_cpy = route.clone();

    let envelope_task = async move {
        pin_mut!(envelopes);

        let mut err_acc = UplinkErrorAcc::new(route_cpy.clone(), max_fatal_uplink_errors);

        let failed: bool = loop {
            let envelope_or_err: Option<Either<TaggedClientEnvelope, UplinkErrorReport>> = select! {
                maybe_env = envelopes.next() => maybe_env.map(Either::Left),
                maybe_err = err_rx.next() => maybe_err.map(Either::Right),
            };

            match envelope_or_err {
                Some(Either::Left(envelope)) => {
                    let TaggedClientEnvelope(addr, OutgoingLinkMessage { header, body, .. }) =
                        envelope;
                    let action = match header {
                        OutgoingHeader::Link(_) => Either::Left(UplinkAction::Link),
                        OutgoingHeader::Sync(_) => Either::Left(UplinkAction::Sync),
                        OutgoingHeader::Unlink => Either::Left(UplinkAction::Unlink),
                        OutgoingHeader::Command => Either::Right(body.unwrap_or(Value::Extant)),
                    };
                    match action {
                        Either::Left(uplink_action) => {
                            event!(Level::TRACE, DISPATCH_ACTION, route = ?route_cpy, ?addr, action = ?uplink_action);
                            if act_tx
                                .send(TaggedAction(addr, uplink_action))
                                .await
                                .is_err()
                            {
                                break false;
                            }
                        }
                        Either::Right(command) => {
                            event!(Level::TRACE, DISPATCH_COMMAND, route = ?route_cpy, ?addr, ?command);
                            if upd_tx
                                .send(Form::try_convert(command).map(|cmd| (addr, cmd)))
                                .await
                                .is_err()
                            {
                                break false;
                            }
                        }
                    }
                }
                Some(Either::Right(error)) => {
                    if err_acc.add(error).is_err() {
                        break true;
                    }
                }
                _ => {
                    break false;
                }
            }
        };
        (failed, err_acc.take_errors())
    };

    let (_, upd_res, (upl_fatal, upl_errs)) =
        join3(uplink_spawn_task, update_task, envelope_task).await;
    combine_results(route, upd_res.err(), upl_fatal, upl_errs)
}

impl<T> LaneMessageHandler for ValueLane<T>
where
    T: Any + Send + Sync + Debug,
{
    type Event = Arc<T>;
    type Uplink = ValueLaneUplink<T>;
    type Update = ValueLaneUpdateTask<T>;

    fn make_uplink(&self, _addr: RoutingAddr) -> Self::Uplink {
        ValueLaneUplink::new((*self).clone())
    }

    fn make_update(&self) -> Self::Update {
        ValueLaneUpdateTask::new((*self).clone())
    }
}

/// Each uplink from a [`MapLane`] requires a unique ID. This handler implementation maintains
/// a monotonic counter to ensure that.
pub struct MapLaneMessageHandler<K, V, F> {
    lane: MapLane<K, V>,
    uplink_counter: AtomicU64,
    retries: F,
}

impl<K, V, F, Ret> MapLaneMessageHandler<K, V, F>
where
    F: Fn() -> Ret + Clone + Send + Sync + 'static,
    Ret: RetryManager + Send + Sync + 'static,
{
    pub fn new(lane: MapLane<K, V>, retries: F) -> Self {
        MapLaneMessageHandler {
            lane,
            uplink_counter: AtomicU64::new(1),
            retries,
        }
    }
}

impl<K, V, F, Ret> LaneMessageHandler for MapLaneMessageHandler<K, V, F>
where
    K: Any + Form + Send + Sync + Debug,
    V: Any + Form + Send + Sync + Debug,
    F: Fn() -> Ret + Clone + Send + Sync + 'static,
    Ret: RetryManager + Send + Sync + 'static,
{
    type Event = MapLaneEvent<K, V>;
    type Uplink = MapLaneUplink<K, V, F>;
    type Update = MapLaneUpdateTask<K, V, F>;

    fn make_uplink(&self, _addr: RoutingAddr) -> Self::Uplink {
        let MapLaneMessageHandler {
            lane,
            uplink_counter,
            retries,
        } = self;
        let i = uplink_counter.fetch_add(1, Ordering::Relaxed);
        MapLaneUplink::new((*lane).clone(), i, retries.clone())
    }

    fn make_update(&self) -> Self::Update {
        let MapLaneMessageHandler { lane, retries, .. } = self;
        MapLaneUpdateTask::new((*lane).clone(), (*retries).clone())
    }
}

async fn simple_action_envelope_task<Command>(
    envelopes: impl Stream<Item = TaggedClientEnvelope>,
    commands: mpsc::Sender<Result<(RoutingAddr, Command), FormErr>>,
) where
    Command: Send + Sync + Form + 'static,
{
    pin_mut!(envelopes);

    while let Some(TaggedClientEnvelope(addr, envelope)) = envelopes.next().await {
        let OutgoingLinkMessage { header, body, .. } = envelope;
        let sent = match header {
            OutgoingHeader::Command => {
                let command =
                    Command::try_convert(body.unwrap_or(Value::Extant)).map(|cmd| (addr, cmd));
                commands.send(command).await.is_ok()
            }
            _ => true,
        };
        if !sent {
            break;
        }
    }
}

async fn send_action(
    sender: &mut mpsc::Sender<TaggedAction>,
    route: &RelativePath,
    addr: RoutingAddr,
    action: UplinkAction,
) -> bool {
    event!(Level::TRACE, DISPATCH_ACTION, ?route, ?addr, ?action);
    sender.send(TaggedAction(addr, action)).await.is_ok()
}

/// Run the [`swim_common::warp::envelope::Envelope`] IO for an action lane. This is different to
/// the standard `run_lane_io` as the update and uplink components of an action lane are interleaved
/// and different uplinks will receive entirely different messages.
///
/// #Arguments
/// * `lane` - The action lane.
/// * `feedback` - Whether the lane provides feedback (and so can have uplinks).
/// * `envelopes` - The stream of incoming envelopes.
/// * `config` - Agent configuration parameters.
/// * `context` - The agent execution context, providing task scheduling and outgoing envelope
/// routing.
/// * `route` - The route to this lane for outgoing envelope labelling.
pub async fn run_action_lane_io<Command, Response>(
    lane: ActionLane<Command, Response>,
    feedback: bool,
    envelopes: impl Stream<Item = TaggedClientEnvelope>,
    config: AgentExecutionConfig,
    context: impl AgentExecutionContext,
    route: RelativePath,
) -> Result<Vec<UplinkErrorReport>, LaneIoError>
where
    Command: Send + Sync + Form + Debug + 'static,
    Response: Send + Sync + Form + Debug + 'static,
{
    let span = span!(Level::INFO, LANE_IO_TASK, ?route);
    let _enter = span.enter();

    let (update_tx, update_rx) = mpsc::channel(config.update_buffer.get());
    let (upd_done_tx, upd_done_rx) = trigger::trigger();
    let envelopes = envelopes.take_until(upd_done_rx);

    if feedback {
        let (feedback_tx, feedback_rx) = mpsc::channel(config.feedback_buffer.get());
        let feedback_rx =
            feedback_rx.map(|(addr, item)| AddressedUplinkMessage::addressed(item, addr));
        let (uplink_tx, uplink_rx) = mpsc::channel(config.action_buffer.get());
        let (err_tx, err_rx) = mpsc::channel(config.uplink_err_buffer.get());

        let updater =
            ActionLaneUpdateTask::new(lane.clone(), Some(feedback_tx), config.cleanup_timeout);

        let update_task = async move {
            let result = updater.run_update(update_rx).await;
            upd_done_tx.trigger();
            result
        }
        .instrument(span!(Level::INFO, UPDATE_TASK, ?route));

        let uplinks = StatelessUplinks::new(feedback_rx, route.clone(), UplinkKind::Action);
        let uplink_task = uplinks
            .run(uplink_rx, context.router_handle(), err_tx)
            .instrument(span!(Level::INFO, UPLINK_SPAWN_TASK, ?route));

        let error_handler =
            UplinkErrorHandler::collector(route.clone(), config.max_fatal_uplink_errors);

        let envelope_task = action_envelope_task_with_uplinks(
            route.clone(),
            envelopes,
            uplink_tx,
            err_rx,
            error_handler,
            OnCommandStrategy::Send(OnCommandHandler::new(update_tx, route.clone())),
        );

        let (upd_result, _, (uplink_fatal, uplink_errs)) =
            join3(update_task, uplink_task, envelope_task).await;
        combine_results(route, upd_result.err(), uplink_fatal, uplink_errs)
    } else {
        let updater = ActionLaneUpdateTask::new(lane.clone(), None, config.cleanup_timeout);
        let update_task = async move {
            let result = updater.run_update(update_rx).await;
            upd_done_tx.trigger();
            result
        }
        .instrument(span!(Level::INFO, UPDATE_TASK, ?route));
        let envelope_task = simple_action_envelope_task(envelopes, update_tx);
        let (upd_result, _) = join(update_task, envelope_task).await;
        combine_results(route, upd_result.err(), false, vec![])
    }
}

fn combine_results(
    route: RelativePath,
    update_error: Option<UpdateError>,
    uplink_fatal: bool,
    uplink_errs: Vec<UplinkErrorReport>,
) -> Result<Vec<UplinkErrorReport>, LaneIoError> {
    if let Some(upd_err) = update_error {
        Err(LaneIoError::new(route, upd_err, uplink_errs))
    } else if uplink_fatal && !uplink_errs.is_empty() {
        Err(LaneIoError::for_uplink_errors(route, uplink_errs))
    } else {
        Ok(uplink_errs)
    }
}

/// An error handling strategy for an uplink.
enum UplinkErrorHandler {
    /// Discards any errors that occur.
    Discard,
    /// Accumulates any errors that occur.
    Collect(UplinkErrorAcc),
}

impl UplinkErrorHandler {
    /// Creates a new `UplinkErrorHandler` that discards any errors that occur.
    pub fn discard() -> UplinkErrorHandler {
        UplinkErrorHandler::Discard
    }

    /// Creates a new `UplinkErrorHandler` that collects any errors that occur.
    pub fn collector(route: RelativePath, max_fatal: usize) -> UplinkErrorHandler {
        UplinkErrorHandler::Collect(UplinkErrorAcc::new(route, max_fatal))
    }

    /// Reports a new error to the underlying handler. For a discarder, the error is dropped and
    /// `Ok(())` is returned. For a collector, the error is accumulated and if maximum number of
    /// fatal errors is exceeded then an error is returned.
    pub fn add(&mut self, error: UplinkErrorReport) -> Result<(), ()> {
        match self {
            UplinkErrorHandler::Discard => Ok(()),
            UplinkErrorHandler::Collect(acc) => acc.add(error),
        }
    }

    /// Takes any accumulated errors and returns them. For a discarder, this returns an empty
    /// vector. For a collector it returns any errors that were accumulated.
    pub fn take_errors(self) -> Vec<UplinkErrorReport> {
        match self {
            UplinkErrorHandler::Discard => Vec::new(),
            UplinkErrorHandler::Collect(acc) => acc.take_errors(),
        }
    }
}

struct UplinkErrorAcc {
    route: RelativePath,
    errors: Vec<UplinkErrorReport>,
    max_fatal: usize,
    num_fatal: usize,
}

impl UplinkErrorAcc {
    fn new(route: RelativePath, max_fatal: usize) -> Self {
        UplinkErrorAcc {
            route,
            errors: vec![],
            max_fatal,
            num_fatal: 0,
        }
    }

    fn add(&mut self, error: UplinkErrorReport) -> Result<(), ()> {
        let UplinkErrorAcc {
            route,
            errors,
            max_fatal,
            num_fatal,
        } = self;
        if error.error.is_fatal() {
            *num_fatal += 1;
            event!(Level::ERROR, UPLINK_FATAL, ?route, ?error);
        } else {
            event!(Level::WARN, UPLINK_FAILED, ?route, ?error);
        }
        errors.push(error);
        if *num_fatal > *max_fatal {
            event!(
                Level::ERROR,
                TOO_MANY_FAILURES,
                ?route,
                ?num_fatal,
                ?max_fatal
            );
            Err(())
        } else {
            Ok(())
        }
    }

    fn take_errors(self) -> Vec<UplinkErrorReport> {
        self.errors
    }
}

pub async fn run_auto_lane_io<S, Item>(
    envelopes: impl Stream<Item = TaggedClientEnvelope>,
    config: AgentExecutionConfig,
    context: impl AgentExecutionContext,
    route: RelativePath,
    stream: S,
    uplink_kind: UplinkKind,
) -> Result<Vec<UplinkErrorReport>, LaneIoError>
where
    S: Stream<Item = Item> + Send + Sync + 'static,
    Item: Send + Sync + Form + 'static,
{
    let span = span!(Level::INFO, LANE_IO_TASK, ?route);
    let _enter = span.enter();

    let (uplink_tx, uplink_rx) = mpsc::channel(config.action_buffer.get());
    let (err_tx, err_rx) = mpsc::channel(config.uplink_err_buffer.get());
    let stream = stream.map(AddressedUplinkMessage::broadcast);
    let uplinks = StatelessUplinks::new(stream, route.clone(), uplink_kind);

    let on_command_strategy = OnCommandStrategy::<Dropping>::dropping();

    let envelope_task = action_envelope_task_with_uplinks(
        route.clone(),
        envelopes,
        uplink_tx,
        err_rx,
        UplinkErrorHandler::discard(),
        on_command_strategy,
    );

    let uplink_task = uplinks
        .run(uplink_rx, context.router_handle(), err_tx)
        .instrument(span!(Level::INFO, UPLINK_SPAWN_TASK, ?route));

    let (_, (uplink_fatal, uplink_errs)) = join(uplink_task, envelope_task).await;

    if uplink_fatal && !uplink_errs.is_empty() {
        Err(LaneIoError::for_uplink_errors(route, uplink_errs))
    } else {
        Ok(uplink_errs)
    }
}

pub async fn run_supply_lane_io<S, Item>(
    envelopes: impl Stream<Item = TaggedClientEnvelope>,
    config: AgentExecutionConfig,
    context: impl AgentExecutionContext,
    route: RelativePath,
    stream: S,
) -> Result<Vec<UplinkErrorReport>, LaneIoError>
where
    S: Stream<Item = Item> + Send + Sync + 'static,
    Item: Send + Sync + Form + 'static,
{
    run_auto_lane_io(
        envelopes,
        config,
        context,
        route,
        stream,
        UplinkKind::Supply,
    )
    .await
}

async fn action_envelope_task_with_uplinks<Cmd>(
    route: RelativePath,
    envelopes: impl Stream<Item = TaggedClientEnvelope>,
    mut actions: mpsc::Sender<TaggedAction>,
    err_rx: mpsc::Receiver<UplinkErrorReport>,
    mut err_handler: UplinkErrorHandler,
    mut on_command_handler: OnCommandStrategy<Cmd>,
) -> (bool, Vec<UplinkErrorReport>)
where
    Cmd: Send + Sync + Form + Debug + 'static,
{
    pin_mut!(envelopes);

    let envelopes = envelopes.fuse();
    let mut err_rx = err_rx.fuse();
    pin_mut!(envelopes);

    let mut failed: bool = loop {
        let envelope_or_err: Option<Either<TaggedClientEnvelope, UplinkErrorReport>> = select! {
            maybe_env = envelopes.next() => maybe_env.map(Either::Left),
            maybe_err = err_rx.next() => maybe_err.map(Either::Right),
        };

        match envelope_or_err {
            Some(Either::Left(TaggedClientEnvelope(addr, envelope))) => {
                let OutgoingLinkMessage { header, body, .. } = envelope;
                let sent = match header {
                    OutgoingHeader::Link(_) => {
                        send_action(&mut actions, &route, addr, UplinkAction::Link).await
                    }
                    OutgoingHeader::Sync(_) => {
                        send_action(&mut actions, &route, addr, UplinkAction::Sync).await
                    }
                    OutgoingHeader::Unlink => {
                        send_action(&mut actions, &route, addr, UplinkAction::Unlink).await
                    }
                    OutgoingHeader::Command => match body {
                        Some(value) => {
                            let maybe_command = Cmd::try_convert(value).map(|cmd| (addr, cmd));
                            on_command_handler.on_command(maybe_command, addr).await
                        }
                        None => {
                            break false;
                        }
                    },
                };
                if !sent {
                    break false;
                }
            }
            Some(Either::Right(error)) => {
                if err_handler.add(error).is_err() {
                    break true;
                }
            }
            _ => {
                break false;
            }
        }
    };

    drop(actions);

    while let Some(error) = err_rx.next().await {
        if err_handler.add(error).is_err() {
            failed = true;
        }
    }

    (failed, err_handler.take_errors())
}

#[derive(Debug)]
struct Dropping;

impl Form for Dropping {
    fn as_value(&self) -> Value {
        Value::Extant
    }

    fn try_from_value(_value: &Value) -> Result<Self, FormErr> {
        Ok(Dropping)
    }
}

/// A strategy for handling `OutgoingHeader::Command` messages.
enum OnCommandStrategy<V = Dropping> {
    /// Drop the message. Essentially a no-op.
    Drop,
    /// Forward the message to a given `OnCommandHandler` and return the result.
    Send(OnCommandHandler<V>),
}

impl<F> OnCommandStrategy<F>
where
    F: Send + Sync + Form + Debug + 'static,
{
    /// Creates a new `OnCommandStrategy` that will drop any messages and always succeed.
    fn dropping() -> OnCommandStrategy<Dropping> {
        OnCommandStrategy::Drop
    }

    /// Handle the message and return whether or not the operation was successful.
    async fn on_command(
        &mut self,
        maybe_command: Result<(RoutingAddr, F), FormErr>,
        address: RoutingAddr,
    ) -> bool {
        match self {
            OnCommandStrategy::Drop => true,
            OnCommandStrategy::Send(handler) => handler.send(maybe_command, address).await,
        }
    }
}

/// A handler for `OutgoingHeader::Command` messages. Forwarding any messages received to a sender.
struct OnCommandHandler<F> {
    /// The sender to forward messages to.
    sender: mpsc::Sender<Result<(RoutingAddr, F), FormErr>>,
    /// The corresponding route that this handler is operating on.
    route: RelativePath,
}

impl<F> OnCommandHandler<F>
where
    F: Send + Sync + Form + Debug + 'static,
{
    fn new(
        sender: mpsc::Sender<Result<(RoutingAddr, F), FormErr>>,
        route: RelativePath,
    ) -> OnCommandHandler<F> {
        OnCommandHandler { sender, route }
    }

    /// Forwards the value to the underlying sender and returns whether the forwarding operation was
    /// successful.
    async fn send(
        &mut self,
        maybe_command: Result<(RoutingAddr, F), FormErr>,
        address: RoutingAddr,
    ) -> bool {
        let OnCommandHandler { sender, route } = self;
        event!(
            Level::TRACE,
            DISPATCH_COMMAND,
            ?route,
            ?address,
            ?maybe_command
        );

        sender.send(maybe_command).await.is_ok()
    }
}

<<<<<<< HEAD
pub async fn run_demand_lane_io<Value>(
=======
pub async fn run_demand_lane_io<Event>(
>>>>>>> bc1a8fba
    envelopes: impl Stream<Item = TaggedClientEnvelope>,
    config: AgentExecutionConfig,
    context: impl AgentExecutionContext,
    route: RelativePath,
<<<<<<< HEAD
    response_rx: mpsc::Receiver<Value>,
) -> Result<Vec<UplinkErrorReport>, LaneIoError>
where
    Value: Send + Sync + Form + 'static,
=======
    response_rx: mpsc::Receiver<Event>,
) -> Result<Vec<UplinkErrorReport>, LaneIoError>
where
    Event: Send + Sync + Form + 'static,
>>>>>>> bc1a8fba
{
    run_auto_lane_io(
        envelopes,
        config,
        context,
        route,
        response_rx,
        UplinkKind::Demand,
    )
    .await
}<|MERGE_RESOLUTION|>--- conflicted
+++ resolved
@@ -806,26 +806,15 @@
     }
 }
 
-<<<<<<< HEAD
-pub async fn run_demand_lane_io<Value>(
-=======
 pub async fn run_demand_lane_io<Event>(
->>>>>>> bc1a8fba
     envelopes: impl Stream<Item = TaggedClientEnvelope>,
     config: AgentExecutionConfig,
     context: impl AgentExecutionContext,
     route: RelativePath,
-<<<<<<< HEAD
-    response_rx: mpsc::Receiver<Value>,
-) -> Result<Vec<UplinkErrorReport>, LaneIoError>
-where
-    Value: Send + Sync + Form + 'static,
-=======
     response_rx: mpsc::Receiver<Event>,
 ) -> Result<Vec<UplinkErrorReport>, LaneIoError>
 where
     Event: Send + Sync + Form + 'static,
->>>>>>> bc1a8fba
 {
     run_auto_lane_io(
         envelopes,
