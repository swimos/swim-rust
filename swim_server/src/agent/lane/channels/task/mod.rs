// Copyright 2015-2021 SWIM.AI inc.
//
// Licensed under the Apache License, Version 2.0 (the "License");
// you may not use this file except in compliance with the License.
// You may obtain a copy of the License at
//
//     http://www.apache.org/licenses/LICENSE-2.0
//
// Unless required by applicable law or agreed to in writing, software
// distributed under the License is distributed on an "AS IS" BASIS,
// WITHOUT WARRANTIES OR CONDITIONS OF ANY KIND, either express or implied.
// See the License for the specific language governing permissions and
// limitations under the License.

use crate::agent::context::AgentExecutionContext;
use crate::agent::lane::channels::update::action::ActionLaneUpdateTask;
use crate::agent::lane::channels::update::command::CommandLaneUpdateTask;
use crate::agent::lane::channels::update::map::MapLaneUpdateTask;
use crate::agent::lane::channels::update::value::ValueLaneUpdateTask;
use crate::agent::lane::channels::update::{LaneUpdate, UpdateError};
use crate::agent::lane::channels::uplink::backpressure::{
    KeyedBackpressureConfig, SimpleBackpressureConfig,
};
use crate::agent::lane::channels::uplink::spawn::UplinkErrorReport;
use crate::agent::lane::channels::uplink::stateless::StatelessUplinks;
use crate::agent::lane::channels::uplink::{
    AddressedUplinkMessage, DemandMapLaneUplink, MapLaneUplink, UplinkAction, UplinkKind,
    ValueLaneUplink,
};
use crate::agent::lane::channels::{
    AgentExecutionConfig, InputMessage, LaneMessageHandler, OutputMessage, TaggedAction,
};
use crate::agent::lane::model::action::ActionLane;
use crate::agent::lane::model::demand_map::{DemandMapLane, DemandMapLaneEvent};
use crate::agent::lane::model::map::{MapLane, MapLaneEvent};
use crate::agent::lane::model::value::ValueLane;
use crate::agent::lane::model::DeferredSubscription;
<<<<<<< HEAD
use crate::agent::{CommandLaneIo, Eff};
use crate::meta::metric::uplink::UplinkObserver;
=======
use crate::agent::Eff;
>>>>>>> 022ee6d2
use either::Either;
use futures::future::{join, join3, ready, BoxFuture};
use futures::{select, Stream, StreamExt};
use pin_utils::pin_mut;
use std::any::Any;
use std::error::Error;
use std::fmt::{Debug, Display, Formatter};
use std::marker::PhantomData;
use std::sync::atomic::{AtomicU64, Ordering};
use std::sync::Arc;
use stm::transaction::RetryManager;
use swim_common::form::structural::read::ReadError;
use swim_common::form::Form;
use swim_common::model::Value;
use swim_common::routing::{RoutingAddr, TaggedClientEnvelope};
use swim_common::warp::envelope::{OutgoingHeader, OutgoingLinkMessage};
use swim_common::warp::path::RelativePath;
use swim_metrics::uplink::UplinkObserver;
use swim_utilities::errors::Recoverable;
use swim_utilities::trigger;
use tokio::sync::mpsc;
use tokio_stream::wrappers::ReceiverStream;
use tracing::{event, span, Level};
use tracing_futures::Instrument;

#[cfg(test)]
mod tests;

/// Aggregate error report combining lane update errors and lane uplink errors.
#[derive(Debug)]
pub struct LaneIoError {
    pub route: RelativePath,
    pub update_error: Option<UpdateError>,
    pub uplink_errors: Vec<UplinkErrorReport>,
}

impl LaneIoError {
    pub fn for_update_err(route: RelativePath, err: UpdateError) -> Self {
        LaneIoError {
            route,
            update_error: Some(err),
            uplink_errors: vec![],
        }
    }

    pub fn for_uplink_errors(route: RelativePath, errs: Vec<UplinkErrorReport>) -> Self {
        assert!(!errs.is_empty());
        LaneIoError {
            route,
            update_error: None,
            uplink_errors: errs,
        }
    }

    pub fn new(route: RelativePath, upd: UpdateError, upl: Vec<UplinkErrorReport>) -> Self {
        LaneIoError {
            route,
            update_error: Some(upd),
            uplink_errors: upl,
        }
    }
}

impl Display for LaneIoError {
    fn fmt(&self, f: &mut Formatter<'_>) -> std::fmt::Result {
        let LaneIoError {
            route,
            update_error,
            uplink_errors,
        } = self;
        writeln!(f, "IO tasks failed for lane: \"{}\".", route)?;
        if let Some(upd) = update_error {
            writeln!(f, "- update_error = {}", upd)?;
        }
        if !uplink_errors.is_empty() {
            writeln!(f, "- uplink_errors =")?;
            for err in uplink_errors.iter() {
                writeln!(f, "* {}", err)?;
            }
        }
        Ok(())
    }
}

impl Error for LaneIoError {}

/// Encapsulates the inputs and outputs of an uplink spawner.
pub struct UplinkChannels<Top> {
    /// Event topic for the lane.
    pub events: Top,
    /// Input for passing actions to the uplink.
    pub actions: mpsc::Receiver<TaggedAction>,
    /// Output for the uplink to report failures.
    pub error_collector: mpsc::Sender<UplinkErrorReport>,
}

impl<Top> UplinkChannels<Top> {
    pub(crate) fn new(
        events: Top,
        actions: mpsc::Receiver<TaggedAction>,
        error_collector: mpsc::Sender<UplinkErrorReport>,
    ) -> Self {
        UplinkChannels {
            events,
            actions,
            error_collector,
        }
    }
}

/// Trait to abstract out spawning of lane uplinks.
pub trait LaneUplinks {
    /// Create a task that will spawn uplinks on demand.
    ///
    /// #Arguments
    ///
    /// * `message_handler` - Creates the update task for the lane and new uplink state machines.
    /// * `channels` - The inputs and outputs for the uplink spawner.
    /// * `route` - The route to the lane for creating envelopes.
    /// * `context` - Agent execution context for scheduling tasks and routing envelopes.
    /// * `action_observer` - An observer for uplinks being opened and closed.
    ///
    /// #Type Parameters
    ///
    /// * `Handler` - Type of the lane uplink strategy.
    /// * `Top` - Type of the lane event topic.
    /// * `Context` - Type of the agent execution context.
    fn make_task<Handler, Top, Context>(
        &self,
        message_handler: Arc<Handler>,
        channels: UplinkChannels<Top>,
        route: RelativePath,
        context: &Context,
        observer: UplinkObserver,
    ) -> Eff
    where
        Handler: LaneMessageHandler + 'static,
        OutputMessage<Handler>: Into<Value>,
        Top: DeferredSubscription<Handler::Event>,
        Context: AgentExecutionContext;
}

const LANE_IO_TASK: &str = "Lane IO task.";
const UPDATE_TASK: &str = "Lane update task.";
const UPLINK_SPAWN_TASK: &str = "Uplink spawn task.";
const DISPATCH_ACTION: &str = "Dispatching uplink action.";
const DISPATCH_COMMAND: &str = "Dispatching lane command.";
const UPLINK_FAILED: &str = "An uplink failed with a non-fatal error.";
const UPLINK_FATAL: &str = "An uplink failed with a fatal error.";
const TOO_MANY_FAILURES: &str = "Terminating after too many failed uplinks.";

/// Run the [`swim_common::warp::envelope::Envelope`] IO for a lane, updating the state of the lane
/// and creating uplinks to remote subscribers.
///
/// #Arguments
/// * `message_handler` - Creates the update task for the lane and new uplink state machines.
/// * `lane_uplinks` - Strategy for spawning lane uplinks.
/// * `envelopes` - The stream of incoming envelopes.
/// * `events` - The lane event topic.
/// * `config` - Agent configuration parameters.
/// * `context` - The agent execution context, providing task scheduling and outgoing envelope
/// routing.
/// * `route` - The route to this lane for outgoing envelope labelling.
pub async fn run_lane_io<Handler, Uplinks, Deferred>(
    message_handler: Handler,
    lane_uplinks: Uplinks,
    envelopes: impl Stream<Item = TaggedClientEnvelope>,
    events: Deferred,
    config: AgentExecutionConfig,
    context: impl AgentExecutionContext,
    route: RelativePath,
) -> Result<Vec<UplinkErrorReport>, LaneIoError>
where
    Handler: LaneMessageHandler + 'static,
    Uplinks: LaneUplinks,
    Deferred: DeferredSubscription<Handler::Event> + 'static,
    OutputMessage<Handler>: Into<Value>,
    InputMessage<Handler>: Debug + Form,
{
    let span = span!(Level::INFO, LANE_IO_TASK, ?route);
    let _enter = span.enter();
    let envelopes = envelopes.fuse();
    let arc_handler = Arc::new(message_handler);

    let AgentExecutionConfig {
        action_buffer,
        update_buffer,
        uplink_err_buffer,
        max_fatal_uplink_errors,
        ..
    } = config;

    let (act_tx, act_rx) = mpsc::channel(action_buffer.get());
    let (upd_tx, upd_rx) = mpsc::channel(update_buffer.get());
    let (err_tx, err_rx) = mpsc::channel(uplink_err_buffer.get());
    let observer = context.metrics().uplink_observer_for_path(route.clone());
    let event_stream_observer = observer.clone();

    let spawner_channels = UplinkChannels::new(events, act_rx, err_tx);
    let message_stream =
        ReceiverStream::new(upd_rx).inspect(move |_| event_stream_observer.on_event(true));

    let (upd_done_tx, upd_done_rx) = trigger::trigger();
    let updater = arc_handler.make_update().run_update(message_stream);
    let update_task = async move {
        let result = updater.await;
        upd_done_tx.trigger();
        result
    }
    .instrument(span!(Level::INFO, UPDATE_TASK, ?route));

    let uplink_spawn_task = lane_uplinks
        .make_task(
            arc_handler,
            spawner_channels,
            route.clone(),
            &context,
            observer.clone(),
        )
        .instrument(span!(Level::INFO, UPLINK_SPAWN_TASK, ?route));

    let mut err_rx = ReceiverStream::new(err_rx).take_until(upd_done_rx).fuse();

    let route_cpy = route.clone();

    let envelope_task = async move {
        pin_mut!(envelopes);

        let mut err_acc = UplinkErrorAcc::new(route_cpy.clone(), max_fatal_uplink_errors);

        let yield_mod = config.yield_after.get();
        let mut iteration_count: usize = 0;

        let failed: bool = loop {
            let envelope_or_err: Option<Either<TaggedClientEnvelope, UplinkErrorReport>> = select! {
                maybe_env = envelopes.next() => maybe_env.map(Either::Left),
                maybe_err = err_rx.next() => maybe_err.map(Either::Right),
            };

            match envelope_or_err {
                Some(Either::Left(envelope)) => {
                    let TaggedClientEnvelope(addr, OutgoingLinkMessage { header, body, .. }) =
                        envelope;
                    let action = match header {
                        OutgoingHeader::Link(_) => Either::Left(UplinkAction::Link),
                        OutgoingHeader::Sync(_) => Either::Left(UplinkAction::Sync),
                        OutgoingHeader::Unlink => Either::Left(UplinkAction::Unlink),
                        OutgoingHeader::Command => Either::Right(body.unwrap_or(Value::Extant)),
                    };
                    match action {
                        Either::Left(uplink_action) => {
                            event!(Level::TRACE, DISPATCH_ACTION, route = ?route_cpy, ?addr, action = ?uplink_action);
                            if act_tx
                                .send(TaggedAction(addr, uplink_action))
                                .await
                                .is_err()
                            {
                                break false;
                            }
                        }
                        Either::Right(command) => {
                            event!(Level::TRACE, DISPATCH_COMMAND, route = ?route_cpy, ?addr, ?command);
                            observer.on_command(true);
                            if upd_tx
                                .send(Form::try_convert(command).map(|cmd| (addr, cmd)))
                                .await
                                .is_err()
                            {
                                break false;
                            }
                        }
                    }
                }
                Some(Either::Right(error)) => {
                    if err_acc.add(error).is_err() {
                        break true;
                    }
                }
                _ => {
                    break false;
                }
            }

            iteration_count += 1;
            if iteration_count % yield_mod == 0 {
                tokio::task::yield_now().await;
            }
        };
        (failed, err_acc.take_errors())
    };

    let (_, upd_res, (upl_fatal, upl_errs)) =
        join3(uplink_spawn_task, update_task, envelope_task).await;
    combine_results(route, upd_res.err(), upl_fatal, upl_errs)
}

pub struct ValueLaneMessageHandler<T> {
    lane: ValueLane<T>,
    backpressure_config: Option<SimpleBackpressureConfig>,
}

impl<T> ValueLaneMessageHandler<T> {
    pub fn new(lane: ValueLane<T>, backpressure_config: Option<SimpleBackpressureConfig>) -> Self {
        ValueLaneMessageHandler {
            lane,
            backpressure_config,
        }
    }
}

impl<T> LaneMessageHandler for ValueLaneMessageHandler<T>
where
    T: Any + Send + Sync + Debug,
{
    type Event = Arc<T>;
    type Uplink = ValueLaneUplink<T>;
    type Update = ValueLaneUpdateTask<T>;

    fn make_uplink(&self, _addr: RoutingAddr) -> Self::Uplink {
        ValueLaneUplink::new(self.lane.clone(), self.backpressure_config)
    }

    fn make_update(&self) -> Self::Update {
        ValueLaneUpdateTask::new(self.lane.clone())
    }
}

/// Each uplink from a [`MapLane`] requires a unique ID. This handler implementation maintains
/// a monotonic counter to ensure that.
pub struct MapLaneMessageHandler<K, V, F> {
    lane: MapLane<K, V>,
    uplink_counter: AtomicU64,
    retries: F,
    backpressure_config: Option<KeyedBackpressureConfig>,
}

impl<K, V, F, Ret> MapLaneMessageHandler<K, V, F>
where
    F: Fn() -> Ret + Clone + Send + Sync + 'static,
    Ret: RetryManager + Send + Sync + 'static,
{
    pub fn new(
        lane: MapLane<K, V>,
        retries: F,
        backpressure_config: Option<KeyedBackpressureConfig>,
    ) -> Self {
        MapLaneMessageHandler {
            lane,
            uplink_counter: AtomicU64::new(1),
            retries,
            backpressure_config,
        }
    }
}

impl<K, V, F, Ret> LaneMessageHandler for MapLaneMessageHandler<K, V, F>
where
    K: Any + Form + Send + Sync + Debug,
    V: Any + Form + Send + Sync + Debug,
    F: Fn() -> Ret + Clone + Send + Sync + 'static,
    Ret: RetryManager + Send + Sync + 'static,
{
    type Event = MapLaneEvent<K, V>;
    type Uplink = MapLaneUplink<K, V, F>;
    type Update = MapLaneUpdateTask<K, V, F>;

    fn make_uplink(&self, _addr: RoutingAddr) -> Self::Uplink {
        let MapLaneMessageHandler {
            lane,
            uplink_counter,
            retries,
            backpressure_config,
        } = self;
        let i = uplink_counter.fetch_add(1, Ordering::Relaxed);
        MapLaneUplink::new((*lane).clone(), i, retries.clone(), *backpressure_config)
    }

    fn make_update(&self) -> Self::Update {
        let MapLaneMessageHandler { lane, retries, .. } = self;
        MapLaneUpdateTask::new((*lane).clone(), (*retries).clone())
    }
}

async fn send_action(
    sender: &mut mpsc::Sender<TaggedAction>,
    route: &RelativePath,
    addr: RoutingAddr,
    action: UplinkAction,
) -> bool {
    event!(Level::TRACE, DISPATCH_ACTION, ?route, ?addr, ?action);
    sender.send(TaggedAction(addr, action)).await.is_ok()
}

async fn run_stateless_lane_io<Upd, S, Msg, Ev>(
    envelopes: impl Stream<Item = TaggedClientEnvelope>,
    config: AgentExecutionConfig,
    context: impl AgentExecutionContext,
    route: RelativePath,
    updater: Upd,
    uplinks: StatelessUplinks<S>,
    observer: UplinkObserver,
) -> Result<Vec<UplinkErrorReport>, LaneIoError>
where
    Upd: LaneUpdate<Msg = Msg>,
    S: Stream<Item = AddressedUplinkMessage<Ev>>,
    Msg: Send + Sync + Form + Debug + 'static,
    Ev: Send + Sync + Form + Debug + 'static,
{
    let (update_tx, update_rx) = mpsc::channel(config.update_buffer.get());
    let (upd_done_tx, upd_done_rx) = trigger::trigger();
    let envelopes = envelopes.take_until(upd_done_rx);

    let yield_after = config.yield_after.get();

    let (uplink_tx, uplink_rx) = mpsc::channel(config.action_buffer.get());
    let (err_tx, err_rx) = mpsc::channel(config.uplink_err_buffer.get());

    let update_task = async move {
        let result = updater.run_update(ReceiverStream::new(update_rx)).await;
        upd_done_tx.trigger();
        result
    }
    .instrument(span!(Level::INFO, UPDATE_TASK, ?route));

    let uplink_task = uplinks
        .run(
            ReceiverStream::new(uplink_rx),
            context.router_handle(),
            err_tx,
            yield_after,
        )
        .instrument(span!(Level::INFO, UPLINK_SPAWN_TASK, ?route));

    let error_handler =
        UplinkErrorHandler::collector(route.clone(), config.max_fatal_uplink_errors);
    let error_reporter = UplinkErrorReporter {
        err_rx,
        err_handler: error_handler,
    };

    let envelope_task = action_envelope_task_with_uplinks(
        route.clone(),
        envelopes,
        uplink_tx,
        error_reporter,
        OnCommandStrategy::Send(OnCommandHandler::new(update_tx, route.clone())),
        yield_after,
        observer,
    );

    let (upd_result, _, (uplink_fatal, uplink_errs)) =
        join3(update_task, uplink_task, envelope_task).await;
    combine_results(route, upd_result.err(), uplink_fatal, uplink_errs)
}

/// Run the [`swim_common::warp::envelope::Envelope`] IO for a command lane.
///
/// #Arguments
/// * `lane` - The command lane.
/// * `envelopes` - The stream of incoming envelopes.
/// * `config` - Agent configuration parameters.
/// * `context` - The agent execution context, providing task scheduling and outgoing envelope
/// routing.
/// * `route` - The route to this lane for outgoing envelope labelling.
pub async fn run_command_lane_io<T>(
    lane_io: CommandLaneIo<T>,
    envelopes: impl Stream<Item = TaggedClientEnvelope>,
    config: AgentExecutionConfig,
    context: impl AgentExecutionContext,
    route: RelativePath,
) -> Result<Vec<UplinkErrorReport>, LaneIoError>
where
    T: Clone + Send + Sync + Form + Debug + 'static,
{
    let span = span!(Level::INFO, LANE_IO_TASK, ?route);
    let _enter = span.enter();

    let CommandLaneIo {
        commander,
        commands_rx,
    } = lane_io;

    let observer = context.metrics().uplink_observer_for_path(route.clone());
    let event_observer = observer.clone();

<<<<<<< HEAD
    let feedback_rx = commands_rx
        .map(AddressedUplinkMessage::Broadcast)
        .inspect(|_| event_observer.on_event());
=======
    let (feedback_tx, feedback_rx) = mpsc::channel(config.feedback_buffer.get());
    let feedback_rx = ReceiverStream::new(feedback_rx)
        .map(|(_, message)| AddressedUplinkMessage::Broadcast(message))
        .inspect(|_| event_observer.on_event(true));
>>>>>>> 022ee6d2

    let updater = CommandLaneUpdateTask::new(commander);
    let uplinks = StatelessUplinks::new(
        feedback_rx,
        route.clone(),
        UplinkKind::Command,
        observer.clone(),
    );

    run_stateless_lane_io(
        envelopes, config, context, route, updater, uplinks, observer,
    )
    .await
}

/// Run the [`swim_common::warp::envelope::Envelope`] IO for an action lane. This is different to
/// the standard `run_lane_io` as the update and uplink components of an action lane are interleaved
/// and different uplinks will receive entirely different messages.
///
/// #Arguments
/// * `lane` - The action lane.
/// * `envelopes` - The stream of incoming envelopes.
/// * `config` - Agent configuration parameters.
/// * `context` - The agent execution context, providing task scheduling and outgoing envelope
/// routing.
/// * `route` - The route to this lane for outgoing envelope labelling.
pub async fn run_action_lane_io<Command, Response>(
    lane: ActionLane<Command, Response>,
    envelopes: impl Stream<Item = TaggedClientEnvelope>,
    config: AgentExecutionConfig,
    context: impl AgentExecutionContext,
    route: RelativePath,
) -> Result<Vec<UplinkErrorReport>, LaneIoError>
where
    Command: Send + Sync + Form + Debug + 'static,
    Response: Send + Sync + Form + Debug + 'static,
{
    let span = span!(Level::INFO, LANE_IO_TASK, ?route);
    let _enter = span.enter();

    let observer = context.metrics().uplink_observer_for_path(route.clone());
    let event_observer = observer.clone();

    let (feedback_tx, feedback_rx) = mpsc::channel(config.feedback_buffer.get());
    let feedback_rx = ReceiverStream::new(feedback_rx)
        .map(|(address, message)| AddressedUplinkMessage::Addressed { message, address })
        .inspect(|_| event_observer.on_event(true));

    let updater =
        ActionLaneUpdateTask::new(lane.clone(), Some(feedback_tx), config.cleanup_timeout);
    let uplinks = StatelessUplinks::new(
        feedback_rx,
        route.clone(),
        UplinkKind::Action,
        observer.clone(),
    );

    run_stateless_lane_io(
        envelopes, config, context, route, updater, uplinks, observer,
    )
    .await
}

fn combine_results(
    route: RelativePath,
    update_error: Option<UpdateError>,
    uplink_fatal: bool,
    uplink_errs: Vec<UplinkErrorReport>,
) -> Result<Vec<UplinkErrorReport>, LaneIoError> {
    if let Some(upd_err) = update_error {
        Err(LaneIoError::new(route, upd_err, uplink_errs))
    } else if uplink_fatal && !uplink_errs.is_empty() {
        Err(LaneIoError::for_uplink_errors(route, uplink_errs))
    } else {
        Ok(uplink_errs)
    }
}

/// An error handling strategy for an uplink.
enum UplinkErrorHandler {
    /// Discards any errors that occur.
    Discard,
    /// Accumulates any errors that occur.
    Collect(UplinkErrorAcc),
}

impl UplinkErrorHandler {
    /// Creates a new `UplinkErrorHandler` that discards any errors that occur.
    pub fn discard() -> UplinkErrorHandler {
        UplinkErrorHandler::Discard
    }

    /// Creates a new `UplinkErrorHandler` that collects any errors that occur.
    pub fn collector(route: RelativePath, max_fatal: usize) -> UplinkErrorHandler {
        UplinkErrorHandler::Collect(UplinkErrorAcc::new(route, max_fatal))
    }

    /// Reports a new error to the underlying handler. For a discarder, the error is dropped and
    /// `Ok(())` is returned. For a collector, the error is accumulated and if maximum number of
    /// fatal errors is exceeded then an error is returned.
    pub fn add(&mut self, error: UplinkErrorReport) -> Result<(), ()> {
        match self {
            UplinkErrorHandler::Discard => Ok(()),
            UplinkErrorHandler::Collect(acc) => acc.add(error),
        }
    }

    /// Takes any accumulated errors and returns them. For a discarder, this returns an empty
    /// vector. For a collector it returns any errors that were accumulated.
    pub fn take_errors(self) -> Vec<UplinkErrorReport> {
        match self {
            UplinkErrorHandler::Discard => Vec::new(),
            UplinkErrorHandler::Collect(acc) => acc.take_errors(),
        }
    }
}

struct UplinkErrorAcc {
    route: RelativePath,
    errors: Vec<UplinkErrorReport>,
    max_fatal: usize,
    num_fatal: usize,
}

impl UplinkErrorAcc {
    fn new(route: RelativePath, max_fatal: usize) -> Self {
        UplinkErrorAcc {
            route,
            errors: vec![],
            max_fatal,
            num_fatal: 0,
        }
    }

    fn add(&mut self, error: UplinkErrorReport) -> Result<(), ()> {
        let UplinkErrorAcc {
            route,
            errors,
            max_fatal,
            num_fatal,
        } = self;
        if error.error.is_fatal() {
            *num_fatal += 1;
            event!(Level::ERROR, UPLINK_FATAL, ?route, ?error);
        } else {
            event!(Level::WARN, UPLINK_FAILED, ?route, ?error);
        }
        errors.push(error);
        if *num_fatal > *max_fatal {
            event!(
                Level::ERROR,
                TOO_MANY_FAILURES,
                ?route,
                ?num_fatal,
                ?max_fatal
            );
            Err(())
        } else {
            Ok(())
        }
    }

    fn take_errors(self) -> Vec<UplinkErrorReport> {
        self.errors
    }
}

pub async fn run_auto_lane_io<S, Item>(
    envelopes: impl Stream<Item = TaggedClientEnvelope>,
    config: AgentExecutionConfig,
    context: impl AgentExecutionContext,
    route: RelativePath,
    stream: S,
    uplink_kind: UplinkKind,
) -> Result<Vec<UplinkErrorReport>, LaneIoError>
where
    S: Stream<Item = Item> + Send + Sync + 'static,
    Item: Send + Sync + Form + Debug + 'static,
{
    let span = span!(Level::INFO, LANE_IO_TASK, ?route);
    let _enter = span.enter();

    let (uplink_tx, uplink_rx) = mpsc::channel(config.action_buffer.get());
    let (err_tx, err_rx) = mpsc::channel(config.uplink_err_buffer.get());
    let observer = context.metrics().uplink_observer_for_path(route.clone());
    let event_observer = observer.clone();

    let stream = stream
        .map(AddressedUplinkMessage::broadcast)
        .inspect(|_| event_observer.on_event(true));
    let uplinks = StatelessUplinks::new(stream, route.clone(), uplink_kind, observer.clone());

    let on_command_strategy = OnCommandStrategy::<Dropping>::dropping();
    let yield_after = config.yield_after.get();

    let error_reporter = UplinkErrorReporter {
        err_rx,
        err_handler: UplinkErrorHandler::discard(),
    };

    let envelope_task = action_envelope_task_with_uplinks(
        route.clone(),
        envelopes,
        uplink_tx,
        error_reporter,
        on_command_strategy,
        yield_after,
        observer,
    );

    let uplink_task = uplinks
        .run(
            ReceiverStream::new(uplink_rx),
            context.router_handle(),
            err_tx,
            yield_after,
        )
        .instrument(span!(Level::INFO, UPLINK_SPAWN_TASK, ?route));

    let (_, (uplink_fatal, uplink_errs)) = join(uplink_task, envelope_task).await;

    if uplink_fatal && !uplink_errs.is_empty() {
        Err(LaneIoError::for_uplink_errors(route, uplink_errs))
    } else {
        Ok(uplink_errs)
    }
}

pub async fn run_supply_lane_io<S, Item>(
    envelopes: impl Stream<Item = TaggedClientEnvelope>,
    config: AgentExecutionConfig,
    context: impl AgentExecutionContext,
    route: RelativePath,
    stream: S,
) -> Result<Vec<UplinkErrorReport>, LaneIoError>
where
    S: Stream<Item = Item> + Send + Sync + 'static,
    Item: Send + Sync + Form + Debug + 'static,
{
    run_auto_lane_io(
        envelopes,
        config,
        context,
        route,
        stream,
        UplinkKind::Supply,
    )
    .await
}

struct UplinkErrorReporter {
    err_rx: mpsc::Receiver<UplinkErrorReport>,
    err_handler: UplinkErrorHandler,
}

async fn action_envelope_task_with_uplinks<Cmd>(
    route: RelativePath,
    envelopes: impl Stream<Item = TaggedClientEnvelope>,
    mut actions: mpsc::Sender<TaggedAction>,
    err_reporter: UplinkErrorReporter,
    mut on_command_handler: OnCommandStrategy<Cmd>,
    yield_mod: usize,
    observer: UplinkObserver,
) -> (bool, Vec<UplinkErrorReport>)
where
    Cmd: Send + Sync + Form + Debug + 'static,
{
    let UplinkErrorReporter {
        err_rx,
        mut err_handler,
    } = err_reporter;

    let envelopes = envelopes.fuse();
    pin_mut!(envelopes);

    let mut err_rx = ReceiverStream::new(err_rx).fuse();

    let mut iteration_count: usize = 0;

    let mut failed: bool = loop {
        let envelope_or_err: Option<Either<TaggedClientEnvelope, UplinkErrorReport>> = select! {
            maybe_env = envelopes.next() => maybe_env.map(Either::Left),
            maybe_err = err_rx.next() => maybe_err.map(Either::Right),
        };

        match envelope_or_err {
            Some(Either::Left(TaggedClientEnvelope(addr, envelope))) => {
                let OutgoingLinkMessage { header, body, .. } = envelope;
                let sent = match header {
                    OutgoingHeader::Link(_) => {
                        send_action(&mut actions, &route, addr, UplinkAction::Link).await
                    }
                    OutgoingHeader::Sync(_) => {
                        send_action(&mut actions, &route, addr, UplinkAction::Sync).await
                    }
                    OutgoingHeader::Unlink => {
                        send_action(&mut actions, &route, addr, UplinkAction::Unlink).await
                    }
                    OutgoingHeader::Command => match body {
                        Some(value) => {
                            observer.on_command(true);

                            let maybe_command = Cmd::try_convert(value).map(|cmd| (addr, cmd));
                            on_command_handler.on_command(maybe_command, addr).await
                        }
                        None => {
                            let maybe_command =
                                Cmd::try_convert(Value::Extant).map(|cmd| (addr, cmd));
                            on_command_handler.on_command(maybe_command, addr).await
                        }
                    },
                };
                if !sent {
                    break false;
                }
            }
            Some(Either::Right(error)) => {
                if err_handler.add(error).is_err() {
                    break true;
                }
            }
            _ => {
                break false;
            }
        }

        iteration_count += 1;
        if iteration_count % yield_mod == 0 {
            tokio::task::yield_now().await;
        }
    };

    drop(actions);

    while let Some(error) = err_rx.next().await {
        if err_handler.add(error).is_err() {
            failed = true;
        }
    }

    (failed, err_handler.take_errors())
}

#[derive(Debug, Form)]
struct Dropping;

/// A strategy for handling `OutgoingHeader::Command` messages.
enum OnCommandStrategy<V = Dropping> {
    /// Drop the message. Essentially a no-op.
    Drop,
    /// Forward the message to a given `OnCommandHandler` and return the result.
    Send(OnCommandHandler<V>),
}

impl<F> OnCommandStrategy<F>
where
    F: Send + Sync + Form + Debug + 'static,
{
    /// Creates a new `OnCommandStrategy` that will drop any messages and always succeed.
    fn dropping() -> OnCommandStrategy<Dropping> {
        OnCommandStrategy::Drop
    }

    /// Handle the message and return whether or not the operation was successful.
    async fn on_command(
        &mut self,
        maybe_command: Result<(RoutingAddr, F), ReadError>,
        address: RoutingAddr,
    ) -> bool {
        match self {
            OnCommandStrategy::Drop => true,
            OnCommandStrategy::Send(handler) => handler.send(maybe_command, address).await,
        }
    }
}

/// A handler for `OutgoingHeader::Command` messages. Forwarding any messages received to a sender.
struct OnCommandHandler<F> {
    /// The sender to forward messages to.
    sender: mpsc::Sender<Result<(RoutingAddr, F), ReadError>>,
    /// The corresponding route that this handler is operating on.
    route: RelativePath,
}

impl<F> OnCommandHandler<F>
where
    F: Send + Sync + Form + Debug + 'static,
{
    fn new(
        sender: mpsc::Sender<Result<(RoutingAddr, F), ReadError>>,
        route: RelativePath,
    ) -> OnCommandHandler<F> {
        OnCommandHandler { sender, route }
    }

    /// Forwards the value to the underlying sender and returns whether the forwarding operation was
    /// successful.
    async fn send(
        &mut self,
        maybe_command: Result<(RoutingAddr, F), ReadError>,
        address: RoutingAddr,
    ) -> bool {
        let OnCommandHandler { sender, route } = self;
        event!(
            Level::TRACE,
            DISPATCH_COMMAND,
            ?route,
            ?address,
            ?maybe_command
        );

        sender.send(maybe_command).await.is_ok()
    }
}

pub async fn run_demand_lane_io<Event>(
    envelopes: impl Stream<Item = TaggedClientEnvelope>,
    config: AgentExecutionConfig,
    context: impl AgentExecutionContext,
    route: RelativePath,
    response_rx: mpsc::Receiver<Event>,
) -> Result<Vec<UplinkErrorReport>, LaneIoError>
where
    Event: Send + Sync + Form + Debug + 'static,
{
    run_auto_lane_io(
        envelopes,
        config,
        context,
        route,
        ReceiverStream::new(response_rx),
        UplinkKind::Demand,
    )
    .await
}

/// Asynchronous stub for compliance with `LaneUpdate`. `DemandMapLane`s do not support updates.
pub struct DemandMapLaneUpdateTask<T>(PhantomData<T>);

impl<T> Default for DemandMapLaneUpdateTask<T> {
    fn default() -> Self {
        DemandMapLaneUpdateTask(PhantomData::default())
    }
}

impl<T> LaneUpdate for DemandMapLaneUpdateTask<T>
where
    T: Debug + Send + 'static,
{
    type Msg = T;

    fn run_update<Messages, Err>(
        self,
        _messages: Messages,
    ) -> BoxFuture<'static, Result<(), UpdateError>>
    where
        Messages: Stream<Item = Result<(RoutingAddr, Self::Msg), Err>> + Send + 'static,
        Err: Send,
        UpdateError: From<Err>,
    {
        Box::pin(ready(Err(UpdateError::OperationNotSupported)))
    }
}

/// A `DemandMapLane` uplink producer and update handler.
pub struct DemandMapLaneMessageHandler<Key, Value>
where
    Key: Form,
    Value: Form,
{
    lane: DemandMapLane<Key, Value>,
}

impl<Key, Value> DemandMapLaneMessageHandler<Key, Value>
where
    Key: Form,
    Value: Form,
{
    pub fn new(lane: DemandMapLane<Key, Value>) -> DemandMapLaneMessageHandler<Key, Value> {
        DemandMapLaneMessageHandler { lane }
    }
}

impl<Key, Value> LaneMessageHandler for DemandMapLaneMessageHandler<Key, Value>
where
    Key: Any + Clone + Form + Send + Sync + Debug,
    Value: Any + Clone + Form + Send + Sync + Debug,
{
    type Event = DemandMapLaneEvent<Key, Value>;
    type Uplink = DemandMapLaneUplink<Key, Value>;
    type Update = DemandMapLaneUpdateTask<Value>;

    fn make_uplink(&self, _addr: RoutingAddr) -> Self::Uplink {
        let DemandMapLaneMessageHandler { lane } = self;
        DemandMapLaneUplink::new(lane.clone())
    }

    fn make_update(&self) -> Self::Update {
        DemandMapLaneUpdateTask::default()
    }
}<|MERGE_RESOLUTION|>--- conflicted
+++ resolved
@@ -35,12 +35,7 @@
 use crate::agent::lane::model::map::{MapLane, MapLaneEvent};
 use crate::agent::lane::model::value::ValueLane;
 use crate::agent::lane::model::DeferredSubscription;
-<<<<<<< HEAD
 use crate::agent::{CommandLaneIo, Eff};
-use crate::meta::metric::uplink::UplinkObserver;
-=======
-use crate::agent::Eff;
->>>>>>> 022ee6d2
 use either::Either;
 use futures::future::{join, join3, ready, BoxFuture};
 use futures::{select, Stream, StreamExt};
@@ -526,16 +521,9 @@
     let observer = context.metrics().uplink_observer_for_path(route.clone());
     let event_observer = observer.clone();
 
-<<<<<<< HEAD
     let feedback_rx = commands_rx
         .map(AddressedUplinkMessage::Broadcast)
-        .inspect(|_| event_observer.on_event());
-=======
-    let (feedback_tx, feedback_rx) = mpsc::channel(config.feedback_buffer.get());
-    let feedback_rx = ReceiverStream::new(feedback_rx)
-        .map(|(_, message)| AddressedUplinkMessage::Broadcast(message))
         .inspect(|_| event_observer.on_event(true));
->>>>>>> 022ee6d2
 
     let updater = CommandLaneUpdateTask::new(commander);
     let uplinks = StatelessUplinks::new(
