--- conflicted
+++ resolved
@@ -41,15 +41,11 @@
 use std::sync::atomic::{AtomicU64, Ordering};
 use std::sync::Arc;
 use stm::transaction::RetryManager;
-use swim_common::form::Form;
+use swim_common::form::{Form, FormErr};
 use swim_common::model::Value;
 use swim_common::topic::Topic;
 use swim_common::warp::envelope::{OutgoingHeader, OutgoingLinkMessage};
 use swim_common::warp::path::RelativePath;
-<<<<<<< HEAD
-use swim_form::{Form, FormDeserializeErr};
-=======
->>>>>>> c3a308c7
 use tokio::sync::mpsc;
 use tracing::{event, span, Level};
 use tracing_futures::Instrument;
@@ -386,7 +382,7 @@
 
 async fn simple_action_envelope_task<Command>(
     envelopes: impl Stream<Item = TaggedClientEnvelope>,
-    mut commands: mpsc::Sender<Result<(RoutingAddr, Command), FormDeserializeErr>>,
+    mut commands: mpsc::Sender<Result<(RoutingAddr, Command), FormErr>>,
 ) where
     Command: Send + Sync + Form + 'static,
 {
@@ -412,7 +408,7 @@
     route: RelativePath,
     config: AgentExecutionConfig,
     envelopes: impl Stream<Item = TaggedClientEnvelope>,
-    mut commands: mpsc::Sender<Result<(RoutingAddr, Command), FormDeserializeErr>>,
+    mut commands: mpsc::Sender<Result<(RoutingAddr, Command), FormErr>>,
     mut actions: mpsc::Sender<TaggedAction>,
     err_rx: mpsc::Receiver<UplinkErrorReport>,
 ) -> (bool, Vec<UplinkErrorReport>)
