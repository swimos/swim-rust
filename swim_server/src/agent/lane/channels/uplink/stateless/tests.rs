// Copyright 2015-2021 SWIM.AI inc.
//
// Licensed under the Apache License, Version 2.0 (the "License");
// you may not use this file except in compliance with the License.
// You may obtain a copy of the License at
//
//     http://www.apache.org/licenses/LICENSE-2.0
//
// Unless required by applicable law or agreed to in writing, software
// distributed under the License is distributed on an "AS IS" BASIS,
// WITHOUT WARRANTIES OR CONDITIONS OF ANY KIND, either express or implied.
// See the License for the specific language governing permissions and
// limitations under the License.

use crate::agent::context::AgentExecutionContext;
use crate::agent::Eff;
use crate::routing::{
    ConnectionDropped, Route, RoutingAddr, ServerRouter, TaggedEnvelope, TaggedSender,
};
use futures::future::{join, join3, ready, BoxFuture};
use futures::{FutureExt, StreamExt};
use tokio::sync::mpsc;

use std::sync::Arc;
use swim_common::warp::envelope::Envelope;
use swim_common::warp::path::RelativePath;

use crate::agent::lane::channels::uplink::stateless::StatelessUplinks;
use crate::agent::lane::channels::uplink::{AddressedUplinkMessage, UplinkAction, UplinkKind};
use crate::agent::lane::channels::TaggedAction;
use crate::meta::metric::uplink::{
    uplink_observer, TaggedWarpUplinkProfile, UplinkActionObserver, UplinkEventObserver,
    UplinkProfileSender, WarpUplinkProfile,
};
use crate::meta::metric::{aggregator_sink, NodeMetricAggregator};
use crate::routing::error::RouterError;
use std::ops::Add;
use swim_common::routing::ResolutionError;
use tokio::sync::mpsc::Receiver;
use tokio::time::Duration;
use tokio_stream::wrappers::ReceiverStream;
use url::Url;
use utilities::instant::AtomicInstant;
use utilities::sync::promise;
use utilities::uri::RelativeUri;

#[derive(Clone, Debug)]
struct TestRouter {
    router_addr: RoutingAddr,
    sender: mpsc::Sender<TaggedEnvelope>,
    _drop_tx: Arc<promise::Sender<ConnectionDropped>>,
    drop_rx: promise::Receiver<ConnectionDropped>,
}

impl TestRouter {
    fn new(router_addr: RoutingAddr, sender: mpsc::Sender<TaggedEnvelope>) -> Self {
        let (drop_tx, drop_rx) = promise::promise();
        TestRouter {
            router_addr,
            sender,
            _drop_tx: Arc::new(drop_tx),
            drop_rx,
        }
    }
}

impl ServerRouter for TestRouter {
    fn resolve_sender(&mut self, addr: RoutingAddr) -> BoxFuture<Result<Route, ResolutionError>> {
        let TestRouter {
            sender, drop_rx, ..
        } = self;
        ready(Ok(Route::new(
            TaggedSender::new(addr, sender.clone()),
            drop_rx.clone(),
        )))
        .boxed()
    }

    fn lookup(
        &mut self,
        _host: Option<Url>,
        _route: RelativeUri,
    ) -> BoxFuture<'static, Result<RoutingAddr, RouterError>> {
        panic!("Unexpected resolution attempt.")
    }
}

struct TestContext(TestRouter, mpsc::Sender<Eff>, Arc<AtomicInstant>);

impl AgentExecutionContext for TestContext {
    type Router = TestRouter;

    fn router_handle(&self) -> Self::Router {
        self.0.clone()
    }

    fn spawner(&self) -> mpsc::Sender<Eff> {
        self.1.clone()
    }

<<<<<<< HEAD
    fn metrics(&self) -> NodeMetricAggregator {
        aggregator_sink()
=======
    fn uplinks_idle_since(&self) -> &Arc<AtomicInstant> {
        &self.2
>>>>>>> 477f223e
    }
}

async fn check_receive(
    rx: &mut mpsc::Receiver<TaggedEnvelope>,
    expected_addr: RoutingAddr,
    expected: Envelope,
) {
    let TaggedEnvelope(rec_addr, envelope) = rx.recv().await.unwrap();

    assert_eq!(rec_addr, expected_addr);
    assert_eq!(envelope, expected);
}

#[tokio::test]
async fn immediate_unlink_stateless_uplinks() {
    let route = RelativePath::new("node", "lane");
    let (producer_tx, producer_rx) = mpsc::channel::<AddressedUplinkMessage<i32>>(5);
    let (action_tx, action_rx) = mpsc::channel(5);
    let (router_tx, mut router_rx) = mpsc::channel(5);
    let (error_tx, _error_rx) = mpsc::channel(5);

    let uplinks = StatelessUplinks::new(
        ReceiverStream::new(producer_rx),
        route.clone(),
        UplinkKind::Supply,
        stub_action_observer(),
    );

    let router = TestRouter::new(RoutingAddr::local(1024), router_tx);

    let uplinks_task = uplinks.run(ReceiverStream::new(action_rx), router, error_tx, 256);

    let addr = RoutingAddr::remote(7);

    let assertion_task = async move {
        assert!(action_tx
            .send(TaggedAction(addr, UplinkAction::Unlink))
            .await
            .is_ok());

        check_receive(
            &mut router_rx,
            addr,
            Envelope::unlinked(&route.node, &route.lane),
        )
        .await;

        drop(action_tx);
        drop(producer_tx);
    };

    join(uplinks_task, assertion_task).await;
}

fn stub_action_observer() -> UplinkActionObserver {
    let (tx, _rx) = mpsc::channel(48);
    let sender = UplinkProfileSender::new(RelativePath::new("node", "lane"), tx);

    uplink_observer(Duration::from_secs(1), sender).1
}

#[tokio::test]
async fn sync_with_stateless_uplinks() {
    let route = RelativePath::new("node", "lane");
    let (producer_tx, producer_rx) = mpsc::channel::<AddressedUplinkMessage<i32>>(5);
    let (action_tx, action_rx) = mpsc::channel(5);
    let (router_tx, mut router_rx) = mpsc::channel(5);
    let (error_tx, _error_rx) = mpsc::channel(5);

    let uplinks = StatelessUplinks::new(
        ReceiverStream::new(producer_rx),
        route.clone(),
        UplinkKind::Action,
        stub_action_observer(),
    );

    let router = TestRouter::new(RoutingAddr::local(1024), router_tx);

    let uplinks_task = uplinks.run(ReceiverStream::new(action_rx), router, error_tx, 256);

    let addr = RoutingAddr::remote(7);

    let assertion_task = async move {
        assert!(action_tx
            .send(TaggedAction(addr, UplinkAction::Link))
            .await
            .is_ok());

        check_receive(
            &mut router_rx,
            addr,
            Envelope::linked(&route.node, &route.lane),
        )
        .await;

        drop(action_tx);
        drop(producer_tx);

        check_receive(
            &mut router_rx,
            addr,
            Envelope::unlinked(&route.node, &route.lane),
        )
        .await;
    };

    join(uplinks_task, assertion_task).await;
}

#[tokio::test]
async fn sync_with_action_lane() {
    let route = RelativePath::new("node", "lane");
    let (producer_tx, producer_rx) = mpsc::channel::<AddressedUplinkMessage<i32>>(5);
    let (action_tx, action_rx) = mpsc::channel(5);
    let (router_tx, mut router_rx) = mpsc::channel(5);
    let (error_tx, _error_rx) = mpsc::channel(5);

    let uplinks = StatelessUplinks::new(
        ReceiverStream::new(producer_rx),
        route.clone(),
        UplinkKind::Action,
        stub_action_observer(),
    );

    let router = TestRouter::new(RoutingAddr::local(1024), router_tx);

    let uplinks_task = uplinks.run(ReceiverStream::new(action_rx), router, error_tx, 256);

    let addr = RoutingAddr::remote(7);

    let assertion_task = async move {
        assert!(action_tx
            .send(TaggedAction(addr, UplinkAction::Sync))
            .await
            .is_ok());

        check_receive(
            &mut router_rx,
            addr,
            Envelope::linked(&route.node, &route.lane),
        )
        .await;
        check_receive(
            &mut router_rx,
            addr,
            Envelope::synced(&route.node, &route.lane),
        )
        .await;

        drop(action_tx);
        drop(producer_tx);

        check_receive(
            &mut router_rx,
            addr,
            Envelope::unlinked(&route.node, &route.lane),
        )
        .await;
    };

    join(uplinks_task, assertion_task).await;
}

#[tokio::test]
async fn sync_after_link_on_stateless_uplinks() {
    let route = RelativePath::new("node", "lane");
    let (producer_tx, producer_rx) = mpsc::channel::<AddressedUplinkMessage<i32>>(5);
    let (action_tx, action_rx) = mpsc::channel(5);
    let (router_tx, mut router_rx) = mpsc::channel(5);
    let (error_tx, _error_rx) = mpsc::channel(5);

    let uplinks = StatelessUplinks::new(
        ReceiverStream::new(producer_rx),
        route.clone(),
        UplinkKind::Supply,
        stub_action_observer(),
    );

    let router = TestRouter::new(RoutingAddr::local(1024), router_tx);

    let uplinks_task = uplinks.run(ReceiverStream::new(action_rx), router, error_tx, 256);

    let addr = RoutingAddr::remote(7);

    let assertion_task = async move {
        assert!(action_tx
            .send(TaggedAction(addr, UplinkAction::Link))
            .await
            .is_ok());

        check_receive(
            &mut router_rx,
            addr,
            Envelope::linked(&route.node, &route.lane),
        )
        .await;

        assert!(action_tx
            .send(TaggedAction(addr, UplinkAction::Sync))
            .await
            .is_ok());

        check_receive(
            &mut router_rx,
            addr,
            Envelope::synced(&route.node, &route.lane),
        )
        .await;

        drop(action_tx);
        drop(producer_tx);

        check_receive(
            &mut router_rx,
            addr,
            Envelope::unlinked(&route.node, &route.lane),
        )
        .await;
    };

    join(uplinks_task, assertion_task).await;
}

#[tokio::test]
async fn link_to_and_receive_from_broadcast_uplinks() {
    let route = RelativePath::new("node", "lane");
    let (response_tx, response_rx) = mpsc::channel(5);
    let (action_tx, action_rx) = mpsc::channel(5);
    let (router_tx, mut router_rx) = mpsc::channel(5);
    let (error_tx, _error_rx) = mpsc::channel(5);

    let uplinks = StatelessUplinks::new(
        ReceiverStream::new(response_rx),
        route.clone(),
        UplinkKind::Supply,
        stub_action_observer(),
    );

    let router = TestRouter::new(RoutingAddr::local(1024), router_tx);

    let uplinks_task = uplinks.run(ReceiverStream::new(action_rx), router, error_tx, 256);

    let addr = RoutingAddr::remote(7);

    let assertion_task = async move {
        assert!(action_tx
            .send(TaggedAction(addr, UplinkAction::Link))
            .await
            .is_ok());

        check_receive(
            &mut router_rx,
            addr,
            Envelope::linked(&route.node, &route.lane),
        )
        .await;

        assert!(response_tx
            .send(AddressedUplinkMessage::Broadcast(12))
            .await
            .is_ok());
        assert!(response_tx
            .send(AddressedUplinkMessage::Broadcast(17))
            .await
            .is_ok());

        check_receive(
            &mut router_rx,
            addr,
            Envelope::make_event(&route.node, &route.lane, Some(12.into())),
        )
        .await;
        check_receive(
            &mut router_rx,
            addr,
            Envelope::make_event(&route.node, &route.lane, Some(17.into())),
        )
        .await;

        drop(action_tx);
        drop(response_tx);

        check_receive(
            &mut router_rx,
            addr,
            Envelope::unlinked(&route.node, &route.lane),
        )
        .await;
    };

    join(uplinks_task, assertion_task).await;
}

#[tokio::test]
async fn link_to_and_receive_from_addressed_uplinks() {
    let route = RelativePath::new("node", "lane");
    let (response_tx, response_rx) = mpsc::channel(5);
    let (action_tx, action_rx) = mpsc::channel(5);
    let (router_tx, mut router_rx) = mpsc::channel(5);
    let (error_tx, _error_rx) = mpsc::channel(5);

    let uplinks = StatelessUplinks::new(
        ReceiverStream::new(response_rx),
        route.clone(),
        UplinkKind::Supply,
        stub_action_observer(),
    );

    let router = TestRouter::new(RoutingAddr::local(1024), router_tx);

    let uplinks_task = uplinks.run(ReceiverStream::new(action_rx), router, error_tx, 256);

    let addr1 = RoutingAddr::remote(7);
    let addr2 = RoutingAddr::remote(13);

    let assertion_task = async move {
        assert!(action_tx
            .send(TaggedAction(addr1, UplinkAction::Link))
            .await
            .is_ok());
        check_receive(
            &mut router_rx,
            addr1,
            Envelope::linked(&route.node, &route.lane),
        )
        .await;

        assert!(action_tx
            .send(TaggedAction(addr2, UplinkAction::Link))
            .await
            .is_ok());
        check_receive(
            &mut router_rx,
            addr2,
            Envelope::linked(&route.node, &route.lane),
        )
        .await;

        assert!(response_tx
            .send(AddressedUplinkMessage::addressed(12, addr1))
            .await
            .is_ok());
        assert!(response_tx
            .send(AddressedUplinkMessage::addressed(17, addr2))
            .await
            .is_ok());

        check_receive(
            &mut router_rx,
            addr1,
            Envelope::make_event(&route.node, &route.lane, Some(12.into())),
        )
        .await;
        check_receive(
            &mut router_rx,
            addr2,
            Envelope::make_event(&route.node, &route.lane, Some(17.into())),
        )
        .await;

        drop(action_tx);
        drop(response_tx);

        let addrs = vec![addr1, addr2];

        for _ in &addrs {
            let TaggedEnvelope(rec_addr, envelope) = router_rx.recv().await.unwrap();
            assert_eq!(envelope, Envelope::unlinked(&route.node, &route.lane));
            assert!(addrs.contains(&rec_addr));
        }
    };

    join(uplinks_task, assertion_task).await;
}

#[tokio::test]
async fn link_twice_to_stateless_uplinks() {
    let route = RelativePath::new("node", "lane");
    let (response_tx, response_rx) = mpsc::channel(5);

    let (action_tx, action_rx) = mpsc::channel(5);
    let (router_tx, mut router_rx) = mpsc::channel(5);
    let (error_tx, _error_rx) = mpsc::channel(5);

    let uplinks = StatelessUplinks::new(
        ReceiverStream::new(response_rx),
        route.clone(),
        UplinkKind::Supply,
        stub_action_observer(),
    );

    let router = TestRouter::new(RoutingAddr::local(1024), router_tx);

    let uplinks_task = uplinks.run(ReceiverStream::new(action_rx), router, error_tx, 256);

    let addrs = vec![RoutingAddr::remote(7), RoutingAddr::remote(8)];

    let assertion_task = async move {
        for addr in &addrs {
            assert!(action_tx
                .send(TaggedAction(*addr, UplinkAction::Link))
                .await
                .is_ok());

            check_receive(
                &mut router_rx,
                *addr,
                Envelope::linked(&route.node, &route.lane),
            )
            .await;
        }

        let values: Vec<i32> = vec![1, 2, 3, 4, 5];

        for v in values {
            assert!(response_tx
                .send(AddressedUplinkMessage::Broadcast(v))
                .await
                .is_ok());

            for _ in &addrs {
                let TaggedEnvelope(rec_addr, envelope) = router_rx.recv().await.unwrap();
                let expected = Envelope::make_event(&route.node, &route.lane, Some(v.into()));

                assert!(addrs.contains(&rec_addr));
                assert_eq!(envelope, expected);
            }
        }

        drop(action_tx);
        drop(response_tx);

        for _ in &addrs {
            let TaggedEnvelope(rec_addr, envelope) = router_rx.recv().await.unwrap();
            assert_eq!(envelope, Envelope::unlinked(&route.node, &route.lane));
            assert!(addrs.contains(&rec_addr));
        }
    };

    join(uplinks_task, assertion_task).await;
}

#[tokio::test]
async fn no_messages_after_unlink_from_stateless_uplinks() {
    let route = RelativePath::new("node", "lane");
    let (response_tx, response_rx) = mpsc::channel(5);
    let (action_tx, action_rx) = mpsc::channel(5);
    let (router_tx, mut router_rx) = mpsc::channel(5);
    let (error_tx, _error_rx) = mpsc::channel(5);

    let uplinks = StatelessUplinks::new(
        ReceiverStream::new(response_rx),
        route.clone(),
        UplinkKind::Supply,
        stub_action_observer(),
    );

    let router = TestRouter::new(RoutingAddr::local(1024), router_tx);

    let uplinks_task = uplinks.run(ReceiverStream::new(action_rx), router, error_tx, 256);

    let addr1 = RoutingAddr::remote(7);
    let addr2 = RoutingAddr::remote(8);
    let addrs = vec![addr1, addr2];

    let assertion_task = async move {
        for addr in &addrs {
            assert!(action_tx
                .send(TaggedAction(*addr, UplinkAction::Link))
                .await
                .is_ok());

            check_receive(
                &mut router_rx,
                *addr,
                Envelope::linked(&route.node, &route.lane),
            )
            .await;
        }

        assert!(action_tx
            .send(TaggedAction(addr2, UplinkAction::Unlink))
            .await
            .is_ok());
        check_receive(
            &mut router_rx,
            addr2,
            Envelope::unlinked(&route.node, &route.lane),
        )
        .await;

        assert!(response_tx
            .send(AddressedUplinkMessage::Broadcast(23))
            .await
            .is_ok());
        assert!(response_tx
            .send(AddressedUplinkMessage::Broadcast(25))
            .await
            .is_ok());

        check_receive(
            &mut router_rx,
            addr1,
            Envelope::make_event(&route.node, &route.lane, Some(23.into())),
        )
        .await;

        check_receive(
            &mut router_rx,
            addr1,
            Envelope::make_event(&route.node, &route.lane, Some(25.into())),
        )
        .await;

        drop(action_tx);
        drop(response_tx);

        check_receive(
            &mut router_rx,
            addr1,
            Envelope::unlinked(&route.node, &route.lane),
        )
        .await;
    };

    join(uplinks_task, assertion_task).await;
}

// Asserts that any values that are sent to the lane when there are no uplinks are dropped and upon
// uplinking only the newly sent values are received.
#[tokio::test]
async fn send_no_uplink_stateless_uplinks() {
    let route = RelativePath::new("node", "lane");
    let (producer_tx, producer_rx) = mpsc::channel(5);
    let (action_tx, action_rx) = mpsc::channel(5);
    let (router_tx, mut router_rx) = mpsc::channel(5);
    let (error_tx, _error_rx) = mpsc::channel(5);

    let router = TestRouter::new(RoutingAddr::local(1024), router_tx);

    let uplinks = StatelessUplinks::new(
        ReceiverStream::new(producer_rx),
        route.clone(),
        UplinkKind::Supply,
        stub_action_observer(),
    );
    let uplinks_task = uplinks.run(ReceiverStream::new(action_rx), router, error_tx, 256);

    let addr = RoutingAddr::remote(7);

    let assertion_task = async move {
        let values: Vec<i32> = vec![1, 2, 3, 4, 5];
        for v in values {
            assert!(producer_tx
                .send(AddressedUplinkMessage::Broadcast(v))
                .await
                .is_ok());
        }

        assert!(action_tx
            .send(TaggedAction(addr, UplinkAction::Sync))
            .await
            .is_ok());

        check_receive(
            &mut router_rx,
            addr,
            Envelope::linked(&route.node, &route.lane),
        )
        .await;
        check_receive(
            &mut router_rx,
            addr,
            Envelope::synced(&route.node, &route.lane),
        )
        .await;

        let values: Vec<i32> = vec![6, 7, 8, 9, 10];
        for v in values {
            assert!(producer_tx
                .send(AddressedUplinkMessage::Broadcast(v))
                .await
                .is_ok());

            check_receive(
                &mut router_rx,
                addr,
                Envelope::make_event(&route.node, &route.lane, Some(v.into())),
            )
            .await;
        }

        drop(action_tx);
        drop(producer_tx);

        check_receive(
            &mut router_rx,
            addr,
            Envelope::unlinked(&route.node, &route.lane),
        )
        .await;
    };

    join(uplinks_task, assertion_task).await;
}

fn tracking_observer() -> (
    UplinkEventObserver,
    UplinkActionObserver,
    Receiver<TaggedWarpUplinkProfile>,
) {
    let (tx, rx) = mpsc::channel(48);
    let sender = UplinkProfileSender::new(RelativePath::new("node", "lane"), tx);

    let (event, action) = uplink_observer(Duration::from_secs(1), sender);
    (event, action, rx)
}

#[tokio::test]
async fn metrics() {
    let route = RelativePath::new("node", "lane");
    let (producer_tx, producer_rx) = mpsc::channel::<AddressedUplinkMessage<i32>>(5);
    let (action_tx, action_rx) = mpsc::channel(5);
    let (router_tx, mut router_rx) = mpsc::channel(10);
    let (error_tx, _error_rx) = mpsc::channel(5);

    let (event_observer, action_observer, metric_rx) = tracking_observer();

    let uplinks = StatelessUplinks::new(
        ReceiverStream::new(producer_rx),
        route.clone(),
        UplinkKind::Supply,
        action_observer,
    );

    let router = TestRouter::new(RoutingAddr::local(1024), router_tx);

    let uplinks_task = uplinks.run(ReceiverStream::new(action_rx), router, error_tx, 256);

    let assertion_task = async move {
        for i in 0..5 {
            let addr = RoutingAddr::remote(i);

            assert!(action_tx
                .send(TaggedAction(addr, UplinkAction::Link))
                .await
                .is_ok());

            check_receive(
                &mut router_rx,
                addr,
                Envelope::linked(&route.node, &route.lane),
            )
            .await;

            assert!(action_tx
                .send(TaggedAction(addr, UplinkAction::Sync))
                .await
                .is_ok());

            check_receive(
                &mut router_rx,
                addr,
                Envelope::synced(&route.node, &route.lane),
            )
            .await;

            assert!(action_tx
                .send(TaggedAction(addr, UplinkAction::Unlink))
                .await
                .is_ok());

            check_receive(
                &mut router_rx,
                addr,
                Envelope::unlinked(&route.node, &route.lane),
            )
            .await;
        }

        drop(action_tx);
        drop(producer_tx);

        event_observer.force_flush();
    };

    let receive_task = async move {
        let mut accumulated_profile = WarpUplinkProfile::default();
        let mut metric_stream = ReceiverStream::new(metric_rx);

        while let Some(tagged) = metric_stream.next().await {
            accumulated_profile = accumulated_profile.add(tagged.profile);
        }

        let expected_profile = WarpUplinkProfile {
            event_delta: 0,
            event_rate: 0,
            command_delta: 0,
            command_rate: 0,
            open_delta: 5,
            close_delta: 5,
        };
        assert_eq!(expected_profile, accumulated_profile);
    };

    join3(assertion_task, uplinks_task, receive_task).await;
}<|MERGE_RESOLUTION|>--- conflicted
+++ resolved
@@ -98,13 +98,12 @@
         self.1.clone()
     }
 
-<<<<<<< HEAD
     fn metrics(&self) -> NodeMetricAggregator {
         aggregator_sink()
-=======
+    }
+
     fn uplinks_idle_since(&self) -> &Arc<AtomicInstant> {
         &self.2
->>>>>>> 477f223e
     }
 }
 
