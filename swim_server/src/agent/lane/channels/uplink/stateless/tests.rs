// Copyright 2015-2021 SWIM.AI inc.
//
// Licensed under the Apache License, Version 2.0 (the "License");
// you may not use this file except in compliance with the License.
// You may obtain a copy of the License at
//
//     http://www.apache.org/licenses/LICENSE-2.0
//
// Unless required by applicable law or agreed to in writing, software
// distributed under the License is distributed on an "AS IS" BASIS,
// WITHOUT WARRANTIES OR CONDITIONS OF ANY KIND, either express or implied.
// See the License for the specific language governing permissions and
// limitations under the License.

use crate::agent::context::AgentExecutionContext;
use crate::agent::Eff;
use crate::routing::{
    ConnectionDropped, Route, RoutingAddr, ServerRouter, TaggedEnvelope, TaggedSender,
};
use futures::future::{join, join3, ready, BoxFuture};
use futures::{FutureExt, StreamExt};
use tokio::sync::mpsc;

use std::sync::Arc;
use swim_common::warp::envelope::Envelope;
use swim_common::warp::path::RelativePath;

use crate::agent::lane::channels::uplink::stateless::StatelessUplinks;
use crate::agent::lane::channels::uplink::{AddressedUplinkMessage, UplinkAction, UplinkKind};
use crate::agent::lane::channels::TaggedAction;
<<<<<<< HEAD
use crate::agent::store::mock::MockNodeStore;
use crate::agent::store::SwimNodeStore;
use crate::plane::store::mock::MockPlaneStore;
=======
use crate::meta::metric::uplink::{
    uplink_observer, TaggedWarpUplinkProfile, UplinkActionObserver, UplinkEventObserver,
    UplinkProfileSender, WarpUplinkProfile,
};
use crate::meta::metric::{aggregator_sink, NodeMetricAggregator};
>>>>>>> e3474503
use crate::routing::error::RouterError;
use std::ops::Add;
use swim_common::routing::ResolutionError;
use tokio::sync::mpsc::Receiver;
use tokio::time::Duration;
use tokio_stream::wrappers::ReceiverStream;
use url::Url;
use utilities::instant::AtomicInstant;
use utilities::sync::promise;
use utilities::uri::RelativeUri;

#[derive(Clone, Debug)]
struct TestRouter {
    router_addr: RoutingAddr,
    sender: mpsc::Sender<TaggedEnvelope>,
    _drop_tx: Arc<promise::Sender<ConnectionDropped>>,
    drop_rx: promise::Receiver<ConnectionDropped>,
}

impl TestRouter {
    fn new(router_addr: RoutingAddr, sender: mpsc::Sender<TaggedEnvelope>) -> Self {
        let (drop_tx, drop_rx) = promise::promise();
        TestRouter {
            router_addr,
            sender,
            _drop_tx: Arc::new(drop_tx),
            drop_rx,
        }
    }
}

impl ServerRouter for TestRouter {
    fn resolve_sender(&mut self, addr: RoutingAddr) -> BoxFuture<Result<Route, ResolutionError>> {
        let TestRouter {
            sender, drop_rx, ..
        } = self;
        ready(Ok(Route::new(
            TaggedSender::new(addr, sender.clone()),
            drop_rx.clone(),
        )))
        .boxed()
    }

    fn lookup(
        &mut self,
        _host: Option<Url>,
        _route: RelativeUri,
    ) -> BoxFuture<'static, Result<RoutingAddr, RouterError>> {
        panic!("Unexpected resolution attempt.")
    }
}

struct TestContext(TestRouter, mpsc::Sender<Eff>, Arc<AtomicInstant>);

impl AgentExecutionContext for TestContext {
    type Router = TestRouter;
    type Store = SwimNodeStore<MockPlaneStore>;

    fn router_handle(&self) -> Self::Router {
        self.0.clone()
    }

    fn spawner(&self) -> mpsc::Sender<Eff> {
        self.1.clone()
    }

<<<<<<< HEAD
    fn store(&self) -> Self::Store {
        MockNodeStore::mock()
=======
    fn metrics(&self) -> NodeMetricAggregator {
        aggregator_sink()
    }

    fn uplinks_idle_since(&self) -> &Arc<AtomicInstant> {
        &self.2
>>>>>>> e3474503
    }
}

async fn check_receive(
    rx: &mut mpsc::Receiver<TaggedEnvelope>,
    expected_addr: RoutingAddr,
    expected: Envelope,
) {
    let TaggedEnvelope(rec_addr, envelope) = rx.recv().await.unwrap();

    assert_eq!(rec_addr, expected_addr);
    assert_eq!(envelope, expected);
}

#[tokio::test]
async fn immediate_unlink_stateless_uplinks() {
    let route = RelativePath::new("node", "lane");
    let (producer_tx, producer_rx) = mpsc::channel::<AddressedUplinkMessage<i32>>(5);
    let (action_tx, action_rx) = mpsc::channel(5);
    let (router_tx, mut router_rx) = mpsc::channel(5);
    let (error_tx, _error_rx) = mpsc::channel(5);

    let uplinks = StatelessUplinks::new(
        ReceiverStream::new(producer_rx),
        route.clone(),
        UplinkKind::Supply,
        stub_action_observer(),
    );

    let router = TestRouter::new(RoutingAddr::local(1024), router_tx);

    let uplinks_task = uplinks.run(ReceiverStream::new(action_rx), router, error_tx, 256);

    let addr = RoutingAddr::remote(7);

    let assertion_task = async move {
        assert!(action_tx
            .send(TaggedAction(addr, UplinkAction::Unlink))
            .await
            .is_ok());

        check_receive(
            &mut router_rx,
            addr,
            Envelope::unlinked(&route.node, &route.lane),
        )
        .await;

        drop(action_tx);
        drop(producer_tx);
    };

    join(uplinks_task, assertion_task).await;
}

fn stub_action_observer() -> UplinkActionObserver {
    let (tx, _rx) = mpsc::channel(48);
    let sender = UplinkProfileSender::new(RelativePath::new("node", "lane"), tx);

    uplink_observer(Duration::from_secs(1), sender).1
}

#[tokio::test]
async fn sync_with_stateless_uplinks() {
    let route = RelativePath::new("node", "lane");
    let (producer_tx, producer_rx) = mpsc::channel::<AddressedUplinkMessage<i32>>(5);
    let (action_tx, action_rx) = mpsc::channel(5);
    let (router_tx, mut router_rx) = mpsc::channel(5);
    let (error_tx, _error_rx) = mpsc::channel(5);

    let uplinks = StatelessUplinks::new(
        ReceiverStream::new(producer_rx),
        route.clone(),
        UplinkKind::Action,
        stub_action_observer(),
    );

    let router = TestRouter::new(RoutingAddr::local(1024), router_tx);

    let uplinks_task = uplinks.run(ReceiverStream::new(action_rx), router, error_tx, 256);

    let addr = RoutingAddr::remote(7);

    let assertion_task = async move {
        assert!(action_tx
            .send(TaggedAction(addr, UplinkAction::Link))
            .await
            .is_ok());

        check_receive(
            &mut router_rx,
            addr,
            Envelope::linked(&route.node, &route.lane),
        )
        .await;

        drop(action_tx);
        drop(producer_tx);

        check_receive(
            &mut router_rx,
            addr,
            Envelope::unlinked(&route.node, &route.lane),
        )
        .await;
    };

    join(uplinks_task, assertion_task).await;
}

#[tokio::test]
async fn sync_with_action_lane() {
    let route = RelativePath::new("node", "lane");
    let (producer_tx, producer_rx) = mpsc::channel::<AddressedUplinkMessage<i32>>(5);
    let (action_tx, action_rx) = mpsc::channel(5);
    let (router_tx, mut router_rx) = mpsc::channel(5);
    let (error_tx, _error_rx) = mpsc::channel(5);

    let uplinks = StatelessUplinks::new(
        ReceiverStream::new(producer_rx),
        route.clone(),
        UplinkKind::Action,
        stub_action_observer(),
    );

    let router = TestRouter::new(RoutingAddr::local(1024), router_tx);

    let uplinks_task = uplinks.run(ReceiverStream::new(action_rx), router, error_tx, 256);

    let addr = RoutingAddr::remote(7);

    let assertion_task = async move {
        assert!(action_tx
            .send(TaggedAction(addr, UplinkAction::Sync))
            .await
            .is_ok());

        check_receive(
            &mut router_rx,
            addr,
            Envelope::linked(&route.node, &route.lane),
        )
        .await;
        check_receive(
            &mut router_rx,
            addr,
            Envelope::synced(&route.node, &route.lane),
        )
        .await;

        drop(action_tx);
        drop(producer_tx);

        check_receive(
            &mut router_rx,
            addr,
            Envelope::unlinked(&route.node, &route.lane),
        )
        .await;
    };

    join(uplinks_task, assertion_task).await;
}

#[tokio::test]
async fn sync_after_link_on_stateless_uplinks() {
    let route = RelativePath::new("node", "lane");
    let (producer_tx, producer_rx) = mpsc::channel::<AddressedUplinkMessage<i32>>(5);
    let (action_tx, action_rx) = mpsc::channel(5);
    let (router_tx, mut router_rx) = mpsc::channel(5);
    let (error_tx, _error_rx) = mpsc::channel(5);

    let uplinks = StatelessUplinks::new(
        ReceiverStream::new(producer_rx),
        route.clone(),
        UplinkKind::Supply,
        stub_action_observer(),
    );

    let router = TestRouter::new(RoutingAddr::local(1024), router_tx);

    let uplinks_task = uplinks.run(ReceiverStream::new(action_rx), router, error_tx, 256);

    let addr = RoutingAddr::remote(7);

    let assertion_task = async move {
        assert!(action_tx
            .send(TaggedAction(addr, UplinkAction::Link))
            .await
            .is_ok());

        check_receive(
            &mut router_rx,
            addr,
            Envelope::linked(&route.node, &route.lane),
        )
        .await;

        assert!(action_tx
            .send(TaggedAction(addr, UplinkAction::Sync))
            .await
            .is_ok());

        check_receive(
            &mut router_rx,
            addr,
            Envelope::synced(&route.node, &route.lane),
        )
        .await;

        drop(action_tx);
        drop(producer_tx);

        check_receive(
            &mut router_rx,
            addr,
            Envelope::unlinked(&route.node, &route.lane),
        )
        .await;
    };

    join(uplinks_task, assertion_task).await;
}

#[tokio::test]
async fn link_to_and_receive_from_broadcast_uplinks() {
    let route = RelativePath::new("node", "lane");
    let (response_tx, response_rx) = mpsc::channel(5);
    let (action_tx, action_rx) = mpsc::channel(5);
    let (router_tx, mut router_rx) = mpsc::channel(5);
    let (error_tx, _error_rx) = mpsc::channel(5);

    let uplinks = StatelessUplinks::new(
        ReceiverStream::new(response_rx),
        route.clone(),
        UplinkKind::Supply,
        stub_action_observer(),
    );

    let router = TestRouter::new(RoutingAddr::local(1024), router_tx);

    let uplinks_task = uplinks.run(ReceiverStream::new(action_rx), router, error_tx, 256);

    let addr = RoutingAddr::remote(7);

    let assertion_task = async move {
        assert!(action_tx
            .send(TaggedAction(addr, UplinkAction::Link))
            .await
            .is_ok());

        check_receive(
            &mut router_rx,
            addr,
            Envelope::linked(&route.node, &route.lane),
        )
        .await;

        assert!(response_tx
            .send(AddressedUplinkMessage::Broadcast(12))
            .await
            .is_ok());
        assert!(response_tx
            .send(AddressedUplinkMessage::Broadcast(17))
            .await
            .is_ok());

        check_receive(
            &mut router_rx,
            addr,
            Envelope::make_event(&route.node, &route.lane, Some(12.into())),
        )
        .await;
        check_receive(
            &mut router_rx,
            addr,
            Envelope::make_event(&route.node, &route.lane, Some(17.into())),
        )
        .await;

        drop(action_tx);
        drop(response_tx);

        check_receive(
            &mut router_rx,
            addr,
            Envelope::unlinked(&route.node, &route.lane),
        )
        .await;
    };

    join(uplinks_task, assertion_task).await;
}

#[tokio::test]
async fn link_to_and_receive_from_addressed_uplinks() {
    let route = RelativePath::new("node", "lane");
    let (response_tx, response_rx) = mpsc::channel(5);
    let (action_tx, action_rx) = mpsc::channel(5);
    let (router_tx, mut router_rx) = mpsc::channel(5);
    let (error_tx, _error_rx) = mpsc::channel(5);

    let uplinks = StatelessUplinks::new(
        ReceiverStream::new(response_rx),
        route.clone(),
        UplinkKind::Supply,
        stub_action_observer(),
    );

    let router = TestRouter::new(RoutingAddr::local(1024), router_tx);

    let uplinks_task = uplinks.run(ReceiverStream::new(action_rx), router, error_tx, 256);

    let addr1 = RoutingAddr::remote(7);
    let addr2 = RoutingAddr::remote(13);

    let assertion_task = async move {
        assert!(action_tx
            .send(TaggedAction(addr1, UplinkAction::Link))
            .await
            .is_ok());
        check_receive(
            &mut router_rx,
            addr1,
            Envelope::linked(&route.node, &route.lane),
        )
        .await;

        assert!(action_tx
            .send(TaggedAction(addr2, UplinkAction::Link))
            .await
            .is_ok());
        check_receive(
            &mut router_rx,
            addr2,
            Envelope::linked(&route.node, &route.lane),
        )
        .await;

        assert!(response_tx
            .send(AddressedUplinkMessage::addressed(12, addr1))
            .await
            .is_ok());
        assert!(response_tx
            .send(AddressedUplinkMessage::addressed(17, addr2))
            .await
            .is_ok());

        check_receive(
            &mut router_rx,
            addr1,
            Envelope::make_event(&route.node, &route.lane, Some(12.into())),
        )
        .await;
        check_receive(
            &mut router_rx,
            addr2,
            Envelope::make_event(&route.node, &route.lane, Some(17.into())),
        )
        .await;

        drop(action_tx);
        drop(response_tx);

        let addrs = vec![addr1, addr2];

        for _ in &addrs {
            let TaggedEnvelope(rec_addr, envelope) = router_rx.recv().await.unwrap();
            assert_eq!(envelope, Envelope::unlinked(&route.node, &route.lane));
            assert!(addrs.contains(&rec_addr));
        }
    };

    join(uplinks_task, assertion_task).await;
}

#[tokio::test]
async fn link_twice_to_stateless_uplinks() {
    let route = RelativePath::new("node", "lane");
    let (response_tx, response_rx) = mpsc::channel(5);

    let (action_tx, action_rx) = mpsc::channel(5);
    let (router_tx, mut router_rx) = mpsc::channel(5);
    let (error_tx, _error_rx) = mpsc::channel(5);

    let uplinks = StatelessUplinks::new(
        ReceiverStream::new(response_rx),
        route.clone(),
        UplinkKind::Supply,
        stub_action_observer(),
    );

    let router = TestRouter::new(RoutingAddr::local(1024), router_tx);

    let uplinks_task = uplinks.run(ReceiverStream::new(action_rx), router, error_tx, 256);

    let addrs = vec![RoutingAddr::remote(7), RoutingAddr::remote(8)];

    let assertion_task = async move {
        for addr in &addrs {
            assert!(action_tx
                .send(TaggedAction(*addr, UplinkAction::Link))
                .await
                .is_ok());

            check_receive(
                &mut router_rx,
                *addr,
                Envelope::linked(&route.node, &route.lane),
            )
            .await;
        }

        let values: Vec<i32> = vec![1, 2, 3, 4, 5];

        for v in values {
            assert!(response_tx
                .send(AddressedUplinkMessage::Broadcast(v))
                .await
                .is_ok());

            for _ in &addrs {
                let TaggedEnvelope(rec_addr, envelope) = router_rx.recv().await.unwrap();
                let expected = Envelope::make_event(&route.node, &route.lane, Some(v.into()));

                assert!(addrs.contains(&rec_addr));
                assert_eq!(envelope, expected);
            }
        }

        drop(action_tx);
        drop(response_tx);

        for _ in &addrs {
            let TaggedEnvelope(rec_addr, envelope) = router_rx.recv().await.unwrap();
            assert_eq!(envelope, Envelope::unlinked(&route.node, &route.lane));
            assert!(addrs.contains(&rec_addr));
        }
    };

    join(uplinks_task, assertion_task).await;
}

#[tokio::test]
async fn no_messages_after_unlink_from_stateless_uplinks() {
    let route = RelativePath::new("node", "lane");
    let (response_tx, response_rx) = mpsc::channel(5);
    let (action_tx, action_rx) = mpsc::channel(5);
    let (router_tx, mut router_rx) = mpsc::channel(5);
    let (error_tx, _error_rx) = mpsc::channel(5);

    let uplinks = StatelessUplinks::new(
        ReceiverStream::new(response_rx),
        route.clone(),
        UplinkKind::Supply,
        stub_action_observer(),
    );

    let router = TestRouter::new(RoutingAddr::local(1024), router_tx);

    let uplinks_task = uplinks.run(ReceiverStream::new(action_rx), router, error_tx, 256);

    let addr1 = RoutingAddr::remote(7);
    let addr2 = RoutingAddr::remote(8);
    let addrs = vec![addr1, addr2];

    let assertion_task = async move {
        for addr in &addrs {
            assert!(action_tx
                .send(TaggedAction(*addr, UplinkAction::Link))
                .await
                .is_ok());

            check_receive(
                &mut router_rx,
                *addr,
                Envelope::linked(&route.node, &route.lane),
            )
            .await;
        }

        assert!(action_tx
            .send(TaggedAction(addr2, UplinkAction::Unlink))
            .await
            .is_ok());
        check_receive(
            &mut router_rx,
            addr2,
            Envelope::unlinked(&route.node, &route.lane),
        )
        .await;

        assert!(response_tx
            .send(AddressedUplinkMessage::Broadcast(23))
            .await
            .is_ok());
        assert!(response_tx
            .send(AddressedUplinkMessage::Broadcast(25))
            .await
            .is_ok());

        check_receive(
            &mut router_rx,
            addr1,
            Envelope::make_event(&route.node, &route.lane, Some(23.into())),
        )
        .await;

        check_receive(
            &mut router_rx,
            addr1,
            Envelope::make_event(&route.node, &route.lane, Some(25.into())),
        )
        .await;

        drop(action_tx);
        drop(response_tx);

        check_receive(
            &mut router_rx,
            addr1,
            Envelope::unlinked(&route.node, &route.lane),
        )
        .await;
    };

    join(uplinks_task, assertion_task).await;
}

// Asserts that any values that are sent to the lane when there are no uplinks are dropped and upon
// uplinking only the newly sent values are received.
#[tokio::test]
async fn send_no_uplink_stateless_uplinks() {
    let route = RelativePath::new("node", "lane");
    let (producer_tx, producer_rx) = mpsc::channel(5);
    let (action_tx, action_rx) = mpsc::channel(5);
    let (router_tx, mut router_rx) = mpsc::channel(5);
    let (error_tx, _error_rx) = mpsc::channel(5);

    let router = TestRouter::new(RoutingAddr::local(1024), router_tx);

    let uplinks = StatelessUplinks::new(
        ReceiverStream::new(producer_rx),
        route.clone(),
        UplinkKind::Supply,
        stub_action_observer(),
    );
    let uplinks_task = uplinks.run(ReceiverStream::new(action_rx), router, error_tx, 256);

    let addr = RoutingAddr::remote(7);

    let assertion_task = async move {
        let values: Vec<i32> = vec![1, 2, 3, 4, 5];
        for v in values {
            assert!(producer_tx
                .send(AddressedUplinkMessage::Broadcast(v))
                .await
                .is_ok());
        }

        assert!(action_tx
            .send(TaggedAction(addr, UplinkAction::Sync))
            .await
            .is_ok());

        check_receive(
            &mut router_rx,
            addr,
            Envelope::linked(&route.node, &route.lane),
        )
        .await;
        check_receive(
            &mut router_rx,
            addr,
            Envelope::synced(&route.node, &route.lane),
        )
        .await;

        let values: Vec<i32> = vec![6, 7, 8, 9, 10];
        for v in values {
            assert!(producer_tx
                .send(AddressedUplinkMessage::Broadcast(v))
                .await
                .is_ok());

            check_receive(
                &mut router_rx,
                addr,
                Envelope::make_event(&route.node, &route.lane, Some(v.into())),
            )
            .await;
        }

        drop(action_tx);
        drop(producer_tx);

        check_receive(
            &mut router_rx,
            addr,
            Envelope::unlinked(&route.node, &route.lane),
        )
        .await;
    };

    join(uplinks_task, assertion_task).await;
}

fn tracking_observer() -> (
    UplinkEventObserver,
    UplinkActionObserver,
    Receiver<TaggedWarpUplinkProfile>,
) {
    let (tx, rx) = mpsc::channel(48);
    let sender = UplinkProfileSender::new(RelativePath::new("node", "lane"), tx);

    let (event, action) = uplink_observer(Duration::from_secs(1), sender);
    (event, action, rx)
}

#[tokio::test]
async fn metrics() {
    let route = RelativePath::new("node", "lane");
    let (producer_tx, producer_rx) = mpsc::channel::<AddressedUplinkMessage<i32>>(5);
    let (action_tx, action_rx) = mpsc::channel(5);
    let (router_tx, mut router_rx) = mpsc::channel(10);
    let (error_tx, _error_rx) = mpsc::channel(5);

    let (event_observer, action_observer, metric_rx) = tracking_observer();

    let uplinks = StatelessUplinks::new(
        ReceiverStream::new(producer_rx),
        route.clone(),
        UplinkKind::Supply,
        action_observer,
    );

    let router = TestRouter::new(RoutingAddr::local(1024), router_tx);

    let uplinks_task = uplinks.run(ReceiverStream::new(action_rx), router, error_tx, 256);

    let assertion_task = async move {
        for i in 0..5 {
            let addr = RoutingAddr::remote(i);

            assert!(action_tx
                .send(TaggedAction(addr, UplinkAction::Link))
                .await
                .is_ok());

            check_receive(
                &mut router_rx,
                addr,
                Envelope::linked(&route.node, &route.lane),
            )
            .await;

            assert!(action_tx
                .send(TaggedAction(addr, UplinkAction::Sync))
                .await
                .is_ok());

            check_receive(
                &mut router_rx,
                addr,
                Envelope::synced(&route.node, &route.lane),
            )
            .await;

            assert!(action_tx
                .send(TaggedAction(addr, UplinkAction::Unlink))
                .await
                .is_ok());

            check_receive(
                &mut router_rx,
                addr,
                Envelope::unlinked(&route.node, &route.lane),
            )
            .await;
        }

        drop(action_tx);
        drop(producer_tx);

        event_observer.force_flush();
    };

    let receive_task = async move {
        let mut accumulated_profile = WarpUplinkProfile::default();
        let mut metric_stream = ReceiverStream::new(metric_rx);

        while let Some(tagged) = metric_stream.next().await {
            accumulated_profile = accumulated_profile.add(tagged.profile);
        }

        let expected_profile = WarpUplinkProfile {
            event_delta: 0,
            event_rate: 0,
            command_delta: 0,
            command_rate: 0,
            open_delta: 5,
            close_delta: 5,
        };
        assert_eq!(expected_profile, accumulated_profile);
    };

    join3(assertion_task, uplinks_task, receive_task).await;
}<|MERGE_RESOLUTION|>--- conflicted
+++ resolved
@@ -28,17 +28,14 @@
 use crate::agent::lane::channels::uplink::stateless::StatelessUplinks;
 use crate::agent::lane::channels::uplink::{AddressedUplinkMessage, UplinkAction, UplinkKind};
 use crate::agent::lane::channels::TaggedAction;
-<<<<<<< HEAD
-use crate::agent::store::mock::MockNodeStore;
-use crate::agent::store::SwimNodeStore;
-use crate::plane::store::mock::MockPlaneStore;
-=======
 use crate::meta::metric::uplink::{
     uplink_observer, TaggedWarpUplinkProfile, UplinkActionObserver, UplinkEventObserver,
     UplinkProfileSender, WarpUplinkProfile,
 };
 use crate::meta::metric::{aggregator_sink, NodeMetricAggregator};
->>>>>>> e3474503
+use crate::agent::store::mock::MockNodeStore;
+use crate::agent::store::SwimNodeStore;
+use crate::plane::store::mock::MockPlaneStore;
 use crate::routing::error::RouterError;
 use std::ops::Add;
 use swim_common::routing::ResolutionError;
@@ -105,17 +102,16 @@
         self.1.clone()
     }
 
-<<<<<<< HEAD
-    fn store(&self) -> Self::Store {
-        MockNodeStore::mock()
-=======
     fn metrics(&self) -> NodeMetricAggregator {
         aggregator_sink()
     }
 
     fn uplinks_idle_since(&self) -> &Arc<AtomicInstant> {
         &self.2
->>>>>>> e3474503
+    }
+
+    fn store(&self) -> Self::Store {
+        MockNodeStore::mock()
     }
 }
 
