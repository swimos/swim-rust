// Copyright 2015-2021 SWIM.AI inc.
//
// Licensed under the Apache License, Version 2.0 (the "License");
// you may not use this file except in compliance with the License.
// You may obtain a copy of the License at
//
//     http://www.apache.org/licenses/LICENSE-2.0
//
// Unless required by applicable law or agreed to in writing, software
// distributed under the License is distributed on an "AS IS" BASIS,
// WITHOUT WARRANTIES OR CONDITIONS OF ANY KIND, either express or implied.
// See the License for the specific language governing permissions and
// limitations under the License.

use crate::agent::context::AgentExecutionContext;
use crate::agent::Eff;
use futures::future::{join, join3, ready, BoxFuture};
use futures::{FutureExt, StreamExt};
use swim_common::routing::{
    BidirectionalRoute, ConnectionDropped, Origin, Route, Router, RoutingAddr, TaggedEnvelope,
    TaggedSender,
};
use tokio::sync::mpsc;

use std::sync::Arc;
use swim_common::warp::envelope::Envelope;
use swim_common::warp::path::RelativePath;

use crate::agent::lane::channels::uplink::stateless::StatelessUplinks;
use crate::agent::lane::channels::uplink::{AddressedUplinkMessage, UplinkAction, UplinkKind};
use crate::agent::lane::channels::TaggedAction;
use crate::agent::store::mock::MockNodeStore;
use crate::agent::store::SwimNodeStore;
use crate::meta::metric::uplink::{
    uplink_observer, TaggedWarpUplinkProfile, UplinkObserver, UplinkProfileSender,
    WarpUplinkProfile,
};
use crate::meta::metric::{aggregator_sink, NodeMetricAggregator};
<<<<<<< HEAD
use std::ops::Add;
use swim_common::routing::error::ResolutionError;
use swim_common::routing::error::RouterError;
=======
use crate::plane::store::mock::MockPlaneStore;
use crate::routing::error::RouterError;
use std::ops::Add;
use swim_common::routing::ResolutionError;
use swim_utilities::routing::uri::RelativeUri;
use swim_utilities::time::AtomicInstant;
use swim_utilities::trigger::promise;
>>>>>>> b761f27e
use tokio::sync::mpsc::Receiver;
use tokio::time::Duration;
use tokio_stream::wrappers::ReceiverStream;
use url::Url;

#[derive(Clone, Debug)]
struct TestRouter {
    router_addr: RoutingAddr,
    sender: mpsc::Sender<TaggedEnvelope>,
    _drop_tx: Arc<promise::Sender<ConnectionDropped>>,
    drop_rx: promise::Receiver<ConnectionDropped>,
}

impl TestRouter {
    fn new(router_addr: RoutingAddr, sender: mpsc::Sender<TaggedEnvelope>) -> Self {
        let (drop_tx, drop_rx) = promise::promise();
        TestRouter {
            router_addr,
            sender,
            _drop_tx: Arc::new(drop_tx),
            drop_rx,
        }
    }
}

impl Router for TestRouter {
    fn resolve_sender(&mut self, addr: RoutingAddr) -> BoxFuture<Result<Route, ResolutionError>> {
        let TestRouter {
            sender, drop_rx, ..
        } = self;
        ready(Ok(Route::new(
            TaggedSender::new(addr, sender.clone()),
            drop_rx.clone(),
        )))
        .boxed()
    }

    fn resolve_bidirectional(
        &mut self,
        host: Url,
    ) -> BoxFuture<'_, Result<BidirectionalRoute, ResolutionError>> {
        //Todo dm
        unimplemented!()
    }

    fn lookup(
        &mut self,
        _host: Option<Url>,
        _route: RelativeUri,
    ) -> BoxFuture<'static, Result<RoutingAddr, RouterError>> {
        panic!("Unexpected resolution attempt.")
    }
}

struct TestContext(
    TestRouter,
    mpsc::Sender<Eff>,
    RelativeUri,
    Arc<AtomicInstant>,
);

impl AgentExecutionContext for TestContext {
    type Router = TestRouter;
    type Store = SwimNodeStore<MockPlaneStore>;

    fn router_handle(&self) -> Self::Router {
        self.0.clone()
    }

    fn spawner(&self) -> mpsc::Sender<Eff> {
        self.1.clone()
    }

    fn uri(&self) -> &RelativeUri {
        &self.2
    }

    fn metrics(&self) -> NodeMetricAggregator {
        aggregator_sink()
    }

    fn uplinks_idle_since(&self) -> &Arc<AtomicInstant> {
        &self.3
    }

    fn store(&self) -> Self::Store {
        MockNodeStore::mock()
    }
}

async fn check_receive(
    rx: &mut mpsc::Receiver<TaggedEnvelope>,
    expected_addr: RoutingAddr,
    expected: Envelope,
) {
    let TaggedEnvelope(rec_addr, envelope) = rx.recv().await.unwrap();

    assert_eq!(rec_addr, expected_addr);
    assert_eq!(envelope, expected);
}

#[tokio::test]
async fn immediate_unlink_stateless_uplinks() {
    let route = RelativePath::new("node", "lane");
    let (producer_tx, producer_rx) = mpsc::channel::<AddressedUplinkMessage<i32>>(5);
    let (action_tx, action_rx) = mpsc::channel(5);
    let (router_tx, mut router_rx) = mpsc::channel(5);
    let (error_tx, _error_rx) = mpsc::channel(5);

    let uplinks = StatelessUplinks::new(
        ReceiverStream::new(producer_rx),
        route.clone(),
        UplinkKind::Supply,
        stub_action_observer(),
    );

    let router = TestRouter::new(RoutingAddr::plane(1024), router_tx);

    let uplinks_task = uplinks.run(ReceiverStream::new(action_rx), router, error_tx, 256);

    let addr = RoutingAddr::remote(7);

    let assertion_task = async move {
        assert!(action_tx
            .send(TaggedAction(addr, UplinkAction::Unlink))
            .await
            .is_ok());

        check_receive(
            &mut router_rx,
            addr,
            Envelope::unlinked(&route.node, &route.lane),
        )
        .await;

        drop(action_tx);
        drop(producer_tx);
    };

    join(uplinks_task, assertion_task).await;
}

fn stub_action_observer() -> UplinkObserver {
    let (tx, _rx) = mpsc::channel(48);
    let sender = UplinkProfileSender::new(RelativePath::new("node", "lane"), tx);

    uplink_observer(Duration::from_secs(1), sender)
}

#[tokio::test]
async fn sync_with_stateless_uplinks() {
    let route = RelativePath::new("node", "lane");
    let (producer_tx, producer_rx) = mpsc::channel::<AddressedUplinkMessage<i32>>(5);
    let (action_tx, action_rx) = mpsc::channel(5);
    let (router_tx, mut router_rx) = mpsc::channel(5);
    let (error_tx, _error_rx) = mpsc::channel(5);

    let uplinks = StatelessUplinks::new(
        ReceiverStream::new(producer_rx),
        route.clone(),
        UplinkKind::Action,
        stub_action_observer(),
    );

    let router = TestRouter::new(RoutingAddr::plane(1024), router_tx);

    let uplinks_task = uplinks.run(ReceiverStream::new(action_rx), router, error_tx, 256);

    let addr = RoutingAddr::remote(7);

    let assertion_task = async move {
        assert!(action_tx
            .send(TaggedAction(addr, UplinkAction::Link))
            .await
            .is_ok());

        check_receive(
            &mut router_rx,
            addr,
            Envelope::linked(&route.node, &route.lane),
        )
        .await;

        drop(action_tx);
        drop(producer_tx);

        check_receive(
            &mut router_rx,
            addr,
            Envelope::unlinked(&route.node, &route.lane),
        )
        .await;
    };

    join(uplinks_task, assertion_task).await;
}

#[tokio::test]
async fn sync_with_action_lane() {
    let route = RelativePath::new("node", "lane");
    let (producer_tx, producer_rx) = mpsc::channel::<AddressedUplinkMessage<i32>>(5);
    let (action_tx, action_rx) = mpsc::channel(5);
    let (router_tx, mut router_rx) = mpsc::channel(5);
    let (error_tx, _error_rx) = mpsc::channel(5);

    let uplinks = StatelessUplinks::new(
        ReceiverStream::new(producer_rx),
        route.clone(),
        UplinkKind::Action,
        stub_action_observer(),
    );

    let router = TestRouter::new(RoutingAddr::plane(1024), router_tx);

    let uplinks_task = uplinks.run(ReceiverStream::new(action_rx), router, error_tx, 256);

    let addr = RoutingAddr::remote(7);

    let assertion_task = async move {
        assert!(action_tx
            .send(TaggedAction(addr, UplinkAction::Sync))
            .await
            .is_ok());

        check_receive(
            &mut router_rx,
            addr,
            Envelope::linked(&route.node, &route.lane),
        )
        .await;
        check_receive(
            &mut router_rx,
            addr,
            Envelope::synced(&route.node, &route.lane),
        )
        .await;

        drop(action_tx);
        drop(producer_tx);

        check_receive(
            &mut router_rx,
            addr,
            Envelope::unlinked(&route.node, &route.lane),
        )
        .await;
    };

    join(uplinks_task, assertion_task).await;
}

#[tokio::test]
async fn sync_after_link_on_stateless_uplinks() {
    let route = RelativePath::new("node", "lane");
    let (producer_tx, producer_rx) = mpsc::channel::<AddressedUplinkMessage<i32>>(5);
    let (action_tx, action_rx) = mpsc::channel(5);
    let (router_tx, mut router_rx) = mpsc::channel(5);
    let (error_tx, _error_rx) = mpsc::channel(5);

    let uplinks = StatelessUplinks::new(
        ReceiverStream::new(producer_rx),
        route.clone(),
        UplinkKind::Supply,
        stub_action_observer(),
    );

    let router = TestRouter::new(RoutingAddr::plane(1024), router_tx);

    let uplinks_task = uplinks.run(ReceiverStream::new(action_rx), router, error_tx, 256);

    let addr = RoutingAddr::remote(7);

    let assertion_task = async move {
        assert!(action_tx
            .send(TaggedAction(addr, UplinkAction::Link))
            .await
            .is_ok());

        check_receive(
            &mut router_rx,
            addr,
            Envelope::linked(&route.node, &route.lane),
        )
        .await;

        assert!(action_tx
            .send(TaggedAction(addr, UplinkAction::Sync))
            .await
            .is_ok());

        check_receive(
            &mut router_rx,
            addr,
            Envelope::synced(&route.node, &route.lane),
        )
        .await;

        drop(action_tx);
        drop(producer_tx);

        check_receive(
            &mut router_rx,
            addr,
            Envelope::unlinked(&route.node, &route.lane),
        )
        .await;
    };

    join(uplinks_task, assertion_task).await;
}

#[tokio::test]
async fn link_to_and_receive_from_broadcast_uplinks() {
    let route = RelativePath::new("node", "lane");
    let (response_tx, response_rx) = mpsc::channel(5);
    let (action_tx, action_rx) = mpsc::channel(5);
    let (router_tx, mut router_rx) = mpsc::channel(5);
    let (error_tx, _error_rx) = mpsc::channel(5);

    let uplinks = StatelessUplinks::new(
        ReceiverStream::new(response_rx),
        route.clone(),
        UplinkKind::Supply,
        stub_action_observer(),
    );

    let router = TestRouter::new(RoutingAddr::plane(1024), router_tx);

    let uplinks_task = uplinks.run(ReceiverStream::new(action_rx), router, error_tx, 256);

    let addr = RoutingAddr::remote(7);

    let assertion_task = async move {
        assert!(action_tx
            .send(TaggedAction(addr, UplinkAction::Link))
            .await
            .is_ok());

        check_receive(
            &mut router_rx,
            addr,
            Envelope::linked(&route.node, &route.lane),
        )
        .await;

        assert!(response_tx
            .send(AddressedUplinkMessage::Broadcast(12))
            .await
            .is_ok());
        assert!(response_tx
            .send(AddressedUplinkMessage::Broadcast(17))
            .await
            .is_ok());

        check_receive(
            &mut router_rx,
            addr,
            Envelope::make_event(&route.node, &route.lane, Some(12.into())),
        )
        .await;
        check_receive(
            &mut router_rx,
            addr,
            Envelope::make_event(&route.node, &route.lane, Some(17.into())),
        )
        .await;

        drop(action_tx);
        drop(response_tx);

        check_receive(
            &mut router_rx,
            addr,
            Envelope::unlinked(&route.node, &route.lane),
        )
        .await;
    };

    join(uplinks_task, assertion_task).await;
}

#[tokio::test]
async fn link_to_and_receive_from_addressed_uplinks() {
    let route = RelativePath::new("node", "lane");
    let (response_tx, response_rx) = mpsc::channel(5);
    let (action_tx, action_rx) = mpsc::channel(5);
    let (router_tx, mut router_rx) = mpsc::channel(5);
    let (error_tx, _error_rx) = mpsc::channel(5);

    let uplinks = StatelessUplinks::new(
        ReceiverStream::new(response_rx),
        route.clone(),
        UplinkKind::Supply,
        stub_action_observer(),
    );

    let router = TestRouter::new(RoutingAddr::plane(1024), router_tx);

    let uplinks_task = uplinks.run(ReceiverStream::new(action_rx), router, error_tx, 256);

    let addr1 = RoutingAddr::remote(7);
    let addr2 = RoutingAddr::remote(13);

    let assertion_task = async move {
        assert!(action_tx
            .send(TaggedAction(addr1, UplinkAction::Link))
            .await
            .is_ok());
        check_receive(
            &mut router_rx,
            addr1,
            Envelope::linked(&route.node, &route.lane),
        )
        .await;

        assert!(action_tx
            .send(TaggedAction(addr2, UplinkAction::Link))
            .await
            .is_ok());
        check_receive(
            &mut router_rx,
            addr2,
            Envelope::linked(&route.node, &route.lane),
        )
        .await;

        assert!(response_tx
            .send(AddressedUplinkMessage::addressed(12, addr1))
            .await
            .is_ok());
        assert!(response_tx
            .send(AddressedUplinkMessage::addressed(17, addr2))
            .await
            .is_ok());

        check_receive(
            &mut router_rx,
            addr1,
            Envelope::make_event(&route.node, &route.lane, Some(12.into())),
        )
        .await;
        check_receive(
            &mut router_rx,
            addr2,
            Envelope::make_event(&route.node, &route.lane, Some(17.into())),
        )
        .await;

        drop(action_tx);
        drop(response_tx);

        let addrs = vec![addr1, addr2];

        for _ in &addrs {
            let TaggedEnvelope(rec_addr, envelope) = router_rx.recv().await.unwrap();
            assert_eq!(envelope, Envelope::unlinked(&route.node, &route.lane));
            assert!(addrs.contains(&rec_addr));
        }
    };

    join(uplinks_task, assertion_task).await;
}

#[tokio::test]
async fn link_twice_to_stateless_uplinks() {
    let route = RelativePath::new("node", "lane");
    let (response_tx, response_rx) = mpsc::channel(5);

    let (action_tx, action_rx) = mpsc::channel(5);
    let (router_tx, mut router_rx) = mpsc::channel(5);
    let (error_tx, _error_rx) = mpsc::channel(5);

    let uplinks = StatelessUplinks::new(
        ReceiverStream::new(response_rx),
        route.clone(),
        UplinkKind::Supply,
        stub_action_observer(),
    );

    let router = TestRouter::new(RoutingAddr::plane(1024), router_tx);

    let uplinks_task = uplinks.run(ReceiverStream::new(action_rx), router, error_tx, 256);

    let addrs = vec![RoutingAddr::remote(7), RoutingAddr::remote(8)];

    let assertion_task = async move {
        for addr in &addrs {
            assert!(action_tx
                .send(TaggedAction(*addr, UplinkAction::Link))
                .await
                .is_ok());

            check_receive(
                &mut router_rx,
                *addr,
                Envelope::linked(&route.node, &route.lane),
            )
            .await;
        }

        let values: Vec<i32> = vec![1, 2, 3, 4, 5];

        for v in values {
            assert!(response_tx
                .send(AddressedUplinkMessage::Broadcast(v))
                .await
                .is_ok());

            for _ in &addrs {
                let TaggedEnvelope(rec_addr, envelope) = router_rx.recv().await.unwrap();
                let expected = Envelope::make_event(&route.node, &route.lane, Some(v.into()));

                assert!(addrs.contains(&rec_addr));
                assert_eq!(envelope, expected);
            }
        }

        drop(action_tx);
        drop(response_tx);

        for _ in &addrs {
            let TaggedEnvelope(rec_addr, envelope) = router_rx.recv().await.unwrap();
            assert_eq!(envelope, Envelope::unlinked(&route.node, &route.lane));
            assert!(addrs.contains(&rec_addr));
        }
    };

    join(uplinks_task, assertion_task).await;
}

#[tokio::test]
async fn no_messages_after_unlink_from_stateless_uplinks() {
    let route = RelativePath::new("node", "lane");
    let (response_tx, response_rx) = mpsc::channel(5);
    let (action_tx, action_rx) = mpsc::channel(5);
    let (router_tx, mut router_rx) = mpsc::channel(5);
    let (error_tx, _error_rx) = mpsc::channel(5);

    let uplinks = StatelessUplinks::new(
        ReceiverStream::new(response_rx),
        route.clone(),
        UplinkKind::Supply,
        stub_action_observer(),
    );

    let router = TestRouter::new(RoutingAddr::plane(1024), router_tx);

    let uplinks_task = uplinks.run(ReceiverStream::new(action_rx), router, error_tx, 256);

    let addr1 = RoutingAddr::remote(7);
    let addr2 = RoutingAddr::remote(8);
    let addrs = vec![addr1, addr2];

    let assertion_task = async move {
        for addr in &addrs {
            assert!(action_tx
                .send(TaggedAction(*addr, UplinkAction::Link))
                .await
                .is_ok());

            check_receive(
                &mut router_rx,
                *addr,
                Envelope::linked(&route.node, &route.lane),
            )
            .await;
        }

        assert!(action_tx
            .send(TaggedAction(addr2, UplinkAction::Unlink))
            .await
            .is_ok());
        check_receive(
            &mut router_rx,
            addr2,
            Envelope::unlinked(&route.node, &route.lane),
        )
        .await;

        assert!(response_tx
            .send(AddressedUplinkMessage::Broadcast(23))
            .await
            .is_ok());
        assert!(response_tx
            .send(AddressedUplinkMessage::Broadcast(25))
            .await
            .is_ok());

        check_receive(
            &mut router_rx,
            addr1,
            Envelope::make_event(&route.node, &route.lane, Some(23.into())),
        )
        .await;

        check_receive(
            &mut router_rx,
            addr1,
            Envelope::make_event(&route.node, &route.lane, Some(25.into())),
        )
        .await;

        drop(action_tx);
        drop(response_tx);

        check_receive(
            &mut router_rx,
            addr1,
            Envelope::unlinked(&route.node, &route.lane),
        )
        .await;
    };

    join(uplinks_task, assertion_task).await;
}

// Asserts that any values that are sent to the lane when there are no uplinks are dropped and upon
// uplinking only the newly sent values are received.
#[tokio::test]
async fn send_no_uplink_stateless_uplinks() {
    let route = RelativePath::new("node", "lane");
    let (producer_tx, producer_rx) = mpsc::channel(5);
    let (action_tx, action_rx) = mpsc::channel(5);
    let (router_tx, mut router_rx) = mpsc::channel(5);
    let (error_tx, _error_rx) = mpsc::channel(5);

    let router = TestRouter::new(RoutingAddr::plane(1024), router_tx);

    let uplinks = StatelessUplinks::new(
        ReceiverStream::new(producer_rx),
        route.clone(),
        UplinkKind::Supply,
        stub_action_observer(),
    );
    let uplinks_task = uplinks.run(ReceiverStream::new(action_rx), router, error_tx, 256);

    let addr = RoutingAddr::remote(7);

    let assertion_task = async move {
        let values: Vec<i32> = vec![1, 2, 3, 4, 5];
        for v in values {
            assert!(producer_tx
                .send(AddressedUplinkMessage::Broadcast(v))
                .await
                .is_ok());
        }

        assert!(action_tx
            .send(TaggedAction(addr, UplinkAction::Sync))
            .await
            .is_ok());

        check_receive(
            &mut router_rx,
            addr,
            Envelope::linked(&route.node, &route.lane),
        )
        .await;
        check_receive(
            &mut router_rx,
            addr,
            Envelope::synced(&route.node, &route.lane),
        )
        .await;

        let values: Vec<i32> = vec![6, 7, 8, 9, 10];
        for v in values {
            assert!(producer_tx
                .send(AddressedUplinkMessage::Broadcast(v))
                .await
                .is_ok());

            check_receive(
                &mut router_rx,
                addr,
                Envelope::make_event(&route.node, &route.lane, Some(v.into())),
            )
            .await;
        }

        drop(action_tx);
        drop(producer_tx);

        check_receive(
            &mut router_rx,
            addr,
            Envelope::unlinked(&route.node, &route.lane),
        )
        .await;
    };

    join(uplinks_task, assertion_task).await;
}

fn tracking_observer() -> (UplinkObserver, Receiver<TaggedWarpUplinkProfile>) {
    let (tx, rx) = mpsc::channel(48);
    let sender = UplinkProfileSender::new(RelativePath::new("node", "lane"), tx);

    let observer = uplink_observer(Duration::from_secs(1), sender);
    (observer, rx)
}

#[tokio::test]
async fn metrics() {
    let route = RelativePath::new("node", "lane");
    let (producer_tx, producer_rx) = mpsc::channel::<AddressedUplinkMessage<i32>>(5);
    let (action_tx, action_rx) = mpsc::channel(5);
    let (router_tx, mut router_rx) = mpsc::channel(10);
    let (error_tx, _error_rx) = mpsc::channel(5);

    let (observer, metric_rx) = tracking_observer();

    let uplinks = StatelessUplinks::new(
        ReceiverStream::new(producer_rx),
        route.clone(),
        UplinkKind::Supply,
        observer,
    );

    let router = TestRouter::new(RoutingAddr::plane(1024), router_tx);

    let uplinks_task = uplinks.run(ReceiverStream::new(action_rx), router, error_tx, 256);

    let assertion_task = async move {
        for i in 0..5 {
            let addr = RoutingAddr::remote(i);

            assert!(action_tx
                .send(TaggedAction(addr, UplinkAction::Link))
                .await
                .is_ok());

            check_receive(
                &mut router_rx,
                addr,
                Envelope::linked(&route.node, &route.lane),
            )
            .await;

            assert!(action_tx
                .send(TaggedAction(addr, UplinkAction::Sync))
                .await
                .is_ok());

            check_receive(
                &mut router_rx,
                addr,
                Envelope::synced(&route.node, &route.lane),
            )
            .await;

            assert!(action_tx
                .send(TaggedAction(addr, UplinkAction::Unlink))
                .await
                .is_ok());

            check_receive(
                &mut router_rx,
                addr,
                Envelope::unlinked(&route.node, &route.lane),
            )
            .await;
        }

        drop(action_tx);
        drop(producer_tx);
    };

    let receive_task = async move {
        let mut accumulated_profile = WarpUplinkProfile::default();
        let mut metric_stream = ReceiverStream::new(metric_rx);

        while let Some(tagged) = metric_stream.next().await {
            accumulated_profile = accumulated_profile.add(tagged.profile);
        }

        let expected_profile = WarpUplinkProfile {
            event_delta: 0,
            event_rate: 0,
            command_delta: 0,
            command_rate: 0,
            open_delta: 5,
            close_delta: 5,
        };
        assert_eq!(expected_profile, accumulated_profile);
    };

    join3(assertion_task, uplinks_task, receive_task).await;
}<|MERGE_RESOLUTION|>--- conflicted
+++ resolved
@@ -14,12 +14,11 @@
 
 use crate::agent::context::AgentExecutionContext;
 use crate::agent::Eff;
+use crate::routing::{
+    ConnectionDropped, Route, RoutingAddr, ServerRouter, TaggedEnvelope, TaggedSender,
+};
 use futures::future::{join, join3, ready, BoxFuture};
 use futures::{FutureExt, StreamExt};
-use swim_common::routing::{
-    BidirectionalRoute, ConnectionDropped, Origin, Route, Router, RoutingAddr, TaggedEnvelope,
-    TaggedSender,
-};
 use tokio::sync::mpsc;
 
 use std::sync::Arc;
@@ -36,11 +35,6 @@
     WarpUplinkProfile,
 };
 use crate::meta::metric::{aggregator_sink, NodeMetricAggregator};
-<<<<<<< HEAD
-use std::ops::Add;
-use swim_common::routing::error::ResolutionError;
-use swim_common::routing::error::RouterError;
-=======
 use crate::plane::store::mock::MockPlaneStore;
 use crate::routing::error::RouterError;
 use std::ops::Add;
@@ -48,7 +42,6 @@
 use swim_utilities::routing::uri::RelativeUri;
 use swim_utilities::time::AtomicInstant;
 use swim_utilities::trigger::promise;
->>>>>>> b761f27e
 use tokio::sync::mpsc::Receiver;
 use tokio::time::Duration;
 use tokio_stream::wrappers::ReceiverStream;
@@ -74,7 +67,7 @@
     }
 }
 
-impl Router for TestRouter {
+impl ServerRouter for TestRouter {
     fn resolve_sender(&mut self, addr: RoutingAddr) -> BoxFuture<Result<Route, ResolutionError>> {
         let TestRouter {
             sender, drop_rx, ..
@@ -86,14 +79,6 @@
         .boxed()
     }
 
-    fn resolve_bidirectional(
-        &mut self,
-        host: Url,
-    ) -> BoxFuture<'_, Result<BidirectionalRoute, ResolutionError>> {
-        //Todo dm
-        unimplemented!()
-    }
-
     fn lookup(
         &mut self,
         _host: Option<Url>,
@@ -103,12 +88,7 @@
     }
 }
 
-struct TestContext(
-    TestRouter,
-    mpsc::Sender<Eff>,
-    RelativeUri,
-    Arc<AtomicInstant>,
-);
+struct TestContext(TestRouter, mpsc::Sender<Eff>, Arc<AtomicInstant>);
 
 impl AgentExecutionContext for TestContext {
     type Router = TestRouter;
@@ -122,16 +102,12 @@
         self.1.clone()
     }
 
-    fn uri(&self) -> &RelativeUri {
-        &self.2
-    }
-
     fn metrics(&self) -> NodeMetricAggregator {
         aggregator_sink()
     }
 
     fn uplinks_idle_since(&self) -> &Arc<AtomicInstant> {
-        &self.3
+        &self.2
     }
 
     fn store(&self) -> Self::Store {
@@ -165,7 +141,7 @@
         stub_action_observer(),
     );
 
-    let router = TestRouter::new(RoutingAddr::plane(1024), router_tx);
+    let router = TestRouter::new(RoutingAddr::local(1024), router_tx);
 
     let uplinks_task = uplinks.run(ReceiverStream::new(action_rx), router, error_tx, 256);
 
@@ -213,7 +189,7 @@
         stub_action_observer(),
     );
 
-    let router = TestRouter::new(RoutingAddr::plane(1024), router_tx);
+    let router = TestRouter::new(RoutingAddr::local(1024), router_tx);
 
     let uplinks_task = uplinks.run(ReceiverStream::new(action_rx), router, error_tx, 256);
 
@@ -261,7 +237,7 @@
         stub_action_observer(),
     );
 
-    let router = TestRouter::new(RoutingAddr::plane(1024), router_tx);
+    let router = TestRouter::new(RoutingAddr::local(1024), router_tx);
 
     let uplinks_task = uplinks.run(ReceiverStream::new(action_rx), router, error_tx, 256);
 
@@ -315,7 +291,7 @@
         stub_action_observer(),
     );
 
-    let router = TestRouter::new(RoutingAddr::plane(1024), router_tx);
+    let router = TestRouter::new(RoutingAddr::local(1024), router_tx);
 
     let uplinks_task = uplinks.run(ReceiverStream::new(action_rx), router, error_tx, 256);
 
@@ -375,7 +351,7 @@
         stub_action_observer(),
     );
 
-    let router = TestRouter::new(RoutingAddr::plane(1024), router_tx);
+    let router = TestRouter::new(RoutingAddr::local(1024), router_tx);
 
     let uplinks_task = uplinks.run(ReceiverStream::new(action_rx), router, error_tx, 256);
 
@@ -445,7 +421,7 @@
         stub_action_observer(),
     );
 
-    let router = TestRouter::new(RoutingAddr::plane(1024), router_tx);
+    let router = TestRouter::new(RoutingAddr::local(1024), router_tx);
 
     let uplinks_task = uplinks.run(ReceiverStream::new(action_rx), router, error_tx, 256);
 
@@ -528,7 +504,7 @@
         stub_action_observer(),
     );
 
-    let router = TestRouter::new(RoutingAddr::plane(1024), router_tx);
+    let router = TestRouter::new(RoutingAddr::local(1024), router_tx);
 
     let uplinks_task = uplinks.run(ReceiverStream::new(action_rx), router, error_tx, 256);
 
@@ -594,7 +570,7 @@
         stub_action_observer(),
     );
 
-    let router = TestRouter::new(RoutingAddr::plane(1024), router_tx);
+    let router = TestRouter::new(RoutingAddr::local(1024), router_tx);
 
     let uplinks_task = uplinks.run(ReceiverStream::new(action_rx), router, error_tx, 256);
 
@@ -675,7 +651,7 @@
     let (router_tx, mut router_rx) = mpsc::channel(5);
     let (error_tx, _error_rx) = mpsc::channel(5);
 
-    let router = TestRouter::new(RoutingAddr::plane(1024), router_tx);
+    let router = TestRouter::new(RoutingAddr::local(1024), router_tx);
 
     let uplinks = StatelessUplinks::new(
         ReceiverStream::new(producer_rx),
@@ -768,7 +744,7 @@
         observer,
     );
 
-    let router = TestRouter::new(RoutingAddr::plane(1024), router_tx);
+    let router = TestRouter::new(RoutingAddr::local(1024), router_tx);
 
     let uplinks_task = uplinks.run(ReceiverStream::new(action_rx), router, error_tx, 256);
 
