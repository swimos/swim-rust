// Copyright 2015-2020 SWIM.AI inc.
//
// Licensed under the Apache License, Version 2.0 (the "License");
// you may not use this file except in compliance with the License.
// You may obtain a copy of the License at
//
//     http://www.apache.org/licenses/LICENSE-2.0
//
// Unless required by applicable law or agreed to in writing, software
// distributed under the License is distributed on an "AS IS" BASIS,
// WITHOUT WARRANTIES OR CONDITIONS OF ANY KIND, either express or implied.
// See the License for the specific language governing permissions and
// limitations under the License.

use crate::agent::context::AgentExecutionContext;
use crate::agent::Eff;
use crate::routing::{
    ConnectionDropped, Route, RoutingAddr, ServerRouter, TaggedEnvelope, TaggedSender,
};
use futures::future::{join, ready, BoxFuture};
use futures::FutureExt;
use tokio::sync::mpsc;

use std::sync::Arc;
use swim_common::warp::envelope::Envelope;
use swim_common::warp::path::RelativePath;

use crate::agent::lane::channels::uplink::stateless::StatelessUplinks;
use crate::agent::lane::channels::uplink::{AddressedUplinkMessage, UplinkAction, UplinkKind};
use crate::agent::lane::channels::TaggedAction;
use crate::agent::meta::metric::sender::TransformedSender;
use crate::agent::meta::metric::uplink::{UplinkObserver, UplinkSurjection};
use crate::agent::meta::metric::MetricObserver;
use crate::routing::error::RouterError;
use std::time::Duration;
use swim_common::routing::ResolutionError;
use tokio_stream::wrappers::ReceiverStream;
use url::Url;
use utilities::sync::promise;
use utilities::uri::RelativeUri;

#[derive(Clone, Debug)]
struct TestRouter {
    router_addr: RoutingAddr,
    sender: mpsc::Sender<TaggedEnvelope>,
    _drop_tx: Arc<promise::Sender<ConnectionDropped>>,
    drop_rx: promise::Receiver<ConnectionDropped>,
}

impl TestRouter {
    fn new(router_addr: RoutingAddr, sender: mpsc::Sender<TaggedEnvelope>) -> Self {
        let (drop_tx, drop_rx) = promise::promise();
        TestRouter {
            router_addr,
            sender,
            _drop_tx: Arc::new(drop_tx),
            drop_rx,
        }
    }
}

impl ServerRouter for TestRouter {
    fn resolve_sender(&mut self, addr: RoutingAddr) -> BoxFuture<Result<Route, ResolutionError>> {
        let TestRouter {
            sender, drop_rx, ..
        } = self;
        ready(Ok(Route::new(
            TaggedSender::new(addr, sender.clone()),
            drop_rx.clone(),
        )))
        .boxed()
    }

    fn lookup(
        &mut self,
        _host: Option<Url>,
        _route: RelativeUri,
    ) -> BoxFuture<'static, Result<RoutingAddr, RouterError>> {
        panic!("Unexpected resolution attempt.")
    }
}

struct TestContext(TestRouter, mpsc::Sender<Eff>);

impl AgentExecutionContext for TestContext {
    type Router = TestRouter;

    fn router_handle(&self) -> Self::Router {
        self.0.clone()
    }

    fn spawner(&self) -> mpsc::Sender<Eff> {
        self.1.clone()
    }

    fn metrics(&self) -> MetricObserver {
        panic!("Unexpected metric observer request")
    }
}

async fn check_receive(
    rx: &mut mpsc::Receiver<TaggedEnvelope>,
    expected_addr: RoutingAddr,
    expected: Envelope,
) {
    let env = rx.recv().await.unwrap();
<<<<<<< HEAD

    assert_eq!(env.addr(), expected_addr);
    assert_eq!(env.into_envelope(), expected);
}

fn observer() -> UplinkObserver {
    let (tx, _rx) = mpsc::channel(1);
    let sender = TransformedSender::new(UplinkSurjection(RelativePath::new("/node", "/lane")), tx);
    UplinkObserver::new(sender, Duration::from_secs(1))
=======

    assert_eq!(env.addr(), expected_addr);
    assert_eq!(env.into_envelope(), expected);
>>>>>>> 7e59dcde
}

#[tokio::test]
async fn immediate_unlink_stateless_uplinks() {
    let route = RelativePath::new("node", "lane");
    let (producer_tx, producer_rx) = mpsc::channel::<AddressedUplinkMessage<i32>>(5);
    let (action_tx, action_rx) = mpsc::channel(5);
    let (router_tx, mut router_rx) = mpsc::channel(5);
    let (error_tx, _error_rx) = mpsc::channel(5);

<<<<<<< HEAD
    let uplinks = StatelessUplinks::new(producer_rx, route.clone(), UplinkKind::Supply, observer());
=======
    let uplinks = StatelessUplinks::new(
        ReceiverStream::new(producer_rx),
        route.clone(),
        UplinkKind::Supply,
    );
>>>>>>> 7e59dcde

    let router = TestRouter::new(RoutingAddr::local(1024), router_tx);

    let uplinks_task = uplinks.run(ReceiverStream::new(action_rx), router, error_tx, 256);

    let addr = RoutingAddr::remote(7);

    let assertion_task = async move {
        assert!(action_tx
            .send(TaggedAction(addr, UplinkAction::Unlink))
            .await
            .is_ok());

        check_receive(
            &mut router_rx,
            addr,
            Envelope::unlinked(&route.node, &route.lane),
        )
        .await;

        drop(action_tx);
        drop(producer_tx);
    };

    join(uplinks_task, assertion_task).await;
}

#[tokio::test]
async fn sync_with_stateless_uplinks() {
    let route = RelativePath::new("node", "lane");
    let (producer_tx, producer_rx) = mpsc::channel::<AddressedUplinkMessage<i32>>(5);
    let (action_tx, action_rx) = mpsc::channel(5);
    let (router_tx, mut router_rx) = mpsc::channel(5);
    let (error_tx, _error_rx) = mpsc::channel(5);

<<<<<<< HEAD
    let uplinks = StatelessUplinks::new(producer_rx, route.clone(), UplinkKind::Action, observer());
=======
    let uplinks = StatelessUplinks::new(
        ReceiverStream::new(producer_rx),
        route.clone(),
        UplinkKind::Action,
    );
>>>>>>> 7e59dcde

    let router = TestRouter::new(RoutingAddr::local(1024), router_tx);

    let uplinks_task = uplinks.run(ReceiverStream::new(action_rx), router, error_tx, 256);

    let addr = RoutingAddr::remote(7);

    let assertion_task = async move {
        assert!(action_tx
            .send(TaggedAction(addr, UplinkAction::Link))
            .await
            .is_ok());

        check_receive(
            &mut router_rx,
            addr,
            Envelope::linked(&route.node, &route.lane),
        )
        .await;

        drop(action_tx);
        drop(producer_tx);

        check_receive(
            &mut router_rx,
            addr,
            Envelope::unlinked(&route.node, &route.lane),
        )
        .await;
    };

    join(uplinks_task, assertion_task).await;
}

#[tokio::test]
async fn sync_with_action_lane() {
    let route = RelativePath::new("node", "lane");
    let (producer_tx, producer_rx) = mpsc::channel::<AddressedUplinkMessage<i32>>(5);
    let (action_tx, action_rx) = mpsc::channel(5);
    let (router_tx, mut router_rx) = mpsc::channel(5);
    let (error_tx, _error_rx) = mpsc::channel(5);

<<<<<<< HEAD
    let uplinks = StatelessUplinks::new(producer_rx, route.clone(), UplinkKind::Action, observer());
=======
    let uplinks = StatelessUplinks::new(
        ReceiverStream::new(producer_rx),
        route.clone(),
        UplinkKind::Action,
    );
>>>>>>> 7e59dcde

    let router = TestRouter::new(RoutingAddr::local(1024), router_tx);

    let uplinks_task = uplinks.run(ReceiverStream::new(action_rx), router, error_tx, 256);

    let addr = RoutingAddr::remote(7);

    let assertion_task = async move {
        assert!(action_tx
            .send(TaggedAction(addr, UplinkAction::Sync))
            .await
            .is_ok());

        check_receive(
            &mut router_rx,
            addr,
            Envelope::linked(&route.node, &route.lane),
        )
        .await;
        check_receive(
            &mut router_rx,
            addr,
            Envelope::synced(&route.node, &route.lane),
        )
        .await;

        drop(action_tx);
        drop(producer_tx);

        check_receive(
            &mut router_rx,
            addr,
            Envelope::unlinked(&route.node, &route.lane),
        )
        .await;
    };

    join(uplinks_task, assertion_task).await;
}

#[tokio::test]
async fn sync_after_link_on_stateless_uplinks() {
    let route = RelativePath::new("node", "lane");
    let (producer_tx, producer_rx) = mpsc::channel::<AddressedUplinkMessage<i32>>(5);
    let (action_tx, action_rx) = mpsc::channel(5);
    let (router_tx, mut router_rx) = mpsc::channel(5);
    let (error_tx, _error_rx) = mpsc::channel(5);

<<<<<<< HEAD
    let uplinks = StatelessUplinks::new(producer_rx, route.clone(), UplinkKind::Supply, observer());
=======
    let uplinks = StatelessUplinks::new(
        ReceiverStream::new(producer_rx),
        route.clone(),
        UplinkKind::Supply,
    );
>>>>>>> 7e59dcde

    let router = TestRouter::new(RoutingAddr::local(1024), router_tx);

    let uplinks_task = uplinks.run(ReceiverStream::new(action_rx), router, error_tx, 256);

    let addr = RoutingAddr::remote(7);

    let assertion_task = async move {
        assert!(action_tx
            .send(TaggedAction(addr, UplinkAction::Link))
            .await
            .is_ok());

        check_receive(
            &mut router_rx,
            addr,
            Envelope::linked(&route.node, &route.lane),
        )
        .await;

        assert!(action_tx
            .send(TaggedAction(addr, UplinkAction::Sync))
            .await
            .is_ok());

        check_receive(
            &mut router_rx,
            addr,
            Envelope::synced(&route.node, &route.lane),
        )
        .await;

        drop(action_tx);
        drop(producer_tx);

        check_receive(
            &mut router_rx,
            addr,
            Envelope::unlinked(&route.node, &route.lane),
        )
        .await;
    };

    join(uplinks_task, assertion_task).await;
}

#[tokio::test]
async fn link_to_and_receive_from_broadcast_uplinks() {
    let route = RelativePath::new("node", "lane");
    let (response_tx, response_rx) = mpsc::channel(5);
    let (action_tx, action_rx) = mpsc::channel(5);
    let (router_tx, mut router_rx) = mpsc::channel(5);
    let (error_tx, _error_rx) = mpsc::channel(5);

<<<<<<< HEAD
    let uplinks = StatelessUplinks::new(response_rx, route.clone(), UplinkKind::Supply, observer());
=======
    let uplinks = StatelessUplinks::new(
        ReceiverStream::new(response_rx),
        route.clone(),
        UplinkKind::Supply,
    );
>>>>>>> 7e59dcde

    let router = TestRouter::new(RoutingAddr::local(1024), router_tx);

    let uplinks_task = uplinks.run(ReceiverStream::new(action_rx), router, error_tx, 256);

    let addr = RoutingAddr::remote(7);

    let assertion_task = async move {
        assert!(action_tx
            .send(TaggedAction(addr, UplinkAction::Link))
            .await
            .is_ok());

        check_receive(
            &mut router_rx,
            addr,
            Envelope::linked(&route.node, &route.lane),
        )
        .await;

        assert!(response_tx
            .send(AddressedUplinkMessage::Broadcast(12))
            .await
            .is_ok());
        assert!(response_tx
            .send(AddressedUplinkMessage::Broadcast(17))
            .await
            .is_ok());

        check_receive(
            &mut router_rx,
            addr,
            Envelope::make_event(&route.node, &route.lane, Some(12.into())),
        )
        .await;
        check_receive(
            &mut router_rx,
            addr,
            Envelope::make_event(&route.node, &route.lane, Some(17.into())),
        )
        .await;

        drop(action_tx);
        drop(response_tx);

        check_receive(
            &mut router_rx,
            addr,
            Envelope::unlinked(&route.node, &route.lane),
        )
        .await;
    };

    join(uplinks_task, assertion_task).await;
}

#[tokio::test]
async fn link_to_and_receive_from_addressed_uplinks() {
    let route = RelativePath::new("node", "lane");
    let (response_tx, response_rx) = mpsc::channel(5);
    let (action_tx, action_rx) = mpsc::channel(5);
    let (router_tx, mut router_rx) = mpsc::channel(5);
    let (error_tx, _error_rx) = mpsc::channel(5);

<<<<<<< HEAD
    let uplinks = StatelessUplinks::new(response_rx, route.clone(), UplinkKind::Supply, observer());
=======
    let uplinks = StatelessUplinks::new(
        ReceiverStream::new(response_rx),
        route.clone(),
        UplinkKind::Supply,
    );
>>>>>>> 7e59dcde

    let router = TestRouter::new(RoutingAddr::local(1024), router_tx);

    let uplinks_task = uplinks.run(ReceiverStream::new(action_rx), router, error_tx, 256);

    let addr1 = RoutingAddr::remote(7);
    let addr2 = RoutingAddr::remote(13);

    let assertion_task = async move {
        assert!(action_tx
            .send(TaggedAction(addr1, UplinkAction::Link))
            .await
            .is_ok());
        check_receive(
            &mut router_rx,
            addr1,
            Envelope::linked(&route.node, &route.lane),
        )
        .await;

        assert!(action_tx
            .send(TaggedAction(addr2, UplinkAction::Link))
            .await
            .is_ok());
        check_receive(
            &mut router_rx,
            addr2,
            Envelope::linked(&route.node, &route.lane),
        )
        .await;

        assert!(response_tx
            .send(AddressedUplinkMessage::addressed(12, addr1))
            .await
            .is_ok());
        assert!(response_tx
            .send(AddressedUplinkMessage::addressed(17, addr2))
            .await
            .is_ok());

        check_receive(
            &mut router_rx,
            addr1,
            Envelope::make_event(&route.node, &route.lane, Some(12.into())),
        )
        .await;
        check_receive(
            &mut router_rx,
            addr2,
            Envelope::make_event(&route.node, &route.lane, Some(17.into())),
        )
        .await;

        drop(action_tx);
        drop(response_tx);

        let addrs = vec![addr1, addr2];

        for _ in &addrs {
            let env = router_rx.recv().await.unwrap();
            assert!(addrs.contains(&env.addr()));
            assert_eq!(
                env.into_envelope(),
                Envelope::unlinked(&route.node, &route.lane)
            );
        }
    };

    join(uplinks_task, assertion_task).await;
}

#[tokio::test]
async fn link_twice_to_stateless_uplinks() {
    let route = RelativePath::new("node", "lane");
    let (response_tx, response_rx) = mpsc::channel(5);

    let (action_tx, action_rx) = mpsc::channel(5);
    let (router_tx, mut router_rx) = mpsc::channel(5);
    let (error_tx, _error_rx) = mpsc::channel(5);

<<<<<<< HEAD
    let uplinks = StatelessUplinks::new(response_rx, route.clone(), UplinkKind::Supply, observer());
=======
    let uplinks = StatelessUplinks::new(
        ReceiverStream::new(response_rx),
        route.clone(),
        UplinkKind::Supply,
    );
>>>>>>> 7e59dcde

    let router = TestRouter::new(RoutingAddr::local(1024), router_tx);

    let uplinks_task = uplinks.run(ReceiverStream::new(action_rx), router, error_tx, 256);

    let addrs = vec![RoutingAddr::remote(7), RoutingAddr::remote(8)];

    let assertion_task = async move {
        for addr in &addrs {
            assert!(action_tx
                .send(TaggedAction(*addr, UplinkAction::Link))
                .await
                .is_ok());

            check_receive(
                &mut router_rx,
                *addr,
                Envelope::linked(&route.node, &route.lane),
            )
            .await;
        }

        let values: Vec<i32> = vec![1, 2, 3, 4, 5];

        for v in values {
            assert!(response_tx
                .send(AddressedUplinkMessage::Broadcast(v))
                .await
                .is_ok());

            for _ in &addrs {
                let env = router_rx.recv().await.unwrap();
                let expected = Envelope::make_event(&route.node, &route.lane, Some(v.into()));

                assert!(addrs.contains(&env.addr()));
                assert_eq!(env.into_envelope(), expected);
            }
        }

        drop(action_tx);
        drop(response_tx);

        for _ in &addrs {
            let env = router_rx.recv().await.unwrap();
            assert!(addrs.contains(&env.addr()));
            assert_eq!(
                env.into_envelope(),
                Envelope::unlinked(&route.node, &route.lane)
            );
        }
    };

    join(uplinks_task, assertion_task).await;
}

#[tokio::test]
async fn no_messages_after_unlink_from_stateless_uplinks() {
    let route = RelativePath::new("node", "lane");
    let (response_tx, response_rx) = mpsc::channel(5);
    let (action_tx, action_rx) = mpsc::channel(5);
    let (router_tx, mut router_rx) = mpsc::channel(5);
    let (error_tx, _error_rx) = mpsc::channel(5);

<<<<<<< HEAD
    let uplinks = StatelessUplinks::new(response_rx, route.clone(), UplinkKind::Supply, observer());
=======
    let uplinks = StatelessUplinks::new(
        ReceiverStream::new(response_rx),
        route.clone(),
        UplinkKind::Supply,
    );
>>>>>>> 7e59dcde

    let router = TestRouter::new(RoutingAddr::local(1024), router_tx);

    let uplinks_task = uplinks.run(ReceiverStream::new(action_rx), router, error_tx, 256);

    let addr1 = RoutingAddr::remote(7);
    let addr2 = RoutingAddr::remote(8);
    let addrs = vec![addr1, addr2];

    let assertion_task = async move {
        for addr in &addrs {
            assert!(action_tx
                .send(TaggedAction(*addr, UplinkAction::Link))
                .await
                .is_ok());

            check_receive(
                &mut router_rx,
                *addr,
                Envelope::linked(&route.node, &route.lane),
            )
            .await;
        }

        assert!(action_tx
            .send(TaggedAction(addr2, UplinkAction::Unlink))
            .await
            .is_ok());
        check_receive(
            &mut router_rx,
            addr2,
            Envelope::unlinked(&route.node, &route.lane),
        )
        .await;

        assert!(response_tx
            .send(AddressedUplinkMessage::Broadcast(23))
            .await
            .is_ok());
        assert!(response_tx
            .send(AddressedUplinkMessage::Broadcast(25))
            .await
            .is_ok());

        check_receive(
            &mut router_rx,
            addr1,
            Envelope::make_event(&route.node, &route.lane, Some(23.into())),
        )
        .await;

        check_receive(
            &mut router_rx,
            addr1,
            Envelope::make_event(&route.node, &route.lane, Some(25.into())),
        )
        .await;

        drop(action_tx);
        drop(response_tx);

        check_receive(
            &mut router_rx,
            addr1,
            Envelope::unlinked(&route.node, &route.lane),
        )
        .await;
    };

    join(uplinks_task, assertion_task).await;
}

// Asserts that any values that are sent to the lane when there are no uplinks are dropped and upon
// uplinking only the newly sent values are received.
#[tokio::test]
async fn send_no_uplink_stateless_uplinks() {
    let route = RelativePath::new("node", "lane");
    let (producer_tx, producer_rx) = mpsc::channel(5);
    let (action_tx, action_rx) = mpsc::channel(5);
    let (router_tx, mut router_rx) = mpsc::channel(5);
    let (error_tx, _error_rx) = mpsc::channel(5);

    let router = TestRouter::new(RoutingAddr::local(1024), router_tx);

<<<<<<< HEAD
    let uplinks = StatelessUplinks::new(producer_rx, route.clone(), UplinkKind::Supply, observer());
    let uplinks_task = uplinks.run(action_rx, router, error_tx, 256);
=======
    let uplinks = StatelessUplinks::new(
        ReceiverStream::new(producer_rx),
        route.clone(),
        UplinkKind::Supply,
    );
    let uplinks_task = uplinks.run(ReceiverStream::new(action_rx), router, error_tx, 256);
>>>>>>> 7e59dcde

    let addr = RoutingAddr::remote(7);

    let assertion_task = async move {
        let values: Vec<i32> = vec![1, 2, 3, 4, 5];
        for v in values {
            assert!(producer_tx
                .send(AddressedUplinkMessage::Broadcast(v))
                .await
                .is_ok());
        }

        assert!(action_tx
            .send(TaggedAction(addr, UplinkAction::Sync))
            .await
            .is_ok());

        check_receive(
            &mut router_rx,
            addr,
            Envelope::linked(&route.node, &route.lane),
        )
        .await;
        check_receive(
            &mut router_rx,
            addr,
            Envelope::synced(&route.node, &route.lane),
        )
        .await;

        let values: Vec<i32> = vec![6, 7, 8, 9, 10];
        for v in values {
            assert!(producer_tx
                .send(AddressedUplinkMessage::Broadcast(v))
                .await
                .is_ok());

            check_receive(
                &mut router_rx,
                addr,
                Envelope::make_event(&route.node, &route.lane, Some(v.into())),
            )
            .await;
        }

        drop(action_tx);
        drop(producer_tx);

        check_receive(
            &mut router_rx,
            addr,
            Envelope::unlinked(&route.node, &route.lane),
        )
        .await;
    };

    join(uplinks_task, assertion_task).await;
}<|MERGE_RESOLUTION|>--- conflicted
+++ resolved
@@ -104,7 +104,6 @@
     expected: Envelope,
 ) {
     let env = rx.recv().await.unwrap();
-<<<<<<< HEAD
 
     assert_eq!(env.addr(), expected_addr);
     assert_eq!(env.into_envelope(), expected);
@@ -114,11 +113,6 @@
     let (tx, _rx) = mpsc::channel(1);
     let sender = TransformedSender::new(UplinkSurjection(RelativePath::new("/node", "/lane")), tx);
     UplinkObserver::new(sender, Duration::from_secs(1))
-=======
-
-    assert_eq!(env.addr(), expected_addr);
-    assert_eq!(env.into_envelope(), expected);
->>>>>>> 7e59dcde
 }
 
 #[tokio::test]
@@ -129,15 +123,12 @@
     let (router_tx, mut router_rx) = mpsc::channel(5);
     let (error_tx, _error_rx) = mpsc::channel(5);
 
-<<<<<<< HEAD
-    let uplinks = StatelessUplinks::new(producer_rx, route.clone(), UplinkKind::Supply, observer());
-=======
     let uplinks = StatelessUplinks::new(
         ReceiverStream::new(producer_rx),
         route.clone(),
         UplinkKind::Supply,
-    );
->>>>>>> 7e59dcde
+        observer(),
+    );
 
     let router = TestRouter::new(RoutingAddr::local(1024), router_tx);
 
@@ -173,15 +164,12 @@
     let (router_tx, mut router_rx) = mpsc::channel(5);
     let (error_tx, _error_rx) = mpsc::channel(5);
 
-<<<<<<< HEAD
-    let uplinks = StatelessUplinks::new(producer_rx, route.clone(), UplinkKind::Action, observer());
-=======
     let uplinks = StatelessUplinks::new(
         ReceiverStream::new(producer_rx),
         route.clone(),
         UplinkKind::Action,
-    );
->>>>>>> 7e59dcde
+        observer(),
+    );
 
     let router = TestRouter::new(RoutingAddr::local(1024), router_tx);
 
@@ -224,15 +212,12 @@
     let (router_tx, mut router_rx) = mpsc::channel(5);
     let (error_tx, _error_rx) = mpsc::channel(5);
 
-<<<<<<< HEAD
-    let uplinks = StatelessUplinks::new(producer_rx, route.clone(), UplinkKind::Action, observer());
-=======
     let uplinks = StatelessUplinks::new(
         ReceiverStream::new(producer_rx),
         route.clone(),
         UplinkKind::Action,
-    );
->>>>>>> 7e59dcde
+        observer(),
+    );
 
     let router = TestRouter::new(RoutingAddr::local(1024), router_tx);
 
@@ -281,15 +266,12 @@
     let (router_tx, mut router_rx) = mpsc::channel(5);
     let (error_tx, _error_rx) = mpsc::channel(5);
 
-<<<<<<< HEAD
-    let uplinks = StatelessUplinks::new(producer_rx, route.clone(), UplinkKind::Supply, observer());
-=======
     let uplinks = StatelessUplinks::new(
         ReceiverStream::new(producer_rx),
         route.clone(),
         UplinkKind::Supply,
-    );
->>>>>>> 7e59dcde
+        observer(),
+    );
 
     let router = TestRouter::new(RoutingAddr::local(1024), router_tx);
 
@@ -344,15 +326,12 @@
     let (router_tx, mut router_rx) = mpsc::channel(5);
     let (error_tx, _error_rx) = mpsc::channel(5);
 
-<<<<<<< HEAD
-    let uplinks = StatelessUplinks::new(response_rx, route.clone(), UplinkKind::Supply, observer());
-=======
     let uplinks = StatelessUplinks::new(
         ReceiverStream::new(response_rx),
         route.clone(),
         UplinkKind::Supply,
-    );
->>>>>>> 7e59dcde
+        observer(),
+    );
 
     let router = TestRouter::new(RoutingAddr::local(1024), router_tx);
 
@@ -417,15 +396,12 @@
     let (router_tx, mut router_rx) = mpsc::channel(5);
     let (error_tx, _error_rx) = mpsc::channel(5);
 
-<<<<<<< HEAD
-    let uplinks = StatelessUplinks::new(response_rx, route.clone(), UplinkKind::Supply, observer());
-=======
     let uplinks = StatelessUplinks::new(
         ReceiverStream::new(response_rx),
         route.clone(),
         UplinkKind::Supply,
-    );
->>>>>>> 7e59dcde
+        observer(),
+    );
 
     let router = TestRouter::new(RoutingAddr::local(1024), router_tx);
 
@@ -506,15 +482,12 @@
     let (router_tx, mut router_rx) = mpsc::channel(5);
     let (error_tx, _error_rx) = mpsc::channel(5);
 
-<<<<<<< HEAD
-    let uplinks = StatelessUplinks::new(response_rx, route.clone(), UplinkKind::Supply, observer());
-=======
     let uplinks = StatelessUplinks::new(
         ReceiverStream::new(response_rx),
         route.clone(),
         UplinkKind::Supply,
-    );
->>>>>>> 7e59dcde
+        observer(),
+    );
 
     let router = TestRouter::new(RoutingAddr::local(1024), router_tx);
 
@@ -578,15 +551,12 @@
     let (router_tx, mut router_rx) = mpsc::channel(5);
     let (error_tx, _error_rx) = mpsc::channel(5);
 
-<<<<<<< HEAD
-    let uplinks = StatelessUplinks::new(response_rx, route.clone(), UplinkKind::Supply, observer());
-=======
     let uplinks = StatelessUplinks::new(
         ReceiverStream::new(response_rx),
         route.clone(),
         UplinkKind::Supply,
-    );
->>>>>>> 7e59dcde
+        observer(),
+    );
 
     let router = TestRouter::new(RoutingAddr::local(1024), router_tx);
 
@@ -671,17 +641,13 @@
 
     let router = TestRouter::new(RoutingAddr::local(1024), router_tx);
 
-<<<<<<< HEAD
-    let uplinks = StatelessUplinks::new(producer_rx, route.clone(), UplinkKind::Supply, observer());
-    let uplinks_task = uplinks.run(action_rx, router, error_tx, 256);
-=======
     let uplinks = StatelessUplinks::new(
         ReceiverStream::new(producer_rx),
         route.clone(),
         UplinkKind::Supply,
-    );
-    let uplinks_task = uplinks.run(ReceiverStream::new(action_rx), router, error_tx, 256);
->>>>>>> 7e59dcde
+        observer(),
+    );
+    let uplinks_task = uplinks.run(ReceiverStream::new(action_rx), router, error_tx, 256);
 
     let addr = RoutingAddr::remote(7);
 
