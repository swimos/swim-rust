--- conflicted
+++ resolved
@@ -25,15 +25,10 @@
 use std::ops::Deref;
 use std::sync::Arc;
 use stm::transaction::{RetryManager, TransactionError};
-<<<<<<< HEAD
+use swim_common::form::{Form, FormErr};
 use swim_common::model::Value;
 use swim_common::sink::item::ItemSender;
-use swim_form::{Form, FormDeserializeErr};
 use tracing::{event, Level};
-=======
-use swim_common::form::{Form, FormErr};
-use swim_common::sink::item::ItemSender;
->>>>>>> 8787ebfe
 
 #[cfg(test)]
 mod tests;
@@ -76,8 +71,7 @@
     /// The uplink attempted to execute a transaction against its lane but failed.
     FailedTransaction(TransactionError),
     /// The form used by the lane is inconsistent.
-<<<<<<< HEAD
-    InconsistentForm(FormDeserializeErr),
+    InconsistentForm(FormErr),
     /// The uplink failed to start after a number of attempts.
     FailedToStart(usize),
 }
@@ -97,9 +91,6 @@
             _ => false,
         }
     }
-=======
-    InconsistentForm(FormErr),
->>>>>>> 8787ebfe
 }
 
 impl From<MapLaneSyncError> for UplinkError {
