// Copyright 2015-2021 SWIM.AI inc.
//
// Licensed under the Apache License, Version 2.0 (the "License");
// you may not use this file except in compliance with the License.
// You may obtain a copy of the License at
//
//     http://www.apache.org/licenses/LICENSE-2.0
//
// Unless required by applicable law or agreed to in writing, software
// distributed under the License is distributed on an "AS IS" BASIS,
// WITHOUT WARRANTIES OR CONDITIONS OF ANY KIND, either express or implied.
// See the License for the specific language governing permissions and
// limitations under the License.

use crate::agent::context::AgentExecutionContext;
use crate::agent::lane::channels::task::{LaneUplinks, UplinkChannels};
use crate::agent::lane::channels::uplink::{
    Uplink, UplinkAction, UplinkError, UplinkMessageSender,
};
use crate::agent::lane::channels::{
    AgentExecutionConfig, LaneMessageHandler, OutputMessage, TaggedAction,
};
use crate::agent::lane::model::DeferredSubscription;
use crate::agent::Eff;
<<<<<<< HEAD
use crate::meta::metric::uplink::UplinkActionObserver;
=======
use crate::meta::metric::uplink::UplinkObserver;
use crate::routing::{RoutingAddr, ServerRouter};
>>>>>>> b761f27e
use futures::future::join_all;
use futures::{FutureExt, StreamExt};
use std::collections::hash_map::Entry;
use std::collections::HashMap;
use std::fmt::{Display, Formatter};
use std::num::NonZeroUsize;
use std::sync::Arc;
use swim_common::model::Value;
use swim_common::routing::{Router, RoutingAddr};
use swim_common::warp::path::RelativePath;
use swim_utilities::time::AtomicInstant;
use swim_utilities::trigger;
use tokio::sync::mpsc;
use tokio_stream::wrappers::ReceiverStream;
use tracing::{event, span, Level};
use tracing_futures::Instrument;

#[cfg(test)]
mod tests;

const FAILED_ERR_REPORT: &str = "Failed to send error report.";
const UPLINK_TERMINATED: &str = "An uplink terminated uncleanly.";
const NEW_UPLINK: &str = "Creating new uplink.";
const UPLINK_CLEANUP: &str = "Uplink cleanup task.";
const UPLINK_TASK: &str = "Uplink task.";

/// Creates lane uplinks on demand, replacing them if they fail and reporting any errors that
/// occur.
///
/// #Type Parameters
///
/// * `Handler` - Type of the [`LaneMessageHandler`] for the lane, used to create the uplink state
/// machines,
/// * `Top` - Type of the [`Topic`] allowing to uplinks to subscribe to the even stream of the lane.
pub struct UplinkSpawner<Handler, Top> {
    handler: Arc<Handler>,
    topic: Top,
    actions: mpsc::Receiver<TaggedAction>,
    action_buffer_size: NonZeroUsize,
    max_start_attempts: NonZeroUsize,
    yield_after: NonZeroUsize,
    route: RelativePath,
}

impl<Handler, Top> UplinkSpawner<Handler, Top>
where
    Handler: LaneMessageHandler,
    OutputMessage<Handler>: Into<Value>,
    Top: DeferredSubscription<Handler::Event> + Send,
{
    /// Crate a new uplink spawner.
    ///
    /// #Arguments
    ///
    /// * `handler` - [`LaneMessageHandler`] implementation to create the uplink state machines.
    /// * `topic` - Topic with which the uplinks can subscribe to the lane event stream.
    /// * `rx` - The stream of incoming uplink actions (link, sync requests etc.).
    /// * `action_buffer_size` - Size of the action queue for each uplink.
    /// * `max_start_attempts` - The maximum number of times the spawner will attempt to create a
    /// new uplink before giving up.
    /// * `yield_after` - The number of actions to process before yielding execution back to the
    /// runtime.
    /// * `route` - The route of the lane (for labelling outgoing envelopes).
    ///
    pub fn new(
        handler: Arc<Handler>,
        topic: Top,
        rx: mpsc::Receiver<TaggedAction>,
        action_buffer_size: NonZeroUsize,
        max_start_attempts: NonZeroUsize,
        yield_after: NonZeroUsize,
        route: RelativePath,
    ) -> Self {
        UplinkSpawner {
            handler,
            topic,
            actions: rx,
            action_buffer_size,
            max_start_attempts,
            yield_after,
            route,
        }
    }

    /// Run the uplink spawner as an async task.
    ///
    /// #Arguments
    ///
    /// * `router` - Produces channels on which outgoing envelopes can be sent.
    /// * `spawn_tx` - Channel to an asynchronous tasks spawner (used to run the uplink state
    /// machines.
    /// * `uri` - The relative uri of the agent to which this uplink belongs.
    /// * `error_collector` - Collects errors whenever an uplink fails.
    ///
    /// # Type Parameters
    ///
    /// * `Router` - The type of the server router.
    pub async fn run<R>(
        mut self,
        mut router: R,
        mut spawn_tx: mpsc::Sender<Eff>,
        uplinks_idle_since: Arc<AtomicInstant>,
        error_collector: mpsc::Sender<UplinkErrorReport>,
        observer: UplinkObserver,
    ) where
        R: Router,
    {
        let mut uplink_senders: HashMap<RoutingAddr, UplinkHandle> = HashMap::new();
        let mut iteration_count: usize = 0;
        let yield_mod = self.yield_after.get();

        while let Some(TaggedAction(addr, mut action)) = self.actions.recv().await {
            let mut attempts = 0;
            let is_done = loop {
                let sender = match uplink_senders.entry(addr) {
                    Entry::Occupied(entry) => Some(entry.into_mut()),
                    Entry::Vacant(entry) => {
                        let span =
                            span!(Level::TRACE, NEW_UPLINK, lane = ?self.route, endpoint = ?addr);

                        self.make_uplink(
                            addr,
                            error_collector.clone(),
                            &mut spawn_tx,
                            &mut router,
                            uplinks_idle_since.clone(),
                        )
                        .instrument(span)
                        .await
                        .map(|handle| entry.insert(handle))
                    }
                };
                if let Some(sender) = sender {
                    if let Err(mpsc::error::SendError(act)) = sender.send(action).await {
                        if let Some(handle) = uplink_senders.remove(&addr) {
                            if !handle.cleanup().await {
                                event!(Level::ERROR, message = UPLINK_TERMINATED, route = ?&self.route, ?addr);
                            }
                            observer.did_close();
                        }
                        action = act;
                        attempts += 1;
                        if attempts >= self.max_start_attempts.get() {
                            let report =
                                UplinkErrorReport::new(UplinkError::FailedToStart(attempts), addr);
                            if let Err(mpsc::error::SendError(report)) =
                                error_collector.send(report).await
                            {
                                event!(Level::ERROR, message = FAILED_ERR_REPORT, ?report);
                            }
                            //The uplink is unstable so we stop trying to open it but do not
                            //necessarily stop overall.
                            break false;
                        }
                    } else {
                        observer.did_open();
                        // We successfully dispatched to the uplink so can continue.
                        break false;
                    }
                } else {
                    //Successfully created the uplink so we can stop.
                    break true;
                }
            };
            if is_done {
                break;
            } else {
                iteration_count += 1;
                if iteration_count % yield_mod == 0 {
                    tokio::task::yield_now().await;
                }
            }
        }
        join_all(uplink_senders.into_iter().map(|(_, h)| {
            observer.did_close();
            h.cleanup()
        }))
        .instrument(span!(Level::DEBUG, UPLINK_CLEANUP))
        .await;
    }

    //Create a new uplink state machine and attach it to the router
    async fn make_uplink<R>(
        &mut self,
        addr: RoutingAddr,
        err_tx: mpsc::Sender<UplinkErrorReport>,
        spawn_tx: &mut mpsc::Sender<Eff>,
        router: &mut R,
        uplinks_idle_since: Arc<AtomicInstant>,
    ) -> Option<UplinkHandle>
    where
        R: Router,
    {
        let UplinkSpawner {
            handler,
            topic,
            action_buffer_size,
            route,
            ..
        } = self;
        let (tx, rx) = mpsc::channel(action_buffer_size.get());
        let (cleanup_tx, cleanup_rx) = trigger::trigger();
        let state_machine = handler.make_uplink(addr);
        let updates = if let Some(sub) = topic.subscribe() {
            sub.fuse()
        } else {
            return None;
        };
        let uplink = Uplink::new(state_machine, ReceiverStream::new(rx).fuse(), updates);

        let sink = if let Ok(sender) = router.resolve_sender(addr).await {
            UplinkMessageSender::new(sender.sender, route.clone())
        } else {
            return None;
        };
        let ul_task = async move {
            if let Err(err) = uplink
                .run_uplink(sink.into_item_sender(), uplinks_idle_since)
                .await
            {
                let report = UplinkErrorReport::new(err, addr);
                if let Err(mpsc::error::SendError(report)) = err_tx.send(report).await {
                    event!(Level::ERROR, message = FAILED_ERR_REPORT, ?report);
                }
            } else {
                cleanup_tx.trigger();
            }
        }
        .instrument(span!(Level::INFO, UPLINK_TASK, ?route, ?addr));
        if spawn_tx.send(ul_task.boxed()).await.is_err() {
            return None;
        }
        Some(UplinkHandle::new(tx, cleanup_rx))
    }
}

/// Handle on an uplink state machine that is held by the spawner.
struct UplinkHandle {
    /// Channel used to send external actions to the uplink.
    sender: mpsc::Sender<UplinkAction>,
    /// Triggered when all cleanup is complete for the uplink. If the uplink fails the send end of
    /// this will be dropped, rather than triggered, allowing the cases to be distinguished
    wait_on_cleanup: trigger::Receiver,
}

impl UplinkHandle {
    fn new(sender: mpsc::Sender<UplinkAction>, wait_on_cleanup: trigger::Receiver) -> Self {
        UplinkHandle {
            sender,
            wait_on_cleanup,
        }
    }

    async fn send(
        &mut self,
        action: UplinkAction,
    ) -> Result<(), mpsc::error::SendError<UplinkAction>> {
        self.sender.send(action).await
    }

    /// Stop the uplink cleanly.
    async fn cleanup(self) -> bool {
        let UplinkHandle {
            sender,
            wait_on_cleanup,
        } = self;
        // Dropping the sender will cause the uplink to begin shutting down.
        drop(sender);
        // Wait for the shutdown process to complete.
        wait_on_cleanup.await.is_ok()
    }
}

/// An error report, generated when an uplink fails, specifying the reason for the failure and the
/// endpoint to which the uplink was attached.
#[derive(Debug)]
pub struct UplinkErrorReport {
    pub error: UplinkError,
    pub addr: RoutingAddr,
}

impl UplinkErrorReport {
    pub(crate) fn new(error: UplinkError, addr: RoutingAddr) -> Self {
        UplinkErrorReport { error, addr }
    }
}

impl Display for UplinkErrorReport {
    fn fmt(&self, f: &mut Formatter<'_>) -> std::fmt::Result {
        write!(f, "Uplink to {} failed: {}", &self.addr, &self.error)
    }
}

/// Default spawner factory, using [`UplinkSpawner`].
pub(crate) struct SpawnerUplinkFactory(AgentExecutionConfig);

impl SpawnerUplinkFactory {
    pub(crate) fn new(config: AgentExecutionConfig) -> Self {
        SpawnerUplinkFactory(config)
    }
}

impl LaneUplinks for SpawnerUplinkFactory {
    fn make_task<Handler, Top, Context>(
        &self,
        message_handler: Arc<Handler>,
        channels: UplinkChannels<Top>,
        route: RelativePath,
        context: &Context,
        observer: UplinkObserver,
    ) -> Eff
    where
        Handler: LaneMessageHandler + 'static,
        OutputMessage<Handler>: Into<Value>,
        Top: DeferredSubscription<Handler::Event>,
        Context: AgentExecutionContext,
    {
        let SpawnerUplinkFactory(AgentExecutionConfig {
            action_buffer,
            max_uplink_start_attempts,
            yield_after,
            ..
        }) = self;

        let UplinkChannels {
            events,
            actions,
            error_collector,
        } = channels;

        let spawner = UplinkSpawner::new(
            message_handler,
            events,
            actions,
            *action_buffer,
            *max_uplink_start_attempts,
            *yield_after,
            route,
        );

        spawner
            .run(
                context.router_handle(),
                context.spawner(),
                context.uplinks_idle_since().clone(),
                error_collector,
                observer,
            )
            .boxed()
    }
}<|MERGE_RESOLUTION|>--- conflicted
+++ resolved
@@ -22,12 +22,8 @@
 };
 use crate::agent::lane::model::DeferredSubscription;
 use crate::agent::Eff;
-<<<<<<< HEAD
-use crate::meta::metric::uplink::UplinkActionObserver;
-=======
 use crate::meta::metric::uplink::UplinkObserver;
 use crate::routing::{RoutingAddr, ServerRouter};
->>>>>>> b761f27e
 use futures::future::join_all;
 use futures::{FutureExt, StreamExt};
 use std::collections::hash_map::Entry;
@@ -36,7 +32,6 @@
 use std::num::NonZeroUsize;
 use std::sync::Arc;
 use swim_common::model::Value;
-use swim_common::routing::{Router, RoutingAddr};
 use swim_common::warp::path::RelativePath;
 use swim_utilities::time::AtomicInstant;
 use swim_utilities::trigger;
@@ -119,21 +114,20 @@
     /// * `router` - Produces channels on which outgoing envelopes can be sent.
     /// * `spawn_tx` - Channel to an asynchronous tasks spawner (used to run the uplink state
     /// machines.
-    /// * `uri` - The relative uri of the agent to which this uplink belongs.
     /// * `error_collector` - Collects errors whenever an uplink fails.
     ///
-    /// # Type Parameters
+    /// #Type Parameters
     ///
     /// * `Router` - The type of the server router.
-    pub async fn run<R>(
+    pub async fn run<Router>(
         mut self,
-        mut router: R,
+        mut router: Router,
         mut spawn_tx: mpsc::Sender<Eff>,
         uplinks_idle_since: Arc<AtomicInstant>,
         error_collector: mpsc::Sender<UplinkErrorReport>,
         observer: UplinkObserver,
     ) where
-        R: Router,
+        Router: ServerRouter,
     {
         let mut uplink_senders: HashMap<RoutingAddr, UplinkHandle> = HashMap::new();
         let mut iteration_count: usize = 0;
@@ -210,16 +204,16 @@
     }
 
     //Create a new uplink state machine and attach it to the router
-    async fn make_uplink<R>(
+    async fn make_uplink<Router>(
         &mut self,
         addr: RoutingAddr,
         err_tx: mpsc::Sender<UplinkErrorReport>,
         spawn_tx: &mut mpsc::Sender<Eff>,
-        router: &mut R,
+        router: &mut Router,
         uplinks_idle_since: Arc<AtomicInstant>,
     ) -> Option<UplinkHandle>
     where
-        R: Router,
+        Router: ServerRouter,
     {
         let UplinkSpawner {
             handler,
