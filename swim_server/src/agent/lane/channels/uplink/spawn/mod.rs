--- conflicted
+++ resolved
@@ -141,12 +141,6 @@
                     Entry::Vacant(entry) => {
                         let span =
                             span!(Level::TRACE, NEW_UPLINK, lane = ?self.route, endpoint = ?addr);
-<<<<<<< HEAD
-                        self.make_uplink(addr, error_collector.clone(), &mut spawn_tx, &mut router)
-                            .instrument(span)
-                            .await
-                            .map(|handle| entry.insert(handle))
-=======
 
                         self.make_uplink(
                             addr,
@@ -158,7 +152,6 @@
                         .instrument(span)
                         .await
                         .map(|handle| entry.insert(handle))
->>>>>>> c43aef07
                     }
                 };
                 if let Some(sender) = sender {
