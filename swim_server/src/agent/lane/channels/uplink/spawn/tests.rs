// Copyright 2015-2020 SWIM.AI inc.
//
// Licensed under the Apache License, Version 2.0 (the "License");
// you may not use this file except in compliance with the License.
// You may obtain a copy of the License at
//
//     http://www.apache.org/licenses/LICENSE-2.0
//
// Unless required by applicable law or agreed to in writing, software
// distributed under the License is distributed on an "AS IS" BASIS,
// WITHOUT WARRANTIES OR CONDITIONS OF ANY KIND, either express or implied.
// See the License for the specific language governing permissions and
// limitations under the License.

use crate::agent::context::AgentExecutionContext;
use crate::agent::lane::channels::task::{LaneUplinks, UplinkChannels};
use crate::agent::lane::channels::update::{LaneUpdate, UpdateError};
use crate::agent::lane::channels::uplink::spawn::{SpawnerUplinkFactory, UplinkErrorReport};
use crate::agent::lane::channels::uplink::{UplinkAction, UplinkError, UplinkStateMachine};
use crate::agent::lane::channels::{AgentExecutionConfig, LaneMessageHandler, TaggedAction};
use crate::agent::Eff;
<<<<<<< HEAD
use crate::plane::error::ResolutionError;
use crate::routing::{RoutingAddr, ServerRouter, TaggedEnvelope, TaggedSender};
=======
use crate::routing::error::{ResolutionError, RouterError, SendError};
use crate::routing::{ConnectionDropped, Route, RoutingAddr, ServerRouter, TaggedEnvelope};
>>>>>>> 43301803
use futures::future::{join, join3, ready, BoxFuture};
use futures::stream::once;
use futures::stream::{BoxStream, FusedStream};
use futures::{FutureExt, Stream, StreamExt};
use pin_utils::pin_mut;
use std::collections::{HashMap, HashSet};
use std::num::NonZeroUsize;
use std::sync::Arc;
use std::time::Duration;
use swim_common::form::{Form, FormErr};
use swim_common::model::Value;
use swim_common::sink::item::ItemSink;
use swim_common::topic::MpscTopic;
use swim_common::warp::envelope::Envelope;
use swim_common::warp::path::RelativePath;
use tokio::sync::mpsc;
use tokio::sync::mpsc::Sender;
use url::Url;
use utilities::sync::promise;
use utilities::uri::RelativeUri;

const INIT: i32 = 42;

#[derive(Debug)]
struct Message(i32);

impl Form for Message {
    fn as_value(&self) -> Value {
        Value::Int32Value(self.0)
    }

    fn try_from_value(value: &Value) -> Result<Self, FormErr> {
        i32::try_from_value(value).map(|n| Message(n))
    }
}

//A minimal suite of fake uplink and router implementations which which to test the spawner.

struct TestHandler(mpsc::Sender<i32>, i32);
struct TestStateMachine(i32);
struct TestUpdater(mpsc::Sender<i32>);
<<<<<<< HEAD
struct TestRouter(mpsc::Sender<TaggedEnvelope>, RoutingAddr);
=======
struct TestRouter {
    sender: mpsc::Sender<TaggedEnvelope>,
    drop_rx: promise::Receiver<ConnectionDropped>,
}
>>>>>>> 43301803

struct TestSender {
    addr: RoutingAddr,
    inner: mpsc::Sender<TaggedEnvelope>,
}

impl<'a> ItemSink<'a, Envelope> for TestSender {
    type Error = SendError;
    type SendFuture = BoxFuture<'a, Result<(), Self::Error>>;

    fn send_item(&'a mut self, value: Envelope) -> Self::SendFuture {
        let tagged = TaggedEnvelope(self.addr, value);
        async move { self.inner.send(tagged).await.map_err(Into::into) }.boxed()
    }
}

impl ServerRouter for TestRouter {
<<<<<<< HEAD
    fn get_sender(&mut self, _addr: RoutingAddr) -> BoxFuture<Result<TaggedSender, RoutingError>> {
        let TestRouter(sender, router_addr) = self;
        ready(Ok(TaggedSender::new(*router_addr, sender.clone()))).boxed()
=======
    type Sender = TestSender;

    fn resolve_sender(
        &mut self,
        addr: RoutingAddr,
    ) -> BoxFuture<Result<Route<Self::Sender>, ResolutionError>> {
        let TestRouter {
            sender, drop_rx, ..
        } = self;
        ready(Ok(Route::new(
            TestSender {
                addr,
                inner: sender.clone(),
            },
            drop_rx.clone(),
        )))
        .boxed()
>>>>>>> 43301803
    }

    fn lookup(
        &mut self,
        _host: Option<Url>,
        _route: RelativeUri,
    ) -> BoxFuture<'static, Result<RoutingAddr, RouterError>> {
        panic!("Unexpected resolution attempt.")
    }
}

impl LaneMessageHandler for TestHandler {
    type Event = i32;
    type Uplink = TestStateMachine;
    type Update = TestUpdater;

    fn make_uplink(&self, _addr: RoutingAddr) -> Self::Uplink {
        TestStateMachine(self.1)
    }

    fn make_update(&self) -> Self::Update {
        TestUpdater(self.0.clone())
    }
}

impl From<Message> for Value {
    fn from(msg: Message) -> Self {
        Value::Int32Value(msg.0)
    }
}

impl UplinkStateMachine<i32> for TestStateMachine {
    type Msg = Message;

    fn message_for(&self, event: i32) -> Result<Option<Self::Msg>, UplinkError> {
        if event >= 0 {
            Ok(Some(Message(event)))
        } else {
            Err(UplinkError::InconsistentForm(FormErr::Malformatted))
        }
    }

    fn sync_lane<'a, Updates>(
        &'a self,
        _updates: &'a mut Updates,
    ) -> BoxStream<'a, Result<Self::Msg, UplinkError>>
    where
        Updates: FusedStream<Item = i32> + Send + Unpin + 'a,
    {
        let TestStateMachine(n) = self;
        once(ready(Ok(Message(*n)))).boxed()
    }
}

impl LaneUpdate for TestUpdater {
    type Msg = Message;

    fn run_update<Messages, Err>(
        self,
        messages: Messages,
    ) -> BoxFuture<'static, Result<(), UpdateError>>
    where
        Messages: Stream<Item = Result<(RoutingAddr, Self::Msg), Err>> + Send + 'static,
        Err: Send,
        UpdateError: From<Err>,
    {
        let TestUpdater(tx) = self;

        async move {
            pin_mut!(messages);
            while let Some(Ok((_, Message(n)))) = messages.next().await {
                if tx.send(n).await.is_err() {
                    break;
                }
            }
            Ok(())
        }
        .boxed()
    }
}

fn default_buffer() -> NonZeroUsize {
    NonZeroUsize::new(5).unwrap()
}

fn yield_after() -> NonZeroUsize {
    NonZeroUsize::new(256).unwrap()
}

fn route() -> RelativePath {
    RelativePath::new("node", "lane")
}

#[derive(Clone)]
struct UplinkSpawnerInputs {
    action_tx: mpsc::Sender<TaggedAction>,
    event_tx: mpsc::Sender<i32>,
}

impl UplinkSpawnerInputs {
    async fn action(&mut self, addr: RoutingAddr, action: UplinkAction) {
        assert!(self
            .action_tx
            .send(TaggedAction(addr, action))
            .await
            .is_ok())
    }

    async fn generate_event(&mut self, event: i32) {
        assert!(self.event_tx.send(event).await.is_ok())
    }
}

impl UplinkSpawnerOutputs {
    async fn take_router_events(&mut self, n: usize) -> Vec<TaggedEnvelope> {
        tokio::time::timeout(
            Duration::from_secs(1),
            (&mut self.router_rx).take(n).collect::<Vec<_>>(),
        )
        .await
        .expect("Timeout awaiting outputs.")
    }

    fn split(self, expected: HashSet<RoutingAddr>) -> (UplinkSpawnerSplitOutputs, Eff) {
        let UplinkSpawnerOutputs {
            _update_rx,
            mut router_rx,
        } = self;
        let mut txs = HashMap::new();
        let mut rxs = HashMap::new();
        for addr in expected.iter() {
            let (tx, rx) = mpsc::channel(5);
            txs.insert(*addr, tx);
            rxs.insert(*addr, rx);
        }
        let task = async move {
            while let Some(TaggedEnvelope(addr, envelope)) = router_rx.next().await {
                if let Some(tx) = txs.get_mut(&addr) {
                    assert!(tx.send(envelope).await.is_ok());
                } else {
                    panic!("Unexpected address: {}", addr);
                }
            }
        };
        (
            UplinkSpawnerSplitOutputs {
                _update_rx,
                router_rxs: rxs,
            },
            task.boxed(),
        )
    }
}

struct UplinkSpawnerOutputs {
    _update_rx: mpsc::Receiver<i32>,
    router_rx: mpsc::Receiver<TaggedEnvelope>,
}

struct UplinkSpawnerSplitOutputs {
    _update_rx: mpsc::Receiver<i32>,
    router_rxs: HashMap<RoutingAddr, mpsc::Receiver<Envelope>>,
}

struct RouterChannel(mpsc::Receiver<Envelope>);

impl RouterChannel {
    async fn take_router_events(&mut self, n: usize) -> Vec<Envelope> {
        tokio::time::timeout(
            Duration::from_secs(1),
            (&mut self.0).take(n).collect::<Vec<_>>(),
        )
        .await
        .expect("Timeout awaiting outputs.")
    }
}

impl UplinkSpawnerSplitOutputs {
    pub fn take_addr(&mut self, addr: RoutingAddr) -> RouterChannel {
        RouterChannel(self.router_rxs.remove(&addr).unwrap())
    }
}

fn make_config() -> AgentExecutionConfig {
    AgentExecutionConfig::with(default_buffer(), 1, 1, Duration::from_secs(5))
}

<<<<<<< HEAD
struct TestContext(mpsc::Sender<TaggedEnvelope>, Sender<Eff>, RoutingAddr);
=======
struct TestContext {
    spawner: mpsc::Sender<Eff>,
    messages: mpsc::Sender<TaggedEnvelope>,
    _drop_tx: promise::Sender<ConnectionDropped>,
    drop_rx: promise::Receiver<ConnectionDropped>,
}

impl TestContext {
    fn new(spawner: mpsc::Sender<Eff>, messages: mpsc::Sender<TaggedEnvelope>) -> Self {
        let (drop_tx, drop_rx) = promise::promise();
        TestContext {
            spawner,
            messages,
            _drop_tx: drop_tx,
            drop_rx,
        }
    }
}
>>>>>>> 43301803

impl AgentExecutionContext for TestContext {
    type Router = TestRouter;

    fn router_handle(&self) -> Self::Router {
<<<<<<< HEAD
        TestRouter(self.0.clone(), self.2.clone())
=======
        let TestContext {
            messages, drop_rx, ..
        } = self;
        TestRouter {
            sender: messages.clone(),
            drop_rx: drop_rx.clone(),
        }
>>>>>>> 43301803
    }

    fn spawner(&self) -> Sender<Eff> {
        self.spawner.clone()
    }
}

/// Create a spawner connected to a complete test harness.
fn make_test_harness() -> (
    UplinkSpawnerInputs,
    UplinkSpawnerOutputs,
    BoxFuture<'static, Vec<UplinkErrorReport>>,
) {
    let (tx_up, rx_up) = mpsc::channel(5);
    let (tx_event, rx_event) = mpsc::channel(5);
    let (tx_act, rx_act) = mpsc::channel(5);
    let (tx_router, rx_router) = mpsc::channel(5);

    let (spawn_tx, spawn_rx) = mpsc::channel(5);
    let spawn_task = spawn_rx.for_each_concurrent(None, |task| task);

    let (error_tx, error_rx) = mpsc::channel(5);
    let error_task = error_rx.collect::<Vec<_>>();

    let handler = Arc::new(TestHandler(tx_up, INIT));
    let (topic, _rec) = MpscTopic::new(rx_event, default_buffer(), yield_after());
    let factory = SpawnerUplinkFactory(make_config());

    let channels = UplinkChannels::new(topic, rx_act, error_tx);

<<<<<<< HEAD
    let context = TestContext(tx_router, spawn_tx, RoutingAddr::local(1024));
=======
    let context = TestContext::new(spawn_tx, tx_router);
>>>>>>> 43301803

    let spawner_task = factory.make_task(handler, channels, route(), &context);

    let errs = join3(spawn_task, spawner_task, error_task)
        .map(|(_, _, errs)| errs)
        .boxed();

    (
        UplinkSpawnerInputs {
            event_tx: tx_event,
            action_tx: tx_act,
        },
        UplinkSpawnerOutputs {
            _update_rx: rx_up,
            router_rx: rx_router,
        },
        errs,
    )
}

#[tokio::test]
async fn link_to_lane() {
    let (mut inputs, mut outputs, spawn_task) = make_test_harness();

    let addr = RoutingAddr::remote(1);

    let io_task = async move {
        inputs.action(addr, UplinkAction::Link).await;

        assert_eq!(
            outputs.take_router_events(1).await,
            vec![TaggedEnvelope(addr, Envelope::linked("node", "lane"))]
        );

        drop(inputs);

        assert_eq!(
            outputs.take_router_events(1).await,
            vec![TaggedEnvelope(addr, Envelope::unlinked("node", "lane"))]
        );
    };

    let (_, errs) = join(io_task, spawn_task).await;
    assert!(errs.is_empty());
}

#[tokio::test]
async fn immediate_unlink() {
    let (mut inputs, mut outputs, spawn_task) = make_test_harness();

    let addr = RoutingAddr::remote(1);

    let io_task = async move {
        inputs.action(addr, UplinkAction::Unlink).await;

        assert_eq!(
            outputs.take_router_events(1).await,
            vec![TaggedEnvelope(addr, Envelope::unlinked("node", "lane"))]
        );
    };

    let (_, errs) = join(io_task, spawn_task).await;
    assert!(errs.is_empty());
}

fn event_envelope(n: i32) -> Envelope {
    Envelope::make_event("node", "lane", Some(Value::Int32Value(n)))
}

#[tokio::test]
async fn receive_event() {
    let (mut inputs, mut outputs, spawn_task) = make_test_harness();

    let addr = RoutingAddr::remote(1);

    let io_task = async move {
        inputs.action(addr, UplinkAction::Link).await;
        assert_eq!(
            outputs.take_router_events(1).await,
            vec![TaggedEnvelope(addr, Envelope::linked("node", "lane"))]
        );
        inputs.generate_event(13).await;
        assert_eq!(
            outputs.take_router_events(1).await,
            vec![TaggedEnvelope(addr, event_envelope(13))]
        );

        drop(inputs);

        assert_eq!(
            outputs.take_router_events(1).await,
            vec![TaggedEnvelope(addr, Envelope::unlinked("node", "lane"))]
        );
    };

    let (_, errs) = join(io_task, spawn_task).await;
    assert!(errs.is_empty());
}

#[tokio::test]
async fn sync_with_lane() {
    let (mut inputs, mut outputs, spawn_task) = make_test_harness();

    let addr = RoutingAddr::remote(1);

    let io_task = async move {
        inputs.action(addr, UplinkAction::Sync).await;

        assert_eq!(
            outputs.take_router_events(3).await,
            vec![
                TaggedEnvelope(addr, Envelope::linked("node", "lane")),
                TaggedEnvelope(addr, event_envelope(INIT)),
                TaggedEnvelope(addr, Envelope::synced("node", "lane"))
            ]
        );

        drop(inputs);

        assert_eq!(
            outputs.take_router_events(1).await,
            vec![TaggedEnvelope(addr, Envelope::unlinked("node", "lane"))]
        );
    };

    let (_, errs) = join(io_task, spawn_task).await;
    assert!(errs.is_empty());
}

#[tokio::test]
async fn receive_event_after_sync() {
    let (mut inputs, mut outputs, spawn_task) = make_test_harness();

    let addr = RoutingAddr::remote(1);

    let io_task = async move {
        inputs.action(addr, UplinkAction::Sync).await;

        assert_eq!(
            outputs.take_router_events(3).await,
            vec![
                TaggedEnvelope(addr, Envelope::linked("node", "lane")),
                TaggedEnvelope(addr, event_envelope(INIT)),
                TaggedEnvelope(addr, Envelope::synced("node", "lane"))
            ]
        );

        inputs.generate_event(13).await;
        assert_eq!(
            outputs.take_router_events(1).await,
            vec![TaggedEnvelope(addr, event_envelope(13))]
        );

        drop(inputs);

        assert_eq!(
            outputs.take_router_events(1).await,
            vec![TaggedEnvelope(addr, Envelope::unlinked("node", "lane"))]
        );
    };

    let (_, errs) = join(io_task, spawn_task).await;
    assert!(errs.is_empty());
}

#[tokio::test]
async fn relink_for_same_addr() {
    let (mut inputs, mut outputs, spawn_task) = make_test_harness();

    let addr = RoutingAddr::remote(1);

    let io_task = async move {
        inputs.action(addr, UplinkAction::Link).await;
        assert_eq!(
            outputs.take_router_events(1).await,
            vec![TaggedEnvelope(addr, Envelope::linked("node", "lane"))]
        );

        inputs.action(addr, UplinkAction::Unlink).await;
        assert_eq!(
            outputs.take_router_events(1).await,
            vec![TaggedEnvelope(addr, Envelope::unlinked("node", "lane"))]
        );

        inputs.action(addr, UplinkAction::Link).await;
        assert_eq!(
            outputs.take_router_events(1).await,
            vec![TaggedEnvelope(addr, Envelope::linked("node", "lane"))]
        );

        drop(inputs);

        assert_eq!(
            outputs.take_router_events(1).await,
            vec![TaggedEnvelope(addr, Envelope::unlinked("node", "lane"))]
        );
    };

    let (_, errs) = join(io_task, spawn_task).await;
    assert!(errs.is_empty());
}

#[tokio::test]
async fn sync_lane_twice() {
    let (inputs, outputs, spawn_task) = make_test_harness();

    let addr1 = RoutingAddr::remote(1);
    let addr2 = RoutingAddr::remote(2);

    let mut addrs = HashSet::new();
    addrs.insert(addr1);
    addrs.insert(addr2);

    let (mut split_outputs, split_task) = outputs.split(addrs);

    let mut inputs1 = inputs.clone();
    let mut outputs1 = split_outputs.take_addr(addr1);
    let mut inputs2 = inputs;
    let mut outputs2 = split_outputs.take_addr(addr2);

    let io_task1 = async move {
        inputs1.action(addr1, UplinkAction::Sync).await;

        assert_eq!(
            outputs1.take_router_events(3).await,
            vec![
                Envelope::linked("node", "lane"),
                event_envelope(INIT),
                Envelope::synced("node", "lane")
            ]
        );

        drop(inputs1);

        assert_eq!(
            outputs1.take_router_events(1).await,
            vec![Envelope::unlinked("node", "lane")]
        );
    };

    let io_task2 = async move {
        inputs2.action(addr2, UplinkAction::Sync).await;

        assert_eq!(
            outputs2.take_router_events(3).await,
            vec![
                Envelope::linked("node", "lane"),
                event_envelope(INIT),
                Envelope::synced("node", "lane")
            ]
        );

        drop(inputs2);

        assert_eq!(
            outputs2.take_router_events(1).await,
            vec![Envelope::unlinked("node", "lane")]
        );
    };

    let (_, _, errs) = join3(join(io_task1, io_task2), split_task, spawn_task).await;
    assert!(errs.is_empty());
}

#[tokio::test]
async fn uplink_failure() {
    let (mut inputs, mut outputs, spawn_task) = make_test_harness();

    let addr = RoutingAddr::remote(1);

    let io_task = async move {
        inputs.action(addr, UplinkAction::Link).await;
        assert_eq!(
            outputs.take_router_events(1).await,
            vec![TaggedEnvelope(addr, Envelope::linked("node", "lane"))]
        );
        inputs.generate_event(-1).await;
        assert_eq!(
            outputs.take_router_events(1).await,
            vec![TaggedEnvelope(addr, Envelope::unlinked("node", "lane"))]
        );

        drop(inputs);
    };

    let (_, errs) = join(io_task, spawn_task).await;
    assert!(
        matches!(errs.as_slice(), [UplinkErrorReport { error: UplinkError::InconsistentForm(FormErr::Malformatted), addr: a }] if *a == addr)
    );
}<|MERGE_RESOLUTION|>--- conflicted
+++ resolved
@@ -19,13 +19,8 @@
 use crate::agent::lane::channels::uplink::{UplinkAction, UplinkError, UplinkStateMachine};
 use crate::agent::lane::channels::{AgentExecutionConfig, LaneMessageHandler, TaggedAction};
 use crate::agent::Eff;
-<<<<<<< HEAD
-use crate::plane::error::ResolutionError;
-use crate::routing::{RoutingAddr, ServerRouter, TaggedEnvelope, TaggedSender};
-=======
 use crate::routing::error::{ResolutionError, RouterError, SendError};
-use crate::routing::{ConnectionDropped, Route, RoutingAddr, ServerRouter, TaggedEnvelope};
->>>>>>> 43301803
+use crate::routing::{ConnectionDropped, Route, RoutingAddr, ServerRouter, TaggedEnvelope, TaggedSender};
 use futures::future::{join, join3, ready, BoxFuture};
 use futures::stream::once;
 use futures::stream::{BoxStream, FusedStream};
@@ -67,14 +62,10 @@
 struct TestHandler(mpsc::Sender<i32>, i32);
 struct TestStateMachine(i32);
 struct TestUpdater(mpsc::Sender<i32>);
-<<<<<<< HEAD
-struct TestRouter(mpsc::Sender<TaggedEnvelope>, RoutingAddr);
-=======
 struct TestRouter {
     sender: mpsc::Sender<TaggedEnvelope>,
     drop_rx: promise::Receiver<ConnectionDropped>,
 }
->>>>>>> 43301803
 
 struct TestSender {
     addr: RoutingAddr,
@@ -92,29 +83,19 @@
 }
 
 impl ServerRouter for TestRouter {
-<<<<<<< HEAD
-    fn get_sender(&mut self, _addr: RoutingAddr) -> BoxFuture<Result<TaggedSender, RoutingError>> {
-        let TestRouter(sender, router_addr) = self;
-        ready(Ok(TaggedSender::new(*router_addr, sender.clone()))).boxed()
-=======
-    type Sender = TestSender;
 
     fn resolve_sender(
         &mut self,
         addr: RoutingAddr,
-    ) -> BoxFuture<Result<Route<Self::Sender>, ResolutionError>> {
+    ) -> BoxFuture<Result<Route, ResolutionError>> {
         let TestRouter {
             sender, drop_rx, ..
         } = self;
         ready(Ok(Route::new(
-            TestSender {
-                addr,
-                inner: sender.clone(),
-            },
+            TaggedSender::new(addr, sender.clone()),
             drop_rx.clone(),
         )))
         .boxed()
->>>>>>> 43301803
     }
 
     fn lookup(
@@ -302,9 +283,6 @@
     AgentExecutionConfig::with(default_buffer(), 1, 1, Duration::from_secs(5))
 }
 
-<<<<<<< HEAD
-struct TestContext(mpsc::Sender<TaggedEnvelope>, Sender<Eff>, RoutingAddr);
-=======
 struct TestContext {
     spawner: mpsc::Sender<Eff>,
     messages: mpsc::Sender<TaggedEnvelope>,
@@ -323,15 +301,11 @@
         }
     }
 }
->>>>>>> 43301803
 
 impl AgentExecutionContext for TestContext {
     type Router = TestRouter;
 
     fn router_handle(&self) -> Self::Router {
-<<<<<<< HEAD
-        TestRouter(self.0.clone(), self.2.clone())
-=======
         let TestContext {
             messages, drop_rx, ..
         } = self;
@@ -339,7 +313,6 @@
             sender: messages.clone(),
             drop_rx: drop_rx.clone(),
         }
->>>>>>> 43301803
     }
 
     fn spawner(&self) -> Sender<Eff> {
@@ -370,11 +343,7 @@
 
     let channels = UplinkChannels::new(topic, rx_act, error_tx);
 
-<<<<<<< HEAD
-    let context = TestContext(tx_router, spawn_tx, RoutingAddr::local(1024));
-=======
     let context = TestContext::new(spawn_tx, tx_router);
->>>>>>> 43301803
 
     let spawner_task = factory.make_task(handler, channels, route(), &context);
 
