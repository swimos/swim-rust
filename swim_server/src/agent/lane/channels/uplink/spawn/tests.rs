--- conflicted
+++ resolved
@@ -344,13 +344,12 @@
         self.spawner.clone()
     }
 
-<<<<<<< HEAD
     fn metrics(&self) -> NodeMetricAggregator {
         aggregator_sink()
-=======
+    }
+
     fn uplinks_idle_since(&self) -> &Arc<AtomicInstant> {
         &self.uplinks_idle_since
->>>>>>> 477f223e
     }
 }
 
