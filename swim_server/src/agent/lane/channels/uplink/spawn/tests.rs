--- conflicted
+++ resolved
@@ -24,14 +24,7 @@
 use crate::agent::store::SwimNodeStore;
 use crate::agent::Eff;
 use crate::meta::metric::{aggregator_sink, NodeMetricAggregator};
-<<<<<<< HEAD
-=======
 use crate::plane::store::mock::MockPlaneStore;
-use crate::routing::error::RouterError;
-use crate::routing::{
-    ConnectionDropped, Route, RoutingAddr, ServerRouter, TaggedEnvelope, TaggedSender,
-};
->>>>>>> b761f27e
 use futures::future::{join, join3, ready, BoxFuture};
 use futures::stream::iter;
 use futures::stream::{BoxStream, FusedStream};
@@ -329,12 +322,8 @@
             messages,
             _drop_tx: drop_tx,
             drop_rx,
-<<<<<<< HEAD
             uri: RelativeUri::try_from("/mock/router".to_string()).unwrap(),
-            uplinks_idle_since: Arc::new(AtomicInstant::new(Instant::now())),
-=======
             uplinks_idle_since: Arc::new(AtomicInstant::new(Instant::now().into_std())),
->>>>>>> b761f27e
         }
     }
 }
