--- conflicted
+++ resolved
@@ -24,35 +24,26 @@
 use crate::agent::store::SwimNodeStore;
 use crate::agent::Eff;
 use crate::meta::metric::{aggregator_sink, NodeMetricAggregator};
-<<<<<<< HEAD
-=======
 use crate::plane::store::mock::MockPlaneStore;
 use crate::routing::error::RouterError;
 use crate::routing::{
     ConnectionDropped, Route, RoutingAddr, ServerRouter, TaggedEnvelope, TaggedSender,
 };
->>>>>>> b761f27e
 use futures::future::{join, join3, ready, BoxFuture};
 use futures::stream::iter;
 use futures::stream::{BoxStream, FusedStream};
 use futures::{FutureExt, Stream, StreamExt};
 use pin_utils::pin_mut;
 use std::collections::{HashMap, HashSet};
-use std::convert::TryFrom;
 use std::num::NonZeroUsize;
 use std::sync::Arc;
 use std::time::Duration;
 use swim_common::form::structural::read::ReadError;
 use swim_common::form::Form;
 use swim_common::model::Value;
-use swim_common::routing::error::ResolutionError;
-use swim_common::routing::error::RouterError;
-use swim_common::routing::error::RoutingError;
-use swim_common::routing::error::SendError;
-use swim_common::routing::{
-    BidirectionalRoute, ConnectionDropped, Origin, Route, Router, RoutingAddr, TaggedEnvelope,
-    TaggedSender,
-};
+use swim_common::routing::ResolutionError;
+use swim_common::routing::RoutingError;
+use swim_common::routing::SendError;
 use swim_common::sink::item::ItemSink;
 use swim_common::warp::envelope::Envelope;
 use swim_common::warp::path::RelativePath;
@@ -74,11 +65,8 @@
 //A minimal suite of fake uplink and router implementations which which to test the spawner.
 
 struct TestHandler(mpsc::Sender<i32>, i32);
-
 struct TestStateMachine(i32);
-
 struct TestUpdater(mpsc::Sender<i32>);
-
 struct TestRouter {
     sender: mpsc::Sender<TaggedEnvelope>,
     drop_rx: promise::Receiver<ConnectionDropped>,
@@ -105,7 +93,7 @@
     }
 }
 
-impl Router for TestRouter {
+impl ServerRouter for TestRouter {
     fn resolve_sender(&mut self, addr: RoutingAddr) -> BoxFuture<Result<Route, ResolutionError>> {
         let TestRouter {
             sender, drop_rx, ..
@@ -115,14 +103,6 @@
             drop_rx.clone(),
         )))
         .boxed()
-    }
-
-    fn resolve_bidirectional(
-        &mut self,
-        host: Url,
-    ) -> BoxFuture<'_, Result<BidirectionalRoute, ResolutionError>> {
-        //Todo dm
-        unimplemented!()
     }
 
     fn lookup(
@@ -326,7 +306,6 @@
     messages: mpsc::Sender<TaggedEnvelope>,
     _drop_tx: promise::Sender<ConnectionDropped>,
     drop_rx: promise::Receiver<ConnectionDropped>,
-    uri: RelativeUri,
     uplinks_idle_since: Arc<AtomicInstant>,
 }
 
@@ -338,12 +317,7 @@
             messages,
             _drop_tx: drop_tx,
             drop_rx,
-<<<<<<< HEAD
-            uri: RelativeUri::try_from("/mock/router".to_string()).unwrap(),
-            uplinks_idle_since: Arc::new(AtomicInstant::new(Instant::now())),
-=======
             uplinks_idle_since: Arc::new(AtomicInstant::new(Instant::now().into_std())),
->>>>>>> b761f27e
         }
     }
 }
@@ -364,10 +338,6 @@
 
     fn spawner(&self) -> Sender<Eff> {
         self.spawner.clone()
-    }
-
-    fn uri(&self) -> &RelativeUri {
-        &self.uri
     }
 
     fn metrics(&self) -> NodeMetricAggregator {
