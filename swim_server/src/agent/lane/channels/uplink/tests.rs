--- conflicted
+++ resolved
@@ -17,11 +17,7 @@
     MapLaneUplink, PeelResult, Uplink, UplinkAction, UplinkError, UplinkMessage,
     UplinkStateMachine, ValueLaneUplink,
 };
-<<<<<<< HEAD
-use crate::agent::lane::model::map::{MapLane, MapLaneEvent, MapSubscriber, MapUpdate};
-=======
 use crate::agent::lane::model::map::{MapLane, MapLaneEvent, MapSubscriber};
->>>>>>> ad33f974
 use crate::agent::lane::model::value::ValueLane;
 use crate::agent::lane::model::DeferredSubscription;
 use crate::agent::lane::tests::ExactlyOnce;
@@ -29,11 +25,7 @@
 use futures::ready;
 use futures::sink::drain;
 use futures::{Stream, StreamExt};
-<<<<<<< HEAD
-use std::collections::{HashMap, VecDeque};
-=======
 use std::collections::{BTreeMap, VecDeque};
->>>>>>> ad33f974
 use std::num::NonZeroUsize;
 use std::pin::Pin;
 use std::sync::Arc;
@@ -41,10 +33,7 @@
 use std::time::Duration;
 use stm::transaction::TransactionError;
 use swim_common::form::{Form, FormErr};
-<<<<<<< HEAD
-=======
 use swim_common::model::Value;
->>>>>>> ad33f974
 use swim_common::sink::item;
 use swim_warp::model::map::MapUpdate;
 use tokio::sync::mpsc;
@@ -257,16 +246,10 @@
 #[tokio::test]
 async fn value_state_machine_sync_from_var() {
     let (lane, rx) = ValueLane::observable(7, buffer_size());
-<<<<<<< HEAD
 
     let events = rx.into_stream();
-    let uplink = ValueLaneUplink::new(lane);
-=======
-
-    let events = rx.into_stream();
 
     let uplink = ValueLaneUplink::new(lane, None);
->>>>>>> ad33f974
 
     let mut events = events.fuse();
 
