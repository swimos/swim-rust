--- conflicted
+++ resolved
@@ -17,36 +17,23 @@
     MapLaneUplink, PeelResult, Uplink, UplinkAction, UplinkError, UplinkMessage,
     UplinkStateMachine, ValueLaneUplink,
 };
-<<<<<<< HEAD
-use crate::agent::lane::model::map::MapLaneEvent;
-use crate::agent::lane::model::{map, value};
-use crate::agent::lane::strategy::Queue;
-=======
-use crate::agent::lane::model::map::{MapLane, MapLaneEvent, MapSubscriber, MapUpdate};
+use crate::agent::lane::model::map::{MapLane, MapLaneEvent, MapSubscriber};
 use crate::agent::lane::model::value::ValueLane;
 use crate::agent::lane::model::DeferredSubscription;
->>>>>>> 8d97b0b1
 use crate::agent::lane::tests::ExactlyOnce;
 use futures::future::join;
 use futures::ready;
 use futures::sink::drain;
 use futures::{Stream, StreamExt};
-<<<<<<< HEAD
 use std::collections::{BTreeMap, VecDeque};
-=======
-use std::collections::{HashMap, VecDeque};
 use std::num::NonZeroUsize;
->>>>>>> 8d97b0b1
 use std::pin::Pin;
 use std::sync::Arc;
 use std::task::{Context, Poll};
 use std::time::Duration;
 use stm::transaction::TransactionError;
 use swim_common::form::{Form, FormErr};
-<<<<<<< HEAD
 use swim_common::model::Value;
-=======
->>>>>>> 8d97b0b1
 use swim_common::sink::item;
 use swim_warp::model::map::MapUpdate;
 use tokio::sync::mpsc;
@@ -261,12 +248,9 @@
 async fn value_state_machine_sync_from_var() {
     let (lane, rx) = ValueLane::observable(7, buffer_size());
 
-<<<<<<< HEAD
+    let events = rx.into_stream();
+
     let uplink = ValueLaneUplink::new(lane, None);
-=======
-    let events = rx.into_stream();
-    let uplink = ValueLaneUplink::new(lane);
->>>>>>> 8d97b0b1
 
     let mut events = events.fuse();
 
