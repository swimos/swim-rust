--- conflicted
+++ resolved
@@ -27,17 +27,10 @@
 use swim_async_runtime::time::clock::Clock;
 use swim_client::downlink::Downlinks;
 use swim_client::interface::ClientContext;
-<<<<<<< HEAD
-use swim_runtime::configuration::DownlinkConnectionsConfig;
-use swim_runtime::routing::Router;
-use swim_runtime::routing::RoutingAddr;
-use swim_utilities::algebra::non_zero_usize;
-=======
+
 use swim_client::router::ClientConnectionFactory;
 use swim_runtime::configuration::DownlinkConnectionsConfig;
-use swim_runtime::error::{ResolutionError, RouterError};
-use swim_runtime::routing::{Route, Router, RoutingAddr};
->>>>>>> 27535297
+use swim_runtime::routing::{Router, RoutingAddr};
 use swim_utilities::routing::uri::RelativeUri;
 use swim_utilities::trigger;
 use swim_utilities::trigger::promise;
@@ -49,40 +42,22 @@
     let (tx, _rx) = mpsc::channel(1);
     let (_close, close_sig) = trigger::trigger();
     let agent = Arc::new("agent");
-<<<<<<< HEAD
-    let (client_tx, client_rx) = mpsc::channel(8);
-=======
-    let routing_context =
-        RoutingContext::new("/node".parse().unwrap(), MockRouter {}, HashMap::new());
+
     let schedule_context = SchedulerContext::new(tx, TestClock::default(), close_sig.clone());
 
     let (client_tx, _client_rx) = mpsc::channel(8);
->>>>>>> 27535297
     let (remote_tx, _remote_rx) = mpsc::channel(8);
     let (plane_tx, _plane_rx) = mpsc::channel(8);
-    let router = Router::server(client_tx.clone(), plane_tx, remote_tx);
-
-<<<<<<< HEAD
+    let router = Router::server(client_tx.clone(), plane_tx, remote_tx.clone());
+
     let (_close_tx, close_rx) = promise::promise();
     let routing_context = RoutingContext::new(
         "/node".parse().unwrap(),
         router.tagged(RoutingAddr::remote(0)),
         HashMap::new(),
     );
-    let schedule_context = SchedulerContext::new(tx, TestClock::default(), close_sig.clone());
-
-    let (conn_pool, _pool_task) = SwimConnPool::new(
-        DownlinkConnectionsConfig::default(),
-        (client_tx, client_rx),
-        router,
-        close_rx.clone(),
-    );
-=======
-    let top_level_factory =
-        TopLevelServerRouterFactory::new(plane_tx, client_tx.clone(), remote_tx.clone());
-
-    let client_connections = ClientConnectionFactory::new(top_level_factory, client_tx, remote_tx);
->>>>>>> 27535297
+
+    let client_connections = ClientConnectionFactory::new(router, client_tx, remote_tx);
 
     let (downlinks, _downlinks_task) = Downlinks::new(
         client_connections,
@@ -126,22 +101,12 @@
         }
     });
 
-<<<<<<< HEAD
-    let (client_tx, client_rx) = mpsc::channel(8);
-=======
-    let agent = Arc::new("agent");
-    let routing_context =
-        RoutingContext::new("/node".parse().unwrap(), MockRouter {}, HashMap::new());
-    let schedule_context = SchedulerContext::new(tx, clock, close_trigger);
-
     let (client_tx, _client_rx) = mpsc::channel(8);
->>>>>>> 27535297
     let (remote_tx, _remote_rx) = mpsc::channel(8);
     let (plane_tx, _plane_rx) = mpsc::channel(8);
     let (_close_tx, close_rx) = promise::promise();
 
-<<<<<<< HEAD
-    let router = Router::server(client_tx.clone(), plane_tx, remote_tx);
+    let router = Router::server(client_tx.clone(), plane_tx, remote_tx.clone());
 
     let agent = Arc::new("agent");
     let routing_context = RoutingContext::new(
@@ -151,18 +116,7 @@
     );
     let schedule_context = SchedulerContext::new(tx, clock, close_trigger);
 
-    let (conn_pool, _pool_task) = SwimConnPool::new(
-        DownlinkConnectionsConfig::default(),
-        (client_tx, client_rx),
-        router,
-        close_rx.clone(),
-    );
-=======
-    let top_level_factory =
-        TopLevelServerRouterFactory::new(plane_tx, client_tx.clone(), remote_tx.clone());
-
-    let client_connections = ClientConnectionFactory::new(top_level_factory, client_tx, remote_tx);
->>>>>>> 27535297
+    let client_connections = ClientConnectionFactory::new(router, client_tx, remote_tx);
 
     let (downlinks, _downlinks_task) = Downlinks::new(
         client_connections,
