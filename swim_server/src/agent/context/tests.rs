// Copyright 2015-2021 SWIM.AI inc.
//
// Licensed under the Apache License, Version 2.0 (the "License");
// you may not use this file except in compliance with the License.
// You may obtain a copy of the License at
//
//     http://www.apache.org/licenses/LICENSE-2.0
//
// Unless required by applicable law or agreed to in writing, software
// distributed under the License is distributed on an "AS IS" BASIS,
// WITHOUT WARRANTIES OR CONDITIONS OF ANY KIND, either express or implied.
// See the License for the specific language governing permissions and
// limitations under the License.

use crate::agent::context::{ContextImpl, RoutingContext, SchedulerContext};
use crate::agent::store::mock::MockNodeStore;
use crate::agent::store::SwimNodeStore;
use crate::agent::tests::test_clock::TestClock;
use crate::agent::AgentContext;
use crate::meta::meta_context_sink;
<<<<<<< HEAD
use crate::routing::TopLevelServerRouterFactory;
use futures::future::BoxFuture;
=======
use crate::plane::store::mock::MockPlaneStore;
>>>>>>> b761f27e
use std::collections::HashMap;
use std::convert::TryFrom;
use std::sync::Arc;
use swim_client::configuration::downlink::{ClientParams, ConfigHierarchy};
use swim_client::connections::SwimConnPool;
use swim_client::downlink::Downlinks;
use swim_client::interface::DownlinksContext;
use swim_client::router::ClientRouterFactory;
use swim_common::routing::error::ResolutionError;
use swim_common::routing::error::RouterError;
use swim_common::routing::{Route, Router, RoutingAddr};
use swim_runtime::task;
use swim_runtime::time::clock::Clock;
use swim_utilities::trigger;
use tokio::sync::mpsc;
use tokio::time::Duration;
<<<<<<< HEAD
use url::Url;
use utilities::sync::{promise, trigger};
use utilities::uri::RelativeUri;

#[derive(Clone)]
struct MockRouter {}

impl Router for MockRouter {
    fn resolve_sender(
        &mut self,
        _addr: RoutingAddr,
    ) -> BoxFuture<'_, Result<Route, ResolutionError>> {
        unimplemented!()
    }

    fn lookup(
        &mut self,
        _host: Option<Url>,
        _route: RelativeUri,
    ) -> BoxFuture<'_, Result<RoutingAddr, RouterError>> {
        unimplemented!()
    }
}
=======
>>>>>>> b761f27e

#[test]
fn simple_accessors() {
    let (tx, _rx) = mpsc::channel(1);
    let (_close, close_sig) = trigger::trigger();
    let agent = Arc::new("agent");
    let routing_context =
        RoutingContext::new("/node".parse().unwrap(), MockRouter {}, HashMap::new());
    let schedule_context = SchedulerContext::new(tx, TestClock::default(), close_sig.clone());

    let (client_tx, client_rx) = mpsc::channel(8);
    let (remote_tx, _remote_rx) = mpsc::channel(8);
    let (plane_tx, _plane_rx) = mpsc::channel(8);
    let (_close_tx, close_rx) = promise::promise();

    let top_level_factory =
        TopLevelServerRouterFactory::new(plane_tx, client_tx.clone(), remote_tx);

    let client_router_fac = ClientRouterFactory::new(client_tx.clone(), top_level_factory);

    let (conn_pool, _pool_task) = SwimConnPool::new(
        ClientParams::default(),
        (client_tx, client_rx),
        client_router_fac,
        close_rx.clone(),
    );

    let (downlinks, _downlinks_task) =
        Downlinks::new(conn_pool, Arc::new(ConfigHierarchy::default()), close_rx);

    let client = DownlinksContext::new(downlinks);
    let context = ContextImpl::new(
        agent.clone(),
        routing_context,
        schedule_context,
        meta_context_sink(),
<<<<<<< HEAD
        client,
        RelativeUri::try_from("/mock/router".to_string()).unwrap(),
=======
        MockNodeStore::mock(),
>>>>>>> b761f27e
    );

    assert!(std::ptr::eq(context.agent(), agent.as_ref()));
    assert_eq!(context.node_uri(), "/node");
    assert!(trigger::Receiver::same_receiver(
        &close_sig,
        &context.agent_stop_event()
    ));
}

fn create_context(
    n: usize,
    clock: TestClock,
    close_trigger: trigger::Receiver,
<<<<<<< HEAD
) -> ContextImpl<&'static str, impl Clock, MockRouter> {
=======
) -> ContextImpl<&'static str, impl Clock, (), SwimNodeStore<MockPlaneStore>> {
>>>>>>> b761f27e
    let (tx, mut rx) = mpsc::channel(n);

    //Run any tasks that get scheduled.
    task::spawn(async move {
        {
            while let Some(eff) = rx.recv().await {
                eff.await
            }
        }
    });

    let agent = Arc::new("agent");
    let routing_context =
        RoutingContext::new("/node".parse().unwrap(), MockRouter {}, HashMap::new());
    let schedule_context = SchedulerContext::new(tx, clock, close_trigger);

    let (client_tx, client_rx) = mpsc::channel(8);
    let (remote_tx, _remote_rx) = mpsc::channel(8);
    let (plane_tx, _plane_rx) = mpsc::channel(8);
    let (_close_tx, close_rx) = promise::promise();

    let top_level_factory =
        TopLevelServerRouterFactory::new(plane_tx, client_tx.clone(), remote_tx);

    let client_router_fac = ClientRouterFactory::new(client_tx.clone(), top_level_factory);

    let (conn_pool, _pool_task) = SwimConnPool::new(
        ClientParams::default(),
        (client_tx, client_rx),
        client_router_fac,
        close_rx.clone(),
    );

    let (downlinks, _downlinks_task) =
        Downlinks::new(conn_pool, Arc::new(ConfigHierarchy::default()), close_rx);

    let client = DownlinksContext::new(downlinks);
    ContextImpl::new(
        agent.clone(),
        routing_context,
        schedule_context,
        meta_context_sink(),
<<<<<<< HEAD
        client,
        RelativeUri::try_from("/mock/router".to_string()).unwrap(),
=======
        MockNodeStore::mock(),
>>>>>>> b761f27e
    )
}

#[tokio::test]
async fn send_single_to_scheduler() {
    let (_close, close_sig) = trigger::trigger();
    let clock = TestClock::default();
    let context = create_context(1, clock.clone(), close_sig);

    let (defer_tx, mut defer_rx) = mpsc::channel(5);
    context
        .defer(
            async move {
                let _ = defer_tx.send(6).await;
            },
            Duration::from_millis(50),
        )
        .await;

    clock.advance_when_blocked(Duration::from_millis(50)).await;

    let result = defer_rx.recv().await;

    assert_eq!(result, Some(6));
}

#[tokio::test]
async fn send_multiple_to_scheduler() {
    let (close, close_sig) = trigger::trigger();
    let clock = TestClock::default();
    let context = create_context(1, clock.clone(), close_sig);

    let (defer_tx, mut defer_rx) = mpsc::channel(1);
    let mut i = 0;
    context
        .periodically(
            move || {
                let tx = defer_tx.clone();
                i += 1;
                let c = i;
                async move {
                    let _ = tx.send(c).await;
                }
            },
            Duration::from_millis(50),
            Some(3),
        )
        .await;

    clock.advance_when_blocked(Duration::from_millis(50)).await;
    let result = defer_rx.recv().await;
    assert_eq!(result, Some(1));

    clock.advance_when_blocked(Duration::from_millis(50)).await;
    let result = defer_rx.recv().await;
    assert_eq!(result, Some(2));

    clock.advance_when_blocked(Duration::from_millis(50)).await;
    let result = defer_rx.recv().await;
    assert_eq!(result, Some(3));

    close.trigger();
    let result = defer_rx.recv().await;
    assert!(result.is_none());
}<|MERGE_RESOLUTION|>--- conflicted
+++ resolved
@@ -18,12 +18,9 @@
 use crate::agent::tests::test_clock::TestClock;
 use crate::agent::AgentContext;
 use crate::meta::meta_context_sink;
-<<<<<<< HEAD
+use crate::plane::store::mock::MockPlaneStore;
 use crate::routing::TopLevelServerRouterFactory;
 use futures::future::BoxFuture;
-=======
-use crate::plane::store::mock::MockPlaneStore;
->>>>>>> b761f27e
 use std::collections::HashMap;
 use std::convert::TryFrom;
 use std::sync::Arc;
@@ -37,13 +34,12 @@
 use swim_common::routing::{Route, Router, RoutingAddr};
 use swim_runtime::task;
 use swim_runtime::time::clock::Clock;
+use swim_utilities::routing::uri::RelativeUri;
 use swim_utilities::trigger;
+use swim_utilities::trigger::promise;
 use tokio::sync::mpsc;
 use tokio::time::Duration;
-<<<<<<< HEAD
 use url::Url;
-use utilities::sync::{promise, trigger};
-use utilities::uri::RelativeUri;
 
 #[derive(Clone)]
 struct MockRouter {}
@@ -64,8 +60,6 @@
         unimplemented!()
     }
 }
-=======
->>>>>>> b761f27e
 
 #[test]
 fn simple_accessors() {
@@ -102,12 +96,9 @@
         routing_context,
         schedule_context,
         meta_context_sink(),
-<<<<<<< HEAD
         client,
         RelativeUri::try_from("/mock/router".to_string()).unwrap(),
-=======
         MockNodeStore::mock(),
->>>>>>> b761f27e
     );
 
     assert!(std::ptr::eq(context.agent(), agent.as_ref()));
@@ -122,11 +113,7 @@
     n: usize,
     clock: TestClock,
     close_trigger: trigger::Receiver,
-<<<<<<< HEAD
-) -> ContextImpl<&'static str, impl Clock, MockRouter> {
-=======
-) -> ContextImpl<&'static str, impl Clock, (), SwimNodeStore<MockPlaneStore>> {
->>>>>>> b761f27e
+) -> ContextImpl<&'static str, impl Clock, MockRouter, SwimNodeStore<MockPlaneStore>> {
     let (tx, mut rx) = mpsc::channel(n);
 
     //Run any tasks that get scheduled.
@@ -169,12 +156,9 @@
         routing_context,
         schedule_context,
         meta_context_sink(),
-<<<<<<< HEAD
         client,
         RelativeUri::try_from("/mock/router".to_string()).unwrap(),
-=======
         MockNodeStore::mock(),
->>>>>>> b761f27e
     )
 }
 
