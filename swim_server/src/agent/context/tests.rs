--- conflicted
+++ resolved
@@ -18,92 +18,28 @@
 use crate::agent::tests::test_clock::TestClock;
 use crate::agent::AgentContext;
 use crate::meta::meta_context_sink;
-<<<<<<< HEAD
-use futures::future::BoxFuture;
-=======
 use crate::plane::store::mock::MockPlaneStore;
->>>>>>> b761f27e
 use std::collections::HashMap;
-use std::convert::TryFrom;
 use std::sync::Arc;
-use swim_client::configuration::downlink::ConfigHierarchy;
-use swim_client::downlink::Downlinks;
-use swim_client::interface::SwimClientBuilder;
-use swim_common::routing::error::ResolutionError;
-use swim_common::routing::error::RouterError;
-use swim_common::routing::{BidirectionalRoute, Origin, Route, Router, RoutingAddr};
 use swim_runtime::task;
 use swim_runtime::time::clock::Clock;
 use swim_utilities::trigger;
 use tokio::sync::mpsc;
 use tokio::time::Duration;
-<<<<<<< HEAD
-use url::Url;
-use utilities::sync::{promise, trigger};
-use utilities::uri::RelativeUri;
-
-#[derive(Clone)]
-struct MockRouter {}
-
-impl Router for MockRouter {
-    fn resolve_sender(
-        &mut self,
-        _addr: RoutingAddr,
-    ) -> BoxFuture<'_, Result<Route, ResolutionError>> {
-        unimplemented!()
-    }
-
-    fn resolve_bidirectional(
-        &mut self,
-        _host: Url,
-    ) -> BoxFuture<'_, Result<BidirectionalRoute, ResolutionError>> {
-        unimplemented!()
-    }
-
-    fn lookup(
-        &mut self,
-        _host: Option<Url>,
-        _route: RelativeUri,
-    ) -> BoxFuture<'_, Result<RoutingAddr, RouterError>> {
-        unimplemented!()
-    }
-}
-=======
->>>>>>> b761f27e
 
 #[test]
 fn simple_accessors() {
     let (tx, _rx) = mpsc::channel(1);
     let (_close, close_sig) = trigger::trigger();
     let agent = Arc::new("agent");
-    let routing_context =
-        RoutingContext::new("/node".parse().unwrap(), MockRouter {}, HashMap::new());
+    let routing_context = RoutingContext::new("/node".parse().unwrap(), (), HashMap::new());
     let schedule_context = SchedulerContext::new(tx, TestClock::default(), close_sig.clone());
-
-    let (_close_tx, close_rx) = promise::promise();
-    let (client_conn_request_tx, _client_conn_request_rx) = mpsc::channel(8);
-
-    let (downlinks, _downlinks_handle) = tokio_test::block_on(async {
-        Downlinks::new(
-            client_conn_request_tx,
-            Arc::new(ConfigHierarchy::default()),
-            close_rx,
-        )
-    });
-
-    let client = SwimClientBuilder::build_from_downlinks(downlinks);
-
     let context = ContextImpl::new(
         agent.clone(),
         routing_context,
         schedule_context,
         meta_context_sink(),
-<<<<<<< HEAD
-        client,
-        RelativeUri::try_from("/mock/router".to_string()).unwrap(),
-=======
         MockNodeStore::mock(),
->>>>>>> b761f27e
     );
 
     assert!(std::ptr::eq(context.agent(), agent.as_ref()));
@@ -118,11 +54,7 @@
     n: usize,
     clock: TestClock,
     close_trigger: trigger::Receiver,
-<<<<<<< HEAD
-) -> ContextImpl<&'static str, impl Clock, MockRouter> {
-=======
 ) -> ContextImpl<&'static str, impl Clock, (), SwimNodeStore<MockPlaneStore>> {
->>>>>>> b761f27e
     let (tx, mut rx) = mpsc::channel(n);
 
     //Run any tasks that get scheduled.
@@ -135,31 +67,15 @@
     });
 
     let agent = Arc::new("agent");
-    let routing_context =
-        RoutingContext::new("/node".parse().unwrap(), MockRouter {}, HashMap::new());
+    let routing_context = RoutingContext::new("/node".parse().unwrap(), (), HashMap::new());
     let schedule_context = SchedulerContext::new(tx, clock, close_trigger);
 
-    let (_close_tx, close_rx) = promise::promise();
-    let (client_conn_request_tx, _client_conn_request_rx) = mpsc::channel(8);
-
-    let (downlinks, _downlinks_handle) = Downlinks::new(
-        client_conn_request_tx,
-        Arc::new(ConfigHierarchy::default()),
-        close_rx,
-    );
-
-    let client = SwimClientBuilder::build_from_downlinks(downlinks);
     ContextImpl::new(
         agent.clone(),
         routing_context,
         schedule_context,
         meta_context_sink(),
-<<<<<<< HEAD
-        client,
-        RelativeUri::try_from("/mock/router".to_string()).unwrap(),
-=======
         MockNodeStore::mock(),
->>>>>>> b761f27e
     )
 }
 
