--- conflicted
+++ resolved
@@ -233,14 +233,12 @@
     /// Provide a channel to dispatch events to the agent scheduler.
     fn spawner(&self) -> mpsc::Sender<Eff>;
 
-<<<<<<< HEAD
     /// Provides an observer factory that can be used to create observers that register events that
     /// happen on nodes, lanes, and uplinks.
     fn metrics(&self) -> NodeMetricAggregator;
-=======
+
     /// Return the time since the last outgoing message.
     fn uplinks_idle_since(&self) -> &Arc<AtomicInstant>;
->>>>>>> 477f223e
 }
 
 impl<Agent, Clk, RouterInner> AgentExecutionContext for ContextImpl<Agent, Clk, RouterInner>
@@ -257,12 +255,11 @@
         self.schedule_context.scheduler.clone()
     }
 
-<<<<<<< HEAD
     fn metrics(&self) -> NodeMetricAggregator {
         self.meta_context.metrics()
-=======
+    }
+
     fn uplinks_idle_since(&self) -> &Arc<AtomicInstant> {
         &self.uplinks_idle_since
->>>>>>> 477f223e
     }
 }