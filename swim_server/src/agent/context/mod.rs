--- conflicted
+++ resolved
@@ -48,12 +48,9 @@
     routing_context: RoutingContext<R>,
     schedule_context: SchedulerContext<Clk>,
     meta_context: Arc<MetaContext>,
-<<<<<<< HEAD
     client: SwimClient<Path>,
     agent_uri: RelativeUri,
-=======
     pub(crate) uplinks_idle_since: Arc<AtomicInstant>,
->>>>>>> 35de037e
 }
 
 const SCHEDULE: &str = "Schedule";
@@ -75,12 +72,9 @@
             routing_context,
             schedule_context,
             meta_context: Arc::new(meta_context),
-<<<<<<< HEAD
             client,
             agent_uri,
-=======
             uplinks_idle_since: Arc::new(AtomicInstant::new(Instant::now())),
->>>>>>> 35de037e
         }
     }
 }
@@ -97,11 +91,8 @@
             schedule_context: self.schedule_context.clone(),
             client: self.client.clone(),
             meta_context: self.meta_context.clone(),
-<<<<<<< HEAD
             agent_uri: self.agent_uri.clone(),
-=======
             uplinks_idle_since: self.uplinks_idle_since.clone(),
->>>>>>> 35de037e
         }
     }
 }
@@ -252,17 +243,15 @@
     /// Provide a channel to dispatch events to the agent scheduler.
     fn spawner(&self) -> mpsc::Sender<Eff>;
 
-<<<<<<< HEAD
     /// Return the relative uri of this agent.
     fn uri(&self) -> &RelativeUri;
-=======
+
     /// Provides an observer factory that can be used to create observers that register events that
     /// happen on nodes, lanes, and uplinks.
     fn metrics(&self) -> NodeMetricAggregator;
 
     /// Return the time since the last outgoing message.
     fn uplinks_idle_since(&self) -> &Arc<AtomicInstant>;
->>>>>>> 35de037e
 }
 
 impl<Agent, Clk, RouterInner> AgentExecutionContext for ContextImpl<Agent, Clk, RouterInner>
@@ -279,16 +268,15 @@
         self.schedule_context.scheduler.clone()
     }
 
-<<<<<<< HEAD
     fn uri(&self) -> &RelativeUri {
         &self.agent_uri
-=======
+    }
+
     fn metrics(&self) -> NodeMetricAggregator {
         self.meta_context.metrics()
     }
 
     fn uplinks_idle_since(&self) -> &Arc<AtomicInstant> {
         &self.uplinks_idle_since
->>>>>>> 35de037e
     }
 }