// Copyright 2015-2020 SWIM.AI inc.
//
// Licensed under the Apache License, Version 2.0 (the "License");
// you may not use this file except in compliance with the License.
// You may obtain a copy of the License at
//
//     http://www.apache.org/licenses/LICENSE-2.0
//
// Unless required by applicable law or agreed to in writing, software
// distributed under the License is distributed on an "AS IS" BASIS,
// WITHOUT WARRANTIES OR CONDITIONS OF ANY KIND, either express or implied.
// See the License for the specific language governing permissions and
// limitations under the License.

<<<<<<< HEAD
use std::sync::Arc;
use swim_server::agent::lane::lifecycle::LaneLifecycle;
use swim_server::agent::lane::model::action::{ActionLane, CommandLane};
use swim_server::agent::lane::model::map::{MapLane, MapLaneEvent};
use swim_server::agent::lane::model::value::ValueLane;
=======
use swim_server::agent::lane::lifecycle::StatefulLaneLifecycleBase;
use swim_server::agent::lane::model::action::{ActionLane, CommandLane};
use swim_server::agent::lane::model::map::{MapLane, MapLaneEvent};
use swim_server::agent::lane::model::value::ValueLane;
use swim_server::agent::lane::model::value::ValueLaneEvent;
use swim_server::agent::lane::strategy::Queue;
>>>>>>> 7976b560
use swim_server::agent::AgentContext;
use swim_server::{
    action_lifecycle, agent_lifecycle, command_lifecycle, map_lifecycle, value_lifecycle, SwimAgent,
};

mod swim_server {
    pub use crate::*;
}

#[test]
fn main() {
    // ----------------------- Agent derivation -----------------------

    #[derive(Debug, SwimAgent)]
    #[agent(config = "TestAgentConfig")]
    pub struct TestAgent {
        #[lifecycle(name = "CommandLifecycle1")]
        pub command_1: CommandLane<String>,
        #[lifecycle(name = "CommandLifecycle2")]
        pub command_2: CommandLane<i32>,
        #[lifecycle(name = "ActionLifecycle1")]
        pub action_1: ActionLane<i32, i32>,
        #[lifecycle(name = "ActionLifecycle2")]
        pub action_2: ActionLane<i64, i64>,
        #[lifecycle(name = "ActionLifecycle3")]
        pub action_3: ActionLane<String, String>,
        #[lifecycle(name = "ValueLifecycle1")]
        pub value_1: ValueLane<i32>,
        #[lifecycle(name = "ValueLifecycle2")]
        pub value_2: ValueLane<String>,
        #[lifecycle(name = "MapLifecycle1")]
        pub map_1: MapLane<String, i32>,
        #[lifecycle(name = "MapLifecycle2")]
        pub map_2: MapLane<i32, String>,
        #[lifecycle(name = "MapLifecycle2")]
        pub map_3: MapLane<i32, String>,
        #[lifecycle(name = "MapLifecycle1")]
        pub map_4: MapLane<String, i32>,
    }

    #[derive(Debug)]
    pub struct TestAgentConfig;

    // ----------------------- Agent Lifecycle -----------------------

    #[agent_lifecycle(agent = "TestAgent", on_start = "agent_on_start")]
    struct TestAgentLifecycle;

    impl TestAgentLifecycle {
        async fn agent_on_start<Context>(&self, _context: &Context)
        where
            Context: AgentContext<TestAgent> + Sized + Send + Sync,
        {
            unimplemented!()
        }
    }

    // ----------------------- Command Lifecycle 1 -----------------------

    #[command_lifecycle(
        agent = "TestAgent",
        command_type = "String",
        on_command = "on_command"
    )]
    struct CommandLifecycle1;

    impl CommandLifecycle1 {
        async fn on_command<Context>(
            &self,
            _command: String,
            _model: &CommandLane<String>,
            _context: &Context,
        ) where
            Context: AgentContext<TestAgent> + Sized + Send + Sync + 'static,
        {
            unimplemented!()
        }
    }

    // ----------------------- Command Lifecycle 2 -----------------------

    #[command_lifecycle(agent = "TestAgent", command_type = "i32", on_command = "on_command")]
    struct CommandLifecycle2;

    impl CommandLifecycle2 {
        async fn on_command<Context>(
            &self,
            _command: i32,
            _model: &CommandLane<i32>,
            _context: &Context,
        ) where
            Context: AgentContext<TestAgent> + Sized + Send + Sync + 'static,
        {
            unimplemented!()
        }
    }

    // ----------------------- Action Lifecycle 1 -----------------------

    #[action_lifecycle(agent = "TestAgent", command_type = "i32", response_type = "i32")]
    struct ActionLifecycle1;

    impl ActionLifecycle1 {
        async fn on_command<Context>(
            &self,
            _command: i32,
            _model: &ActionLane<i32, i32>,
            _context: &Context,
        ) -> i32
        where
            Context: AgentContext<TestAgent> + Sized + Send + Sync + 'static,
        {
            unimplemented!()
        }
    }

    // ----------------------- Action Lifecycle 2 -----------------------

    #[action_lifecycle(agent = "TestAgent", command_type = "i64", response_type = "i64")]
    struct ActionLifecycle2;

    impl ActionLifecycle2 {
        async fn on_command<Context>(
            &self,
            _command: i64,
            _model: &ActionLane<i64, i64>,
            _context: &Context,
        ) -> i64
        where
            Context: AgentContext<TestAgent> + Sized + Send + Sync + 'static,
        {
            unimplemented!()
        }
    }

    // ----------------------- Action Lifecycle 2 -----------------------

    #[action_lifecycle(agent = "TestAgent", command_type = "String", response_type = "String")]
    struct ActionLifecycle3;

    impl ActionLifecycle3 {
        async fn on_command<Context>(
            &self,
            _command: String,
            _model: &ActionLane<String, String>,
            _context: &Context,
        ) -> String
        where
            Context: AgentContext<TestAgent> + Sized + Send + Sync + 'static,
        {
            unimplemented!()
        }
    }

    // ----------------------- Value Lifecycle 1 -----------------------

    #[value_lifecycle(agent = "TestAgent", event_type = "i32")]
    struct ValueLifecycle1;

    impl ValueLifecycle1 {
        async fn on_start<Context>(&self, _model: &ValueLane<i32>, _context: &Context)
        where
            Context: AgentContext<TestAgent> + Sized + Send + Sync,
        {
            unimplemented!()
        }

        async fn on_event<Context>(
            &self,
            _event: &ValueLaneEvent<i32>,
            _model: &ValueLane<i32>,
            _context: &Context,
        ) where
            Context: AgentContext<TestAgent> + Sized + Send + Sync + 'static,
        {
            unimplemented!()
        }
    }

<<<<<<< HEAD
    impl LaneLifecycle<TestAgentConfig> for ValueLifecycle1 {
        fn create(_config: &TestAgentConfig) -> Self {
            ValueLifecycle1 {}
=======
    impl StatefulLaneLifecycleBase for ValueLifecycle1 {
        type WatchStrategy = Queue;

        fn create_strategy(&self) -> Self::WatchStrategy {
            Queue::default()
>>>>>>> 7976b560
        }
    }

    // ----------------------- Value Lifecycle 2 -----------------------

    #[value_lifecycle(agent = "TestAgent", event_type = "String")]
    struct ValueLifecycle2;

    impl ValueLifecycle2 {
        async fn on_start<Context>(&self, _model: &ValueLane<String>, _context: &Context)
        where
            Context: AgentContext<TestAgent> + Sized + Send + Sync,
        {
            unimplemented!()
        }

        async fn on_event<Context>(
            &self,
            _event: &ValueLaneEvent<String>,
            _model: &ValueLane<String>,
            _context: &Context,
        ) where
            Context: AgentContext<TestAgent> + Sized + Send + Sync + 'static,
        {
            unimplemented!()
        }
    }

<<<<<<< HEAD
    impl LaneLifecycle<TestAgentConfig> for ValueLifecycle2 {
        fn create(_config: &TestAgentConfig) -> Self {
            ValueLifecycle2 {}
=======
    impl StatefulLaneLifecycleBase for ValueLifecycle2 {
        type WatchStrategy = Queue;

        fn create_strategy(&self) -> Self::WatchStrategy {
            Queue::default()
>>>>>>> 7976b560
        }
    }

    // ----------------------- Map Lifecycle 1 -----------------------

    #[map_lifecycle(agent = "TestAgent", key_type = "String", value_type = "i32")]
    struct MapLifecycle1;

    impl MapLifecycle1 {
        async fn on_start<Context>(&self, _model: &MapLane<String, i32>, _context: &Context)
        where
            Context: AgentContext<TestAgent> + Sized + Send + Sync,
        {
            unimplemented!()
        }

        async fn on_event<Context>(
            &self,
            _event: &MapLaneEvent<String, i32>,
            _model: &MapLane<String, i32>,
            _context: &Context,
        ) where
            Context: AgentContext<TestAgent> + Sized + Send + Sync + 'static,
        {
            unimplemented!()
        }
    }

<<<<<<< HEAD
    impl LaneLifecycle<TestAgentConfig> for MapLifecycle1 {
        fn create(_config: &TestAgentConfig) -> Self {
            MapLifecycle1 {}
=======
    impl StatefulLaneLifecycleBase for MapLifecycle1 {
        type WatchStrategy = Queue;

        fn create_strategy(&self) -> Self::WatchStrategy {
            Queue::default()
>>>>>>> 7976b560
        }
    }

    // ----------------------- Map Lifecycle 1 -----------------------

    #[map_lifecycle(agent = "TestAgent", key_type = "i32", value_type = "String")]
    struct MapLifecycle2;

    impl MapLifecycle2 {
        async fn on_start<Context>(&self, _model: &MapLane<i32, String>, _context: &Context)
        where
            Context: AgentContext<TestAgent> + Sized + Send + Sync,
        {
            unimplemented!()
        }

        async fn on_event<Context>(
            &self,
            _event: &MapLaneEvent<i32, String>,
            _model: &MapLane<i32, String>,
            _context: &Context,
        ) where
            Context: AgentContext<TestAgent> + Sized + Send + Sync + 'static,
        {
            unimplemented!()
        }
    }

<<<<<<< HEAD
    impl LaneLifecycle<TestAgentConfig> for MapLifecycle2 {
        fn create(_config: &TestAgentConfig) -> Self {
            MapLifecycle2 {}
=======
    impl StatefulLaneLifecycleBase for MapLifecycle2 {
        type WatchStrategy = Queue;

        fn create_strategy(&self) -> Self::WatchStrategy {
            Queue::default()
>>>>>>> 7976b560
        }
    }
}<|MERGE_RESOLUTION|>--- conflicted
+++ resolved
@@ -12,20 +12,9 @@
 // See the License for the specific language governing permissions and
 // limitations under the License.
 
-<<<<<<< HEAD
-use std::sync::Arc;
-use swim_server::agent::lane::lifecycle::LaneLifecycle;
 use swim_server::agent::lane::model::action::{ActionLane, CommandLane};
 use swim_server::agent::lane::model::map::{MapLane, MapLaneEvent};
-use swim_server::agent::lane::model::value::ValueLane;
-=======
-use swim_server::agent::lane::lifecycle::StatefulLaneLifecycleBase;
-use swim_server::agent::lane::model::action::{ActionLane, CommandLane};
-use swim_server::agent::lane::model::map::{MapLane, MapLaneEvent};
-use swim_server::agent::lane::model::value::ValueLane;
-use swim_server::agent::lane::model::value::ValueLaneEvent;
-use swim_server::agent::lane::strategy::Queue;
->>>>>>> 7976b560
+use swim_server::agent::lane::model::value::{ValueLane, ValueLaneEvent};
 use swim_server::agent::AgentContext;
 use swim_server::{
     action_lifecycle, agent_lifecycle, command_lifecycle, map_lifecycle, value_lifecycle, SwimAgent,
@@ -205,20 +194,6 @@
         }
     }
 
-<<<<<<< HEAD
-    impl LaneLifecycle<TestAgentConfig> for ValueLifecycle1 {
-        fn create(_config: &TestAgentConfig) -> Self {
-            ValueLifecycle1 {}
-=======
-    impl StatefulLaneLifecycleBase for ValueLifecycle1 {
-        type WatchStrategy = Queue;
-
-        fn create_strategy(&self) -> Self::WatchStrategy {
-            Queue::default()
->>>>>>> 7976b560
-        }
-    }
-
     // ----------------------- Value Lifecycle 2 -----------------------
 
     #[value_lifecycle(agent = "TestAgent", event_type = "String")]
@@ -244,20 +219,6 @@
         }
     }
 
-<<<<<<< HEAD
-    impl LaneLifecycle<TestAgentConfig> for ValueLifecycle2 {
-        fn create(_config: &TestAgentConfig) -> Self {
-            ValueLifecycle2 {}
-=======
-    impl StatefulLaneLifecycleBase for ValueLifecycle2 {
-        type WatchStrategy = Queue;
-
-        fn create_strategy(&self) -> Self::WatchStrategy {
-            Queue::default()
->>>>>>> 7976b560
-        }
-    }
-
     // ----------------------- Map Lifecycle 1 -----------------------
 
     #[map_lifecycle(agent = "TestAgent", key_type = "String", value_type = "i32")]
@@ -283,20 +244,6 @@
         }
     }
 
-<<<<<<< HEAD
-    impl LaneLifecycle<TestAgentConfig> for MapLifecycle1 {
-        fn create(_config: &TestAgentConfig) -> Self {
-            MapLifecycle1 {}
-=======
-    impl StatefulLaneLifecycleBase for MapLifecycle1 {
-        type WatchStrategy = Queue;
-
-        fn create_strategy(&self) -> Self::WatchStrategy {
-            Queue::default()
->>>>>>> 7976b560
-        }
-    }
-
     // ----------------------- Map Lifecycle 1 -----------------------
 
     #[map_lifecycle(agent = "TestAgent", key_type = "i32", value_type = "String")]
@@ -322,17 +269,4 @@
         }
     }
 
-<<<<<<< HEAD
-    impl LaneLifecycle<TestAgentConfig> for MapLifecycle2 {
-        fn create(_config: &TestAgentConfig) -> Self {
-            MapLifecycle2 {}
-=======
-    impl StatefulLaneLifecycleBase for MapLifecycle2 {
-        type WatchStrategy = Queue;
-
-        fn create_strategy(&self) -> Self::WatchStrategy {
-            Queue::default()
->>>>>>> 7976b560
-        }
-    }
 }