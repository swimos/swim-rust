--- conflicted
+++ resolved
@@ -12,7 +12,7 @@
 // See the License for the specific language governing permissions and
 // limitations under the License.
 
-use crate::agent::lane::model::value::ValueLaneEvent;
+use swim_server::agent::lane::model::value::ValueLaneEvent;
 use swim_server::agent::lane::lifecycle::{LaneLifecycle, StatefulLaneLifecycleBase};
 use swim_server::agent::lane::model::action::{ActionLane, CommandLane};
 use swim_server::agent::lane::model::map::{MapLane, MapLaneEvent};
@@ -151,20 +151,15 @@
 
     // ----------------------- Action Lifecycle 2 -----------------------
 
-<<<<<<< HEAD
     #[action_lifecycle(
         agent = "TestAgent",
         command_type = "i64",
         response_type = "i64",
         on_command
     )]
-    struct ActionLifecycle2;
-=======
-    #[action_lifecycle(agent = "TestAgent", command_type = "i64", response_type = "i64")]
     struct ActionLifecycle2 {
         _field: String,
     };
->>>>>>> 7976b560
 
     impl ActionLifecycle2 {
         async fn on_command<Context>(
@@ -247,15 +242,10 @@
 
     // ----------------------- Value Lifecycle 2 -----------------------
 
-<<<<<<< HEAD
     #[value_lifecycle(agent = "TestAgent", event_type = "String", on_start, on_event)]
-    struct ValueLifecycle2;
-=======
-    #[value_lifecycle(agent = "TestAgent", event_type = "String")]
     struct ValueLifecycle2 {
         _field: String,
     };
->>>>>>> 7976b560
 
     impl ValueLifecycle2 {
         async fn on_start<Context>(&self, _model: &ValueLane<String>, _context: &Context)
@@ -334,7 +324,6 @@
 
     // ----------------------- Map Lifecycle 2 -----------------------
 
-<<<<<<< HEAD
     #[map_lifecycle(
         agent = "TestAgent",
         key_type = "i32",
@@ -342,13 +331,9 @@
         on_start,
         on_event
     )]
-    struct MapLifecycle2;
-=======
-    #[map_lifecycle(agent = "TestAgent", key_type = "i32", value_type = "String")]
     struct MapLifecycle2 {
         _field: String,
     };
->>>>>>> 7976b560
 
     impl MapLifecycle2 {
         async fn on_start<Context>(&self, _model: &MapLane<i32, String>, _context: &Context)
