--- conflicted
+++ resolved
@@ -12,12 +12,7 @@
 // See the License for the specific language governing permissions and
 // limitations under the License.
 
-<<<<<<< HEAD
-use crate::agent::lane::model::value::ValueLaneEvent;
-use swim_server::agent::lane::lifecycle::{LaneLifecycle, LifecycleBase};
-=======
 use crate::agent::lane::lifecycle::LaneLifecycle;
->>>>>>> 52b1ab71
 use swim_server::agent::lane::model::action::{ActionLane, CommandLane};
 use swim_server::agent::lane::model::map::{MapLane, MapLaneEvent};
 use swim_server::agent::lane::model::value::{ValueLane, ValueLaneEvent};
@@ -235,17 +230,6 @@
         }
     }
 
-<<<<<<< HEAD
-    impl LifecycleBase for ValueLifecycle1 {
-        type WatchStrategy = Queue;
-
-        fn create_strategy(&self) -> Self::WatchStrategy {
-            Queue::default()
-        }
-    }
-
-=======
->>>>>>> 52b1ab71
     // ----------------------- Value Lifecycle 2 -----------------------
 
     #[value_lifecycle(agent = "TestAgent", event_type = "String", on_start, on_event)]
@@ -281,17 +265,6 @@
         }
     }
 
-<<<<<<< HEAD
-    impl LifecycleBase for ValueLifecycle2 {
-        type WatchStrategy = Queue;
-
-        fn create_strategy(&self) -> Self::WatchStrategy {
-            Queue::default()
-        }
-    }
-
-=======
->>>>>>> 52b1ab71
     // ----------------------- Map Lifecycle 1 -----------------------
 
     #[map_lifecycle(
@@ -323,19 +296,7 @@
         }
     }
 
-<<<<<<< HEAD
-    impl LifecycleBase for MapLifecycle1 {
-        type WatchStrategy = Queue;
-
-        fn create_strategy(&self) -> Self::WatchStrategy {
-            Queue::default()
-        }
-    }
-
-    // ----------------------- Map Lifecycle 2 -----------------------
-=======
     // ----------------------- Map Lifecycle 1 -----------------------
->>>>>>> 52b1ab71
 
     #[map_lifecycle(
         agent = "TestAgent",
@@ -375,15 +336,4 @@
             }
         }
     }
-<<<<<<< HEAD
-
-    impl LifecycleBase for MapLifecycle2 {
-        type WatchStrategy = Queue;
-
-        fn create_strategy(&self) -> Self::WatchStrategy {
-            Queue::default()
-        }
-    }
-=======
->>>>>>> 52b1ab71
 }