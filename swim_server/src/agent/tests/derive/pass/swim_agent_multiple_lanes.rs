--- conflicted
+++ resolved
@@ -12,10 +12,6 @@
 // See the License for the specific language governing permissions and
 // limitations under the License.
 
-<<<<<<< HEAD
-use swim_server::agent::lane::lifecycle::LifecycleBase;
-=======
->>>>>>> 52b1ab71
 use swim_server::agent::lane::model::action::{ActionLane, CommandLane};
 use swim_server::agent::lane::model::map::{MapLane, MapLaneEvent};
 use swim_server::agent::lane::model::value::{ValueLane, ValueLaneEvent};
@@ -133,17 +129,6 @@
         }
     }
 
-<<<<<<< HEAD
-    impl LifecycleBase for ValueLifecycle {
-        type WatchStrategy = Queue;
-
-        fn create_strategy(&self) -> Self::WatchStrategy {
-            Queue::default()
-        }
-    }
-
-=======
->>>>>>> 52b1ab71
     // ----------------------- Map Lifecycle -----------------------
 
     #[map_lifecycle(
@@ -174,15 +159,4 @@
             unimplemented!()
         }
     }
-<<<<<<< HEAD
-
-    impl LifecycleBase for MapLifecycle {
-        type WatchStrategy = Queue;
-
-        fn create_strategy(&self) -> Self::WatchStrategy {
-            Queue::default()
-        }
-    }
-=======
->>>>>>> 52b1ab71
 }