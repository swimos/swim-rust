--- conflicted
+++ resolved
@@ -16,12 +16,7 @@
 use crate::agent::context::AgentExecutionContext;
 use crate::agent::lane::channels::AgentExecutionConfig;
 use crate::agent::lane::lifecycle::{
-<<<<<<< HEAD
-    ActionLaneLifecycle, DemandLaneLifecycle, DemandMapLaneLifecycle, LifecycleBase,
-    StatefulLaneLifecycle,
-=======
     ActionLaneLifecycle, DemandLaneLifecycle, DemandMapLaneLifecycle, StatefulLaneLifecycle,
->>>>>>> 52b1ab71
 };
 use crate::agent::lane::model::action::CommandLane;
 use crate::agent::lane::model::demand::DemandLane;
@@ -262,17 +257,6 @@
     }
 }
 
-<<<<<<< HEAD
-impl LifecycleBase for DataLifecycle {
-    type WatchStrategy = Queue;
-
-    fn create_strategy(&self) -> Self::WatchStrategy {
-        Queue::default()
-    }
-}
-
-=======
->>>>>>> 52b1ab71
 impl<'a> StatefulLaneLifecycle<'a, MapLane<String, i32>, ReportingAgent> for DataLifecycle {
     type StartFuture = Ready<()>;
     type EventFuture = BoxFuture<'a, ()>;
@@ -322,17 +306,6 @@
     }
 }
 
-<<<<<<< HEAD
-impl LifecycleBase for TotalLifecycle {
-    type WatchStrategy = Queue;
-
-    fn create_strategy(&self) -> Self::WatchStrategy {
-        Queue::default()
-    }
-}
-
-=======
->>>>>>> 52b1ab71
 impl<'a> StatefulLaneLifecycle<'a, ValueLane<i32>, ReportingAgent> for TotalLifecycle {
     type StartFuture = Ready<()>;
     type EventFuture = BoxFuture<'a, ()>;
