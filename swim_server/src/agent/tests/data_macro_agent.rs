// Copyright 2015-2020 SWIM.AI inc.
//
// Licensed under the Apache License, Version 2.0 (the "License");
// you may not use this file except in compliance with the License.
// You may obtain a copy of the License at
//
//     http://www.apache.org/licenses/LICENSE-2.0
//
// Unless required by applicable law or agreed to in writing, software
// distributed under the License is distributed on an "AS IS" BASIS,
// WITHOUT WARRANTIES OR CONDITIONS OF ANY KIND, either express or implied.
// See the License for the specific language governing permissions and
// limitations under the License.

use crate::agent::lane::channels::AgentExecutionConfig;
<<<<<<< HEAD
use crate::agent::lane::lifecycle::{LaneLifecycle, LifecycleBase};
=======
use crate::agent::lane::lifecycle::LaneLifecycle;
>>>>>>> 52b1ab71
use crate::agent::lane::model::action::{ActionLane, CommandLane, Commander};
use crate::agent::lane::model::map::{MapLane, MapLaneEvent};
use crate::agent::lane::model::value::{ValueLane, ValueLaneEvent};
use crate::agent::lane::tests::ExactlyOnce;
use crate::agent::lifecycle::AgentLifecycle;
use crate::agent::tests::stub_router::SingleChannelRouter;
use crate::agent::tests::test_clock::TestClock;
use crate::agent::AgentContext;
use crate::plane::provider::AgentProvider;
use crate::routing::RoutingAddr;
use crate::{
    action_lifecycle, agent_lifecycle, command_lifecycle, map_lifecycle, value_lifecycle, SwimAgent,
};
use futures::StreamExt;
use std::collections::HashMap;
use std::convert::TryFrom;
use std::fmt::Debug;
use std::num::NonZeroUsize;
use std::sync::Arc;
use std::time::Duration;
use stm::stm::Stm;
use stm::transaction::atomically;
use tokio::sync::{mpsc, Mutex};
use utilities::uri::RelativeUri;

mod swim_server {
    pub use crate::*;
}

#[derive(Debug, SwimAgent)]
#[agent(config = "DataAgentConfig")]
pub struct DataAgent {
    #[lifecycle(name = "MapLifecycle1")]
    pub map_1: MapLane<String, i32>,
    #[lifecycle(name = "MapLifecycle2")]
    pub map_2: MapLane<String, f64>,
    #[lifecycle(name = "ValueLifecycle1")]
    value_1: ValueLane<i32>,
    #[lifecycle(name = "ValueLifecycle2")]
    value_2: ValueLane<f64>,
    #[lifecycle(name = "CommandLifecycle1")]
    command_1: CommandLane<String>,
    #[lifecycle(name = "CommandLifecycle2")]
    command_2: CommandLane<String>,
    #[lifecycle(name = "ActionLifecycle1")]
    action_1: ActionLane<String, i32>,
}

#[derive(Clone, Debug)]
pub struct DataAgentConfig {
    collector: Arc<Mutex<EventCollector>>,
    command_buffer_size: NonZeroUsize,
}

impl DataAgentConfig {
    pub fn new(sender: mpsc::Sender<DataAgentEvent>) -> Self {
        DataAgentConfig {
            collector: Arc::new(Mutex::new(EventCollector::new(sender))),
            command_buffer_size: NonZeroUsize::new(5).unwrap(),
        }
    }

    pub fn agent_lifecycle(&self) -> impl AgentLifecycle<DataAgent> + Clone + Debug {
        DataAgentLifecycle {
            event_handler: EventCollectorHandler(self.collector.clone()),
        }
    }
}

/// Type of the events that will be reported by the agent.
#[derive(Debug, PartialEq)]
pub enum DataAgentEvent {
    AgentStart,
    Command(String),
    MapEvent1(MapLaneEvent<String, i32>),
    MapEvent2(MapLaneEvent<String, f64>),
    ValueEvent1(i32),
    ValueEvent2(f64),
    TransactionFailed,
}

/// Collects the events from the agent life-cycles.
#[derive(Debug)]
pub struct EventCollector {
    events: mpsc::Sender<DataAgentEvent>,
}

impl EventCollector {
    pub fn new(events: mpsc::Sender<DataAgentEvent>) -> Self {
        EventCollector { events }
    }
}

#[derive(Clone, Debug)]
struct EventCollectorHandler(Arc<Mutex<EventCollector>>);

impl EventCollectorHandler {
    /// Push an event into the channel.
    async fn push(&self, event: DataAgentEvent) {
        self.0
            .lock()
            .await
            .events
            .send(event)
            .await
            .expect("Event receiver was dropped.")
    }
}

// ------------------------------ Agent Lifecycle -------------------------------

#[agent_lifecycle(agent = "DataAgent", on_start)]
struct DataAgentLifecycle {
    event_handler: EventCollectorHandler,
}

enum DataAgentCommander {
    ActionLaneCommander(Commander<String, i32>),
    CommandLaneCommander(Commander<String, ()>),
}

impl DataAgentCommander {
    async fn command(&mut self, key: String) {
        match self {
            DataAgentCommander::ActionLaneCommander(commander) => commander.command(key).await,
            DataAgentCommander::CommandLaneCommander(commander) => commander.command(key).await,
        }
    }
}

impl DataAgentLifecycle {
    async fn on_start<Context>(&self, context: &Context)
    where
        Context: AgentContext<DataAgent> + Sized + Send + Sync,
    {
        self.event_handler.push(DataAgentEvent::AgentStart).await;

        let mut count: i32 = 0;
        let mut commander_index: i32 = 0;
        let cmd_1 = context.agent().command_1.clone();
        let cmd_2 = context.agent().command_2.clone();
        let action_1 = context.agent().action_1.clone();

        context
            .periodically(
                move || {
                    let index = count;
                    count += 1;
                    commander_index += 1;

                    let (key, mut commander) = match commander_index {
                        1 => (
                            format!("Command1:{}", index),
                            DataAgentCommander::CommandLaneCommander(cmd_1.commander()),
                        ),
                        2 => (
                            format!("Command2:{}", index),
                            DataAgentCommander::CommandLaneCommander(cmd_2.commander()),
                        ),
                        3 => {
                            commander_index = 0;
                            (
                                format!("Action1:{}", index),
                                DataAgentCommander::ActionLaneCommander(action_1.commander()),
                            )
                        }
                        _ => unreachable!(),
                    };

                    Box::pin(async move {
                        commander.command(key).await;
                    })
                },
                Duration::from_secs(1),
                None,
            )
            .await;
    }
}

// ------------------------------ Command Lifecycle 1 -------------------------------

#[command_lifecycle(agent = "DataAgent", command_type = "String", on_command)]
struct CommandLifecycle1 {
    event_handler: EventCollectorHandler,
}

impl CommandLifecycle1 {
    async fn on_command<Context>(
        &self,
        command: String,
        _model: &CommandLane<String>,
        context: &Context,
    ) where
        Context: AgentContext<DataAgent> + Sized + Send + Sync + 'static,
    {
        self.event_handler
            .push(DataAgentEvent::Command(command.clone()))
            .await;
        if context
            .agent()
            .map_1
            .update_direct(command, 1.into())
            .apply(ExactlyOnce)
            .await
            .is_err()
        {
            self.event_handler
                .push(DataAgentEvent::TransactionFailed)
                .await;
        }
    }
}

impl LaneLifecycle<DataAgentConfig> for CommandLifecycle1 {
    fn create(config: &DataAgentConfig) -> Self {
        let event_handler = EventCollectorHandler(config.collector.clone());
        CommandLifecycle1 { event_handler }
    }
}

// ------------------------------ Command Lifecycle 2 -------------------------------

#[command_lifecycle(agent = "DataAgent", command_type = "String", on_command)]
struct CommandLifecycle2 {
    event_handler: EventCollectorHandler,
}

impl CommandLifecycle2 {
    async fn on_command<Context>(
        &self,
        command: String,
        _model: &CommandLane<String>,
        context: &Context,
    ) where
        Context: AgentContext<DataAgent> + Sized + Send + Sync + 'static,
    {
        self.event_handler
            .push(DataAgentEvent::Command(command.clone()))
            .await;
        if context
            .agent()
            .map_2
            .update_direct(command, 1.0.into())
            .apply(ExactlyOnce)
            .await
            .is_err()
        {
            self.event_handler
                .push(DataAgentEvent::TransactionFailed)
                .await;
        }
    }
}

impl LaneLifecycle<DataAgentConfig> for CommandLifecycle2 {
    fn create(config: &DataAgentConfig) -> Self {
        let event_handler = EventCollectorHandler(config.collector.clone());
        CommandLifecycle2 { event_handler }
    }
}

// ------------------------------ Action Lifecycle 1 -------------------------------

#[action_lifecycle(
    agent = "DataAgent",
    command_type = "String",
    response_type = "i32",
    on_command
)]
struct ActionLifecycle1 {
    event_handler: EventCollectorHandler,
}

impl ActionLifecycle1 {
    async fn on_command<Context>(
        &self,
        command: String,
        _model: &ActionLane<String, i32>,
        context: &Context,
    ) -> i32
    where
        Context: AgentContext<DataAgent> + Sized + Send + Sync + 'static,
    {
        self.event_handler
            .push(DataAgentEvent::Command(command.clone()))
            .await;
        if context
            .agent()
            .map_1
            .update_direct(command, 5.into())
            .apply(ExactlyOnce)
            .await
            .is_err()
        {
            self.event_handler
                .push(DataAgentEvent::TransactionFailed)
                .await;
        }
        42
    }
}

impl LaneLifecycle<DataAgentConfig> for ActionLifecycle1 {
    fn create(config: &DataAgentConfig) -> Self {
        let event_handler = EventCollectorHandler(config.collector.clone());
        ActionLifecycle1 { event_handler }
    }
}

// ------------------------------ Map Lifecycle 1 -------------------------------

#[map_lifecycle(
    agent = "DataAgent",
    key_type = "String",
    value_type = "i32",
    on_start,
    on_event
)]
struct MapLifecycle1 {
    event_handler: EventCollectorHandler,
}

impl MapLifecycle1 {
    async fn on_start<Context>(&self, _model: &MapLane<String, i32>, _context: &Context)
    where
        Context: AgentContext<DataAgent> + Sized + Send + Sync,
    {
    }

    async fn on_event<Context>(
        &self,
        event: &MapLaneEvent<String, i32>,
        _model: &MapLane<String, i32>,
        context: &Context,
    ) where
        Context: AgentContext<DataAgent> + Sized + Send + Sync + 'static,
    {
        self.event_handler
            .push(DataAgentEvent::MapEvent1(event.clone()))
            .await;
        if let MapLaneEvent::Update(_, v) = event {
            let i = **v;

            let total = &context.agent().value_1;

            let add = total.get().and_then(move |n| total.set(*n + i));

            if atomically(&add, ExactlyOnce).await.is_err() {
                self.event_handler
                    .push(DataAgentEvent::TransactionFailed)
                    .await;
            }
        }
    }
}

impl LaneLifecycle<DataAgentConfig> for MapLifecycle1 {
    fn create(config: &DataAgentConfig) -> Self {
        let event_handler = EventCollectorHandler(config.collector.clone());
        MapLifecycle1 { event_handler }
    }
}

<<<<<<< HEAD
impl LifecycleBase for MapLifecycle1 {
    type WatchStrategy = Queue;

    fn create_strategy(&self) -> Self::WatchStrategy {
        Queue::default()
    }
}

=======
>>>>>>> 52b1ab71
// ------------------------------ Map Lifecycle 2 -------------------------------

#[map_lifecycle(
    agent = "DataAgent",
    key_type = "String",
    value_type = "f64",
    on_start,
    on_event
)]
struct MapLifecycle2 {
    event_handler: EventCollectorHandler,
}

impl MapLifecycle2 {
    async fn on_start<Context>(&self, _model: &MapLane<String, f64>, _context: &Context)
    where
        Context: AgentContext<DataAgent> + Sized + Send + Sync,
    {
    }

    async fn on_event<Context>(
        &self,
        event: &MapLaneEvent<String, f64>,
        _model: &MapLane<String, f64>,
        context: &Context,
    ) where
        Context: AgentContext<DataAgent> + Sized + Send + Sync + 'static,
    {
        self.event_handler
            .push(DataAgentEvent::MapEvent2(event.clone()))
            .await;
        if let MapLaneEvent::Update(_, v) = event {
            let i = **v;

            let total = &context.agent().value_2;

            let add = total.get().and_then(move |n| total.set(*n + i));

            if atomically(&add, ExactlyOnce).await.is_err() {
                self.event_handler
                    .push(DataAgentEvent::TransactionFailed)
                    .await;
            }
        }
    }
}

impl LaneLifecycle<DataAgentConfig> for MapLifecycle2 {
    fn create(config: &DataAgentConfig) -> Self {
        let event_handler = EventCollectorHandler(config.collector.clone());
        MapLifecycle2 { event_handler }
    }
}

<<<<<<< HEAD
impl LifecycleBase for MapLifecycle2 {
    type WatchStrategy = Queue;

    fn create_strategy(&self) -> Self::WatchStrategy {
        Queue::default()
    }
}

=======
>>>>>>> 52b1ab71
// ------------------------------ Value Lifecycle 1 -------------------------------

#[value_lifecycle(agent = "DataAgent", event_type = "i32", on_start, on_event)]
struct ValueLifecycle1 {
    event_handler: EventCollectorHandler,
}

impl ValueLifecycle1 {
    async fn on_start<Context>(&self, _model: &ValueLane<i32>, _context: &Context)
    where
        Context: AgentContext<DataAgent> + Sized + Send + Sync,
    {
    }

    async fn on_event<Context>(
        &self,
        event: &ValueLaneEvent<i32>,
        _model: &ValueLane<i32>,
        _context: &Context,
    ) where
        Context: AgentContext<DataAgent> + Sized + Send + Sync + 'static,
    {
        let n = *event.current;
        self.event_handler
            .push(DataAgentEvent::ValueEvent1(n))
            .await;
    }
}

impl LaneLifecycle<DataAgentConfig> for ValueLifecycle1 {
    fn create(config: &DataAgentConfig) -> Self {
        let event_handler = EventCollectorHandler(config.collector.clone());
        ValueLifecycle1 { event_handler }
    }
}

<<<<<<< HEAD
impl LifecycleBase for ValueLifecycle1 {
    type WatchStrategy = Queue;

    fn create_strategy(&self) -> Self::WatchStrategy {
        Queue::default()
    }
}

=======
>>>>>>> 52b1ab71
// ------------------------------ Value Lifecycle 2 -------------------------------

#[value_lifecycle(agent = "DataAgent", event_type = "f64", on_start, on_event)]
struct ValueLifecycle2 {
    event_handler: EventCollectorHandler,
}

impl ValueLifecycle2 {
    async fn on_start<Context>(&self, _model: &ValueLane<f64>, _context: &Context)
    where
        Context: AgentContext<DataAgent> + Sized + Send + Sync,
    {
    }

    async fn on_event<Context>(
        &self,
        event: &ValueLaneEvent<f64>,
        _model: &ValueLane<f64>,
        _context: &Context,
    ) where
        Context: AgentContext<DataAgent> + Sized + Send + Sync + 'static,
    {
        let n = *event.current;
        self.event_handler
            .push(DataAgentEvent::ValueEvent2(n))
            .await;
    }
}

impl LaneLifecycle<DataAgentConfig> for ValueLifecycle2 {
    fn create(config: &DataAgentConfig) -> Self {
        let event_handler = EventCollectorHandler(config.collector.clone());
        ValueLifecycle2 { event_handler }
    }
}

<<<<<<< HEAD
impl LifecycleBase for ValueLifecycle2 {
    type WatchStrategy = Queue;

    fn create_strategy(&self) -> Self::WatchStrategy {
        Queue::default()
    }
}

=======
>>>>>>> 52b1ab71
#[tokio::test]
async fn agent_loop() {
    let (tx, mut rx) = mpsc::channel(5);

    let config = DataAgentConfig::new(tx);

    let uri = RelativeUri::try_from("/test").unwrap();
    let buffer_size = NonZeroUsize::new(10).unwrap();
    let clock = TestClock::default();

    let agent_lifecycle = config.agent_lifecycle();

    let exec_config = AgentExecutionConfig::with(buffer_size, 1, 0, Duration::from_secs(1), None);

    let (envelope_tx, envelope_rx) = mpsc::channel(buffer_size.get());

    let provider = AgentProvider::new(config, agent_lifecycle);

    let (_, agent_proc) = provider.run(
        uri,
        HashMap::new(),
        exec_config,
        clock.clone(),
        envelope_rx,
        SingleChannelRouter::new(RoutingAddr::local(1024)),
    );

    let agent_task = swim_runtime::task::spawn(agent_proc);

    async fn expect(rx: &mut mpsc::Receiver<DataAgentEvent>, expected: DataAgentEvent) {
        let result = rx.next().await;
        assert!(result.is_some());
        let event = result.unwrap();
        assert_eq!(event, expected);
    }

    expect(&mut rx, DataAgentEvent::AgentStart).await;

    clock.advance_when_blocked(Duration::from_secs(1)).await;

    expect(&mut rx, DataAgentEvent::Command("Command1:0".to_string())).await;

    expect(
        &mut rx,
        DataAgentEvent::MapEvent1(MapLaneEvent::Update("Command1:0".to_string(), 1.into())),
    )
    .await;

    expect(&mut rx, DataAgentEvent::ValueEvent1(1)).await;

    clock.advance_when_blocked(Duration::from_secs(1)).await;

    expect(&mut rx, DataAgentEvent::Command("Command2:1".to_string())).await;

    expect(
        &mut rx,
        DataAgentEvent::MapEvent2(MapLaneEvent::Update("Command2:1".to_string(), 1.0.into())),
    )
    .await;

    expect(&mut rx, DataAgentEvent::ValueEvent2(1.0)).await;

    clock.advance_when_blocked(Duration::from_secs(1)).await;

    expect(&mut rx, DataAgentEvent::Command("Action1:2".to_string())).await;

    expect(
        &mut rx,
        DataAgentEvent::MapEvent1(MapLaneEvent::Update("Action1:2".to_string(), 5.into())),
    )
    .await;

    expect(&mut rx, DataAgentEvent::ValueEvent1(6)).await;

    drop(envelope_tx);
    assert!(agent_task.await.is_ok());
}<|MERGE_RESOLUTION|>--- conflicted
+++ resolved
@@ -13,11 +13,7 @@
 // limitations under the License.
 
 use crate::agent::lane::channels::AgentExecutionConfig;
-<<<<<<< HEAD
 use crate::agent::lane::lifecycle::{LaneLifecycle, LifecycleBase};
-=======
-use crate::agent::lane::lifecycle::LaneLifecycle;
->>>>>>> 52b1ab71
 use crate::agent::lane::model::action::{ActionLane, CommandLane, Commander};
 use crate::agent::lane::model::map::{MapLane, MapLaneEvent};
 use crate::agent::lane::model::value::{ValueLane, ValueLaneEvent};
@@ -382,17 +378,6 @@
     }
 }
 
-<<<<<<< HEAD
-impl LifecycleBase for MapLifecycle1 {
-    type WatchStrategy = Queue;
-
-    fn create_strategy(&self) -> Self::WatchStrategy {
-        Queue::default()
-    }
-}
-
-=======
->>>>>>> 52b1ab71
 // ------------------------------ Map Lifecycle 2 -------------------------------
 
 #[map_lifecycle(
@@ -447,17 +432,6 @@
     }
 }
 
-<<<<<<< HEAD
-impl LifecycleBase for MapLifecycle2 {
-    type WatchStrategy = Queue;
-
-    fn create_strategy(&self) -> Self::WatchStrategy {
-        Queue::default()
-    }
-}
-
-=======
->>>>>>> 52b1ab71
 // ------------------------------ Value Lifecycle 1 -------------------------------
 
 #[value_lifecycle(agent = "DataAgent", event_type = "i32", on_start, on_event)]
@@ -494,17 +468,6 @@
     }
 }
 
-<<<<<<< HEAD
-impl LifecycleBase for ValueLifecycle1 {
-    type WatchStrategy = Queue;
-
-    fn create_strategy(&self) -> Self::WatchStrategy {
-        Queue::default()
-    }
-}
-
-=======
->>>>>>> 52b1ab71
 // ------------------------------ Value Lifecycle 2 -------------------------------
 
 #[value_lifecycle(agent = "DataAgent", event_type = "f64", on_start, on_event)]
@@ -541,17 +504,6 @@
     }
 }
 
-<<<<<<< HEAD
-impl LifecycleBase for ValueLifecycle2 {
-    type WatchStrategy = Queue;
-
-    fn create_strategy(&self) -> Self::WatchStrategy {
-        Queue::default()
-    }
-}
-
-=======
->>>>>>> 52b1ab71
 #[tokio::test]
 async fn agent_loop() {
     let (tx, mut rx) = mpsc::channel(5);
