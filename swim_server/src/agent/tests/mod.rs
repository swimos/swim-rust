--- conflicted
+++ resolved
@@ -42,12 +42,7 @@
 use crate::meta::info::LaneKind;
 use crate::meta::log::NodeLogger;
 use crate::plane::provider::AgentProvider;
-<<<<<<< HEAD
 use crate::routing::TopLevelServerRouterFactory;
-=======
-use crate::plane::RouteAndParameters;
-use crate::routing::RoutingAddr;
->>>>>>> b761f27e
 use futures::future::{join, BoxFuture};
 use futures::Stream;
 use std::collections::HashMap;
@@ -65,32 +60,23 @@
 use swim_runtime::task;
 use swim_utilities::routing::uri::RelativeUri;
 use swim_utilities::trigger;
+use swim_utilities::trigger::promise;
+use swim_utilities::trigger::Receiver;
 use tokio::sync::{mpsc, Mutex};
 use tokio::time::{timeout, Duration};
 use tokio_stream::wrappers::ReceiverStream;
-<<<<<<< HEAD
-use utilities::sync::trigger::Receiver;
-use utilities::sync::{promise, trigger};
-use utilities::uri::RelativeUri;
-=======
-use trigger::Receiver;
->>>>>>> b761f27e
 
 mod stub_router {
     use futures::future::BoxFuture;
     use futures::FutureExt;
     use std::sync::Arc;
-<<<<<<< HEAD
     use swim_common::routing::error::ResolutionError;
     use swim_common::routing::error::RouterError;
     use swim_common::routing::{
         ConnectionDropped, Route, Router, RoutingAddr, TaggedEnvelope, TaggedSender,
     };
-=======
-    use swim_common::routing::ResolutionError;
     use swim_utilities::routing::uri::RelativeUri;
     use swim_utilities::trigger::promise;
->>>>>>> b761f27e
     use tokio::sync::mpsc;
     use url::Url;
 
@@ -811,21 +797,12 @@
     // a specific order. We can then safely expect these events in that order to verify the agent
     // loop.
     let (_, agent_proc) = provider.run(
-<<<<<<< HEAD
         parameters,
-=======
-        RouteAndParameters::new(uri, HashMap::new()),
-        exec_config,
->>>>>>> b761f27e
         clock.clone(),
         client,
         ReceiverStream::new(envelope_rx),
-<<<<<<< HEAD
         SingleChannelRouter::new(RoutingAddr::plane(1024)),
-=======
-        SingleChannelRouter::new(RoutingAddr::local(1024)),
         MockNodeStore::mock(),
->>>>>>> b761f27e
     );
 
     let agent_task = swim_runtime::task::spawn(agent_proc);
