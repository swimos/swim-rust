// Copyright 2015-2021 Swim Inc.
//
// Licensed under the Apache License, Version 2.0 (the "License");
// you may not use this file except in compliance with the License.
// You may obtain a copy of the License at
//
//     http://www.apache.org/licenses/LICENSE-2.0
//
// Unless required by applicable law or agreed to in writing, software
// distributed under the License is distributed on an "AS IS" BASIS,
// WITHOUT WARRANTIES OR CONDITIONS OF ANY KIND, either express or implied.
// See the License for the specific language governing permissions and
// limitations under the License.

#[cfg(feature = "persistence")]
mod store_agent;

mod data_macro_agent;
mod declarative_macro_agent;
mod derive;
mod reporting_agent;
mod reporting_macro_agent;
pub mod test_clock;

use crate::agent::lane::channels::AgentExecutionConfig;
use crate::agent::lane::lifecycle::{
    ActionLaneLifecycle, CommandLaneLifecycle, StatefulLaneLifecycle,
};
use crate::agent::lane::model::action::{Action, ActionLane};
use crate::agent::lane::model::command::{Command, CommandLane};
use crate::agent::lane::model::map::{MapLane, MapLaneEvent};
use crate::agent::lane::model::value::{ValueLane, ValueLaneEvent};
use crate::agent::lane::LaneModel;
use crate::agent::lifecycle::AgentLifecycle;
use crate::agent::tests::reporting_agent::TestAgentConfig;
use crate::agent::tests::reporting_macro_agent::ReportingAgentEvent;
use crate::agent::tests::test_clock::TestClock;
use crate::agent::{
    ActionLifecycleTasks, AgentContext, AgentParameters, CommandLifecycleTasks, Lane, LaneTasks,
    LifecycleTasks, MapLifecycleTasks, SwimAgent, ValueLifecycleTasks,
};
use crate::interface::ServerDownlinksConfig;
use crate::meta::info::LaneKind;
use crate::meta::log::NodeLogger;
use crate::plane::provider::AgentProvider;
use futures::future::{join, BoxFuture};
use futures::Stream;
use server_store::agent::mock::MockNodeStore;
use std::collections::HashMap;
use std::fmt::Debug;
use std::future::Future;
use std::sync::Arc;
use swim_async_runtime::task;
use swim_client::downlink::Downlinks;
use swim_client::interface::ClientContext;
<<<<<<< HEAD
=======
use swim_client::router::ClientConnectionFactory;
>>>>>>> 27535297
use swim_model::path::Path;
use swim_runtime::configuration::DownlinkConnectionsConfig;
use swim_runtime::routing::fixture::plane_router_resolver;
use swim_runtime::routing::RoutingAddr;
use swim_runtime::routing::{Router, TaggedRouter};
use swim_utilities::algebra::non_zero_usize;
use swim_utilities::routing::uri::RelativeUri;
use swim_utilities::sync::circular_buffer;
use swim_utilities::trigger;
use swim_utilities::trigger::promise;
use swim_utilities::trigger::Receiver;
use tokio::sync::{mpsc, Mutex};
use tokio::task::JoinHandle;
use tokio::time::{timeout, Duration};
use tokio_stream::wrappers::ReceiverStream;

pub fn stub_router(router_addr: RoutingAddr) -> (TaggedRouter<Path>, JoinHandle<()>) {
    let (tx, rx) = promise::promise();
    let (env_tx, mut env_rx) = mpsc::channel(16);
    let (router, jh) = plane_router_resolver(env_tx, rx);

    tokio::spawn(async move {
        while env_rx.recv().await.is_some() {}

        let _drop_guard = tx;
    });

    (router.tagged(router_addr), jh)
}

struct TestAgent<Lane> {
    name: &'static str,
    lane: Lane,
}

#[derive(Clone)]
struct TestResults<Lane: LaneModel> {
    start_agent: Option<&'static str>,
    start_model: Option<Lane>,
    event_agent: Option<&'static str>,
    event_model: Option<Lane>,
    events: Vec<Lane::Event>,
}

impl<Lane: LaneModel> Default for TestResults<Lane> {
    fn default() -> Self {
        TestResults {
            start_agent: None,
            start_model: None,
            event_agent: None,
            event_model: None,
            events: vec![],
        }
    }
}

#[derive(Clone)]
struct TestLifecycle<Lane: LaneModel>(Arc<Mutex<TestResults<Lane>>>);

impl<Lane: LaneModel> Default for TestLifecycle<Lane> {
    fn default() -> Self {
        TestLifecycle(Arc::new(Mutex::new(TestResults::default())))
    }
}

impl<'a, Lane> StatefulLaneLifecycle<'a, Lane, TestAgent<Lane>> for TestLifecycle<Lane>
where
    Lane: LaneModel + Send + Sync + 'static,
    Lane: Clone,
    Lane::Event: Clone + Send + Sync + 'static,
{
    type StartFuture = BoxFuture<'a, ()>;
    type EventFuture = BoxFuture<'a, ()>;

    fn on_start<C: AgentContext<TestAgent<Lane>>>(
        &'a self,
        model: &'a Lane,
        context: &'a C,
    ) -> Self::StartFuture
    where
        C: AgentContext<TestAgent<Lane>> + Send + Sync + 'a,
    {
        Box::pin(async move {
            let mut lock = self.0.lock().await;
            assert!(lock.start_model.is_none());
            assert!(lock.start_agent.is_none());
            lock.start_agent = Some(context.agent().name);
            lock.start_model = Some(model.clone());
        })
    }

    fn on_event<C>(
        &'a mut self,
        event: &'a Lane::Event,
        model: &'a Lane,
        context: &'a C,
    ) -> Self::EventFuture
    where
        C: AgentContext<TestAgent<Lane>> + Send + Sync + 'static,
    {
        Box::pin(async move {
            let mut lock = self.0.lock().await;
            lock.event_agent = Some(context.agent().name);
            lock.event_model = Some(model.clone());
            lock.events.push(event.clone());
        })
    }
}

impl<'a> ActionLaneLifecycle<'a, String, usize, TestAgent<ActionLane<String, usize>>>
    for TestLifecycle<ActionLane<String, usize>>
{
    type ResponseFuture = BoxFuture<'a, usize>;

    fn on_command<C: AgentContext<TestAgent<ActionLane<String, usize>>>>(
        &'a self,
        command: String,
        model: &'a ActionLane<String, usize>,
        context: &'a C,
    ) -> Self::ResponseFuture
    where
        C: AgentContext<TestAgent<ActionLane<String, usize>>> + Send + Sync + 'static,
    {
        Box::pin(async move {
            let mut lock = self.0.lock().await;
            lock.event_agent = Some(context.agent().name);
            lock.event_model = Some(model.clone());
            lock.events.push(command.clone());
            command.len()
        })
    }
}

impl<'a> CommandLaneLifecycle<'a, String, TestAgent<CommandLane<String>>>
    for TestLifecycle<CommandLane<String>>
{
    type ResponseFuture = BoxFuture<'a, ()>;

    fn on_command<C: AgentContext<TestAgent<CommandLane<String>>>>(
        &'a self,
        command: &'a String,
        model: &'a CommandLane<String>,
        context: &'a C,
    ) -> Self::ResponseFuture
    where
        C: AgentContext<TestAgent<CommandLane<String>>> + Send + Sync + 'static,
    {
        Box::pin(async move {
            let mut lock = self.0.lock().await;
            lock.event_agent = Some(context.agent().name);
            lock.event_model = Some(model.clone());
            lock.events.push(command.clone());
        })
    }
}

struct TestContext<Lane> {
    lane: Arc<TestAgent<Lane>>,
    uri: RelativeUri,
    closed: trigger::Receiver,
}

impl<Lane> TestContext<Lane> {
    fn new(lane: Arc<TestAgent<Lane>>, uri: &str, closed: trigger::Receiver) -> Self {
        TestContext {
            lane,
            uri: uri.parse().unwrap(),
            closed,
        }
    }
}

impl<Lane> AgentContext<TestAgent<Lane>> for TestContext<Lane>
where
    Lane: LaneModel + Send + Sync + 'static,
{
    fn downlinks_context(&self) -> ClientContext<Path> {
        panic!("Unexpected downlink context")
    }

    fn schedule<Effect, Str, Sch>(&self, _effects: Str, _schedule: Sch) -> BoxFuture<'_, ()>
    where
        Effect: Future<Output = ()> + Send + 'static,
        Str: Stream<Item = Effect> + Send + 'static,
        Sch: Stream<Item = Duration> + Send + 'static,
    {
        panic!("Unexpected schedule.")
    }

    fn agent(&self) -> &TestAgent<Lane> {
        self.lane.as_ref()
    }

    fn node_uri(&self) -> &RelativeUri {
        &self.uri
    }

    fn agent_stop_event(&self) -> Receiver {
        self.closed.clone()
    }

    fn parameter(&self, _key: &str) -> Option<&String> {
        None
    }

    fn parameters(&self) -> HashMap<String, String> {
        HashMap::new()
    }

    fn logger(&self) -> NodeLogger {
        panic!("Unexpected log event")
    }
}

fn proj<Lane>() -> impl Fn(&TestAgent<Lane>) -> &Lane {
    |agent: &TestAgent<Lane>| &agent.lane
}

#[tokio::test]
async fn value_lane_start_task() {
    let (_tx, rx) = mpsc::channel(5);
    let (_stop, stop_sig) = trigger::trigger();

    let lifecycle: TestLifecycle<ValueLane<String>> = TestLifecycle::default();

    let tasks = ValueLifecycleTasks(LifecycleTasks {
        name: "lane".to_string(),
        lifecycle: lifecycle.clone(),
        event_stream: ReceiverStream::new(rx),
        projection: proj(),
    });

    assert_eq!(tasks.kind(), LaneKind::Value);

    assert_eq!(tasks.name(), "lane".to_string());

    let lane = ValueLane::new("".to_string());

    let agent = Arc::new(TestAgent {
        name: "agent",
        lane: lane.clone(),
    });

    let context = TestContext::new(agent.clone(), "/test", stop_sig);

    tasks.start(&context).await;

    let lock = lifecycle.0.lock().await;

    assert_eq!(lock.start_agent, Some("agent"));
    assert!(matches!(&lock.start_model, Some(l) if ValueLane::same_lane(l, &lane)));
    assert!(lock.event_agent.is_none());
    assert!(lock.event_model.is_none());
    assert!(lock.events.is_empty());
}

#[tokio::test]
async fn value_lane_events_task() {
    let (tx, rx) = mpsc::channel(5);
    let (_stop, stop_sig) = trigger::trigger();

    let lifecycle: TestLifecycle<ValueLane<String>> = TestLifecycle::default();

    let tasks = Box::new(ValueLifecycleTasks(LifecycleTasks {
        name: "lane".to_string(),
        lifecycle: lifecycle.clone(),
        event_stream: ReceiverStream::new(rx),
        projection: proj(),
    }));

    let lane = ValueLane::new("".to_string());

    let agent = Arc::new(TestAgent {
        name: "agent",
        lane: lane.clone(),
    });
    let context = TestContext::new(agent.clone(), "/test", stop_sig);

    let events = tasks.events(context);

    let a = Arc::new("a".to_string());
    let b = Arc::new("b".to_string());
    let c = Arc::new("c".to_string());

    let clones = vec![a.clone(), b.clone(), c.clone()];

    let send = async move {
        for x in clones.into_iter() {
            let _ = tx.send(x).await;
        }
        drop(tx);
    };

    join(events, send).await;

    let lock = lifecycle.0.lock().await;

    let expected_first = ValueLaneEvent {
        previous: None,
        current: a.clone(),
    };

    let expected_second = ValueLaneEvent {
        previous: Some(a),
        current: b.clone(),
    };

    let expected_third = ValueLaneEvent {
        previous: Some(b),
        current: c,
    };

    assert_eq!(lock.event_agent, Some("agent"));
    assert!(matches!(&lock.event_model, Some(l) if ValueLane::same_lane(l, &lane)));
    assert!(lock.start_agent.is_none());
    assert!(lock.start_model.is_none());
    assert!(
        matches!(lock.events.as_slice(), [first, second, third] if expected_first.eq(first) && expected_second.eq(second) && expected_third.eq(third))
    )
}

#[tokio::test]
async fn value_lane_events_task_termination() {
    let (_tx, rx) = mpsc::channel(5);
    let (stop, stop_sig) = trigger::trigger();

    let lifecycle: TestLifecycle<ValueLane<String>> = TestLifecycle::default();

    let tasks = Box::new(ValueLifecycleTasks(LifecycleTasks {
        name: "lane".to_string(),
        lifecycle: lifecycle.clone(),
        event_stream: ReceiverStream::new(rx),
        projection: proj(),
    }));

    let lane = ValueLane::new("".to_string());

    let agent = Arc::new(TestAgent {
        name: "agent",
        lane: lane.clone(),
    });
    let context = TestContext::new(agent.clone(), "/test", stop_sig);

    let events = tasks.events(context);

    let event_task = task::spawn(timeout(Duration::from_secs(1), events));
    stop.trigger();

    assert!(event_task.await.is_ok());
}

#[tokio::test]
async fn map_lane_start_task() {
    let (_tx, rx) = mpsc::channel(5);
    let (_stop, stop_sig) = trigger::trigger();

    let lifecycle: TestLifecycle<MapLane<String, String>> = TestLifecycle::default();

    let tasks = MapLifecycleTasks(LifecycleTasks {
        name: "lane".to_string(),
        lifecycle: lifecycle.clone(),
        event_stream: ReceiverStream::new(rx),
        projection: proj(),
    });

    assert_eq!(tasks.name(), "lane".to_string());

    let lane: MapLane<String, String> = MapLane::new();

    let agent = Arc::new(TestAgent {
        name: "agent",
        lane: lane.clone(),
    });
    let context = TestContext::new(agent.clone(), "/test", stop_sig);

    tasks.start(&context).await;

    let lock = lifecycle.0.lock().await;

    assert_eq!(lock.start_agent, Some("agent"));
    assert!(matches!(&lock.start_model, Some(l) if MapLane::same_lane(l, &lane)));
    assert!(lock.event_agent.is_none());
    assert!(lock.event_model.is_none());
    assert!(lock.events.is_empty());
}

#[tokio::test]
async fn map_lane_events_task() {
    let (tx, rx) = mpsc::channel(5);
    let (_stop, stop_sig) = trigger::trigger();

    let lifecycle: TestLifecycle<MapLane<String, String>> = TestLifecycle::default();

    let tasks = Box::new(MapLifecycleTasks(LifecycleTasks {
        name: "lane".to_string(),
        lifecycle: lifecycle.clone(),
        event_stream: ReceiverStream::new(rx),
        projection: proj(),
    }));

    assert_eq!(tasks.kind(), LaneKind::Map);

    let lane = MapLane::new();

    let agent = Arc::new(TestAgent {
        name: "agent",
        lane: lane.clone(),
    });
    let context = TestContext::new(agent.clone(), "/test", stop_sig);

    let events = tasks.events(context);

    let v = Arc::new("v".to_string());
    let clear = MapLaneEvent::Clear;
    let upd = MapLaneEvent::Update("k1".to_string(), v.clone());
    let rem = MapLaneEvent::Remove("k2".to_string());
    let map_events = vec![clear, upd, rem];

    let send = async move {
        for x in map_events.into_iter() {
            let _ = tx.send(x).await;
        }
        drop(tx);
    };

    join(events, send).await;

    let lock = lifecycle.0.lock().await;

    assert_eq!(lock.event_agent, Some("agent"));
    assert!(matches!(&lock.event_model, Some(l) if MapLane::same_lane(l, &lane)));
    assert!(lock.start_agent.is_none());
    assert!(lock.start_model.is_none());
    assert!(matches!(lock.events.as_slice(), [
        MapLaneEvent::Clear,
        MapLaneEvent::Update(k1, value),
        MapLaneEvent::Remove(k2)
        ] if k1 == &"k1".to_string() && Arc::ptr_eq(value, &v) && k2 == &"k2".to_string()))
}

#[tokio::test]
async fn map_lane_events_task_termination() {
    let (_tx, rx) = mpsc::channel(5);
    let (stop, stop_sig) = trigger::trigger();

    let lifecycle: TestLifecycle<MapLane<String, String>> = TestLifecycle::default();

    let tasks = Box::new(MapLifecycleTasks(LifecycleTasks {
        name: "lane".to_string(),
        lifecycle: lifecycle.clone(),
        event_stream: ReceiverStream::new(rx),
        projection: proj(),
    }));

    let lane = MapLane::new();

    let agent = Arc::new(TestAgent {
        name: "agent",
        lane: lane.clone(),
    });
    let context = TestContext::new(agent.clone(), "/test", stop_sig);

    let events = tasks.events(context);

    let event_task = task::spawn(timeout(Duration::from_secs(1), events));
    stop.trigger();

    assert!(event_task.await.is_ok());
}

#[tokio::test]
async fn action_lane_events_task() {
    let (tx_lane, _rx_lane) = mpsc::channel(5);
    let (tx, rx) = mpsc::channel(5);
    let (_stop, stop_sig) = trigger::trigger();

    let lifecycle: TestLifecycle<ActionLane<String, usize>> = TestLifecycle::default();

    let tasks = Box::new(ActionLifecycleTasks(LifecycleTasks {
        name: "lane".to_string(),
        lifecycle: lifecycle.clone(),
        event_stream: ReceiverStream::new(rx),
        projection: proj(),
    }));

    assert_eq!(tasks.kind(), LaneKind::Action);

    assert_eq!(tasks.name(), "lane".to_string());

    let lane = ActionLane::new(tx_lane);

    let agent = Arc::new(TestAgent {
        name: "agent",
        lane: lane.clone(),
    });
    let context = TestContext::new(agent.clone(), "/test", stop_sig);

    let events = tasks.events(context);

    let a = "a".to_string();
    let b = "b".to_string();
    let c = "c".to_string();

    let clones = vec![a.clone(), b.clone(), c.clone()];

    let send = async move {
        for x in clones.into_iter() {
            let _ = tx.send(Action::forget(x)).await;
        }
        drop(tx);
    };

    join(events, send).await;

    let lock = lifecycle.0.lock().await;

    assert_eq!(lock.event_agent, Some("agent"));
    assert!(matches!(&lock.event_model, Some(l) if ActionLane::same_lane(l, &lane)));
    assert!(lock.start_agent.is_none());
    assert!(lock.start_model.is_none());
    assert!(
        matches!(lock.events.as_slice(), [a, b, c,] if a == &"a".to_string() && b == &"b".to_string() && c == &"c".to_string())
    )
}

#[tokio::test]
async fn action_lane_events_task_termination() {
    let (tx, rx) = mpsc::channel(5);
    let (stop, stop_sig) = trigger::trigger();

    let lifecycle: TestLifecycle<ActionLane<String, usize>> = TestLifecycle::default();

    let tasks = Box::new(ActionLifecycleTasks(LifecycleTasks {
        name: "lane".to_string(),
        lifecycle: lifecycle.clone(),
        event_stream: ReceiverStream::new(rx),
        projection: proj(),
    }));

    let lane = ActionLane::new(tx);

    let agent = Arc::new(TestAgent {
        name: "agent",
        lane: lane.clone(),
    });
    let context = TestContext::new(agent.clone(), "/test", stop_sig);

    let events = tasks.events(context);

    let event_task = task::spawn(timeout(Duration::from_secs(1), events));
    stop.trigger();

    assert!(event_task.await.is_ok());
}

#[tokio::test]
async fn command_lane_events_task() {
    let (tx_lane, _rx_lane) = mpsc::channel(5);
    let (commander_tx, commander_rx) = mpsc::channel(5);
    let (commands_tx, _commands_rx) = circular_buffer::channel(non_zero_usize!(8));
    let (_stop, stop_sig) = trigger::trigger();

    let lifecycle: TestLifecycle<CommandLane<String>> = TestLifecycle::default();

    let tasks = Box::new(CommandLifecycleTasks(
        LifecycleTasks {
            name: "lane".to_string(),
            lifecycle: lifecycle.clone(),
            event_stream: ReceiverStream::new(commander_rx),
            projection: proj(),
        },
        Some(commands_tx),
    ));

    assert_eq!(tasks.kind(), LaneKind::Command);

    assert_eq!(tasks.name(), "lane".to_string());

    let lane = CommandLane::new(tx_lane);

    let agent = Arc::new(TestAgent {
        name: "agent",
        lane: lane.clone(),
    });
    let context = TestContext::new(agent.clone(), "/test", stop_sig);

    let events = tasks.events(context);

    let a = "a".to_string();
    let b = "b".to_string();
    let c = "c".to_string();

    let clones = vec![a.clone(), b.clone(), c.clone()];

    let send = async move {
        for x in clones.into_iter() {
            let _ = commander_tx.send(Command::forget(x)).await;
        }
        drop(commander_tx);
    };

    join(events, send).await;

    let lock = lifecycle.0.lock().await;

    assert_eq!(lock.event_agent, Some("agent"));
    assert!(matches!(&lock.event_model, Some(l) if CommandLane::same_lane(l, &lane)));
    assert!(lock.start_agent.is_none());
    assert!(lock.start_model.is_none());
    assert!(
        matches!(lock.events.as_slice(), [a, b, c,] if a == &"a".to_string() && b == &"b".to_string() && c == &"c".to_string())
    )
}

#[tokio::test]
async fn command_lane_events_task_terminates() {
    let (commander_tx, commander_rx) = mpsc::channel(5);
    let (commands_tx, _commands_rx) = circular_buffer::channel(non_zero_usize!(8));
    let (stop, stop_sig) = trigger::trigger();

    let lifecycle: TestLifecycle<CommandLane<String>> = TestLifecycle::default();

    let tasks = Box::new(CommandLifecycleTasks(
        LifecycleTasks {
            name: "lane".to_string(),
            lifecycle: lifecycle.clone(),
            event_stream: ReceiverStream::new(commander_rx),
            projection: proj(),
        },
        Some(commands_tx),
    ));

    let lane = CommandLane::new(commander_tx);

    let agent = Arc::new(TestAgent {
        name: "agent",
        lane: lane.clone(),
    });
    let context = TestContext::new(agent.clone(), "/test", stop_sig);

    let events = tasks.events(context);

    let event_task = task::spawn(timeout(Duration::from_secs(1), events));
    stop.trigger();

    assert!(event_task.await.is_ok());
}

#[tokio::test]
async fn agent_loop() {
    let (tx, rx) = mpsc::channel(5);
    let config = TestAgentConfig::new(tx);
    let agent_lifecycle = config.agent_lifecycle();

    let provider = AgentProvider::new(config.clone(), agent_lifecycle);
    run_agent_test(provider, config, rx).await;
}

pub async fn run_agent_test<Agent, Config, Lifecycle>(
    provider: AgentProvider<Agent, Config, Lifecycle>,
    config: Config,
    mut rx: mpsc::Receiver<ReportingAgentEvent>,
) where
    Agent: SwimAgent<Config> + Debug,
    Config: Send + Sync + Clone + Debug + 'static,
    Lifecycle: AgentLifecycle<Agent> + Send + Sync + Clone + Debug + 'static,
{
    let uri = "/test".parse().unwrap();
    let buffer_size = non_zero_usize!(10);
    let clock = TestClock::default();

    let exec_config = AgentExecutionConfig::with(
        buffer_size,
        1,
        0,
        Duration::from_secs(1),
        None,
        Duration::from_secs(60),
    );

    let (envelope_tx, envelope_rx) = mpsc::channel(buffer_size.get());

    let parameters = AgentParameters::new(config, exec_config, uri, HashMap::new());

    let (client_tx, _client_rx) = mpsc::channel(8);
    let (remote_tx, _remote_rx) = mpsc::channel(8);
    let (plane_tx, _plane_rx) = mpsc::channel(8);
    let (_close_tx, close_rx) = promise::promise();

<<<<<<< HEAD
    let router = Router::server(client_tx.clone(), plane_tx.clone(), remote_tx);

    let (conn_pool, _pool_task) = SwimConnPool::new(
        DownlinkConnectionsConfig::default(),
        (client_tx, client_rx),
        router.clone(),
        close_rx.clone(),
    );
=======
    let top_level_factory =
        TopLevelServerRouterFactory::new(plane_tx, client_tx.clone(), remote_tx.clone());

    let connection_factory = ClientConnectionFactory::new(top_level_factory, client_tx, remote_tx);
>>>>>>> 27535297

    let (downlinks, _downlinks_task) = Downlinks::new(
        connection_factory,
        DownlinkConnectionsConfig::default(),
        Arc::new(ServerDownlinksConfig::default()),
        close_rx,
    );

    let client = ClientContext::new(downlinks);

    // The ReportingAgent is carefully contrived such that its lifecycle events all trigger in
    // a specific order. We can then safely expect these events in that order to verify the agent
    // loop.
    let (_, agent_proc) = provider.run(
        parameters,
        clock.clone(),
        client,
        ReceiverStream::new(envelope_rx),
        router.tagged(RoutingAddr::plane(1024)),
        MockNodeStore::mock(),
    );

    let agent_task = swim_async_runtime::task::spawn(agent_proc);

    async fn expect(rx: &mut mpsc::Receiver<ReportingAgentEvent>, expected: ReportingAgentEvent) {
        let result = rx.recv().await;
        assert!(result.is_some());
        let event = result.unwrap();
        assert_eq!(event, expected);
    }

    expect(&mut rx, ReportingAgentEvent::AgentStart).await;

    clock.advance_when_blocked(Duration::from_secs(1)).await;
    expect(&mut rx, ReportingAgentEvent::Command("Name0".to_string())).await;
    expect(&mut rx, ReportingAgentEvent::DemandLaneEvent(0)).await;
    expect(
        &mut rx,
        ReportingAgentEvent::DataEvent(MapLaneEvent::Update("Name0".to_string(), 1.into())),
    )
    .await;
    expect(&mut rx, ReportingAgentEvent::TotalEvent(1)).await;
    expect(
        &mut rx,
        ReportingAgentEvent::DemandMapLaneEvent("Name0".to_string(), 1),
    )
    .await;

    clock.advance_when_blocked(Duration::from_secs(1)).await;

    expect(&mut rx, ReportingAgentEvent::Command("Name1".to_string())).await;
    expect(&mut rx, ReportingAgentEvent::DemandLaneEvent(1)).await;
    expect(
        &mut rx,
        ReportingAgentEvent::DataEvent(MapLaneEvent::Update("Name1".to_string(), 1.into())),
    )
    .await;
    expect(&mut rx, ReportingAgentEvent::TotalEvent(2)).await;
    expect(
        &mut rx,
        ReportingAgentEvent::DemandMapLaneEvent("Name1".to_string(), 1),
    )
    .await;

    clock.advance_when_blocked(Duration::from_secs(1)).await;
    expect(&mut rx, ReportingAgentEvent::Command("Name2".to_string())).await;
    expect(&mut rx, ReportingAgentEvent::DemandLaneEvent(2)).await;
    expect(
        &mut rx,
        ReportingAgentEvent::DataEvent(MapLaneEvent::Update("Name2".to_string(), 1.into())),
    )
    .await;
    expect(&mut rx, ReportingAgentEvent::TotalEvent(3)).await;
    expect(
        &mut rx,
        ReportingAgentEvent::DemandMapLaneEvent("Name2".to_string(), 1),
    )
    .await;

    drop(envelope_tx);

    assert!(agent_task.await.is_ok());
}<|MERGE_RESOLUTION|>--- conflicted
+++ resolved
@@ -53,10 +53,7 @@
 use swim_async_runtime::task;
 use swim_client::downlink::Downlinks;
 use swim_client::interface::ClientContext;
-<<<<<<< HEAD
-=======
 use swim_client::router::ClientConnectionFactory;
->>>>>>> 27535297
 use swim_model::path::Path;
 use swim_runtime::configuration::DownlinkConnectionsConfig;
 use swim_runtime::routing::fixture::plane_router_resolver;
@@ -73,7 +70,7 @@
 use tokio::time::{timeout, Duration};
 use tokio_stream::wrappers::ReceiverStream;
 
-pub fn stub_router(router_addr: RoutingAddr) -> (TaggedRouter<Path>, JoinHandle<()>) {
+pub fn stub_router(router_addr: RoutingAddr) -> (TaggedRouter, JoinHandle<()>) {
     let (tx, rx) = promise::promise();
     let (env_tx, mut env_rx) = mpsc::channel(16);
     let (router, jh) = plane_router_resolver(env_tx, rx);
@@ -746,21 +743,9 @@
     let (plane_tx, _plane_rx) = mpsc::channel(8);
     let (_close_tx, close_rx) = promise::promise();
 
-<<<<<<< HEAD
-    let router = Router::server(client_tx.clone(), plane_tx.clone(), remote_tx);
-
-    let (conn_pool, _pool_task) = SwimConnPool::new(
-        DownlinkConnectionsConfig::default(),
-        (client_tx, client_rx),
-        router.clone(),
-        close_rx.clone(),
-    );
-=======
-    let top_level_factory =
-        TopLevelServerRouterFactory::new(plane_tx, client_tx.clone(), remote_tx.clone());
-
-    let connection_factory = ClientConnectionFactory::new(top_level_factory, client_tx, remote_tx);
->>>>>>> 27535297
+    let router = Router::server(client_tx.clone(), plane_tx.clone(), remote_tx.clone());
+
+    let connection_factory = ClientConnectionFactory::new(router.clone(), client_tx, remote_tx);
 
     let (downlinks, _downlinks_task) = Downlinks::new(
         connection_factory,
