--- conflicted
+++ resolved
@@ -809,11 +809,7 @@
         clock.clone(),
         client,
         ReceiverStream::new(envelope_rx),
-<<<<<<< HEAD
-        SingleChannelRouter::new(),
-=======
         SingleChannelRouter::default(),
->>>>>>> ce1e6692
         MockNodeStore::mock(),
     );
 
