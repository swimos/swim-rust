--- conflicted
+++ resolved
@@ -743,9 +743,6 @@
     let buffer_size = NonZeroUsize::new(10).unwrap();
     let clock = TestClock::default();
 
-<<<<<<< HEAD
-    let agent_lifecycle = config.agent_lifecycle();
-
     let exec_config = AgentExecutionConfig::with(
         buffer_size,
         1,
@@ -754,9 +751,6 @@
         None,
         Duration::from_secs(60),
     );
-=======
-    let exec_config = AgentExecutionConfig::with(buffer_size, 1, 0, Duration::from_secs(1), None);
->>>>>>> 9cca7945
 
     let (envelope_tx, envelope_rx) = mpsc::channel(buffer_size.get());
 
