--- conflicted
+++ resolved
@@ -20,14 +20,9 @@
 use crate::agent::lane::channels::AgentExecutionConfig;
 use crate::agent::lane::lifecycle::CommandLaneLifecycle;
 use crate::agent::lane::lifecycle::{ActionLaneLifecycle, StatefulLaneLifecycle};
-<<<<<<< HEAD
 use crate::agent::lane::model::action::{Action, ActionLane, CommandLane};
+use crate::agent::lane::model::command::{Command, CommandLane};
 use crate::agent::lane::model::demand_map::{DemandMapLaneCommand, DemandMapLaneEvent};
-=======
-use crate::agent::lane::model::action::{Action, ActionLane};
-use crate::agent::lane::model::command::{Command, CommandLane};
-use crate::agent::lane::model::demand_map::DemandMapLaneCommand;
->>>>>>> 7e59dcde
 use crate::agent::lane::model::map::{MapLane, MapLaneEvent};
 use crate::agent::lane::model::value::{ValueLane, ValueLaneEvent};
 use crate::agent::lane::LaneModel;
@@ -36,7 +31,6 @@
 use crate::agent::tests::reporting_agent::{ReportingAgentEvent, TestAgentConfig};
 use crate::agent::tests::stub_router::SingleChannelRouter;
 use crate::agent::tests::test_clock::TestClock;
-use crate::agent::DemandMapLaneEvent;
 use crate::agent::{
     ActionLifecycleTasks, AgentContext, CommandLifecycleTasks, Lane, LaneTasks, LifecycleTasks,
     MapLifecycleTasks, ValueLifecycleTasks,
@@ -309,11 +303,7 @@
     map.insert("3".to_string(), 3);
 
     let (tx, rx) = mpsc::channel(3);
-<<<<<<< HEAD
-    let task = MetaDemandMapLifecycleTasks::new("lane".to_string(), map, rx);
-=======
     let task = MetaDemandMapLifecycleTasks::new("lane".to_string(), map, ReceiverStream::new(rx));
->>>>>>> 7e59dcde
 
     let (_stop, stop_sig) = trigger::trigger();
     let agent = Arc::new(TestAgent {
@@ -336,18 +326,7 @@
 
         match sync_rx.await {
             Ok(mut updates) => {
-<<<<<<< HEAD
-                updates.sort_by(|l, r| match (l, r) {
-                    (DemandMapLaneEvent::Update(l, _), DemandMapLaneEvent::Update(r, _)) => {
-                        l.cmp(r)
-                    }
-                    _ => {
-                        panic!("Unexpected event");
-                    }
-                });
-=======
                 updates.sort_by(|l, r| l.unchecked_key().cmp(r.unchecked_key()));
->>>>>>> 7e59dcde
 
                 assert_eq!(expected, updates);
             }
@@ -375,31 +354,10 @@
         futures::stream::iter(expected)
             .for_each(move |update| {
                 let tx = tx.clone();
-<<<<<<< HEAD
                 let key = match &update {
                     DemandMapLaneEvent::Update(key, _) => key.clone(),
                     _ => panic!("Unexpected event"),
                 };
-
-                async move {
-                    let (sync_tx, sync_rx) = oneshot::channel();
-                    let send_result = tx.send(DemandMapLaneCommand::Cue(sync_tx, key)).await;
-                    assert!(send_result.is_ok());
-
-                    match sync_rx.await {
-                        Ok(Some(value)) => match update {
-                            DemandMapLaneEvent::Update(_, event_value) => {
-                                assert_eq!(value, *event_value);
-                            }
-                            _ => panic!("Unexpected event"),
-                        },
-                        r => match update {
-                            DemandMapLaneEvent::Update(_, value) => {
-                                panic!("Expected cue to return {}. Got {:?}", *value, r)
-                            }
-                            _ => panic!("Unexpected event"),
-                        },
-=======
 
                 async move {
                     let (sync_tx, sync_rx) = oneshot::channel();
@@ -422,7 +380,6 @@
                                 r
                             )
                         }
->>>>>>> 7e59dcde
                     }
                 }
             })
