--- conflicted
+++ resolved
@@ -18,15 +18,9 @@
 mod reporting_macro_agent;
 pub(crate) mod test_clock;
 use crate::agent::lane::channels::AgentExecutionConfig;
-<<<<<<< HEAD
 use crate::agent::lane::lifecycle::{ActionLaneLifecycle, LifecycleBase, StatefulLaneLifecycle};
 use crate::agent::lane::model::action::{Action, ActionLane, CommandLane};
 use crate::agent::lane::model::demand_map::{DemandMapLaneCommand, DemandMapLaneEvent};
-=======
-use crate::agent::lane::lifecycle::{ActionLaneLifecycle, StatefulLaneLifecycle};
-use crate::agent::lane::model::action::{Action, ActionLane, CommandLane};
-use crate::agent::lane::model::demand_map::DemandMapLaneUpdate;
->>>>>>> 52b1ab71
 use crate::agent::lane::model::map::{MapLane, MapLaneEvent};
 use crate::agent::lane::model::value::{ValueLane, ValueLaneEvent};
 use crate::agent::lane::LaneModel;
@@ -35,7 +29,6 @@
 use crate::agent::tests::reporting_agent::{ReportingAgentEvent, TestAgentConfig};
 use crate::agent::tests::stub_router::SingleChannelRouter;
 use crate::agent::tests::test_clock::TestClock;
-use crate::agent::DemandMapLaneEvent;
 use crate::agent::{
     ActionLifecycleTasks, AgentContext, CommandLifecycleTasks, Lane, LaneTasks, LifecycleTasks,
     MapLifecycleTasks, ValueLifecycleTasks,
@@ -150,21 +143,6 @@
     }
 }
 
-<<<<<<< HEAD
-impl<Lane> LifecycleBase for TestLifecycle<Lane>
-where
-    Lane: LaneModel + Send + Sync + 'static,
-    Lane::Event: Send + Sync + 'static,
-{
-    type WatchStrategy = Queue;
-
-    fn create_strategy(&self) -> Self::WatchStrategy {
-        Queue::default()
-    }
-}
-
-=======
->>>>>>> 52b1ab71
 impl<'a, Lane> StatefulLaneLifecycle<'a, Lane, TestAgent<Lane>> for TestLifecycle<Lane>
 where
     Lane: LaneModel + Send + Sync + 'static,
@@ -335,25 +313,16 @@
     let event_task = task.boxed().events(context);
     let assert_task = async move {
         let (sync_tx, sync_rx) = oneshot::channel();
-<<<<<<< HEAD
         let result = tx.clone().send(DemandMapLaneCommand::Sync(sync_tx)).await;
-=======
-        let result = tx.clone().send(DemandMapLaneEvent::Sync(sync_tx)).await;
->>>>>>> 52b1ab71
         assert!(result.is_ok());
 
         let expected = (1..=3)
             .into_iter()
-<<<<<<< HEAD
             .map(|i| DemandMapLaneEvent::update(i.to_string(), i))
-=======
-            .map(|i| DemandMapLaneUpdate::make(i.to_string(), i))
->>>>>>> 52b1ab71
             .collect::<Vec<_>>();
 
         match sync_rx.await {
             Ok(mut updates) => {
-<<<<<<< HEAD
                 updates.sort_by(|l, r| match (l, r) {
                     (DemandMapLaneEvent::Update(l, _), DemandMapLaneEvent::Update(r, _)) => {
                         l.cmp(r)
@@ -362,9 +331,6 @@
                         panic!("Unexpected event");
                     }
                 });
-=======
-                updates.sort_by(|l, r| l.key().cmp(r.key()));
->>>>>>> 52b1ab71
 
                 assert_eq!(expected, updates);
             }
@@ -375,11 +341,7 @@
 
         let (sync_tx, sync_rx) = oneshot::channel();
         let send_result = tx
-<<<<<<< HEAD
             .send(DemandMapLaneCommand::Cue(sync_tx, 4.to_string()))
-=======
-            .send(DemandMapLaneEvent::Cue(sync_tx, 4.to_string()))
->>>>>>> 52b1ab71
             .await;
         assert!(send_result.is_ok());
 
@@ -396,7 +358,6 @@
         futures::stream::iter(expected)
             .for_each(move |update| {
                 let tx = tx.clone();
-<<<<<<< HEAD
                 let key = match &update {
                     DemandMapLaneEvent::Update(key, _) => key.clone(),
                     _ => panic!("Unexpected event"),
@@ -420,23 +381,6 @@
                             }
                             _ => panic!("Unexpected event"),
                         },
-=======
-
-                async move {
-                    let (sync_tx, sync_rx) = oneshot::channel();
-                    let send_result = tx
-                        .send(DemandMapLaneEvent::Cue(sync_tx, update.key().clone()))
-                        .await;
-                    assert!(send_result.is_ok());
-
-                    match sync_rx.await {
-                        Ok(Some(value)) => {
-                            assert_eq!(value, *update.value());
-                        }
-                        r => {
-                            panic!("Expected cue to return {}. Got {:?}", update.value(), r)
-                        }
->>>>>>> 52b1ab71
                     }
                 }
             })
