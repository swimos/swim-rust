--- conflicted
+++ resolved
@@ -50,114 +50,55 @@
 use utilities::uri::RelativeUri;
 
 mod stub_router {
-<<<<<<< HEAD
-    use crate::plane::error::ResolutionError;
-    use crate::routing::{RoutingAddr, ServerRouter, TaggedEnvelope, TaggedSender};
+    use crate::routing::error::{ResolutionError, RouterError};
+    use crate::routing::{ConnectionDropped, Route, RoutingAddr, ServerRouter, TaggedEnvelope, TaggedSender};
     use futures::future::BoxFuture;
-    use futures::FutureExt;
-    use swim_common::routing::RoutingError;
-    use tokio::sync::mpsc;
-=======
-    use crate::routing::error::{ResolutionError, RouterError, SendError};
-    use crate::routing::{ConnectionDropped, Route, RoutingAddr, ServerRouter, TaggedEnvelope};
-    use futures::future::BoxFuture;
-    use futures::FutureExt;
+    use futures::{FutureExt, StreamExt};
     use std::sync::Arc;
-    use swim_common::sink::item::{ItemSender, ItemSink};
-    use swim_common::warp::envelope::Envelope;
->>>>>>> 43301803
     use url::Url;
     use utilities::sync::promise;
     use utilities::uri::RelativeUri;
+    use tokio::sync::mpsc;
 
     #[derive(Clone)]
-<<<<<<< HEAD
-    pub struct SingleChannelRouter(RoutingAddr, mpsc::Sender<TaggedEnvelope>);
-
-    impl SingleChannelRouter {
-        pub(crate) fn new(router_addr: RoutingAddr) -> Self {
-            let (tx, mut rx) = mpsc::channel(16);
-            tokio::spawn(async move { while let Some(_) = rx.recv().await {} });
-            SingleChannelRouter(router_addr, tx)
-        }
-    }
-
-    impl ServerRouter for SingleChannelRouter {
-        fn get_sender(
-            &mut self,
-            _addr: RoutingAddr,
-        ) -> BoxFuture<Result<TaggedSender, RoutingError>> {
-            let SingleChannelRouter(router_addr, sender) = self;
-            let router_addr = *router_addr;
-            let sender = sender.clone();
-            async move { Ok(TaggedSender::new(router_addr, sender)) }.boxed()
-=======
-    pub struct SingleChannelRouter<Inner> {
-        inner: Inner,
+    pub struct SingleChannelRouter {
+        router_addr: RoutingAddr,
+        inner: mpsc::Sender<TaggedEnvelope>,
         _drop_tx: Arc<promise::Sender<ConnectionDropped>>,
         drop_rx: promise::Receiver<ConnectionDropped>,
     }
 
-    impl<Inner> SingleChannelRouter<Inner>
-    where
-        Inner: ItemSender<TaggedEnvelope, SendError> + Clone,
+    impl SingleChannelRouter
     {
-        pub(crate) fn new(sender: Inner) -> Self {
+        pub(crate) fn new(router_addr: RoutingAddr) -> Self {
             let (tx, rx) = promise::promise();
+            let (env_tx, mut env_rx) = mpsc::channel(16);
+            tokio::spawn(async move {
+               while let Some(_) = env_rx.next().await {}
+            });
             SingleChannelRouter {
-                inner: sender,
+                router_addr,
+                inner: env_tx,
                 _drop_tx: Arc::new(tx),
                 drop_rx: rx,
             }
         }
     }
 
-    pub struct SingleChannelSender<Inner> {
-        inner: Inner,
-        destination: RoutingAddr,
-    }
-
-    impl<Inner> SingleChannelSender<Inner>
-    where
-        Inner: ItemSender<TaggedEnvelope, SendError>,
-    {
-        fn new(inner: Inner, destination: RoutingAddr) -> Self {
-            SingleChannelSender { inner, destination }
-        }
-    }
-
-    impl<'a, Inner> ItemSink<'a, Envelope> for SingleChannelSender<Inner>
-    where
-        Inner: ItemSink<'a, TaggedEnvelope, Error = SendError>,
-    {
-        type Error = SendError;
-        type SendFuture = <Inner as ItemSink<'a, TaggedEnvelope>>::SendFuture;
-
-        fn send_item(&'a mut self, value: Envelope) -> Self::SendFuture {
-            let msg = TaggedEnvelope(self.destination, value);
-            self.inner.send_item(msg)
-        }
-    }
-
-    impl<Inner> ServerRouter for SingleChannelRouter<Inner>
-    where
-        Inner: ItemSender<TaggedEnvelope, SendError> + Clone + Send + Sync + 'static,
-    {
-        type Sender = SingleChannelSender<Inner>;
+    impl ServerRouter for SingleChannelRouter {
 
         fn resolve_sender(
             &mut self,
             addr: RoutingAddr,
-        ) -> BoxFuture<Result<Route<Self::Sender>, ResolutionError>> {
-            FutureExt::boxed(async move {
+        ) -> BoxFuture<Result<Route, ResolutionError>> {
+            async move {
                 let SingleChannelRouter { inner, drop_rx, .. } = self;
                 let route = Route::new(
-                    SingleChannelSender::new(inner.clone(), addr),
+                    TaggedSender::new(addr, inner.clone()),
                     drop_rx.clone(),
                 );
                 Ok(route)
-            })
->>>>>>> 43301803
+            }.boxed()
         }
 
         fn lookup(
