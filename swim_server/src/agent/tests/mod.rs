--- conflicted
+++ resolved
@@ -36,17 +36,14 @@
 use crate::agent::tests::stub_router::SingleChannelRouter;
 use crate::agent::tests::test_clock::TestClock;
 use crate::agent::{
-    ActionLifecycleTasks, AgentContext, AgentParameters, CommandLifecycleTasks, Lane, LaneTasks,
-    LifecycleTasks, MapLifecycleTasks, SwimAgent, ValueLifecycleTasks,
+    ActionLifecycleTasks, AgentContext, CommandLifecycleTasks, Lane, LaneTasks, LifecycleTasks,
+    MapLifecycleTasks, SwimAgent, ValueLifecycleTasks,
 };
 use crate::meta::info::LaneKind;
 use crate::meta::log::NodeLogger;
 use crate::plane::provider::AgentProvider;
-<<<<<<< HEAD
-=======
 use crate::plane::RouteAndParameters;
 use crate::routing::RoutingAddr;
->>>>>>> b761f27e
 use futures::future::{join, BoxFuture};
 use futures::Stream;
 use std::collections::HashMap;
@@ -54,41 +51,25 @@
 use std::future::Future;
 use std::num::NonZeroUsize;
 use std::sync::Arc;
-use swim_client::configuration::downlink::ConfigHierarchy;
-use swim_client::downlink::Downlinks;
-use swim_client::interface::{SwimClient, SwimClientBuilder};
-use swim_common::routing::RoutingAddr;
-use swim_common::warp::path::Path;
 use swim_runtime::task;
 use swim_utilities::routing::uri::RelativeUri;
 use swim_utilities::trigger;
 use tokio::sync::{mpsc, Mutex};
 use tokio::time::{timeout, Duration};
 use tokio_stream::wrappers::ReceiverStream;
-<<<<<<< HEAD
-use utilities::sync::trigger::Receiver;
-use utilities::sync::{promise, trigger};
-use utilities::uri::RelativeUri;
-=======
 use trigger::Receiver;
->>>>>>> b761f27e
 
 mod stub_router {
+    use crate::routing::error::RouterError;
+    use crate::routing::{
+        ConnectionDropped, Route, RoutingAddr, ServerRouter, TaggedEnvelope, TaggedSender,
+    };
     use futures::future::BoxFuture;
     use futures::FutureExt;
     use std::sync::Arc;
-<<<<<<< HEAD
-    use swim_common::routing::error::ResolutionError;
-    use swim_common::routing::error::RouterError;
-    use swim_common::routing::{
-        BidirectionalRoute, ConnectionDropped, Origin, Route, Router, RoutingAddr, TaggedEnvelope,
-        TaggedSender,
-    };
-=======
     use swim_common::routing::ResolutionError;
     use swim_utilities::routing::uri::RelativeUri;
     use swim_utilities::trigger::promise;
->>>>>>> b761f27e
     use tokio::sync::mpsc;
     use url::Url;
 
@@ -114,7 +95,7 @@
         }
     }
 
-    impl Router for SingleChannelRouter {
+    impl ServerRouter for SingleChannelRouter {
         fn resolve_sender(
             &mut self,
             addr: RoutingAddr,
@@ -125,13 +106,6 @@
                 Ok(route)
             }
             .boxed()
-        }
-
-        fn resolve_bidirectional(
-            &mut self,
-            _host: Url,
-        ) -> BoxFuture<'_, Result<BidirectionalRoute, ResolutionError>> {
-            unimplemented!()
         }
 
         fn lookup(
@@ -290,10 +264,6 @@
 where
     Lane: LaneModel + Send + Sync + 'static,
 {
-    fn downlinks_context(&self) -> SwimClient<Path> {
-        unimplemented!()
-    }
-
     fn schedule<Effect, Str, Sch>(&self, _effects: Str, _schedule: Sch) -> BoxFuture<'_, ()>
     where
         Effect: Future<Output = ()> + Send + 'static,
@@ -760,13 +730,12 @@
     let config = TestAgentConfig::new(tx);
     let agent_lifecycle = config.agent_lifecycle();
 
-    let provider = AgentProvider::new(config.clone(), agent_lifecycle);
-    run_agent_test(provider, config, rx).await;
+    let provider = AgentProvider::new(config, agent_lifecycle);
+    run_agent_test(provider, rx).await;
 }
 
 pub async fn run_agent_test<Agent, Config, Lifecycle>(
     provider: AgentProvider<Agent, Config, Lifecycle>,
-    config: Config,
     mut rx: mpsc::Receiver<ReportingAgentEvent>,
 ) where
     Agent: SwimAgent<Config> + Debug,
@@ -788,38 +757,16 @@
 
     let (envelope_tx, envelope_rx) = mpsc::channel(buffer_size.get());
 
-    let parameters = AgentParameters::new(config, exec_config, uri, HashMap::new());
-
-    let (_close_tx, close_rx) = promise::promise();
-    let (client_conn_request_tx, _client_conn_request_rx) = mpsc::channel(8);
-
-    let (downlinks, _downlinks_handle) = Downlinks::new(
-        client_conn_request_tx,
-        Arc::new(ConfigHierarchy::default()),
-        close_rx,
-    );
-
-    let client = SwimClientBuilder::build_from_downlinks(downlinks);
-
     // The ReportingAgent is carefully contrived such that its lifecycle events all trigger in
     // a specific order. We can then safely expect these events in that order to verify the agent
     // loop.
     let (_, agent_proc) = provider.run(
-<<<<<<< HEAD
-        parameters,
-=======
         RouteAndParameters::new(uri, HashMap::new()),
         exec_config,
->>>>>>> b761f27e
         clock.clone(),
-        client,
         ReceiverStream::new(envelope_rx),
-<<<<<<< HEAD
-        SingleChannelRouter::new(RoutingAddr::plane(1024)),
-=======
         SingleChannelRouter::new(RoutingAddr::local(1024)),
         MockNodeStore::mock(),
->>>>>>> b761f27e
     );
 
     let agent_task = swim_runtime::task::spawn(agent_proc);
