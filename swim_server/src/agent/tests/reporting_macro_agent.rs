// Copyright 2015-2021 SWIM.AI inc.
//
// Licensed under the Apache License, Version 2.0 (the "License");
// you may not use this file except in compliance with the License.
// You may obtain a copy of the License at
//
//     http://www.apache.org/licenses/LICENSE-2.0
//
// Unless required by applicable law or agreed to in writing, software
// distributed under the License is distributed on an "AS IS" BASIS,
// WITHOUT WARRANTIES OR CONDITIONS OF ANY KIND, either express or implied.
// See the License for the specific language governing permissions and
// limitations under the License.

use crate::agent::lane::lifecycle::LaneLifecycle;
use crate::agent::lane::model::command::CommandLane;
use crate::agent::lane::model::demand::DemandLane;
use crate::agent::lane::model::demand_map::DemandMapLane;
use crate::agent::lane::model::map::{MapLane, MapLaneEvent};
use crate::agent::lane::model::value::{ValueLane, ValueLaneEvent};
use crate::agent::lane::tests::ExactlyOnce;
use crate::agent::lifecycle::AgentLifecycle;
use crate::agent::tests::run_agent_test;
use crate::agent::AgentContext;
use crate::plane::provider::AgentProvider;
use crate::{
    agent_lifecycle, command_lifecycle, demand_lifecycle, demand_map_lifecycle, map_lifecycle,
    value_lifecycle, SwimAgent,
};
use std::fmt::Debug;
use std::num::NonZeroUsize;
use std::sync::Arc;
use std::time::Duration;
use stm::stm::Stm;
use stm::transaction::atomically;
use tokio::sync::{mpsc, Mutex};

mod swim_server {
    pub use crate::*;
}

/// An agent for use in tests of the agent execution loop. All events that occur in the lifecycle
/// vents of the agent and its lanes are reported on an MPSC channel. When the agent starts it
/// creates a periodic schedule that fires every second. For each event of the schedule, an entry
/// will be inserted into the the `data` lane with keys "Name0", "Name1" and so forth. For each
/// entry inserted, the value of the `total` lane will be incremented by the inserted value.
#[derive(Debug, SwimAgent)]
#[agent(config = "TestAgentConfig")]
pub struct ReportingAgent {
    #[lifecycle(name = "DataLifecycle")]
    pub data: MapLane<String, i32>,
    #[lifecycle(name = "TotalLifecycle")]
    total: ValueLane<i32>,
    #[lifecycle(name = "ActionLifecycle")]
    action: CommandLane<String>,
    #[lifecycle(name = "DemandLifecycle")]
    demand: DemandLane<i32>,
    #[lifecycle(name = "DemandMapLifecycle")]
    demand_map: DemandMapLane<String, i32>,
}

/// Type of the events that will be reported by the agent.
#[derive(Debug, PartialEq, Eq)]
pub enum ReportingAgentEvent {
    AgentStart,
    Command(String),
    TransactionFailed,
    DataEvent(MapLaneEvent<String, i32>),
    TotalEvent(i32),
    DemandLaneEvent(i32),
    DemandMapLaneEvent(String, i32),
}

/// Collects the events from the agent life-cycles.
#[derive(Debug)]
pub struct EventCollector {
    events: mpsc::Sender<ReportingAgentEvent>,
}

impl EventCollector {
    pub fn new(events: mpsc::Sender<ReportingAgentEvent>) -> Self {
        EventCollector { events }
    }
}

#[derive(Clone, Debug)]
pub struct EventCollectorHandler(pub Arc<Mutex<EventCollector>>);

impl EventCollectorHandler {
    /// Push an event into the channel.
    pub async fn push(&self, event: ReportingAgentEvent) {
        self.0
            .lock()
            .await
            .events
            .send(event)
            .await
            .expect("Event receiver was dropped.")
    }
}

#[agent_lifecycle(agent = "ReportingAgent", on_start = "agent_on_start")]
struct ReportingAgentLifecycle {
    event_handler: EventCollectorHandler,
}

impl ReportingAgentLifecycle {
    async fn agent_on_start<Context>(&self, context: &Context)
    where
        Context: AgentContext<ReportingAgent> + Sized + Send + Sync,
    {
        self.event_handler
            .push(ReportingAgentEvent::AgentStart)
            .await;

        let mut count = 0;
        let cmd = context.agent().action.clone();
        let demander: DemandLane<i32> = context.agent().demand.clone();

        context
            .periodically(
                move || {
                    let index = count;
                    count += 1;

                    let key = format!("Name{}", index);
                    let mut commander = cmd.commander();
                    let mut demand_controller = demander.controller();

                    Box::pin(async move {
                        commander.command(key).await;
                        demand_controller.cue().await;
                    })
                },
                Duration::from_secs(1),
                None,
            )
            .await;
    }
}

#[command_lifecycle(agent = "ReportingAgent", command_type = "String", on_command)]
struct ActionLifecycle {
    event_handler: EventCollectorHandler,
}

impl ActionLifecycle {
    async fn on_command<Context>(
        &self,
        command: &String,
        _model: &CommandLane<String>,
        context: &Context,
    ) where
        Context: AgentContext<ReportingAgent> + Sized + Send + Sync + 'static,
    {
        self.event_handler
            .push(ReportingAgentEvent::Command(command.clone()))
            .await;
        if context
            .agent()
            .data
            .update_direct(command.clone(), 1.into())
            .apply(ExactlyOnce)
            .await
            .is_err()
        {
            self.event_handler
                .push(ReportingAgentEvent::TransactionFailed)
                .await;
        }
    }
}

impl LaneLifecycle<TestAgentConfig> for ActionLifecycle {
    fn create(config: &TestAgentConfig) -> Self {
        let event_handler = EventCollectorHandler(config.collector.clone());
        ActionLifecycle { event_handler }
    }
}

#[map_lifecycle(
    agent = "ReportingAgent",
    key_type = "String",
    value_type = "i32",
    on_start,
    on_event
)]
struct DataLifecycle {
    event_handler: EventCollectorHandler,
}

impl DataLifecycle {
    async fn on_start<Context>(&self, _model: &MapLane<String, i32>, _context: &Context)
    where
        Context: AgentContext<ReportingAgent> + Sized + Send + Sync,
    {
    }

    async fn on_event<Context>(
        &self,
        event: &MapLaneEvent<String, i32>,
        _model: &MapLane<String, i32>,
        context: &Context,
    ) where
        Context: AgentContext<ReportingAgent> + Sized + Send + Sync + 'static,
    {
        self.event_handler
            .push(ReportingAgentEvent::DataEvent(event.clone()))
            .await;
        if let MapLaneEvent::Update(key, v) = event {
            let i = **v;

            let total = &context.agent().total;

            let add = total.get().and_then(move |n| total.set(*n + i));

            if atomically(&add, ExactlyOnce).await.is_err() {
                self.event_handler
                    .push(ReportingAgentEvent::TransactionFailed)
                    .await;
            } else {
                let mut controller = context.agent().demand_map.controller();

                if controller.cue(key.clone()).await.is_err() {
                    self.event_handler
                        .push(ReportingAgentEvent::TransactionFailed)
                        .await;
                }
            }
        }
    }
}

impl LaneLifecycle<TestAgentConfig> for DataLifecycle {
    fn create(config: &TestAgentConfig) -> Self {
        let event_handler = EventCollectorHandler(config.collector.clone());
        DataLifecycle { event_handler }
    }
}

#[value_lifecycle(agent = "ReportingAgent", event_type = "i32", on_start, on_event)]
struct TotalLifecycle {
    event_handler: EventCollectorHandler,
}

impl TotalLifecycle {
    async fn on_start<Context>(&self, _model: &ValueLane<i32>, _context: &Context)
    where
        Context: AgentContext<ReportingAgent> + Sized + Send + Sync,
    {
    }

    async fn on_event<Context>(
        &self,
        event: &ValueLaneEvent<i32>,
        _model: &ValueLane<i32>,
        _context: &Context,
    ) where
        Context: AgentContext<ReportingAgent> + Sized + Send + Sync + 'static,
    {
        let n = *event.current;
        self.event_handler
            .push(ReportingAgentEvent::TotalEvent(n))
            .await;
    }
}

impl LaneLifecycle<TestAgentConfig> for TotalLifecycle {
    fn create(config: &TestAgentConfig) -> Self {
        let event_handler = EventCollectorHandler(config.collector.clone());
        TotalLifecycle { event_handler }
    }
}

#[demand_lifecycle(agent = "ReportingAgent", event_type = "i32", on_cue)]
struct DemandLifecycle {
    event_handler: EventCollectorHandler,
}

impl LaneLifecycle<TestAgentConfig> for DemandLifecycle {
    fn create(config: &TestAgentConfig) -> Self {
        let event_handler = EventCollectorHandler(config.collector.clone());
        DemandLifecycle { event_handler }
    }
}

impl DemandLifecycle {
    async fn on_cue<Context>(&self, _model: &DemandLane<i32>, context: &Context) -> Option<i32>
    where
        Context: AgentContext<ReportingAgent> + Sized + Send + Sync + 'static,
    {
        let total = *context.agent().total.load().await;

        self.event_handler
            .push(ReportingAgentEvent::DemandLaneEvent(total))
            .await;

        Some(total)
    }
}

#[demand_map_lifecycle(
    agent = "ReportingAgent",
    key_type = "String",
    value_type = "i32",
    on_sync,
    on_cue,
    on_remove
)]
struct DemandMapLifecycle {
    event_handler: EventCollectorHandler,
}

impl LaneLifecycle<TestAgentConfig> for DemandMapLifecycle {
    fn create(config: &TestAgentConfig) -> Self {
        let event_handler = EventCollectorHandler(config.collector.clone());
        DemandMapLifecycle { event_handler }
    }
}

impl DemandMapLifecycle {
    async fn on_sync<Context>(
        &self,
        _model: &DemandMapLane<String, i32>,
        _context: &Context,
    ) -> Vec<String>
    where
        Context: AgentContext<ReportingAgent> + Sized + Send + Sync,
    {
        Vec::new()
    }

    async fn on_cue<Context>(
        &self,
        _model: &DemandMapLane<String, i32>,
        context: &Context,
        key: String,
    ) -> Option<i32>
    where
        Context: AgentContext<ReportingAgent> + Sized + Send + Sync + 'static,
    {
        let result = atomically(&context.agent().data.get(key.clone()), ExactlyOnce).await;
        match result {
            Ok(Some(value)) => {
                self.event_handler
                    .push(ReportingAgentEvent::DemandMapLaneEvent(key, *value))
                    .await;
                Some(*value)
            }
            _ => {
                self.event_handler
                    .push(ReportingAgentEvent::TransactionFailed)
                    .await;
                None
            }
        }
    }

    async fn on_remove<Context>(
        &self,
        _model: &DemandMapLane<String, i32>,
        _context: &Context,
        _key: String,
    ) where
        Context: AgentContext<ReportingAgent> + Sized + Send + Sync,
    {
    }
}

#[derive(Debug, Clone)]
pub struct TestAgentConfig {
    collector: Arc<Mutex<EventCollector>>,
    command_buffer_size: NonZeroUsize,
}

impl TestAgentConfig {
    pub fn new(sender: mpsc::Sender<ReportingAgentEvent>) -> Self {
        TestAgentConfig {
            collector: Arc::new(Mutex::new(EventCollector::new(sender))),
            command_buffer_size: NonZeroUsize::new(5).unwrap(),
        }
    }

    pub fn agent_lifecycle(&self) -> impl AgentLifecycle<ReportingAgent> + Clone + Debug {
        ReportingAgentLifecycle {
            event_handler: EventCollectorHandler(self.collector.clone()),
        }
    }
}

#[tokio::test]
async fn agent_loop() {
    let (tx, rx) = mpsc::channel(5);
    let config = TestAgentConfig::new(tx);
    let agent_lifecycle = config.agent_lifecycle();

<<<<<<< HEAD
    let exec_config = AgentExecutionConfig::with(
        buffer_size,
        1,
        0,
        Duration::from_secs(1),
        None,
        Duration::from_secs(60),
    );

    let (envelope_tx, envelope_rx) = mpsc::channel(buffer_size.get());

=======
>>>>>>> 9cca7945
    let provider = AgentProvider::new(config, agent_lifecycle);
    run_agent_test(provider, rx).await;
}<|MERGE_RESOLUTION|>--- conflicted
+++ resolved
@@ -394,20 +394,6 @@
     let config = TestAgentConfig::new(tx);
     let agent_lifecycle = config.agent_lifecycle();
 
-<<<<<<< HEAD
-    let exec_config = AgentExecutionConfig::with(
-        buffer_size,
-        1,
-        0,
-        Duration::from_secs(1),
-        None,
-        Duration::from_secs(60),
-    );
-
-    let (envelope_tx, envelope_rx) = mpsc::channel(buffer_size.get());
-
-=======
->>>>>>> 9cca7945
     let provider = AgentProvider::new(config, agent_lifecycle);
     run_agent_test(provider, rx).await;
 }