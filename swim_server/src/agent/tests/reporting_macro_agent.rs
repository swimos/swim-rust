--- conflicted
+++ resolved
@@ -23,11 +23,8 @@
 use crate::agent::tests::run_agent_test;
 use crate::agent::AgentContext;
 use crate::plane::provider::AgentProvider;
-<<<<<<< HEAD
 use crate::plane::RouteAndParameters;
 use crate::routing::RoutingAddr;
-=======
->>>>>>> 0aa4a0d9
 use crate::{
     agent_lifecycle, command_lifecycle, demand_lifecycle, demand_map_lifecycle, map_lifecycle,
     value_lifecycle, SwimAgent,
@@ -401,81 +398,5 @@
     let agent_lifecycle = config.agent_lifecycle();
 
     let provider = AgentProvider::new(config, agent_lifecycle);
-<<<<<<< HEAD
-
-    // The ReportingAgent is carefully contrived such that its lifecycle events all trigger in
-    // a specific order. We can then safely expect these events in that order to verify the agent
-    // loop.
-    let (_, agent_proc) = provider.run(
-        RouteAndParameters::new(uri.clone(), HashMap::new()),
-        exec_config,
-        clock.clone(),
-        ReceiverStream::new(envelope_rx),
-        SingleChannelRouter::new(RoutingAddr::local(1024)),
-        MockNodeStore,
-    );
-
-    let agent_task = swim_runtime::task::spawn(agent_proc);
-
-    async fn expect(rx: &mut mpsc::Receiver<ReportingAgentEvent>, expected: ReportingAgentEvent) {
-        let result = rx.recv().await;
-        assert!(result.is_some());
-        let event = result.unwrap();
-        assert_eq!(event, expected);
-    }
-
-    expect(&mut rx, ReportingAgentEvent::AgentStart).await;
-
-    clock.advance_when_blocked(Duration::from_secs(1)).await;
-    expect(&mut rx, ReportingAgentEvent::Command("Name0".to_string())).await;
-    expect(&mut rx, ReportingAgentEvent::DemandLaneEvent(0)).await;
-    expect(
-        &mut rx,
-        ReportingAgentEvent::DataEvent(MapLaneEvent::Update("Name0".to_string(), 1.into())),
-    )
-    .await;
-    expect(&mut rx, ReportingAgentEvent::TotalEvent(1)).await;
-    expect(
-        &mut rx,
-        ReportingAgentEvent::DemandMapLaneEvent("Name0".to_string(), 1),
-    )
-    .await;
-
-    clock.advance_when_blocked(Duration::from_secs(1)).await;
-
-    expect(&mut rx, ReportingAgentEvent::Command("Name1".to_string())).await;
-    expect(&mut rx, ReportingAgentEvent::DemandLaneEvent(1)).await;
-    expect(
-        &mut rx,
-        ReportingAgentEvent::DataEvent(MapLaneEvent::Update("Name1".to_string(), 1.into())),
-    )
-    .await;
-    expect(&mut rx, ReportingAgentEvent::TotalEvent(2)).await;
-    expect(
-        &mut rx,
-        ReportingAgentEvent::DemandMapLaneEvent("Name1".to_string(), 1),
-    )
-    .await;
-
-    clock.advance_when_blocked(Duration::from_secs(1)).await;
-    expect(&mut rx, ReportingAgentEvent::Command("Name2".to_string())).await;
-    expect(&mut rx, ReportingAgentEvent::DemandLaneEvent(2)).await;
-    expect(
-        &mut rx,
-        ReportingAgentEvent::DataEvent(MapLaneEvent::Update("Name2".to_string(), 1.into())),
-    )
-    .await;
-    expect(&mut rx, ReportingAgentEvent::TotalEvent(3)).await;
-    expect(
-        &mut rx,
-        ReportingAgentEvent::DemandMapLaneEvent("Name2".to_string(), 1),
-    )
-    .await;
-
-    drop(envelope_tx);
-
-    assert!(agent_task.await.is_ok());
-=======
     run_agent_test(provider, rx).await;
->>>>>>> 0aa4a0d9
 }