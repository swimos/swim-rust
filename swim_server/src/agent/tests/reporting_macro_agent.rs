// Copyright 2015-2020 SWIM.AI inc.
//
// Licensed under the Apache License, Version 2.0 (the "License");
// you may not use this file except in compliance with the License.
// You may obtain a copy of the License at
//
//     http://www.apache.org/licenses/LICENSE-2.0
//
// Unless required by applicable law or agreed to in writing, software
// distributed under the License is distributed on an "AS IS" BASIS,
// WITHOUT WARRANTIES OR CONDITIONS OF ANY KIND, either express or implied.
// See the License for the specific language governing permissions and
// limitations under the License.

use crate::agent::context::AgentExecutionContext;
<<<<<<< HEAD
use crate::agent::lane::lifecycle::{LaneLifecycle, StatefulLaneLifecycleBase};
=======
use crate::agent::lane::channels::AgentExecutionConfig;
use crate::agent::lane::lifecycle::StatefulLaneLifecycleBase;
>>>>>>> b8b541e0
use crate::agent::lane::model;
use crate::agent::lane::model::action::{ActionLane, CommandLane};
use crate::agent::lane::model::map::{MapLane, MapLaneEvent};
use crate::agent::lane::model::value::ValueLane;
use crate::agent::lane::strategy::Queue;
use crate::agent::lane::tests::ExactlyOnce;
use crate::agent::lifecycle::AgentLifecycle;
use crate::agent::tests::test_clock::TestClock;
use crate::agent::LaneIo;
use crate::agent::{AgentContext, LaneTasks, SwimAgent};
use crate::{agent_lifecycle, command_lifecycle, map_lifecycle, value_lifecycle, SwimAgent};
use futures::{FutureExt, StreamExt};
use std::collections::HashMap;
use std::num::NonZeroUsize;
use std::sync::Arc;
use std::time::Duration;
use stm::stm::Stm;
use stm::transaction::atomically;
use tokio::sync::{mpsc, Mutex};
use url::Url;

mod swim_server {
    pub use crate::*;
}

/// An agent for use in tests of the agent execution loop. All events that occur in the lifecycle
/// vents of the agent and its lanes are reported on an MPSC channel. When the agent starts it
/// creates a periodic schedule that fires every second. For each event of the schedule, an entry
/// will be inserted into the the `data` lane with keys "Name0", "Name1" and so forth. For each
/// entry inserted, the value of the `total` lane will be incremented by the inserted value.
#[derive(Debug, SwimAgent)]
#[agent(config = "TestAgentConfig")]
pub struct ReportingAgent {
    #[lifecycle(name = "DataLifecycle")]
    data: MapLane<String, i32>,
    #[lifecycle(name = "TotalLifecycle")]
    total: ValueLane<i32>,
    #[lifecycle(name = "ActionLifecycle")]
    action: CommandLane<String>,
}

/// Type of the events that will be reported by the agent.
#[derive(Debug, PartialEq, Eq)]
pub enum ReportingAgentEvent {
    AgentStart,
    Command(String),
    TransactionFailed,
    DataEvent(MapLaneEvent<String, i32>),
    TotalEvent(i32),
}

/// Collects the events from the agent life-cycles.
#[derive(Debug)]
pub struct EventCollector {
    events: mpsc::Sender<ReportingAgentEvent>,
}

impl EventCollector {
    pub fn new(events: mpsc::Sender<ReportingAgentEvent>) -> Self {
        EventCollector { events }
    }
}

#[derive(Clone, Debug)]
struct EventCollectorHandler(Arc<Mutex<EventCollector>>);

impl EventCollectorHandler {
    /// Push an event into the channel.
    async fn push(&self, event: ReportingAgentEvent) {
        self.0
            .lock()
            .await
            .events
            .send(event)
            .await
            .expect("Event receiver was dropped.")
    }
}

#[agent_lifecycle(agent = "ReportingAgent", on_start = "agent_on_start")]
struct ReportingAgentLifecycle {
    event_handler: EventCollectorHandler,
}

impl ReportingAgentLifecycle {
    async fn agent_on_start<Context>(&self, context: &Context)
    where
        Context: AgentContext<ReportingAgent> + Sized + Send + Sync,
    {
        self.event_handler
            .push(ReportingAgentEvent::AgentStart)
            .await;

        let mut count = 0;
        let cmd = context.agent().action.clone();

        context
            .periodically(
                move || {
                    let index = count;
                    count += 1;

                    let key = format!("Name{}", index);
                    let mut commander = cmd.commander();

                    Box::pin(async move {
                        commander.command(key).await;
                    })
                },
                Duration::from_secs(1),
                None,
            )
            .await;
    }
}

#[command_lifecycle(
    agent = "ReportingAgent",
    command_type = "String",
    on_command = "action_on_command"
)]
struct ActionLifecycle {
    event_handler: EventCollectorHandler,
}

<<<<<<< HEAD
impl LaneLifecycle<TestAgentConfig> for ActionLifecycle {
    fn create(config: &TestAgentConfig) -> Self {
        let event_handler = EventCollectorHandler(config.collector.clone());
        ActionLifecycle { event_handler }
    }
}

async fn action_on_command<Context>(
    lifecycle: &ActionLifecycle,
    command: String,
    _model: &ActionLane<String, ()>,
    context: &Context,
) where
    Context: AgentContext<ReportingAgent> + Sized + Send + Sync + 'static,
{
    lifecycle
        .event_handler
        .push(ReportingAgentEvent::Command(command.clone()))
        .await;
    if context
        .agent()
        .data
        .update_direct(command, 1.into())
        .apply(ExactlyOnce)
        .await
        .is_err()
=======
impl ActionLifecycle {
    async fn action_on_command<Context>(
        &self,
        command: String,
        _model: &ActionLane<String, ()>,
        context: &Context,
    ) where
        Context: AgentContext<ReportingAgent> + Sized + Send + Sync + 'static,
>>>>>>> b8b541e0
    {
        self.event_handler
            .push(ReportingAgentEvent::Command(command.clone()))
            .await;
        if context
            .agent()
            .data
            .update_direct(command, 1.into())
            .apply(ExactlyOnce)
            .await
            .is_err()
        {
            self.event_handler
                .push(ReportingAgentEvent::TransactionFailed)
                .await;
        }
    }
}

#[map_lifecycle(
    agent = "ReportingAgent",
    key_type = "String",
    value_type = "i32",
    on_start = "data_on_start",
    on_event = "data_on_event"
)]
struct DataLifecycle {
    event_handler: EventCollectorHandler,
}

<<<<<<< HEAD
impl LaneLifecycle<TestAgentConfig> for DataLifecycle {
    fn create(config: &TestAgentConfig) -> Self {
        let event_handler = EventCollectorHandler(config.collector.clone());
        DataLifecycle { event_handler }
    }
}

impl StatefulLaneLifecycleBase for DataLifecycle {
    type WatchStrategy = Queue;
=======
impl DataLifecycle {
    async fn data_on_start<Context>(&self, _model: &MapLane<String, i32>, _context: &Context)
    where
        Context: AgentContext<ReportingAgent> + Sized + Send + Sync,
    {
    }
>>>>>>> b8b541e0

    async fn data_on_event<Context>(
        &self,
        event: &MapLaneEvent<String, i32>,
        _model: &MapLane<String, i32>,
        context: &Context,
    ) where
        Context: AgentContext<ReportingAgent> + Sized + Send + Sync + 'static,
    {
        self.event_handler
            .push(ReportingAgentEvent::DataEvent(event.clone()))
            .await;
        if let MapLaneEvent::Update(_, v) = event {
            let i = **v;

            let total = &context.agent().total;

            let add = total.get().and_then(move |n| total.set(*n + i));

            if atomically(&add, ExactlyOnce).await.is_err() {
                self.event_handler
                    .push(ReportingAgentEvent::TransactionFailed)
                    .await;
            }
        }
    }
}

impl StatefulLaneLifecycleBase for DataLifecycle {
    type WatchStrategy = Queue;

    fn create_strategy(&self) -> Self::WatchStrategy {
        Queue::default()
    }
}

#[value_lifecycle(
    agent = "ReportingAgent",
    event_type = "i32",
    on_start = "total_on_start",
    on_event = "total_on_event"
)]
struct TotalLifecycle {
    event_handler: EventCollectorHandler,
}

<<<<<<< HEAD
impl LaneLifecycle<TestAgentConfig> for TotalLifecycle {
    fn create(config: &TestAgentConfig) -> Self {
        let event_handler = EventCollectorHandler(config.collector.clone());
        TotalLifecycle { event_handler }
=======
impl TotalLifecycle {
    async fn total_on_start<Context>(&self, _model: &ValueLane<i32>, _context: &Context)
    where
        Context: AgentContext<ReportingAgent> + Sized + Send + Sync,
    {
    }

    async fn total_on_event<Context>(
        &self,
        event: &Arc<i32>,
        _model: &ValueLane<i32>,
        _context: &Context,
    ) where
        Context: AgentContext<ReportingAgent> + Sized + Send + Sync + 'static,
    {
        let n = **event;
        self.event_handler
            .push(ReportingAgentEvent::TotalEvent(n))
            .await;
>>>>>>> b8b541e0
    }
}

impl StatefulLaneLifecycleBase for TotalLifecycle {
    type WatchStrategy = Queue;

    fn create_strategy(&self) -> Self::WatchStrategy {
        Queue::default()
    }
}

#[derive(Debug)]
pub struct TestAgentConfig {
    collector: Arc<Mutex<EventCollector>>,
    command_buffer_size: NonZeroUsize,
}

impl TestAgentConfig {
    pub fn new(sender: mpsc::Sender<ReportingAgentEvent>) -> Self {
        TestAgentConfig {
            collector: Arc::new(Mutex::new(EventCollector::new(sender))),
            command_buffer_size: NonZeroUsize::new(5).unwrap(),
        }
    }

    pub fn agent_lifecycle(&self) -> impl AgentLifecycle<ReportingAgent> {
        ReportingAgentLifecycleTask {
            lifecycle: ReportingAgentLifecycle {
                event_handler: EventCollectorHandler(self.collector.clone()),
            },
        }
    }
}

#[tokio::test]
async fn agent_loop() {
    let (tx, mut rx) = mpsc::channel(5);

    let config = TestAgentConfig::new(tx);

    let url = Url::parse("test://").unwrap();
    let buffer_size = NonZeroUsize::new(10).unwrap();
    let clock = TestClock::default();

    let agent_lifecycle = config.agent_lifecycle();

    let exec_config = AgentExecutionConfig::with(buffer_size, 1, 0, Duration::from_secs(1));

    let (envelope_tx, envelope_rx) = mpsc::channel(buffer_size.get());

    // The ReportingAgent is carefully contrived such that its lifecycle events all trigger in
    // a specific order. We can then safely expect these events in that order to verify the agent
    // loop.
    let agent_proc = super::super::run_agent(
        config,
        agent_lifecycle,
        url,
        exec_config,
        clock.clone(),
        envelope_rx,
    );

    let agent_task = swim_runtime::task::spawn(agent_proc);

    async fn expect(rx: &mut mpsc::Receiver<ReportingAgentEvent>, expected: ReportingAgentEvent) {
        let result = rx.next().await;
        assert!(result.is_some());
        let event = result.unwrap();
        assert_eq!(event, expected);
    }

    expect(&mut rx, ReportingAgentEvent::AgentStart).await;

    clock.advance_when_blocked(Duration::from_secs(1)).await;
    expect(&mut rx, ReportingAgentEvent::Command("Name0".to_string())).await;
    expect(
        &mut rx,
        ReportingAgentEvent::DataEvent(MapLaneEvent::Update("Name0".to_string(), 1.into())),
    )
    .await;
    expect(&mut rx, ReportingAgentEvent::TotalEvent(1)).await;

    clock.advance_when_blocked(Duration::from_secs(1)).await;
    expect(&mut rx, ReportingAgentEvent::Command("Name1".to_string())).await;
    expect(
        &mut rx,
        ReportingAgentEvent::DataEvent(MapLaneEvent::Update("Name1".to_string(), 1.into())),
    )
    .await;
    expect(&mut rx, ReportingAgentEvent::TotalEvent(2)).await;

    clock.advance_when_blocked(Duration::from_secs(1)).await;
    expect(&mut rx, ReportingAgentEvent::Command("Name2".to_string())).await;
    expect(
        &mut rx,
        ReportingAgentEvent::DataEvent(MapLaneEvent::Update("Name2".to_string(), 1.into())),
    )
    .await;
    expect(&mut rx, ReportingAgentEvent::TotalEvent(3)).await;

    drop(envelope_tx);
    assert!(agent_task.await.is_ok());
}<|MERGE_RESOLUTION|>--- conflicted
+++ resolved
@@ -13,12 +13,8 @@
 // limitations under the License.
 
 use crate::agent::context::AgentExecutionContext;
-<<<<<<< HEAD
+use crate::agent::lane::channels::AgentExecutionConfig;
 use crate::agent::lane::lifecycle::{LaneLifecycle, StatefulLaneLifecycleBase};
-=======
-use crate::agent::lane::channels::AgentExecutionConfig;
-use crate::agent::lane::lifecycle::StatefulLaneLifecycleBase;
->>>>>>> b8b541e0
 use crate::agent::lane::model;
 use crate::agent::lane::model::action::{ActionLane, CommandLane};
 use crate::agent::lane::model::map::{MapLane, MapLaneEvent};
@@ -144,34 +140,6 @@
     event_handler: EventCollectorHandler,
 }
 
-<<<<<<< HEAD
-impl LaneLifecycle<TestAgentConfig> for ActionLifecycle {
-    fn create(config: &TestAgentConfig) -> Self {
-        let event_handler = EventCollectorHandler(config.collector.clone());
-        ActionLifecycle { event_handler }
-    }
-}
-
-async fn action_on_command<Context>(
-    lifecycle: &ActionLifecycle,
-    command: String,
-    _model: &ActionLane<String, ()>,
-    context: &Context,
-) where
-    Context: AgentContext<ReportingAgent> + Sized + Send + Sync + 'static,
-{
-    lifecycle
-        .event_handler
-        .push(ReportingAgentEvent::Command(command.clone()))
-        .await;
-    if context
-        .agent()
-        .data
-        .update_direct(command, 1.into())
-        .apply(ExactlyOnce)
-        .await
-        .is_err()
-=======
 impl ActionLifecycle {
     async fn action_on_command<Context>(
         &self,
@@ -180,7 +148,6 @@
         context: &Context,
     ) where
         Context: AgentContext<ReportingAgent> + Sized + Send + Sync + 'static,
->>>>>>> b8b541e0
     {
         self.event_handler
             .push(ReportingAgentEvent::Command(command.clone()))
@@ -200,6 +167,13 @@
     }
 }
 
+impl LaneLifecycle<TestAgentConfig> for ActionLifecycle {
+    fn create(config: &TestAgentConfig) -> Self {
+        let event_handler = EventCollectorHandler(config.collector.clone());
+        ActionLifecycle { event_handler }
+    }
+}
+
 #[map_lifecycle(
     agent = "ReportingAgent",
     key_type = "String",
@@ -211,7 +185,6 @@
     event_handler: EventCollectorHandler,
 }
 
-<<<<<<< HEAD
 impl LaneLifecycle<TestAgentConfig> for DataLifecycle {
     fn create(config: &TestAgentConfig) -> Self {
         let event_handler = EventCollectorHandler(config.collector.clone());
@@ -219,16 +192,12 @@
     }
 }
 
-impl StatefulLaneLifecycleBase for DataLifecycle {
-    type WatchStrategy = Queue;
-=======
 impl DataLifecycle {
     async fn data_on_start<Context>(&self, _model: &MapLane<String, i32>, _context: &Context)
     where
         Context: AgentContext<ReportingAgent> + Sized + Send + Sync,
     {
     }
->>>>>>> b8b541e0
 
     async fn data_on_event<Context>(
         &self,
@@ -275,12 +244,6 @@
     event_handler: EventCollectorHandler,
 }
 
-<<<<<<< HEAD
-impl LaneLifecycle<TestAgentConfig> for TotalLifecycle {
-    fn create(config: &TestAgentConfig) -> Self {
-        let event_handler = EventCollectorHandler(config.collector.clone());
-        TotalLifecycle { event_handler }
-=======
 impl TotalLifecycle {
     async fn total_on_start<Context>(&self, _model: &ValueLane<i32>, _context: &Context)
     where
@@ -300,7 +263,13 @@
         self.event_handler
             .push(ReportingAgentEvent::TotalEvent(n))
             .await;
->>>>>>> b8b541e0
+    }
+}
+
+impl LaneLifecycle<TestAgentConfig> for TotalLifecycle {
+    fn create(config: &TestAgentConfig) -> Self {
+        let event_handler = EventCollectorHandler(config.collector.clone());
+        TotalLifecycle { event_handler }
     }
 }
 
