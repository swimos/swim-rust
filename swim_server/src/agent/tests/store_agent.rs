--- conflicted
+++ resolved
@@ -35,25 +35,19 @@
 use crate::store::{default_keyspaces, KeyspaceName, RocksDatabase, StoreEngine, StoreKey};
 use futures::future::ready;
 use futures::future::{BoxFuture, Ready};
-<<<<<<< HEAD
-=======
 use futures::FutureExt;
 use futures::Stream;
->>>>>>> ce293005
 use std::collections::HashMap;
 use std::num::NonZeroUsize;
 use std::sync::Arc;
 use stm::stm::Stm;
 use stm::transaction::atomically;
-<<<<<<< HEAD
 use store::engines::{FromKeyspaces, RocksOpts};
 use store::keyspaces::{KeyspaceByteEngine, KeyspaceRangedSnapshotLoad};
 use store::{deserialize, serialize, StoreError};
-=======
 use store::keyspaces::KeyspaceByteEngine;
 use store::{EngineInfo, StoreError};
 use swim_common::model::text::Text;
->>>>>>> ce293005
 use tokio::sync::mpsc;
 use tokio::time::Duration;
 use tokio_stream::wrappers::ReceiverStream;
@@ -199,7 +193,6 @@
 
         let agent = StoreAgent { value, map };
         let mut io = HashMap::new();
-<<<<<<< HEAD
         io.insert(
             "value".to_string(),
             LaneIo {
@@ -214,23 +207,17 @@
                 persistence: map_lane_io.persistence,
             },
         );
-=======
-        io.insert("value".to_string(), lane_io);
->>>>>>> ce293005
-
-        (agent, vec![value_task.boxed(), map_task.boxed()], io)
-    }
-}
-
-<<<<<<< HEAD
-#[derive(Clone, Debug)]
-struct AgentConfig;
-
-struct TestStore {
-    _dir: Dir,
-    delegate: SwimPlaneStore<RocksDatabase>,
-    inner: Arc<RocksDatabase>,
-=======
+
+impl KeystoreTask for PlaneEventStore {
+    fn run<DB, S>(_db: Arc<DB>, _events: S) -> BoxFuture<'static, Result<(), StoreError>>
+    where
+        DB: KeyspaceByteEngine,
+        S: Stream<Item = KeyRequest> + Unpin + Send + 'static,
+    {
+        Box::pin(async { Ok(()) })
+    }
+}
+
 impl PlaneStore for PlaneEventStore {
     type NodeStore = SwimNodeStore<Self>;
 
@@ -265,7 +252,43 @@
     {
         ready(1).boxed()
     }
->>>>>>> ce293005
+}
+
+impl StoreEngine for PlaneEventStore {
+    fn put(&self, _key: StoreKey, value: &[u8]) -> Result<(), StoreError> {
+        let mut guard = self.events.lock().unwrap();
+        let events = &mut *guard;
+        events.push(value.to_vec());
+        Ok(())
+    }
+
+    fn get(&self, _key: StoreKey) -> Result<Option<Vec<u8>>, StoreError> {
+        let mut lock = self.loaded.lock().unwrap();
+        if let Some(trigger) = lock.take() {
+            trigger.trigger();
+        }
+
+        match &self.default_value {
+            Some(default) => {
+                let value = bincode::serialize(default).expect("Failed to serialize default value");
+                Ok(Some(value))
+            }
+            None => Ok(None),
+        }
+    }
+
+    fn delete(&self, _key: StoreKey) -> Result<(), StoreError> {
+        Ok(())
+    }
+}
+
+#[derive(Clone, Debug)]
+struct AgentConfig;
+
+struct TestStore {
+    _dir: Dir,
+    delegate: SwimPlaneStore<RocksDatabase>,
+    inner: Arc<RocksDatabase>,
 }
 
 impl Default for TestStore {
