--- conflicted
+++ resolved
@@ -18,20 +18,16 @@
 use crate::agent::lane::model::value::ValueLane;
 use crate::agent::store::mock::MockNodeStore;
 use crate::agent::{
-    agent_lifecycle, map_lifecycle, value_lifecycle, AgentContext, AgentParameters, SwimAgent,
-    TestClock,
+    agent_lifecycle, map_lifecycle, value_lifecycle, AgentContext, SwimAgent, TestClock,
 };
 use crate::meta::log::config::{FlushStrategy, LogConfig};
 use crate::meta::log::{LogBuffer, LogEntry, LogLanes, LogLevel, NodeLogger};
 use crate::plane::provider::AgentProvider;
-<<<<<<< HEAD
-=======
 use crate::plane::RouteAndParameters;
 use crate::routing::error::RouterError;
 use crate::routing::{
     ConnectionDropped, Route, RoutingAddr, ServerRouter, TaggedEnvelope, TaggedSender,
 };
->>>>>>> b761f27e
 use futures::future::BoxFuture;
 use futures::FutureExt;
 use std::collections::HashMap;
@@ -39,15 +35,9 @@
 use std::num::NonZeroUsize;
 use std::str::FromStr;
 use std::sync::Arc;
-use swim_client::configuration::downlink::ConfigHierarchy;
-use swim_client::downlink::Downlinks;
-use swim_client::interface::SwimClientBuilder;
 use swim_common::form::Form;
 use swim_common::model::Value;
-use swim_common::routing::error::{ResolutionError, RouterError};
-use swim_common::routing::{
-    ConnectionDropped, Origin, Route, Router, RoutingAddr, TaggedEnvelope, TaggedSender,
-};
+use swim_common::routing::ResolutionError;
 use swim_common::warp::envelope::{Envelope, OutgoingHeader, OutgoingLinkMessage};
 use swim_common::warp::path::RelativePath;
 use swim_utilities::routing::uri::RelativeUri;
@@ -125,7 +115,7 @@
     }
 }
 
-impl Router for MockRouter {
+impl ServerRouter for MockRouter {
     fn resolve_sender(&mut self, addr: RoutingAddr) -> BoxFuture<Result<Route, ResolutionError>> {
         async move {
             let MockRouter { inner, drop_rx, .. } = self;
@@ -161,35 +151,13 @@
     let (envelope_tx, envelope_rx) = mpsc::channel(buffer_size.get());
     let provider = AgentProvider::new(MockAgentConfig, MockAgentLifecycle);
 
-    let parameters = AgentParameters::new(MockAgentConfig, exec_config, uri, HashMap::new());
-
-    let (_close_tx, close_rx) = promise::promise();
-    let (client_conn_request_tx, _client_conn_request_rx) = mpsc::channel(8);
-
-    let (downlinks, _downlinks_handle) = Downlinks::new(
-        client_conn_request_tx,
-        Arc::new(ConfigHierarchy::default()),
-        close_rx,
-    );
-
-    let client = SwimClientBuilder::build_from_downlinks(downlinks);
-
     let (_a, agent_proc) = provider.run(
-<<<<<<< HEAD
-        parameters,
-=======
         RouteAndParameters::new(uri, HashMap::new()),
         exec_config,
->>>>>>> b761f27e
         clock.clone(),
-        client,
         ReceiverStream::new(envelope_rx),
-<<<<<<< HEAD
-        MockRouter::new(RoutingAddr::plane(1024), tx),
-=======
         MockRouter::new(RoutingAddr::local(1024), tx),
         MockNodeStore::mock(),
->>>>>>> b761f27e
     );
 
     let _agent_task = swim_runtime::task::spawn(agent_proc);
