// Copyright 2015-2021 Swim Inc.
//
// Licensed under the Apache License, Version 2.0 (the "License");
// you may not use this file except in compliance with the License.
// You may obtain a copy of the License at
//
//     http://www.apache.org/licenses/LICENSE-2.0
//
// Unless required by applicable law or agreed to in writing, software
// distributed under the License is distributed on an "AS IS" BASIS,
// WITHOUT WARRANTIES OR CONDITIONS OF ANY KIND, either express or implied.
// See the License for the specific language governing permissions and
// limitations under the License.

use crate::agent::lane::channels::AgentExecutionConfig;
use crate::agent::lane::model::map::{MapLane, MapLaneEvent};
use crate::agent::lane::model::supply::SupplyLane;
use crate::agent::lane::model::value::ValueLane;
use crate::agent::{
    agent_lifecycle, map_lifecycle, value_lifecycle, AgentContext, AgentParameters, SwimAgent,
    TestClock,
};
use crate::interface::ServerDownlinksConfig;
use crate::meta::log::config::{FlushStrategy, LogConfig};
use crate::meta::log::{LogBuffer, LogEntry, LogLanes, LogLevel, NodeLogger};
use crate::plane::provider::AgentProvider;
use futures::FutureExt;
use server_store::agent::mock::MockNodeStore;
use std::collections::HashMap;
use std::convert::TryFrom;
use std::str::FromStr;
use std::sync::Arc;
use swim_client::downlink::Downlinks;
use swim_client::interface::ClientContext;
<<<<<<< HEAD
=======
use swim_client::router::ClientConnectionFactory;
>>>>>>> 27535297
use swim_form::Form;
use swim_model::Value;
use swim_runtime::configuration::DownlinkConnectionsConfig;
use swim_runtime::routing::fixture::remote_router_resolver;
use swim_runtime::routing::{RoutingAddr, TaggedEnvelope};
use swim_utilities::algebra::non_zero_usize;
use swim_utilities::routing::uri::RelativeUri;
use swim_utilities::trigger;
use swim_utilities::trigger::promise;
use swim_warp::envelope::Envelope;
use swim_warp::map::MapUpdate;
use tokio::sync::mpsc;
use tokio::time::{sleep, Duration};
use tokio_stream::wrappers::ReceiverStream;

const TEST_MSG: &str = "Map lifecycle on event";

mod swim_server {
    pub use crate::*;
}

#[derive(Default, Debug, Clone)]
struct MockAgentConfig;

#[derive(Debug, SwimAgent)]
#[agent(config = "MockAgentConfig")]
struct MockAgent {
    #[lifecycle(name = "ValueLifecycle")]
    pub value: ValueLane<i32>,
    #[lifecycle(name = "MapLifecycle")]
    pub map: MapLane<String, i32>,
}

#[value_lifecycle(agent = "MockAgent", event_type = "i32")]
struct ValueLifecycle;

#[map_lifecycle(agent = "MockAgent", key_type = "String", value_type = "i32", on_event)]
struct MapLifecycle;

impl MapLifecycle {
    #[allow(dead_code)]
    async fn on_event<Context>(
        &self,
        _event: &MapLaneEvent<String, i32>,
        _model: &MapLane<String, i32>,
        context: &Context,
    ) where
        Context: AgentContext<MockAgent> + Sized + Send + Sync + 'static,
    {
        assert!(context
            .logger()
            .log(TEST_MSG.to_string(), "lane".to_string(), LogLevel::Info)
            .await
            .is_ok());
    }
}

#[agent_lifecycle(agent = "MockAgent")]
struct MockAgentLifecycle;

#[tokio::test]
async fn agent_log() {
    let (tx, mut rx) = mpsc::channel(5);
    let uri = RelativeUri::try_from("/test").unwrap();
    let buffer_size = non_zero_usize!(10);
    let clock = TestClock::default();
    let exec_config = AgentExecutionConfig::with(
        buffer_size,
        1,
        0,
        Duration::from_secs(1),
        None,
        Duration::from_secs(60),
    );
    let (envelope_tx, envelope_rx) = mpsc::channel(buffer_size.get());
    let provider = AgentProvider::new(MockAgentConfig, MockAgentLifecycle);

    let parameters = AgentParameters::new(MockAgentConfig, exec_config, uri, HashMap::new());

<<<<<<< HEAD
    let (client_tx, client_rx) = mpsc::channel(8);
    let (_close_tx, close_rx) = promise::promise();
    let (_route_drop_tx, route_drop_rx) = promise::promise();
    let (router, _jh) = remote_router_resolver(tx, route_drop_rx);

    let (conn_pool, _pool_task) = SwimConnPool::new(
        DownlinkConnectionsConfig::default(),
        (client_tx, client_rx),
        router.clone(),
        close_rx.clone(),
    );
=======
    let (client_tx, _client_rx) = mpsc::channel(8);
    let (remote_tx, _remote_rx) = mpsc::channel(8);
    let (plane_tx, _plane_rx) = mpsc::channel(8);
    let (_close_tx, close_rx) = promise::promise();

    let top_level_factory =
        TopLevelServerRouterFactory::new(plane_tx, client_tx.clone(), remote_tx.clone());

    let client_connections = ClientConnectionFactory::new(top_level_factory, client_tx, remote_tx);
>>>>>>> 27535297

    let (downlinks, _downlinks_task) = Downlinks::new(
        client_connections,
        DownlinkConnectionsConfig::default(),
        Arc::new(ServerDownlinksConfig::default()),
        close_rx,
    );

    let client = ClientContext::new(downlinks);

    let (_a, agent_proc) = provider.run(
        parameters,
        clock.clone(),
        client,
        ReceiverStream::new(envelope_rx),
        router.tagged(RoutingAddr::plane(1024)),
        MockNodeStore::mock(),
    );

    let _agent_task = swim_async_runtime::task::spawn(agent_proc);

    assert!(envelope_tx
        .send(TaggedEnvelope(
            RoutingAddr::remote(1),
            Envelope::sync().node_uri("/test").lane_uri("map").done(),
        ))
        .await
        .is_ok());

    assert!(envelope_tx
        .send(TaggedEnvelope(
            RoutingAddr::remote(1),
            Envelope::sync()
                .node_uri("/swim:meta:node/test")
                .lane_uri("infoLog")
                .done(),
        ))
        .await
        .is_ok());

    let action = MapUpdate::Update(Value::text("key"), Arc::new(Value::Int32Value(1)));

    let map_update = Envelope::command()
        .node_uri("/test")
        .lane_uri("map")
        .body(action.clone())
        .done();

    assert!(envelope_tx
        .send(TaggedEnvelope(RoutingAddr::remote(1), map_update))
        .await
        .is_ok());

    let link = rx.recv().await.expect("Missing linked envelope");
    assert_eq!(
        link.1,
        Envelope::linked()
            .node_uri("/test")
            .lane_uri("infoLog")
            .done()
    );

    let sync = rx.recv().await.expect("Missing synced envelope");
    assert_eq!(
        sync.1,
        Envelope::synced()
            .node_uri("/test")
            .lane_uri("infoLog")
            .done()
    );

    let event = rx.recv().await.expect("Missing event envelope");
    let body = event.1.body().expect("Missing event body");
    let log_entry = LogEntry::try_from_value(body).expect("Failed to convert log entry");

    assert_eq!(
        log_entry,
        LogEntry::make(
            TEST_MSG.to_string(),
            LogLevel::Info,
            RelativeUri::from_str("/test").unwrap(),
            "lane".to_string()
        )
    );

    let link = rx.recv().await.expect("Missing linked envelope");
    assert_eq!(
        link.1,
        Envelope::linked().node_uri("/test").lane_uri("map").done()
    );

    let event = rx.recv().await.expect("Missing event envelope");
    assert_eq!(
        event.1,
        Envelope::event()
            .node_uri("/test")
            .lane_uri("map")
            .body(action.clone())
            .done()
    );

    let event = rx.recv().await.expect("Missing event envelope");
    assert_eq!(
        event.1,
        Envelope::event()
            .node_uri("/test")
            .lane_uri("map")
            .body(action.clone())
            .done()
    );

    let sync = rx.recv().await.expect("Missing synced envelope");
    assert_eq!(
        sync.1,
        Envelope::synced().node_uri("/test").lane_uri("map").done()
    );

    let event = rx.recv().await.expect("Missing synced envelope");
    let body = event.1.body().expect("Missing event body");
    let log_entry = LogEntry::try_from_value(body).expect("Failed to convert log entry");

    assert_eq!(
        log_entry,
        LogEntry::make(
            TEST_MSG.to_string(),
            LogLevel::Info,
            RelativeUri::from_str("/test").unwrap(),
            "lane".to_string()
        )
    );
}

impl PartialEq for LogEntry {
    fn eq(&self, other: &Self) -> bool {
        self.message == other.message
            && self.level == other.level
            && self.node == other.node
            && self.lane == other.lane
    }
}

fn log_entry(level: LogLevel, message: &str) -> LogEntry {
    LogEntry::make(
        message.to_string(),
        level,
        RelativeUri::from_str("/node").unwrap(),
        "lane".to_string(),
    )
}

fn supply_lane() -> (mpsc::Receiver<LogEntry>, SupplyLane<LogEntry>) {
    let (tx, rx) = mpsc::channel(8);
    (rx, SupplyLane::new(tx))
}

#[test]
fn no_buffer() {
    let mut buffer = LogBuffer::None;
    let entry = log_entry(LogLevel::Trace, "test");
    assert_eq!(buffer.push(entry.clone()), Some(vec![entry]));
}

#[test]
fn capped_buffer() {
    let mut buffer = LogBuffer::Capped(Vec::with_capacity(5));
    let entries = vec![
        log_entry(LogLevel::Trace, "1"),
        log_entry(LogLevel::Trace, "2"),
        log_entry(LogLevel::Trace, "3"),
        log_entry(LogLevel::Trace, "4"),
        log_entry(LogLevel::Trace, "5"),
    ];

    assert_eq!(buffer.push(log_entry(LogLevel::Trace, "1")), None);
    assert_eq!(buffer.push(log_entry(LogLevel::Trace, "2")), None);
    assert_eq!(buffer.push(log_entry(LogLevel::Trace, "3")), None);
    assert_eq!(buffer.push(log_entry(LogLevel::Trace, "4")), None);
    assert_eq!(buffer.push(log_entry(LogLevel::Trace, "5")), Some(entries));
}

#[tokio::test]
async fn flushes() {
    let (mut trace_rx, trace_lane) = supply_lane();
    let (_debug_rx, debug_lane) = supply_lane();
    let (_info_rx, info_lane) = supply_lane();
    let (_warn_rx, warn_lane) = supply_lane();
    let (_error_rx, error_lane) = supply_lane();
    let (_fail_rx, fail_lane) = supply_lane();

    let log_lanes = LogLanes {
        trace_lane,
        debug_lane,
        info_lane,
        warn_lane,
        error_lane,
        fail_lane,
    };

    let (stop_tx, stop_rx) = trigger::trigger();
    let flush_interval = Duration::from_secs(2);
    let config = make_config(flush_interval, FlushStrategy::Buffer(non_zero_usize!(6)));

    let (node_logger, task) = NodeLogger::new(
        RelativeUri::from_str("/node").unwrap(),
        non_zero_usize!(256),
        stop_rx,
        log_lanes,
        config,
    );

    let jh = tokio::spawn(task);

    send(&node_logger, LogLevel::Trace).await;
    assert!(trace_rx.recv().now_or_never().flatten().is_none());

    sleep(flush_interval).await;

    assert_eq!(
        trace_rx.recv().await,
        Some(log_entry(LogLevel::Trace, "Trace"))
    );

    assert!(stop_tx.trigger());
    assert!(jh.await.is_ok());
}

#[tokio::test]
async fn node_logger_buffered() {
    let (mut trace_rx, trace_lane) = supply_lane();
    let (mut debug_rx, debug_lane) = supply_lane();
    let (mut info_rx, info_lane) = supply_lane();
    let (mut warn_rx, warn_lane) = supply_lane();
    let (mut error_rx, error_lane) = supply_lane();
    let (mut fail_rx, fail_lane) = supply_lane();

    let log_lanes = LogLanes {
        trace_lane,
        debug_lane,
        info_lane,
        warn_lane,
        error_lane,
        fail_lane,
    };

    let flush_interval = Duration::from_secs(30);
    let (stop_tx, stop_rx) = trigger::trigger();
    let config = make_config(flush_interval, FlushStrategy::Buffer(non_zero_usize!(6)));

    let (node_logger, task) = NodeLogger::new(
        RelativeUri::from_str("/node").unwrap(),
        non_zero_usize!(256),
        stop_rx,
        log_lanes,
        config,
    );

    let jh = tokio::spawn(task);

    send(&node_logger, LogLevel::Trace).await;
    assert!(trace_rx.recv().now_or_never().flatten().is_none());

    send(&node_logger, LogLevel::Debug).await;
    assert!(debug_rx.recv().now_or_never().flatten().is_none());

    send(&node_logger, LogLevel::Info).await;
    assert!(info_rx.recv().now_or_never().flatten().is_none());

    send(&node_logger, LogLevel::Warn).await;
    assert!(warn_rx.recv().now_or_never().flatten().is_none());

    send(&node_logger, LogLevel::Error).await;
    assert!(error_rx.recv().now_or_never().flatten().is_none());

    send(&node_logger, LogLevel::Fail).await;

    assert_eq!(
        trace_rx.recv().await,
        Some(log_entry(LogLevel::Trace, "Trace"))
    );
    assert_eq!(
        debug_rx.recv().await,
        Some(log_entry(LogLevel::Debug, "Debug"))
    );
    assert_eq!(
        info_rx.recv().await,
        Some(log_entry(LogLevel::Info, "Info"))
    );
    assert_eq!(
        warn_rx.recv().await,
        Some(log_entry(LogLevel::Warn, "Warn"))
    );
    assert_eq!(
        error_rx.recv().await,
        Some(log_entry(LogLevel::Error, "Error"))
    );
    assert_eq!(
        fail_rx.recv().await,
        Some(log_entry(LogLevel::Fail, "Fail"))
    );

    assert!(stop_tx.trigger());
    assert!(jh.await.is_ok());
}

async fn send(node_logger: &NodeLogger, level: LogLevel) {
    assert!(node_logger
        .log(level.to_string(), "lane".to_string(), level)
        .await
        .is_ok());
}

fn make_config(flush_interval: Duration, flush_strategy: FlushStrategy) -> LogConfig {
    LogConfig {
        flush_interval,
        channel_buffer_size: non_zero_usize!(64),
        lane_buffer: non_zero_usize!(2),
        flush_strategy,
        max_pending_messages: non_zero_usize!(64),
    }
}

#[tokio::test]
async fn node_logger_immediate() {
    let (mut trace_rx, trace_lane) = supply_lane();
    let (mut debug_rx, debug_lane) = supply_lane();
    let (mut info_rx, info_lane) = supply_lane();
    let (mut warn_rx, warn_lane) = supply_lane();
    let (mut error_rx, error_lane) = supply_lane();
    let (mut fail_rx, fail_lane) = supply_lane();

    let log_lanes = LogLanes {
        trace_lane,
        debug_lane,
        info_lane,
        warn_lane,
        error_lane,
        fail_lane,
    };

    let flush_interval = Duration::from_secs(5);
    let (stop_tx, stop_rx) = trigger::trigger();
    let config = make_config(flush_interval, FlushStrategy::Immediate);

    let (node_logger, task) = NodeLogger::new(
        RelativeUri::from_str("/node").unwrap(),
        non_zero_usize!(256),
        stop_rx,
        log_lanes,
        config,
    );

    let jh = tokio::spawn(task);

    send(&node_logger, LogLevel::Trace).await;
    assert_eq!(
        trace_rx.recv().await,
        Some(log_entry(LogLevel::Trace, "Trace"))
    );

    send(&node_logger, LogLevel::Debug).await;
    assert_eq!(
        debug_rx.recv().await,
        Some(log_entry(LogLevel::Debug, "Debug"))
    );

    send(&node_logger, LogLevel::Info).await;
    assert_eq!(
        info_rx.recv().await,
        Some(log_entry(LogLevel::Info, "Info"))
    );

    send(&node_logger, LogLevel::Warn).await;
    assert_eq!(
        warn_rx.recv().await,
        Some(log_entry(LogLevel::Warn, "Warn"))
    );

    send(&node_logger, LogLevel::Error).await;
    assert_eq!(
        error_rx.recv().await,
        Some(log_entry(LogLevel::Error, "Error"))
    );

    send(&node_logger, LogLevel::Fail).await;
    assert_eq!(
        fail_rx.recv().await,
        Some(log_entry(LogLevel::Fail, "Fail"))
    );

    assert!(stop_tx.trigger());
    assert!(jh.await.is_ok());
}<|MERGE_RESOLUTION|>--- conflicted
+++ resolved
@@ -32,10 +32,7 @@
 use std::sync::Arc;
 use swim_client::downlink::Downlinks;
 use swim_client::interface::ClientContext;
-<<<<<<< HEAD
-=======
 use swim_client::router::ClientConnectionFactory;
->>>>>>> 27535297
 use swim_form::Form;
 use swim_model::Value;
 use swim_runtime::configuration::DownlinkConnectionsConfig;
@@ -115,29 +112,13 @@
 
     let parameters = AgentParameters::new(MockAgentConfig, exec_config, uri, HashMap::new());
 
-<<<<<<< HEAD
-    let (client_tx, client_rx) = mpsc::channel(8);
+    let (client_tx, _client_rx) = mpsc::channel(8);
+    let (remote_tx, _remote_rx) = mpsc::channel(8);
     let (_close_tx, close_rx) = promise::promise();
     let (_route_drop_tx, route_drop_rx) = promise::promise();
     let (router, _jh) = remote_router_resolver(tx, route_drop_rx);
 
-    let (conn_pool, _pool_task) = SwimConnPool::new(
-        DownlinkConnectionsConfig::default(),
-        (client_tx, client_rx),
-        router.clone(),
-        close_rx.clone(),
-    );
-=======
-    let (client_tx, _client_rx) = mpsc::channel(8);
-    let (remote_tx, _remote_rx) = mpsc::channel(8);
-    let (plane_tx, _plane_rx) = mpsc::channel(8);
-    let (_close_tx, close_rx) = promise::promise();
-
-    let top_level_factory =
-        TopLevelServerRouterFactory::new(plane_tx, client_tx.clone(), remote_tx.clone());
-
-    let client_connections = ClientConnectionFactory::new(top_level_factory, client_tx, remote_tx);
->>>>>>> 27535297
+    let client_connections = ClientConnectionFactory::new(router.clone(), client_tx, remote_tx);
 
     let (downlinks, _downlinks_task) = Downlinks::new(
         client_connections,
