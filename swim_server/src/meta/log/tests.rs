--- conflicted
+++ resolved
@@ -24,15 +24,7 @@
 use crate::meta::log::config::{FlushStrategy, LogConfig};
 use crate::meta::log::{LogBuffer, LogEntry, LogLanes, LogLevel, NodeLogger};
 use crate::plane::provider::AgentProvider;
-<<<<<<< HEAD
 use crate::routing::TopLevelServerRouterFactory;
-=======
-use crate::plane::RouteAndParameters;
-use crate::routing::error::RouterError;
-use crate::routing::{
-    ConnectionDropped, Route, RoutingAddr, ServerRouter, TaggedEnvelope, TaggedSender,
-};
->>>>>>> b761f27e
 use futures::future::BoxFuture;
 use futures::FutureExt;
 use std::collections::HashMap;
@@ -189,21 +181,12 @@
     let client = DownlinksContext::new(downlinks);
 
     let (_a, agent_proc) = provider.run(
-<<<<<<< HEAD
         parameters,
-=======
-        RouteAndParameters::new(uri, HashMap::new()),
-        exec_config,
->>>>>>> b761f27e
         clock.clone(),
         client,
         ReceiverStream::new(envelope_rx),
-<<<<<<< HEAD
         MockRouter::new(RoutingAddr::plane(1024), tx),
-=======
-        MockRouter::new(RoutingAddr::local(1024), tx),
         MockNodeStore::mock(),
->>>>>>> b761f27e
     );
 
     let _agent_task = swim_runtime::task::spawn(agent_proc);
