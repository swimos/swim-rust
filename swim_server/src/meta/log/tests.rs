--- conflicted
+++ resolved
@@ -216,11 +216,7 @@
             TEST_MSG.to_string(),
             LogLevel::Info,
             RelativeUri::from_str("/test").unwrap(),
-<<<<<<< HEAD
-            None
-=======
             "lane"
->>>>>>> 0aa4a0d9
         )
     );
 }
@@ -318,28 +314,8 @@
         Some(log_entry(LogLevel::Trace, "Trace"))
     );
 
-<<<<<<< HEAD
-    assert_eq!(buffer.next(), None);
-    buffer.push(log_entry(LogLevel::Info, "6"));
-    assert_eq!(buffer.next(), None);
-}
-
-fn log_entry(level: LogLevel, message: &str) -> LogEntry {
-    LogEntry::make(
-        message.to_string(),
-        level,
-        RelativeUri::from_str("/test").unwrap(),
-        Some("lane".to_string()),
-    )
-}
-
-fn supply_lane() -> (mpsc::Receiver<LogEntry>, SupplyLane<LogEntry>) {
-    let (tx, rx) = mpsc::channel(8);
-    (rx, SupplyLane::new(Box::new(tx)))
-=======
     assert!(stop_tx.trigger());
     assert!(jh.await.is_ok());
->>>>>>> 0aa4a0d9
 }
 
 #[tokio::test]
