--- conflicted
+++ resolved
@@ -259,14 +259,6 @@
     /// Log `entry` at `level` and send it to the corresponding lane for `level`.
     ///
     /// See `LogHandler` for message delivery guarantees.
-<<<<<<< HEAD
-    pub fn log<F: Form>(&self, entry: F, level: LogLevel) {
-        let NodeLogger { node_uri, .. } = self;
-
-        let entry = LogEntry::make(entry, level, node_uri.clone(), None);
-        self.log_entry(entry);
-    }
-=======
     pub async fn log<F: Form>(
         &self,
         entry: F,
@@ -275,7 +267,6 @@
     ) -> Result<(), SendError<LogEntry>> {
         let NodeLogger { sender, node_uri } = self;
         let entry = LogEntry::make(entry, level, node_uri.clone(), lane_uri);
->>>>>>> 0aa4a0d9
 
         sender.send(entry).await
     }
