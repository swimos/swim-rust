// Copyright 2015-2021 Swim Inc.
//
// Licensed under the Apache License, Version 2.0 (the "License");
// you may not use this file except in compliance with the License.
// You may obtain a copy of the License at
//
//     http://www.apache.org/licenses/LICENSE-2.0
//
// Unless required by applicable law or agreed to in writing, software
// distributed under the License is distributed on an "AS IS" BASIS,
// WITHOUT WARRANTIES OR CONDITIONS OF ANY KIND, either express or implied.
// See the License for the specific language governing permissions and
// limitations under the License.

use crate::agent::lane::channels::AgentExecutionConfig;
use crate::agent::lane::model::map::MapLane;
use crate::agent::lane::model::value::ValueLane;
use crate::agent::{
    agent_lifecycle, map_lifecycle, value_lifecycle, AgentParameters, SwimAgent, TestClock,
};
use crate::interface::ServerDownlinksConfig;
use crate::meta::info::{LaneInfo, LaneKind};
use crate::plane::provider::AgentProvider;
use futures::FutureExt;
use server_store::agent::mock::MockNodeStore;
use std::collections::{HashMap, HashSet};
use std::convert::TryFrom;
use std::sync::Arc;
use swim_async_runtime::time::timeout;
use swim_client::downlink::Downlinks;
use swim_client::interface::ClientContext;
<<<<<<< HEAD
=======
use swim_client::router::ClientConnectionFactory;
>>>>>>> 27535297
use swim_form::structural::read::ReadError;
use swim_form::Form;
use swim_model::record;
use swim_runtime::configuration::DownlinkConnectionsConfig;
use swim_runtime::routing::fixture::remote_router_resolver;
use swim_runtime::routing::{RoutingAddr, TaggedEnvelope};
use swim_utilities::algebra::non_zero_usize;
use swim_utilities::routing::uri::RelativeUri;
use swim_utilities::trigger::promise;
use swim_warp::envelope::{Envelope, EnvelopeKind};
use tokio::sync::mpsc;
use tokio::time::Duration;
use tokio_stream::wrappers::ReceiverStream;

mod swim_server {
    pub use crate::*;
}

#[test]
fn lane_info_form_ok() {
    let lane_info = LaneInfo::new("/lane", LaneKind::Map);
    let value = lane_info.clone().into_value();

    let expected = record! {
        attrs => ["LaneInfo"],
        items => [
            ("laneUri", "/lane"),
            ("laneType", "Map")
        ]
    };

    assert_eq!(value, expected);
    assert_eq!(LaneInfo::try_convert(value), Ok(lane_info));
}

#[test]
fn lane_info_form_err() {
    let value = record! {
        attrs => ["LaneInfo"],
        items => [
            ("laneUri", "/lane"),
            ("laneType", "Meta")
        ]
    };
    assert!(matches!(
        LaneInfo::try_convert(value),
        Err(ReadError::Malformatted { .. })
    ));

    let value = record! {
        attrs => ["LaneInfoy"],
        items => [
            ("laneUri", "/lane"),
            ("laneType", "Meta")
        ]
    };

    assert!(matches!(
        LaneInfo::try_convert(value),
        Err(ReadError::UnexpectedAttribute(name)) if name == "LaneInfoy"
    ));

    let value = record! {
        attrs => ["LaneInfo"],
        items => [
            ("laneUriy", "/lane"),
            ("laneType", "Meta")
        ]
    };

    assert!(matches!(
        LaneInfo::try_convert(value),
        Err(ReadError::UnexpectedField(name)) if name == "laneUriy"
    ));
}

#[derive(Default, Debug, Clone)]
struct MockAgentConfig;

#[derive(Debug, SwimAgent)]
#[agent(config = "MockAgentConfig")]
struct MockAgent {
    #[lifecycle(name = "ValueLifecycle")]
    pub value: ValueLane<i32>,
    #[lifecycle(name = "MapLifecycle")]
    pub map: MapLane<String, i32>,
}

#[value_lifecycle(agent = "MockAgent", event_type = "i32")]
struct ValueLifecycle;

#[map_lifecycle(agent = "MockAgent", key_type = "String", value_type = "i32")]
struct MapLifecycle;

#[agent_lifecycle(agent = "MockAgent")]
struct MockAgentLifecycle;

#[tokio::test]
async fn lane_info_sync() {
    let (tx, mut rx) = mpsc::channel(5);
    let uri = RelativeUri::try_from("/test").unwrap();
    let buffer_size = non_zero_usize!(10);
    let clock = TestClock::default();
    let exec_config = AgentExecutionConfig::with(
        buffer_size,
        1,
        0,
        Duration::from_secs(1),
        None,
        Duration::from_secs(60),
    );
    let (envelope_tx, envelope_rx) = mpsc::channel(buffer_size.get());
    let provider = AgentProvider::new(MockAgentConfig, MockAgentLifecycle);

<<<<<<< HEAD
    let (client_tx, client_rx) = mpsc::channel(8);
    let (_close_tx, close_rx) = promise::promise();
    let (_promise_tx, promise_rx) = promise::promise();
    let (router, _jh) = remote_router_resolver(tx, promise_rx);

    let (conn_pool, _pool_task) = SwimConnPool::new(
        DownlinkConnectionsConfig::default(),
        (client_tx, client_rx),
        router.clone(),
        close_rx.clone(),
    );
=======
    let (client_tx, _client_rx) = mpsc::channel(8);
    let (remote_tx, _remote_rx) = mpsc::channel(8);
    let (plane_tx, _plane_rx) = mpsc::channel(8);
    let (_close_tx, close_rx) = promise::promise();

    let top_level_factory =
        TopLevelServerRouterFactory::new(plane_tx, client_tx.clone(), remote_tx.clone());

    let client_connections = ClientConnectionFactory::new(top_level_factory, client_tx, remote_tx);
>>>>>>> 27535297

    let (downlinks, _downlinks_task) = Downlinks::new(
        client_connections,
        DownlinkConnectionsConfig::default(),
        Arc::new(ServerDownlinksConfig::default()),
        close_rx,
    );

    let client = ClientContext::new(downlinks);

    let parameters = AgentParameters::new(MockAgentConfig, exec_config, uri, HashMap::new());

    let (_a, agent_proc) = provider.run(
        parameters,
        clock.clone(),
        client,
        ReceiverStream::new(envelope_rx),
        router.tagged(RoutingAddr::plane(1024)),
        MockNodeStore::mock(),
    );

    let _agent_task = swim_async_runtime::task::spawn(agent_proc);

    assert!(envelope_tx
        .send(TaggedEnvelope(
            RoutingAddr::remote(1),
            Envelope::sync()
                .node_uri("/swim:meta:node/test/")
                .lane_uri("lanes")
                .done(),
        ))
        .await
        .is_ok());

    let assert_task = async move {
        let link = rx.recv().await.expect("No linked envelope received");
        assert_eq!(
            link.1,
            Envelope::linked()
                .node_uri("/test")
                .lane_uri("lanes")
                .done()
        );

        let mut expected_events = HashSet::new();
        expected_events.insert(record! {
            attrs => [
                ("update", record!(items => [("key", "map")])),
                ("LaneInfo")
            ],
            items => [
                ("laneUri", "map"),
                ("laneType", "Map")
            ]
        });

        expected_events.insert(record! {
            attrs => [
                ("update", record!(items => [("key", "value")])),
                ("LaneInfo")
            ],
            items => [
                ("laneUri", "value"),
                ("laneType", "Value")
            ]
        });

        let event = rx.recv().await.expect("Expected an event");
        assert_eq!(event.1.kind(), EnvelopeKind::Event);
        assert!(expected_events.contains(event.1.body().expect("Missing event body")));

        let event = rx.recv().await.expect("Expected an event");
        assert_eq!(event.1.kind(), EnvelopeKind::Event);
        assert!(expected_events.contains(event.1.body().expect("Missing event body")));

        let link = rx.recv().await.expect("No synced envelope received");
        assert_eq!(
            link.1,
            Envelope::synced()
                .node_uri("/test")
                .lane_uri("lanes")
                .done()
        );

        let link = rx.recv().await.expect("No unlinked envelope received");
        assert_eq!(
            link.1,
            Envelope::unlinked()
                .node_uri("/test")
                .lane_uri("lanes")
                .done()
        );

        assert!(rx.recv().now_or_never().is_none());
    };

    let _jh = tokio::spawn(timeout::timeout(Duration::from_secs(5), assert_task))
        .await
        .expect("No response received");
}<|MERGE_RESOLUTION|>--- conflicted
+++ resolved
@@ -29,10 +29,7 @@
 use swim_async_runtime::time::timeout;
 use swim_client::downlink::Downlinks;
 use swim_client::interface::ClientContext;
-<<<<<<< HEAD
-=======
 use swim_client::router::ClientConnectionFactory;
->>>>>>> 27535297
 use swim_form::structural::read::ReadError;
 use swim_form::Form;
 use swim_model::record;
@@ -147,29 +144,13 @@
     let (envelope_tx, envelope_rx) = mpsc::channel(buffer_size.get());
     let provider = AgentProvider::new(MockAgentConfig, MockAgentLifecycle);
 
-<<<<<<< HEAD
-    let (client_tx, client_rx) = mpsc::channel(8);
+    let (client_tx, _client_rx) = mpsc::channel(8);
+    let (remote_tx, _remote_rx) = mpsc::channel(8);
     let (_close_tx, close_rx) = promise::promise();
     let (_promise_tx, promise_rx) = promise::promise();
     let (router, _jh) = remote_router_resolver(tx, promise_rx);
 
-    let (conn_pool, _pool_task) = SwimConnPool::new(
-        DownlinkConnectionsConfig::default(),
-        (client_tx, client_rx),
-        router.clone(),
-        close_rx.clone(),
-    );
-=======
-    let (client_tx, _client_rx) = mpsc::channel(8);
-    let (remote_tx, _remote_rx) = mpsc::channel(8);
-    let (plane_tx, _plane_rx) = mpsc::channel(8);
-    let (_close_tx, close_rx) = promise::promise();
-
-    let top_level_factory =
-        TopLevelServerRouterFactory::new(plane_tx, client_tx.clone(), remote_tx.clone());
-
-    let client_connections = ClientConnectionFactory::new(top_level_factory, client_tx, remote_tx);
->>>>>>> 27535297
+    let client_connections = ClientConnectionFactory::new(router.clone(), client_tx, remote_tx);
 
     let (downlinks, _downlinks_task) = Downlinks::new(
         client_connections,
