// Copyright 2015-2021 SWIM.AI inc.
//
// Licensed under the Apache License, Version 2.0 (the "License");
// you may not use this file except in compliance with the License.
// You may obtain a copy of the License at
//
//     http://www.apache.org/licenses/LICENSE-2.0
//
// Unless required by applicable law or agreed to in writing, software
// distributed under the License is distributed on an "AS IS" BASIS,
// WITHOUT WARRANTIES OR CONDITIONS OF ANY KIND, either express or implied.
// See the License for the specific language governing permissions and
// limitations under the License.

use crate::agent::lane::channels::AgentExecutionConfig;
use crate::agent::lane::model::map::MapLane;
use crate::agent::lane::model::value::ValueLane;
<<<<<<< HEAD
use crate::agent::{
    agent_lifecycle, map_lifecycle, value_lifecycle, AgentParameters, SwimAgent, TestClock,
};
use crate::meta::info::{LaneInfo, LaneKind};
use crate::plane::provider::AgentProvider;
use crate::routing::TopLevelServerRouterFactory;
=======
use crate::agent::store::mock::MockNodeStore;
use crate::agent::{agent_lifecycle, map_lifecycle, value_lifecycle, SwimAgent, TestClock};
use crate::meta::info::{LaneInfo, LaneKind};
use crate::plane::provider::AgentProvider;
use crate::plane::RouteAndParameters;
use crate::routing::error::RouterError;
use crate::routing::{
    ConnectionDropped, Route, RoutingAddr, ServerRouter, TaggedEnvelope, TaggedSender,
};
>>>>>>> b761f27e
use futures::future::BoxFuture;
use futures::FutureExt;
use std::collections::{HashMap, HashSet};
use std::convert::TryFrom;
use std::num::NonZeroUsize;
use std::sync::Arc;
use swim_client::configuration::downlink::{ClientParams, ConfigHierarchy};
use swim_client::connections::SwimConnPool;
use swim_client::downlink::Downlinks;
use swim_client::interface::DownlinksContext;
use swim_client::router::ClientRouterFactory;
use swim_common::form::structural::read::ReadError;
use swim_common::form::Form;
use swim_common::record;
use swim_common::routing::error::ResolutionError;
use swim_common::routing::error::RouterError;
use swim_common::routing::{
    ConnectionDropped, Route, Router, RoutingAddr, TaggedEnvelope, TaggedSender,
};
use swim_common::warp::envelope::Envelope;
use swim_runtime::time::timeout;
use swim_utilities::routing::uri::RelativeUri;
use swim_utilities::trigger::promise;
use tokio::sync::mpsc;
use tokio::time::Duration;
use tokio_stream::wrappers::ReceiverStream;
use url::Url;

mod swim_server {
    pub use crate::*;
}

#[test]
fn lane_info_form_ok() {
    let lane_info = LaneInfo::new("/lane", LaneKind::Map);
    let value = lane_info.clone().into_value();

    let expected = record! {
        attrs => ["LaneInfo"],
        items => [
            ("laneUri", "/lane"),
            ("laneType", "Map")
        ]
    };

    assert_eq!(value, expected);
    assert_eq!(LaneInfo::try_convert(value), Ok(lane_info));
}

#[test]
fn lane_info_form_err() {
    let value = record! {
        attrs => ["LaneInfo"],
        items => [
            ("laneUri", "/lane"),
            ("laneType", "Meta")
        ]
    };
    assert!(matches!(
        LaneInfo::try_convert(value),
        Err(ReadError::Malformatted { .. })
    ));

    let value = record! {
        attrs => ["LaneInfoy"],
        items => [
            ("laneUri", "/lane"),
            ("laneType", "Meta")
        ]
    };

    assert!(matches!(
        LaneInfo::try_convert(value),
        Err(ReadError::UnexpectedAttribute(name)) if name == "LaneInfoy"
    ));

    let value = record! {
        attrs => ["LaneInfo"],
        items => [
            ("laneUriy", "/lane"),
            ("laneType", "Meta")
        ]
    };

    assert!(matches!(
        LaneInfo::try_convert(value),
        Err(ReadError::UnexpectedField(name)) if name == "laneUriy"
    ));
}

#[derive(Default, Debug, Clone)]
struct MockAgentConfig;

#[derive(Debug, SwimAgent)]
#[agent(config = "MockAgentConfig")]
struct MockAgent {
    #[lifecycle(name = "ValueLifecycle")]
    pub value: ValueLane<i32>,
    #[lifecycle(name = "MapLifecycle")]
    pub map: MapLane<String, i32>,
}

#[value_lifecycle(agent = "MockAgent", event_type = "i32")]
struct ValueLifecycle;

#[map_lifecycle(agent = "MockAgent", key_type = "String", value_type = "i32")]
struct MapLifecycle;

#[agent_lifecycle(agent = "MockAgent")]
struct MockAgentLifecycle;

#[derive(Clone)]
struct MockRouter {
    router_addr: RoutingAddr,
    inner: mpsc::Sender<TaggedEnvelope>,
    _drop_tx: Arc<promise::Sender<ConnectionDropped>>,
    drop_rx: promise::Receiver<ConnectionDropped>,
}

impl MockRouter {
    fn new(router_addr: RoutingAddr, inner: mpsc::Sender<TaggedEnvelope>) -> MockRouter {
        let (tx, rx) = promise::promise();

        MockRouter {
            router_addr,
            inner,
            _drop_tx: Arc::new(tx),
            drop_rx: rx,
        }
    }
}

impl Router for MockRouter {
    fn resolve_sender(&mut self, addr: RoutingAddr) -> BoxFuture<Result<Route, ResolutionError>> {
        async move {
            let MockRouter { inner, drop_rx, .. } = self;
            let route = Route::new(TaggedSender::new(addr, inner.clone()), drop_rx.clone());
            Ok(route)
        }
        .boxed()
    }

    fn lookup(
        &mut self,
        _host: Option<Url>,
        _route: RelativeUri,
    ) -> BoxFuture<Result<RoutingAddr, RouterError>> {
        panic!("Unexpected resolution attempt.")
    }
}

#[tokio::test]
async fn lane_info_sync() {
    let (tx, mut rx) = mpsc::channel(5);
    let uri = RelativeUri::try_from("/test").unwrap();
    let buffer_size = NonZeroUsize::new(10).unwrap();
    let clock = TestClock::default();
    let exec_config = AgentExecutionConfig::with(
        buffer_size,
        1,
        0,
        Duration::from_secs(1),
        None,
        Duration::from_secs(60),
    );
    let (envelope_tx, envelope_rx) = mpsc::channel(buffer_size.get());
    let provider = AgentProvider::new(MockAgentConfig, MockAgentLifecycle);

    let (client_tx, client_rx) = mpsc::channel(8);
    let (remote_tx, _remote_rx) = mpsc::channel(8);
    let (plane_tx, _plane_rx) = mpsc::channel(8);
    let (_close_tx, close_rx) = promise::promise();

    let top_level_factory =
        TopLevelServerRouterFactory::new(plane_tx, client_tx.clone(), remote_tx);

    let client_router_fac = ClientRouterFactory::new(client_tx.clone(), top_level_factory);

    let (conn_pool, _pool_task) = SwimConnPool::new(
        ClientParams::default(),
        (client_tx, client_rx),
        client_router_fac,
        close_rx.clone(),
    );

    let (downlinks, _downlinks_task) =
        Downlinks::new(conn_pool, Arc::new(ConfigHierarchy::default()), close_rx);

    let client = DownlinksContext::new(downlinks);

    let parameters = AgentParameters::new(MockAgentConfig, exec_config, uri, HashMap::new());

    let (_a, agent_proc) = provider.run(
<<<<<<< HEAD
        parameters,
=======
        RouteAndParameters::new(uri, HashMap::new()),
        exec_config,
>>>>>>> b761f27e
        clock.clone(),
        client,
        ReceiverStream::new(envelope_rx),
<<<<<<< HEAD
        MockRouter::new(RoutingAddr::plane(1024), tx),
=======
        MockRouter::new(RoutingAddr::local(1024), tx),
        MockNodeStore::mock(),
>>>>>>> b761f27e
    );

    let _agent_task = swim_runtime::task::spawn(agent_proc);

    assert!(envelope_tx
        .send(TaggedEnvelope(
            RoutingAddr::remote(1),
            Envelope::sync("/swim:meta:node/test/", "lanes"),
        ))
        .await
        .is_ok());

    let assert_task = async move {
        let link = rx.recv().await.expect("No linked envelope received");
        assert_eq!(link.1, Envelope::linked("/test", "lanes"));

        let mut expected_events = HashSet::new();
        expected_events.insert(record! {
            attrs => [
                ("update", record!(items => [("key", "map")])),
                ("LaneInfo")
            ],
            items => [
                ("laneUri", "map"),
                ("laneType", "Map")
            ]
        });

        expected_events.insert(record! {
            attrs => [
                ("update", record!(items => [("key", "value")])),
                ("LaneInfo")
            ],
            items => [
                ("laneUri", "value"),
                ("laneType", "Value")
            ]
        });

        let event = rx.recv().await.expect("Expected an event");
        assert_eq!(event.1.tag(), "event");
        assert!(expected_events.contains(&event.1.body.expect("Missing event body")));

        let event = rx.recv().await.expect("Expected an event");
        assert_eq!(event.1.tag(), "event");
        assert!(expected_events.contains(&event.1.body.expect("Missing event body")));

        let link = rx.recv().await.expect("No synced envelope received");
        assert_eq!(link.1, Envelope::synced("/test", "lanes"));

        let link = rx.recv().await.expect("No unlinked envelope received");
        assert_eq!(link.1, Envelope::unlinked("/test", "lanes"));

        assert!(rx.recv().now_or_never().is_none());
    };

    let _jh = tokio::spawn(timeout::timeout(Duration::from_secs(5), assert_task))
        .await
        .expect("No response received");
}<|MERGE_RESOLUTION|>--- conflicted
+++ resolved
@@ -15,24 +15,13 @@
 use crate::agent::lane::channels::AgentExecutionConfig;
 use crate::agent::lane::model::map::MapLane;
 use crate::agent::lane::model::value::ValueLane;
-<<<<<<< HEAD
+use crate::agent::store::mock::MockNodeStore;
 use crate::agent::{
     agent_lifecycle, map_lifecycle, value_lifecycle, AgentParameters, SwimAgent, TestClock,
 };
 use crate::meta::info::{LaneInfo, LaneKind};
 use crate::plane::provider::AgentProvider;
 use crate::routing::TopLevelServerRouterFactory;
-=======
-use crate::agent::store::mock::MockNodeStore;
-use crate::agent::{agent_lifecycle, map_lifecycle, value_lifecycle, SwimAgent, TestClock};
-use crate::meta::info::{LaneInfo, LaneKind};
-use crate::plane::provider::AgentProvider;
-use crate::plane::RouteAndParameters;
-use crate::routing::error::RouterError;
-use crate::routing::{
-    ConnectionDropped, Route, RoutingAddr, ServerRouter, TaggedEnvelope, TaggedSender,
-};
->>>>>>> b761f27e
 use futures::future::BoxFuture;
 use futures::FutureExt;
 use std::collections::{HashMap, HashSet};
@@ -226,21 +215,12 @@
     let parameters = AgentParameters::new(MockAgentConfig, exec_config, uri, HashMap::new());
 
     let (_a, agent_proc) = provider.run(
-<<<<<<< HEAD
         parameters,
-=======
-        RouteAndParameters::new(uri, HashMap::new()),
-        exec_config,
->>>>>>> b761f27e
         clock.clone(),
         client,
         ReceiverStream::new(envelope_rx),
-<<<<<<< HEAD
         MockRouter::new(RoutingAddr::plane(1024), tx),
-=======
-        MockRouter::new(RoutingAddr::local(1024), tx),
         MockNodeStore::mock(),
->>>>>>> b761f27e
     );
 
     let _agent_task = swim_runtime::task::spawn(agent_proc);
