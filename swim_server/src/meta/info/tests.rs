// Copyright 2015-2021 SWIM.AI inc.
//
// Licensed under the Apache License, Version 2.0 (the "License");
// you may not use this file except in compliance with the License.
// You may obtain a copy of the License at
//
//     http://www.apache.org/licenses/LICENSE-2.0
//
// Unless required by applicable law or agreed to in writing, software
// distributed under the License is distributed on an "AS IS" BASIS,
// WITHOUT WARRANTIES OR CONDITIONS OF ANY KIND, either express or implied.
// See the License for the specific language governing permissions and
// limitations under the License.

use crate::agent::lane::channels::AgentExecutionConfig;
use crate::agent::lane::model::map::MapLane;
use crate::agent::lane::model::value::ValueLane;
<<<<<<< HEAD
use crate::agent::{
    agent_lifecycle, map_lifecycle, value_lifecycle, AgentParameters, SwimAgent, TestClock,
};
use crate::meta::info::{LaneInfo, LaneKind};
use crate::plane::provider::AgentProvider;
=======
use crate::agent::store::mock::MockNodeStore;
use crate::agent::{agent_lifecycle, map_lifecycle, value_lifecycle, SwimAgent, TestClock};
use crate::meta::info::{LaneInfo, LaneKind};
use crate::plane::provider::AgentProvider;
use crate::plane::RouteAndParameters;
use crate::routing::error::RouterError;
use crate::routing::{
    ConnectionDropped, Route, RoutingAddr, ServerRouter, TaggedEnvelope, TaggedSender,
};
>>>>>>> b761f27e
use futures::future::BoxFuture;
use futures::FutureExt;
use std::collections::{HashMap, HashSet};
use std::convert::TryFrom;
use std::num::NonZeroUsize;
use std::sync::Arc;
use swim_client::configuration::downlink::ConfigHierarchy;
use swim_client::downlink::Downlinks;
use swim_client::interface::SwimClientBuilder;
use swim_common::form::structural::read::ReadError;
use swim_common::form::Form;
use swim_common::record;
use swim_common::routing::error::ResolutionError;
use swim_common::routing::error::RouterError;
use swim_common::routing::{
    BidirectionalRoute, ConnectionDropped, Origin, Route, Router, RoutingAddr, TaggedEnvelope,
    TaggedSender,
};
use swim_common::warp::envelope::Envelope;
use swim_runtime::time::timeout;
use swim_utilities::routing::uri::RelativeUri;
use swim_utilities::trigger::promise;
use tokio::sync::mpsc;
use tokio::time::Duration;
use tokio_stream::wrappers::ReceiverStream;
use url::Url;

mod swim_server {
    pub use crate::*;
}

#[test]
fn lane_info_form_ok() {
    let lane_info = LaneInfo::new("/lane", LaneKind::Map);
    let value = lane_info.clone().into_value();

    let expected = record! {
        attrs => ["LaneInfo"],
        items => [
            ("laneUri", "/lane"),
            ("laneType", "Map")
        ]
    };

    assert_eq!(value, expected);
    assert_eq!(LaneInfo::try_convert(value), Ok(lane_info));
}

#[test]
fn lane_info_form_err() {
    let value = record! {
        attrs => ["LaneInfo"],
        items => [
            ("laneUri", "/lane"),
            ("laneType", "Meta")
        ]
    };
    assert!(matches!(
        LaneInfo::try_convert(value),
        Err(ReadError::Malformatted { .. })
    ));

    let value = record! {
        attrs => ["LaneInfoy"],
        items => [
            ("laneUri", "/lane"),
            ("laneType", "Meta")
        ]
    };

    assert!(matches!(
        LaneInfo::try_convert(value),
        Err(ReadError::UnexpectedAttribute(name)) if name == "LaneInfoy"
    ));

    let value = record! {
        attrs => ["LaneInfo"],
        items => [
            ("laneUriy", "/lane"),
            ("laneType", "Meta")
        ]
    };

    assert!(matches!(
        LaneInfo::try_convert(value),
        Err(ReadError::UnexpectedField(name)) if name == "laneUriy"
    ));
}

#[derive(Default, Debug, Clone)]
struct MockAgentConfig;

#[derive(Debug, SwimAgent)]
#[agent(config = "MockAgentConfig")]
struct MockAgent {
    #[lifecycle(name = "ValueLifecycle")]
    pub value: ValueLane<i32>,
    #[lifecycle(name = "MapLifecycle")]
    pub map: MapLane<String, i32>,
}

#[value_lifecycle(agent = "MockAgent", event_type = "i32")]
struct ValueLifecycle;

#[map_lifecycle(agent = "MockAgent", key_type = "String", value_type = "i32")]
struct MapLifecycle;

#[agent_lifecycle(agent = "MockAgent")]
struct MockAgentLifecycle;

#[derive(Clone)]
struct MockRouter {
    router_addr: RoutingAddr,
    inner: mpsc::Sender<TaggedEnvelope>,
    _drop_tx: Arc<promise::Sender<ConnectionDropped>>,
    drop_rx: promise::Receiver<ConnectionDropped>,
}

impl MockRouter {
    fn new(router_addr: RoutingAddr, inner: mpsc::Sender<TaggedEnvelope>) -> MockRouter {
        let (tx, rx) = promise::promise();

        MockRouter {
            router_addr,
            inner,
            _drop_tx: Arc::new(tx),
            drop_rx: rx,
        }
    }
}

impl Router for MockRouter {
    fn resolve_sender(&mut self, addr: RoutingAddr) -> BoxFuture<Result<Route, ResolutionError>> {
        async move {
            let MockRouter { inner, drop_rx, .. } = self;
            let route = Route::new(TaggedSender::new(addr, inner.clone()), drop_rx.clone());
            Ok(route)
        }
        .boxed()
    }

    fn resolve_bidirectional(
        &mut self,
        host: Url,
    ) -> BoxFuture<'_, Result<BidirectionalRoute, ResolutionError>> {
        //Todo dm
        unimplemented!()
    }

    fn lookup(
        &mut self,
        _host: Option<Url>,
        _route: RelativeUri,
    ) -> BoxFuture<Result<RoutingAddr, RouterError>> {
        panic!("Unexpected resolution attempt.")
    }
}

#[tokio::test]
async fn lane_info_sync() {
    let (tx, mut rx) = mpsc::channel(5);
    let uri = RelativeUri::try_from("/test").unwrap();
    let buffer_size = NonZeroUsize::new(10).unwrap();
    let clock = TestClock::default();
    let exec_config = AgentExecutionConfig::with(
        buffer_size,
        1,
        0,
        Duration::from_secs(1),
        None,
        Duration::from_secs(60),
    );
    let (envelope_tx, envelope_rx) = mpsc::channel(buffer_size.get());
    let provider = AgentProvider::new(MockAgentConfig, MockAgentLifecycle);

    let (_close_tx, close_rx) = promise::promise();
    let (client_conn_request_tx, _client_conn_request_rx) = mpsc::channel(8);

    let (downlinks, _downlinks_handle) = Downlinks::new(
        client_conn_request_tx,
        Arc::new(ConfigHierarchy::default()),
        close_rx,
    );

    let client = SwimClientBuilder::build_from_downlinks(downlinks);

    let parameters = AgentParameters::new(MockAgentConfig, exec_config, uri, HashMap::new());

    let (_a, agent_proc) = provider.run(
<<<<<<< HEAD
        parameters,
=======
        RouteAndParameters::new(uri, HashMap::new()),
        exec_config,
>>>>>>> b761f27e
        clock.clone(),
        client,
        ReceiverStream::new(envelope_rx),
<<<<<<< HEAD
        MockRouter::new(RoutingAddr::plane(1024), tx),
=======
        MockRouter::new(RoutingAddr::local(1024), tx),
        MockNodeStore::mock(),
>>>>>>> b761f27e
    );

    let _agent_task = swim_runtime::task::spawn(agent_proc);

    assert!(envelope_tx
        .send(TaggedEnvelope(
            RoutingAddr::remote(1),
            Envelope::sync("/swim:meta:node/test/", "lanes"),
        ))
        .await
        .is_ok());

    let assert_task = async move {
        let link = rx.recv().await.expect("No linked envelope received");
        assert_eq!(link.1, Envelope::linked("/test", "lanes"));

        let mut expected_events = HashSet::new();
        expected_events.insert(record! {
            attrs => [
                ("update", record!(items => [("key", "map")])),
                ("LaneInfo")
            ],
            items => [
                ("laneUri", "map"),
                ("laneType", "Map")
            ]
        });

        expected_events.insert(record! {
            attrs => [
                ("update", record!(items => [("key", "value")])),
                ("LaneInfo")
            ],
            items => [
                ("laneUri", "value"),
                ("laneType", "Value")
            ]
        });

        let event = rx.recv().await.expect("Expected an event");
        assert_eq!(event.1.tag(), "event");
        assert!(expected_events.contains(&event.1.body.expect("Missing event body")));

        let event = rx.recv().await.expect("Expected an event");
        assert_eq!(event.1.tag(), "event");
        assert!(expected_events.contains(&event.1.body.expect("Missing event body")));

        let link = rx.recv().await.expect("No synced envelope received");
        assert_eq!(link.1, Envelope::synced("/test", "lanes"));

        let link = rx.recv().await.expect("No unlinked envelope received");
        assert_eq!(link.1, Envelope::unlinked("/test", "lanes"));

        assert!(rx.recv().now_or_never().is_none());
    };

    let _jh = tokio::spawn(timeout::timeout(Duration::from_secs(5), assert_task))
        .await
        .expect("No response received");
}<|MERGE_RESOLUTION|>--- conflicted
+++ resolved
@@ -15,13 +15,6 @@
 use crate::agent::lane::channels::AgentExecutionConfig;
 use crate::agent::lane::model::map::MapLane;
 use crate::agent::lane::model::value::ValueLane;
-<<<<<<< HEAD
-use crate::agent::{
-    agent_lifecycle, map_lifecycle, value_lifecycle, AgentParameters, SwimAgent, TestClock,
-};
-use crate::meta::info::{LaneInfo, LaneKind};
-use crate::plane::provider::AgentProvider;
-=======
 use crate::agent::store::mock::MockNodeStore;
 use crate::agent::{agent_lifecycle, map_lifecycle, value_lifecycle, SwimAgent, TestClock};
 use crate::meta::info::{LaneInfo, LaneKind};
@@ -31,25 +24,16 @@
 use crate::routing::{
     ConnectionDropped, Route, RoutingAddr, ServerRouter, TaggedEnvelope, TaggedSender,
 };
->>>>>>> b761f27e
 use futures::future::BoxFuture;
 use futures::FutureExt;
 use std::collections::{HashMap, HashSet};
 use std::convert::TryFrom;
 use std::num::NonZeroUsize;
 use std::sync::Arc;
-use swim_client::configuration::downlink::ConfigHierarchy;
-use swim_client::downlink::Downlinks;
-use swim_client::interface::SwimClientBuilder;
 use swim_common::form::structural::read::ReadError;
 use swim_common::form::Form;
 use swim_common::record;
-use swim_common::routing::error::ResolutionError;
-use swim_common::routing::error::RouterError;
-use swim_common::routing::{
-    BidirectionalRoute, ConnectionDropped, Origin, Route, Router, RoutingAddr, TaggedEnvelope,
-    TaggedSender,
-};
+use swim_common::routing::ResolutionError;
 use swim_common::warp::envelope::Envelope;
 use swim_runtime::time::timeout;
 use swim_utilities::routing::uri::RelativeUri;
@@ -163,7 +147,7 @@
     }
 }
 
-impl Router for MockRouter {
+impl ServerRouter for MockRouter {
     fn resolve_sender(&mut self, addr: RoutingAddr) -> BoxFuture<Result<Route, ResolutionError>> {
         async move {
             let MockRouter { inner, drop_rx, .. } = self;
@@ -171,14 +155,6 @@
             Ok(route)
         }
         .boxed()
-    }
-
-    fn resolve_bidirectional(
-        &mut self,
-        host: Url,
-    ) -> BoxFuture<'_, Result<BidirectionalRoute, ResolutionError>> {
-        //Todo dm
-        unimplemented!()
     }
 
     fn lookup(
@@ -207,35 +183,13 @@
     let (envelope_tx, envelope_rx) = mpsc::channel(buffer_size.get());
     let provider = AgentProvider::new(MockAgentConfig, MockAgentLifecycle);
 
-    let (_close_tx, close_rx) = promise::promise();
-    let (client_conn_request_tx, _client_conn_request_rx) = mpsc::channel(8);
-
-    let (downlinks, _downlinks_handle) = Downlinks::new(
-        client_conn_request_tx,
-        Arc::new(ConfigHierarchy::default()),
-        close_rx,
-    );
-
-    let client = SwimClientBuilder::build_from_downlinks(downlinks);
-
-    let parameters = AgentParameters::new(MockAgentConfig, exec_config, uri, HashMap::new());
-
     let (_a, agent_proc) = provider.run(
-<<<<<<< HEAD
-        parameters,
-=======
         RouteAndParameters::new(uri, HashMap::new()),
         exec_config,
->>>>>>> b761f27e
         clock.clone(),
-        client,
         ReceiverStream::new(envelope_rx),
-<<<<<<< HEAD
-        MockRouter::new(RoutingAddr::plane(1024), tx),
-=======
         MockRouter::new(RoutingAddr::local(1024), tx),
         MockNodeStore::mock(),
->>>>>>> b761f27e
     );
 
     let _agent_task = swim_runtime::task::spawn(agent_proc);
