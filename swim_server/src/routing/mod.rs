--- conflicted
+++ resolved
@@ -126,33 +126,15 @@
                     }
                 }
             } else if plane_sender
-                .send(PlaneRequest::Endpoint { id: addr, request })
+                .send(PlaneRoutingRequest::Endpoint { id: addr, request })
                 .await
                 .is_err()
             {
                 Err(ResolutionError::router_dropped())
             } else {
-<<<<<<< HEAD
-                let (tx, rx) = oneshot::channel();
-                let request = Request::new(tx);
-                if plane_sender
-                    .send(PlaneRoutingRequest::Endpoint { id: addr, request })
-                    .await
-                    .is_err()
-                {
-                    Err(ResolutionError::router_dropped())
-                } else {
-                    match rx.await {
-                        Ok(Ok(RawRoute { sender, on_drop })) => {
-                            Ok(Route::new(TaggedSender::new(*tag, sender), on_drop))
-                        }
-                        Ok(Err(_)) => Err(ResolutionError::unresolvable(addr.to_string())),
-                        Err(_) => Err(ResolutionError::router_dropped()),
-=======
                 match rx.await {
                     Ok(Ok(RawRoute { sender, on_drop })) => {
                         Ok(Route::new(TaggedSender::new(*tag, sender), on_drop))
->>>>>>> 9c4167d1
                     }
                     Ok(Err(_)) => Err(ResolutionError::unresolvable(addr.to_string())),
                     Err(_) => Err(ResolutionError::router_dropped()),
