--- conflicted
+++ resolved
@@ -12,23 +12,14 @@
 // See the License for the specific language governing permissions and
 // limitations under the License.
 
+use crate::plane::PlaneRequest;
+use crate::routing::error::RouterError;
+use crate::routing::remote::{RawRoute, RoutingRequest};
 use futures::future::BoxFuture;
 use futures::FutureExt;
-use swim_client::router::DownlinkRoutingRequest;
+use std::fmt::{Display, Formatter};
+use std::time::Duration;
 use swim_common::request::Request;
-<<<<<<< HEAD
-use swim_common::routing::error::ResolutionError;
-use swim_common::routing::error::RouterError;
-
-use swim_common::routing::remote::{RawRoute, RemoteRoutingRequest};
-use swim_common::routing::{BidirectionalRoute, BidirectionalRouter, PlaneRoutingRequest};
-use swim_common::routing::{Route, Router, RouterFactory, RoutingAddr, TaggedSender};
-use swim_common::warp::path::Path;
-use tokio::sync::mpsc;
-use tokio::sync::oneshot;
-use url::Url;
-use utilities::uri::RelativeUri;
-=======
 use swim_common::routing::ws::WsMessage;
 use swim_common::routing::RoutingError;
 use swim_common::routing::SendError;
@@ -40,76 +31,68 @@
 use tokio::sync::mpsc;
 use tokio::sync::oneshot;
 use url::Url;
->>>>>>> b761f27e
+
+pub mod error;
+pub mod remote;
+#[cfg(test)]
+mod tests;
 
 #[derive(Debug, Clone)]
-pub(crate) struct TopLevelServerRouterFactory {
-    plane_sender: mpsc::Sender<PlaneRoutingRequest>,
-    client_sender: mpsc::Sender<DownlinkRoutingRequest<Path>>,
-    remote_sender: mpsc::Sender<RemoteRoutingRequest>,
-}
-
-impl TopLevelServerRouterFactory {
+pub(crate) struct TopLevelRouterFactory {
+    plane_sender: mpsc::Sender<PlaneRequest>,
+    remote_sender: mpsc::Sender<RoutingRequest>,
+}
+
+impl TopLevelRouterFactory {
     pub(in crate) fn new(
-        plane_sender: mpsc::Sender<PlaneRoutingRequest>,
-        client_sender: mpsc::Sender<DownlinkRoutingRequest<Path>>,
-        remote_sender: mpsc::Sender<RemoteRoutingRequest>,
+        plane_sender: mpsc::Sender<PlaneRequest>,
+        remote_sender: mpsc::Sender<RoutingRequest>,
     ) -> Self {
-        TopLevelServerRouterFactory {
+        TopLevelRouterFactory {
             plane_sender,
-            client_sender,
             remote_sender,
         }
     }
 }
 
-impl RouterFactory for TopLevelServerRouterFactory {
-    type Router = TopLevelServerRouter;
+impl ServerRouterFactory for TopLevelRouterFactory {
+    type Router = TopLevelRouter;
 
     fn create_for(&self, addr: RoutingAddr) -> Self::Router {
-        TopLevelServerRouter::new(
-            addr,
-            self.plane_sender.clone(),
-            self.client_sender.clone(),
-            self.remote_sender.clone(),
-        )
+        TopLevelRouter::new(addr, self.plane_sender.clone(), self.remote_sender.clone())
     }
 }
 
 #[derive(Debug, Clone)]
-pub struct TopLevelServerRouter {
+pub struct TopLevelRouter {
     addr: RoutingAddr,
-    plane_sender: mpsc::Sender<PlaneRoutingRequest>,
-    client_sender: mpsc::Sender<DownlinkRoutingRequest<Path>>,
-    remote_sender: mpsc::Sender<RemoteRoutingRequest>,
-}
-
-impl TopLevelServerRouter {
+    plane_sender: mpsc::Sender<PlaneRequest>,
+    remote_sender: mpsc::Sender<RoutingRequest>,
+}
+
+impl TopLevelRouter {
     pub(crate) fn new(
         addr: RoutingAddr,
-        plane_sender: mpsc::Sender<PlaneRoutingRequest>,
-        client_sender: mpsc::Sender<DownlinkRoutingRequest<Path>>,
-        remote_sender: mpsc::Sender<RemoteRoutingRequest>,
+        plane_sender: mpsc::Sender<PlaneRequest>,
+        remote_sender: mpsc::Sender<RoutingRequest>,
     ) -> Self {
-        TopLevelServerRouter {
+        TopLevelRouter {
             addr,
             plane_sender,
-            client_sender,
             remote_sender,
         }
     }
 }
 
-impl Router for TopLevelServerRouter {
+impl ServerRouter for TopLevelRouter {
     fn resolve_sender(
         &mut self,
         addr: RoutingAddr,
     ) -> BoxFuture<'_, Result<Route, ResolutionError>> {
         async move {
-            let TopLevelServerRouter {
+            let TopLevelRouter {
                 plane_sender,
                 remote_sender,
-                client_sender,
                 addr: tag,
             } = self;
 
@@ -117,7 +100,7 @@
             let request = Request::new(tx);
             if addr.is_remote() {
                 if remote_sender
-                    .send(RemoteRoutingRequest::Endpoint { addr, request })
+                    .send(RoutingRequest::Endpoint { addr, request })
                     .await
                     .is_err()
                 {
@@ -131,41 +114,19 @@
                         Err(_) => Err(ResolutionError::router_dropped()),
                     }
                 }
-            } else if addr.is_plane() {
-                let (tx, rx) = oneshot::channel();
-                let request = Request::new(tx);
-                if plane_sender
-                    .send(PlaneRoutingRequest::Endpoint { id: addr, request })
-                    .await
-                    .is_err()
-                {
-                    Err(ResolutionError::router_dropped())
-                } else {
-                    match rx.await {
-                        Ok(Ok(RawRoute { sender, on_drop })) => {
-                            Ok(Route::new(TaggedSender::new(*tag, sender), on_drop))
-                        }
-                        Ok(Err(_)) => Err(ResolutionError::unresolvable(addr.to_string())),
-                        Err(_) => Err(ResolutionError::router_dropped()),
+            } else if plane_sender
+                .send(PlaneRequest::Endpoint { id: addr, request })
+                .await
+                .is_err()
+            {
+                Err(ResolutionError::router_dropped())
+            } else {
+                match rx.await {
+                    Ok(Ok(RawRoute { sender, on_drop })) => {
+                        Ok(Route::new(TaggedSender::new(*tag, sender), on_drop))
                     }
-                }
-            } else {
-                let (tx, rx) = oneshot::channel();
-                let request = Request::new(tx);
-                if client_sender
-                    .send(DownlinkRoutingRequest::Endpoint { addr, request })
-                    .await
-                    .is_err()
-                {
-                    Err(ResolutionError::router_dropped())
-                } else {
-                    match rx.await {
-                        Ok(Ok(RawRoute { sender, on_drop })) => {
-                            Ok(Route::new(TaggedSender::new(*tag, sender), on_drop))
-                        }
-                        Ok(Err(_)) => Err(ResolutionError::unresolvable(addr.to_string())),
-                        Err(_) => Err(ResolutionError::router_dropped()),
-                    }
+                    Ok(Err(_)) => Err(ResolutionError::unresolvable(addr.to_string())),
+                    Err(_) => Err(ResolutionError::router_dropped()),
                 }
             }
         }
@@ -178,11 +139,11 @@
         route: RelativeUri,
     ) -> BoxFuture<'_, Result<RoutingAddr, RouterError>> {
         async move {
-            let TopLevelServerRouter { plane_sender, .. } = self;
+            let TopLevelRouter { plane_sender, .. } = self;
 
             let (tx, rx) = oneshot::channel();
             if plane_sender
-                .send(PlaneRoutingRequest::Resolve {
+                .send(PlaneRequest::Resolve {
                     host,
                     name: route.clone(),
                     request: Request::new(tx),
@@ -203,32 +164,161 @@
     }
 }
 
-impl BidirectionalRouter for TopLevelServerRouter {
-    fn resolve_bidirectional(
+/// A key into the server routing table specifying an endpoint to which [`Envelope`]s can be sent.
+/// This is deliberately non-descriptive to allow it to be [`Copy`] and so very cheap to use as a
+/// key.
+#[derive(Debug, Clone, Copy, PartialEq, Eq, Hash)]
+enum Location {
+    /// Indicates that envelopes will be routed to a remote host.
+    RemoteEndpoint(u32),
+    /// Indicates that envelopes will be routed to another agent on this host.
+    Local(u32),
+}
+
+/// An opaque routing address.
+#[derive(Debug, Clone, Copy, PartialEq, Eq, Hash)]
+pub struct RoutingAddr(Location);
+
+impl RoutingAddr {
+    pub const fn remote(id: u32) -> Self {
+        RoutingAddr(Location::RemoteEndpoint(id))
+    }
+
+    pub const fn local(id: u32) -> Self {
+        RoutingAddr(Location::Local(id))
+    }
+
+    pub fn is_local(&self) -> bool {
+        matches!(self, RoutingAddr(Location::Local(_)))
+    }
+
+    pub fn is_remote(&self) -> bool {
+        matches!(self, RoutingAddr(Location::RemoteEndpoint(_)))
+    }
+}
+
+impl Display for RoutingAddr {
+    fn fmt(&self, f: &mut Formatter<'_>) -> std::fmt::Result {
+        match self {
+            RoutingAddr(Location::RemoteEndpoint(id)) => write!(f, "Remote({:X})", id),
+            RoutingAddr(Location::Local(id)) => write!(f, "Local({:X})", id),
+        }
+    }
+}
+
+/// An [`Envelope`] tagged with the key of the endpoint into routing table from which it originated.
+#[derive(Debug, Clone, PartialEq)]
+pub struct TaggedEnvelope(pub RoutingAddr, pub Envelope);
+
+impl From<TaggedEnvelope> for WsMessage {
+    fn from(env: TaggedEnvelope) -> Self {
+        let TaggedEnvelope(_, envelope) = env;
+        envelope.into()
+    }
+}
+
+/// An [`OutgoingLinkMessage`] tagged with the key of the endpoint into routing table from which it
+/// originated.
+#[derive(Debug, Clone, PartialEq)]
+pub struct TaggedClientEnvelope(pub RoutingAddr, pub OutgoingLinkMessage);
+
+impl TaggedClientEnvelope {
+    pub fn lane(&self) -> &str {
+        self.1.path.lane.as_str()
+    }
+}
+
+/// A single entry in the router consisting of a sender that will push envelopes to the endpoint
+/// and a promise that will be satisfied when the endpoint closes.
+#[derive(Clone, Debug)]
+pub struct Route {
+    pub sender: TaggedSender,
+    pub on_drop: promise::Receiver<ConnectionDropped>,
+}
+
+impl Route {
+    pub fn new(sender: TaggedSender, on_drop: promise::Receiver<ConnectionDropped>) -> Self {
+        Route { sender, on_drop }
+    }
+}
+
+/// Interface for interacting with the server [`Envelope`] router.
+pub trait ServerRouter: Send + Sync {
+    fn resolve_sender(&mut self, addr: RoutingAddr) -> BoxFuture<Result<Route, ResolutionError>>;
+
+    fn lookup(
         &mut self,
-        host: Url,
-    ) -> BoxFuture<'_, Result<BidirectionalRoute, ResolutionError>> {
-        async move {
-            let TopLevelServerRouter { remote_sender, .. } = self;
-
-            let (tx, rx) = oneshot::channel();
-            if remote_sender
-                .send(RemoteRoutingRequest::Bidirectional {
-                    host: host.clone(),
-                    request: Request::new(tx),
-                })
-                .await
-                .is_err()
-            {
-                Err(ResolutionError::router_dropped())
-            } else {
-                match rx.await {
-                    Ok(Ok(registrator)) => registrator.register().await,
-                    Ok(Err(_)) => Err(ResolutionError::unresolvable(host.to_string())),
-                    Err(_) => Err(ResolutionError::router_dropped()),
-                }
-            }
-        }
-        .boxed()
+        host: Option<Url>,
+        route: RelativeUri,
+    ) -> BoxFuture<Result<RoutingAddr, RouterError>>;
+}
+
+/// Create router instances bound to particular routing addresses.
+pub trait ServerRouterFactory: Send + Sync {
+    type Router: ServerRouter;
+
+    fn create_for(&self, addr: RoutingAddr) -> Self::Router;
+}
+
+/// Sender that attaches a [`RoutingAddr`] to received envelopes before sending them over a channel.
+#[derive(Debug, Clone)]
+pub struct TaggedSender {
+    tag: RoutingAddr,
+    inner: mpsc::Sender<TaggedEnvelope>,
+}
+
+impl TaggedSender {
+    pub fn new(tag: RoutingAddr, inner: mpsc::Sender<TaggedEnvelope>) -> Self {
+        TaggedSender { tag, inner }
+    }
+
+    pub async fn send_item(&mut self, envelope: Envelope) -> Result<(), SendError> {
+        Ok(self
+            .inner
+            .send(TaggedEnvelope(self.tag, envelope))
+            .await
+            .map_err(|e| {
+                let TaggedEnvelope(_addr, env) = e.0;
+                SendError::new(RoutingError::CloseError, env)
+            })?)
+    }
+}
+
+/// Reasons for a router connection to be dropped.
+#[derive(Debug, Clone, PartialEq, Eq)]
+pub enum ConnectionDropped {
+    /// The connection was explicitly closed.
+    Closed,
+    /// No data passed through the connection, in either direction, within the specified duration.
+    TimedOut(Duration),
+    /// A remote connection failed with an error.
+    Failed(ConnectionError),
+    /// A local agent failed.
+    AgentFailed,
+    /// The promise indicating the reason was dropped (this is likely a bug).
+    Unknown,
+}
+
+impl Display for ConnectionDropped {
+    fn fmt(&self, f: &mut Formatter<'_>) -> std::fmt::Result {
+        match self {
+            ConnectionDropped::Closed => write!(f, "The connection was explicitly closed."),
+            ConnectionDropped::TimedOut(t) => write!(f, "The connection timed out after {:?}.", t),
+            ConnectionDropped::Failed(err) => write!(f, "The connection failed: '{}'", err),
+            ConnectionDropped::AgentFailed => write!(f, "The agent failed."),
+            ConnectionDropped::Unknown => write!(f, "The reason could not be determined."),
+        }
+    }
+}
+
+impl ConnectionDropped {
+    //The Recoverable trait cannot be implemented as ConnectionDropped is not an Error.
+    pub fn is_recoverable(&self) -> bool {
+        match self {
+            ConnectionDropped::TimedOut(_) => true,
+            ConnectionDropped::Failed(err) => err.is_transient(),
+            ConnectionDropped::AgentFailed => true,
+            _ => false,
+        }
     }
 }