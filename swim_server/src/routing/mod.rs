--- conflicted
+++ resolved
@@ -12,24 +12,6 @@
 // See the License for the specific language governing permissions and
 // limitations under the License.
 
-<<<<<<< HEAD
-use crate::plane::PlaneRequest;
-use crate::routing::error::RouterError;
-use crate::routing::error::SendError;
-use crate::routing::remote::{RawRoute, RoutingRequest};
-use futures::future::BoxFuture;
-use futures::FutureExt;
-use std::fmt::{Display, Formatter};
-use std::time::Duration;
-use swim_runtime::error::RoutingError;
-use swim_runtime::error::{ConnectionError, ResolutionError};
-use swim_runtime::ws::WsMessage;
-use swim_utilities::errors::Recoverable;
-use swim_utilities::future::request::Request;
-use swim_utilities::routing::uri::RelativeUri;
-use swim_utilities::trigger::promise;
-use swim_warp::envelope::{Envelope, OutgoingLinkMessage};
-=======
 use futures::future::BoxFuture;
 use futures::FutureExt;
 use std::any::Any;
@@ -50,7 +32,6 @@
 use swim_utilities::future::request::Request;
 use swim_utilities::routing::uri::RelativeUri;
 
->>>>>>> 291e2ac0
 use tokio::sync::mpsc;
 use tokio::sync::oneshot;
 use url::Url;
@@ -244,154 +225,6 @@
     }
 }
 
-<<<<<<< HEAD
-/// A key into the server routing table specifying an endpoint to which [`Envelope`]s can be sent.
-/// This is deliberately non-descriptive to allow it to be [`Copy`] and so very cheap to use as a
-/// key.
-#[derive(Debug, Clone, Copy, PartialEq, Eq, Hash)]
-enum Location {
-    /// Indicates that envelopes will be routed to a remote host.
-    RemoteEndpoint(u32),
-    /// Indicates that envelopes will be routed to another agent on this host.
-    Local(u32),
-}
-
-/// An opaque routing address.
-#[derive(Debug, Clone, Copy, PartialEq, Eq, Hash)]
-pub struct RoutingAddr(Location);
-
-impl RoutingAddr {
-    pub const fn remote(id: u32) -> Self {
-        RoutingAddr(Location::RemoteEndpoint(id))
-    }
-
-    pub const fn local(id: u32) -> Self {
-        RoutingAddr(Location::Local(id))
-    }
-
-    pub fn is_local(&self) -> bool {
-        matches!(self, RoutingAddr(Location::Local(_)))
-    }
-
-    pub fn is_remote(&self) -> bool {
-        matches!(self, RoutingAddr(Location::RemoteEndpoint(_)))
-    }
-}
-
-impl Display for RoutingAddr {
-    fn fmt(&self, f: &mut Formatter<'_>) -> std::fmt::Result {
-        match self {
-            RoutingAddr(Location::RemoteEndpoint(id)) => write!(f, "Remote({:X})", id),
-            RoutingAddr(Location::Local(id)) => write!(f, "Local({:X})", id),
-        }
-    }
-}
-
-/// An [`Envelope`] tagged with the key of the endpoint into routing table from which it originated.
-#[derive(Debug, Clone, PartialEq)]
-pub struct TaggedEnvelope(pub RoutingAddr, pub Envelope);
-
-impl From<TaggedEnvelope> for WsMessage {
-    fn from(env: TaggedEnvelope) -> Self {
-        let TaggedEnvelope(_, envelope) = env;
-        WsMessage::Text(envelope.into_value().to_string())
-    }
-}
-
-/// An [`OutgoingLinkMessage`] tagged with the key of the endpoint into routing table from which it
-/// originated.
-#[derive(Debug, Clone, PartialEq)]
-pub struct TaggedClientEnvelope(pub RoutingAddr, pub OutgoingLinkMessage);
-
-impl TaggedClientEnvelope {
-    pub fn lane(&self) -> &str {
-        self.1.path.lane.as_str()
-    }
-}
-
-/// A single entry in the router consisting of a sender that will push envelopes to the endpoint
-/// and a promise that will be satisfied when the endpoint closes.
-#[derive(Clone, Debug)]
-pub struct Route {
-    pub sender: TaggedSender,
-    pub on_drop: promise::Receiver<ConnectionDropped>,
-}
-
-impl Route {
-    pub fn new(sender: TaggedSender, on_drop: promise::Receiver<ConnectionDropped>) -> Self {
-        Route { sender, on_drop }
-    }
-}
-
-/// Interface for interacting with the server [`Envelope`] router.
-pub trait ServerRouter: Send + Sync {
-    fn resolve_sender(&mut self, addr: RoutingAddr) -> BoxFuture<Result<Route, ResolutionError>>;
-
-    fn lookup(
-        &mut self,
-        host: Option<Url>,
-        route: RelativeUri,
-    ) -> BoxFuture<Result<RoutingAddr, RouterError>>;
-}
-
-/// Create router instances bound to particular routing addresses.
-pub trait ServerRouterFactory: Send + Sync {
-    type Router: ServerRouter;
-
-    fn create_for(&self, addr: RoutingAddr) -> Self::Router;
-}
-
-/// Sender that attaches a [`RoutingAddr`] to received envelopes before sending them over a channel.
-#[derive(Debug, Clone)]
-pub struct TaggedSender {
-    tag: RoutingAddr,
-    inner: mpsc::Sender<TaggedEnvelope>,
-}
-
-impl TaggedSender {
-    pub fn new(tag: RoutingAddr, inner: mpsc::Sender<TaggedEnvelope>) -> Self {
-        TaggedSender { tag, inner }
-    }
-
-    pub async fn send_item(&mut self, envelope: Envelope) -> Result<(), SendError> {
-        Ok(self
-            .inner
-            .send(TaggedEnvelope(self.tag, envelope))
-            .await
-            .map_err(|e| {
-                let TaggedEnvelope(_addr, env) = e.0;
-                SendError::new(RoutingError::CloseError, env)
-            })?)
-    }
-}
-
-/// Reasons for a router connection to be dropped.
-#[derive(Debug, Clone, PartialEq)]
-pub enum ConnectionDropped {
-    /// The connection was explicitly closed.
-    Closed,
-    /// No data passed through the connection, in either direction, within the specified duration.
-    TimedOut(Duration),
-    /// A remote connection failed with an error.
-    Failed(ConnectionError),
-    /// A local agent failed.
-    AgentFailed,
-    /// The promise indicating the reason was dropped (this is likely a bug).
-    Unknown,
-}
-
-impl Display for ConnectionDropped {
-    fn fmt(&self, f: &mut Formatter<'_>) -> std::fmt::Result {
-        match self {
-            ConnectionDropped::Closed => write!(f, "The connection was explicitly closed."),
-            ConnectionDropped::TimedOut(t) => write!(f, "The connection timed out after {:?}.", t),
-            ConnectionDropped::Failed(err) => write!(f, "The connection failed: '{}'", err),
-            ConnectionDropped::AgentFailed => write!(f, "The agent failed."),
-            ConnectionDropped::Unknown => write!(f, "The reason could not be determined."),
-        }
-    }
-}
-=======
 impl BidirectionalRouter for TopLevelServerRouter {
     fn resolve_bidirectional(
         &mut self,
@@ -399,7 +232,6 @@
     ) -> BoxFuture<'_, Result<BidirectionalRoute, ResolutionError>> {
         async move {
             let TopLevelServerRouter { remote_sender, .. } = self;
->>>>>>> 291e2ac0
 
             let (tx, rx) = oneshot::channel();
             if remote_sender
