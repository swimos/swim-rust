// Copyright 2015-2020 SWIM.AI inc.
//
// Licensed under the Apache License, Version 2.0 (the "License");
// you may not use this file except in compliance with the License.
// You may obtain a copy of the License at
//
//     http://www.apache.org/licenses/LICENSE-2.0
//
// Unless required by applicable law or agreed to in writing, software
// distributed under the License is distributed on an "AS IS" BASIS,
// WITHOUT WARRANTIES OR CONDITIONS OF ANY KIND, either express or implied.
// See the License for the specific language governing permissions and
// limitations under the License.

<<<<<<< HEAD
use crate::plane::PlaneRequest;
use crate::routing::error::{ConnectionError, ResolutionError, RouterError};
use crate::routing::remote::{RawRoute, RoutingRequest};
=======
use crate::routing::error::RouterError;
>>>>>>> b46a4f6c
use futures::future::BoxFuture;
use futures::FutureExt;
use std::fmt::{Display, Formatter};
use std::time::Duration;
<<<<<<< HEAD
use swim_common::request::Request;
=======
use swim_common::routing::RoutingError;
use swim_common::routing::SendError;
use swim_common::routing::{ConnectionError, ResolutionError};
>>>>>>> b46a4f6c
use swim_common::warp::envelope::{Envelope, OutgoingLinkMessage};
use tokio::sync::mpsc;
use tokio::sync::oneshot;
use url::Url;
use utilities::errors::Recoverable;
use utilities::sync::promise;
use utilities::uri::RelativeUri;

pub mod error;
pub mod remote;
#[cfg(test)]
mod tests;

#[derive(Debug, Clone)]
pub(crate) struct SuperRouterFactory {
    plane_sender: mpsc::Sender<PlaneRequest>,
    remote_sender: mpsc::Sender<RoutingRequest>,
}

impl SuperRouterFactory {
    pub(in crate) fn new(
        plane_sender: mpsc::Sender<PlaneRequest>,
        remote_sender: mpsc::Sender<RoutingRequest>,
    ) -> Self {
        SuperRouterFactory {
            plane_sender,
            remote_sender,
        }
    }
}

impl ServerRouterFactory for SuperRouterFactory {
    type Router = SuperRouter;

    fn create_for(&self, addr: RoutingAddr) -> Self::Router {
        SuperRouter::new(addr, self.plane_sender.clone(), self.remote_sender.clone())
    }
}

// Todo maybe change name
#[derive(Debug, Clone)]
pub(crate) struct SuperRouter {
    addr: RoutingAddr,
    plane_sender: mpsc::Sender<PlaneRequest>,
    remote_sender: mpsc::Sender<RoutingRequest>,
}

impl SuperRouter {
    pub fn new(
        addr: RoutingAddr,
        plane_sender: mpsc::Sender<PlaneRequest>,
        remote_sender: mpsc::Sender<RoutingRequest>,
    ) -> Self {
        SuperRouter {
            addr,
            plane_sender,
            remote_sender,
        }
    }
}

impl ServerRouter for SuperRouter {
    fn resolve_sender(
        &mut self,
        addr: RoutingAddr,
    ) -> BoxFuture<'_, Result<Route, ResolutionError>> {
        async move {
            let SuperRouter {
                plane_sender,
                remote_sender,
                addr: tag,
            } = self;

            if addr.is_remote() {
                let (tx, rx) = oneshot::channel();
                let request = Request::new(tx);
                if remote_sender
                    .send(RoutingRequest::Endpoint { addr, request })
                    .await
                    .is_err()
                {
                    Err(ResolutionError::RouterDropped)
                } else {
                    match rx.await {
                        Ok(Ok(RawRoute { sender, on_drop })) => {
                            Ok(Route::new(TaggedSender::new(*tag, sender), on_drop))
                        }
                        Ok(Err(err)) => Err(ResolutionError::Unresolvable(err)),
                        Err(_) => Err(ResolutionError::RouterDropped),
                    }
                }
            } else {
                let (tx, rx) = oneshot::channel();
                let request = Request::new(tx);
                if plane_sender
                    .send(PlaneRequest::Endpoint { id: addr, request })
                    .await
                    .is_err()
                {
                    Err(ResolutionError::RouterDropped)
                } else {
                    match rx.await {
                        Ok(Ok(RawRoute { sender, on_drop })) => {
                            Ok(Route::new(TaggedSender::new(*tag, sender), on_drop))
                        }
                        Ok(Err(err)) => Err(ResolutionError::Unresolvable(err)),
                        Err(_) => Err(ResolutionError::RouterDropped),
                    }
                }
            }
        }
        .boxed()
    }

    fn lookup(
        &mut self,
        host: Option<Url>,
        route: RelativeUri,
    ) -> BoxFuture<'_, Result<RoutingAddr, RouterError>> {
        async move {
            let SuperRouter { plane_sender, .. } = self;

            let (tx, rx) = oneshot::channel();
            if plane_sender
                .send(PlaneRequest::Resolve {
                    host,
                    name: route.clone(),
                    request: Request::new(tx),
                })
                .await
                .is_err()
            {
                Err(RouterError::NoAgentAtRoute(route))
            } else {
                match rx.await {
                    Ok(Ok(addr)) => Ok(addr),
                    Ok(Err(err)) => Err(err),
                    Err(_) => Err(RouterError::RouterDropped),
                }
            }
        }
        .boxed()
    }
}

/// A key into the server routing table specifying an endpoint to which [`Envelope`]s can be sent.
/// This is deliberately non-descriptive to allow it to be [`Copy`] and so very cheap to use as a
/// key.
#[derive(Debug, Clone, Copy, PartialEq, Eq, Hash)]
enum Location {
    /// Indicates that envelopes will be routed to a remote host.
    RemoteEndpoint(u32),
    /// Indicates that envelopes will be routed to another agent on this host.
    Local(u32),
}

/// An opaque routing address.
#[derive(Debug, Clone, Copy, PartialEq, Eq, Hash)]
pub struct RoutingAddr(Location);

impl RoutingAddr {
    pub const fn remote(id: u32) -> Self {
        RoutingAddr(Location::RemoteEndpoint(id))
    }

    pub const fn local(id: u32) -> Self {
        RoutingAddr(Location::Local(id))
    }

    pub fn is_local(&self) -> bool {
        matches!(self, RoutingAddr(Location::Local(_)))
    }

    pub fn is_remote(&self) -> bool {
        matches!(self, RoutingAddr(Location::RemoteEndpoint(_)))
    }
}

impl Display for RoutingAddr {
    fn fmt(&self, f: &mut Formatter<'_>) -> std::fmt::Result {
        match self {
            RoutingAddr(Location::RemoteEndpoint(id)) => write!(f, "Remote({:X})", id),
            RoutingAddr(Location::Local(id)) => write!(f, "Local({:X})", id),
        }
    }
}

/// An [`Envelope`] tagged with the key of the endpoint into routing table from which it originated.
#[derive(Debug, Clone, PartialEq)]
pub struct TaggedEnvelope(pub RoutingAddr, pub Envelope);

/// An [`OutgoingLinkMessage`] tagged with the key of the endpoint into routing table from which it
/// originated.
#[derive(Debug, Clone, PartialEq)]
pub struct TaggedClientEnvelope(pub RoutingAddr, pub OutgoingLinkMessage);

impl TaggedClientEnvelope {
    pub fn lane(&self) -> &str {
        self.1.path.lane.as_str()
    }
}

/// A single entry in the router consisting of a sender that will push envelopes to the endpoint
/// and a promise that will be satisfied when the endpoint closes.
#[derive(Clone, Debug)]
pub struct Route {
    pub sender: TaggedSender,
    pub on_drop: promise::Receiver<ConnectionDropped>,
}

impl Route {
    pub fn new(sender: TaggedSender, on_drop: promise::Receiver<ConnectionDropped>) -> Self {
        Route { sender, on_drop }
    }
}

/// Interface for interacting with the server [`Envelope`] router.
pub trait ServerRouter: Send + Sync {
    fn resolve_sender(&mut self, addr: RoutingAddr) -> BoxFuture<Result<Route, ResolutionError>>;

    fn lookup(
        &mut self,
        host: Option<Url>,
        route: RelativeUri,
    ) -> BoxFuture<Result<RoutingAddr, RouterError>>;
}

/// Create router instances bound to particular routing addresses.
pub trait ServerRouterFactory: Send + Sync {
    type Router: ServerRouter;

    fn create_for(&self, addr: RoutingAddr) -> Self::Router;
}

/// Sender that attaches a [`RoutingAddr`] to received envelopes before sending them over a channel.
#[derive(Debug, Clone)]
pub struct TaggedSender {
    tag: RoutingAddr,
    inner: mpsc::Sender<TaggedEnvelope>,
}

impl TaggedSender {
    pub fn new(tag: RoutingAddr, inner: mpsc::Sender<TaggedEnvelope>) -> Self {
        TaggedSender { tag, inner }
    }

    pub async fn send_item(&mut self, envelope: Envelope) -> Result<(), SendError> {
        Ok(self
            .inner
            .send(TaggedEnvelope(self.tag, envelope))
            .await
            .map_err(|e| {
                let TaggedEnvelope(_addr, env) = e.0;
                SendError::new(RoutingError::CloseError, env)
            })?)
    }
}

/// Reasons for a router connection to be dropped.
#[derive(Debug, Clone, PartialEq, Eq)]
pub enum ConnectionDropped {
    /// The connection was explicitly closed.
    Closed,
    /// No data passed through the connection, in either direction, within the specified duration.
    TimedOut(Duration),
    /// A remote connection failed with an error.
    Failed(ConnectionError),
    /// A local agent failed.
    AgentFailed,
    /// The promise indicating the reason was dropped (this is likely a bug).
    Unknown,
}

impl Display for ConnectionDropped {
    fn fmt(&self, f: &mut Formatter<'_>) -> std::fmt::Result {
        match self {
            ConnectionDropped::Closed => write!(f, "The connection was explicitly closed."),
            ConnectionDropped::TimedOut(t) => write!(f, "The connection timed out after {:?}.", t),
            ConnectionDropped::Failed(err) => write!(f, "The connection failed: '{}'", err),
            ConnectionDropped::AgentFailed => write!(f, "The agent failed."),
            ConnectionDropped::Unknown => write!(f, "The reason could not be determined."),
        }
    }
}

impl ConnectionDropped {
    //The Recoverable trait cannot be implemented as ConnectionDropped is not an Error.
    pub fn is_recoverable(&self) -> bool {
        match self {
            ConnectionDropped::TimedOut(_) => true,
            ConnectionDropped::Failed(err) => err.is_transient(),
            ConnectionDropped::AgentFailed => true,
            _ => false,
        }
    }
}<|MERGE_RESOLUTION|>--- conflicted
+++ resolved
@@ -12,24 +12,17 @@
 // See the License for the specific language governing permissions and
 // limitations under the License.
 
-<<<<<<< HEAD
 use crate::plane::PlaneRequest;
-use crate::routing::error::{ConnectionError, ResolutionError, RouterError};
+use crate::routing::error::RouterError;
 use crate::routing::remote::{RawRoute, RoutingRequest};
-=======
-use crate::routing::error::RouterError;
->>>>>>> b46a4f6c
 use futures::future::BoxFuture;
 use futures::FutureExt;
 use std::fmt::{Display, Formatter};
 use std::time::Duration;
-<<<<<<< HEAD
 use swim_common::request::Request;
-=======
 use swim_common::routing::RoutingError;
 use swim_common::routing::SendError;
 use swim_common::routing::{ConnectionError, ResolutionError};
->>>>>>> b46a4f6c
 use swim_common::warp::envelope::{Envelope, OutgoingLinkMessage};
 use tokio::sync::mpsc;
 use tokio::sync::oneshot;
@@ -111,14 +104,14 @@
                     .await
                     .is_err()
                 {
-                    Err(ResolutionError::RouterDropped)
+                    Err(ResolutionError::router_dropped())
                 } else {
                     match rx.await {
                         Ok(Ok(RawRoute { sender, on_drop })) => {
                             Ok(Route::new(TaggedSender::new(*tag, sender), on_drop))
                         }
-                        Ok(Err(err)) => Err(ResolutionError::Unresolvable(err)),
-                        Err(_) => Err(ResolutionError::RouterDropped),
+                        Ok(Err(_)) => Err(ResolutionError::unresolvable(addr.to_string())),
+                        Err(_) => Err(ResolutionError::router_dropped()),
                     }
                 }
             } else {
@@ -129,14 +122,14 @@
                     .await
                     .is_err()
                 {
-                    Err(ResolutionError::RouterDropped)
+                    Err(ResolutionError::router_dropped())
                 } else {
                     match rx.await {
                         Ok(Ok(RawRoute { sender, on_drop })) => {
                             Ok(Route::new(TaggedSender::new(*tag, sender), on_drop))
                         }
-                        Ok(Err(err)) => Err(ResolutionError::Unresolvable(err)),
-                        Err(_) => Err(ResolutionError::RouterDropped),
+                        Ok(Err(_)) => Err(ResolutionError::unresolvable(addr.to_string())),
+                        Err(_) => Err(ResolutionError::router_dropped()),
                     }
                 }
             }
