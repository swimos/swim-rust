--- conflicted
+++ resolved
@@ -130,17 +130,14 @@
             stop_signal,
             config,
         } = self;
-<<<<<<< HEAD
-        let outgoing_payloads =
-            messages.map(|e| WsMessage::Text(e.into_envelope().into_value().to_string()));
-=======
 
         let (missing_node_tx, missing_node_rx) =
             mpsc::channel(config.missing_nodes_buffer_size.get());
         let outgoing_payloads = messages
             .map(|TaggedEnvelope(_, envelope)| WsMessage::Text(envelope.into_value().to_string()));
         let outgoing_payloads = stream::select(outgoing_payloads, missing_node_rx);
->>>>>>> ad33f974
+        let outgoing_payloads =
+            messages.map(|e| WsMessage::Text(e.into_envelope().into_value().to_string()));
 
         let selector = WsStreamSelector::new(&mut ws_stream, outgoing_payloads);
 
