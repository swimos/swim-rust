// Copyright 2015-2020 SWIM.AI inc.
//
// Licensed under the Apache License, Version 2.0 (the "License");
// you may not use this file except in compliance with the License.
// You may obtain a copy of the License at
//
//     http://www.apache.org/licenses/LICENSE-2.0
//
// Unless required by applicable law or agreed to in writing, software
// distributed under the License is distributed on an "AS IS" BASIS,
// WITHOUT WARRANTIES OR CONDITIONS OF ANY KIND, either express or implied.
// See the License for the specific language governing permissions and
// limitations under the License.

use std::collections::HashMap;
use std::sync::Arc;

use futures::channel::mpsc as fut_mpsc;
use futures::future::{join, BoxFuture};
use futures::{FutureExt, SinkExt, StreamExt};
use http::Uri;
use parking_lot::Mutex;
use tokio::sync::{mpsc, watch};

use swim_common::model::Value;
use swim_common::warp::envelope::Envelope;
use swim_common::warp::path::RelativePath;
use swim_runtime::time::timeout;
use utilities::future::retryable::strategy::{Quantity, RetryStrategy};
use utilities::sync::{promise, trigger};
use utilities::uri::{BadRelativeUri, RelativeUri, UriIsAbsolute};

use crate::agent::meta::MetaNodeAddressed;
use crate::routing::error::RouterError;
use crate::routing::remote::config::ConnectionConfig;
use crate::routing::remote::task::{ConnectionTask, DispatchError};
use crate::routing::remote::test_fixture::fake_channel::TwoWayMpsc;
use crate::routing::remote::test_fixture::LocalRoutes;
use crate::routing::{
    ConnectionDropped, Route, RoutingAddr, TaggedAgentEnvelope, TaggedEnvelope, TaggedMetaEnvelope,
    TaggedSender,
};
use futures::io::ErrorKind;
use std::num::NonZeroUsize;
use std::time::Duration;
use swim_common::routing::ws::WsMessage;
use swim_common::routing::{
    CloseError, CloseErrorKind, ConnectionError, IoError, ProtocolError, ResolutionError,
};
use tokio_stream::wrappers::ReceiverStream;

#[test]
fn dispatch_error_display() {
    let bad_uri: Uri = "swim://localhost/hello".parse().unwrap();
    let string =
        DispatchError::BadNodeUri(BadRelativeUri::Absolute(UriIsAbsolute(bad_uri.clone())))
            .to_string();
    assert_eq!(
        string,
        "Invalid relative URI: ''swim://localhost/hello' is an absolute URI.'"
    );

    let string = DispatchError::Unresolvable(ResolutionError::router_dropped()).to_string();
    assert_eq!(
        string,
        "Could not resolve a router endpoint: 'The router channel was dropped.'"
    );

    let string = DispatchError::RoutingProblem(RouterError::RouterDropped).to_string();
    assert_eq!(
        string,
        "Could not find a router endpoint: 'The router channel was dropped.'"
    );

    let string = DispatchError::Dropped(ConnectionDropped::Closed).to_string();
    assert_eq!(
        string,
        "The routing channel was dropped: 'The connection was explicitly closed.'"
    );
}

fn envelope(path: RelativePath, body: &str) -> Envelope {
    let RelativePath { node, lane } = path;
    Envelope::make_event(node, lane, Some(Value::text(body)))
}

#[tokio::test]
async fn try_dispatch_in_map() {
    let (tx, mut rx) = mpsc::channel(8);
    let (_drop_tx, drop_rx) = promise::promise();
    let addr = RoutingAddr::remote(0);
    let mut router = LocalRoutes::new(addr);
    let mut resolved = HashMap::new();
    let path = RelativePath::new("/node", "/lane");
    resolved.insert(
        path.clone(),
        Route::new(TaggedSender::new(addr, tx), drop_rx),
    );

    let env = envelope(path, "a");

    let result = super::try_dispatch_envelope(&mut router, &mut resolved, env.clone()).await;

    assert!(result.is_ok());

<<<<<<< HEAD
    let received = rx.next().now_or_never();
=======
    let received = rx.recv().now_or_never();
>>>>>>> 7e59dcde
    assert_eq!(received, Some(Some(TaggedAgentEnvelope(addr, env).into())));
}

#[tokio::test]
async fn try_dispatch_from_router() {
    let addr = RoutingAddr::remote(0);
    let mut router = LocalRoutes::new(addr);
    let mut resolved = HashMap::new();
    let path = RelativePath::new("/node", "/lane");

    let mut rx = router.add("/node".parse().unwrap());

    let env = envelope(path.clone(), "a");

    let result = super::try_dispatch_envelope(&mut router, &mut resolved, env.clone()).await;

    assert!(result.is_ok());

<<<<<<< HEAD
    let received = rx.next().now_or_never();
=======
    let received = rx.recv().now_or_never();
>>>>>>> 7e59dcde
    assert_eq!(received, Some(Some(TaggedAgentEnvelope(addr, env).into())));

    assert!(resolved.contains_key(&path));
}

#[tokio::test]
async fn try_dispatch_fail_on_no_route() {
    let addr = RoutingAddr::remote(0);
    let mut router = LocalRoutes::new(addr);
    let mut resolved = HashMap::new();
    let path = RelativePath::new("/node", "/lane");

    let env = envelope(path.clone(), "a");

    let result = super::try_dispatch_envelope(&mut router, &mut resolved, env.clone()).await;

    if let Err((return_env, err)) = result {
        let expected_uri: RelativeUri = "/node".parse().unwrap();
        assert_eq!(return_env, env);
        assert!(
            matches!(err, DispatchError::RoutingProblem(RouterError::NoAgentAtRoute(uri)) if uri == expected_uri)
        );
    } else {
        panic!("Unexpected success.")
    }
}

#[tokio::test]
async fn try_dispatch_fail_on_dropped() {
    let (tx, rx) = mpsc::channel(8);
    let (drop_tx, drop_rx) = promise::promise();
    let addr = RoutingAddr::remote(0);
    let mut router = LocalRoutes::new(addr);
    let mut resolved = HashMap::new();
    let path = RelativePath::new("/node", "/lane");
    resolved.insert(
        path.clone(),
        Route::new(TaggedSender::new(addr, tx), drop_rx),
    );

    let env = envelope(path, "a");

    drop(rx);
    assert!(drop_tx.provide(ConnectionDropped::AgentFailed).is_ok());

    let result = super::try_dispatch_envelope(&mut router, &mut resolved, env.clone()).await;

    if let Err((return_env, err)) = result {
        assert_eq!(return_env, env);
        assert!(matches!(
            err,
            DispatchError::Dropped(ConnectionDropped::AgentFailed)
        ));
    } else {
        panic!("Unexpected success.")
    }
}

#[tokio::test]
async fn try_dispatch_fail_on_dropped_no_reason() {
    let (tx, rx) = mpsc::channel(8);
    let (drop_tx, drop_rx) = promise::promise();
    let addr = RoutingAddr::remote(0);
    let mut router = LocalRoutes::new(addr);
    let mut resolved = HashMap::new();
    let path = RelativePath::new("/node", "/lane");
    resolved.insert(
        path.clone(),
        Route::new(TaggedSender::new(addr, tx), drop_rx),
    );

    let env = envelope(path, "a");

    drop(rx);
    drop(drop_tx);

    let result = super::try_dispatch_envelope(&mut router, &mut resolved, env.clone()).await;

    if let Err((return_env, err)) = result {
        assert_eq!(return_env, env);
        assert!(matches!(
            err,
            DispatchError::Dropped(ConnectionDropped::Unknown)
        ));
    } else {
        panic!("Unexpected success.")
    }
}

#[tokio::test]
async fn dispatch_immediate_success() {
    let addr = RoutingAddr::remote(0);
    let mut router = LocalRoutes::new(addr);
    let mut resolved = HashMap::new();
    let path = RelativePath::new("/node", "/lane");

    let mut rx = router.add("/node".parse().unwrap());

    let env = envelope(path.clone(), "a");

    let delays = Arc::new(Mutex::new(vec![]));

    let result = super::dispatch_envelope(
        &mut router,
        &mut resolved,
        env.clone(),
        RetryStrategy::none(),
        |dur| {
            let delays_cpy = delays.clone();
            async move {
                delays_cpy.lock().push(dur);
            }
        },
    )
    .await;

    assert!(delays.lock().is_empty());

    assert!(result.is_ok());

<<<<<<< HEAD
    let received = rx.next().now_or_never();
=======
    let received = rx.recv().now_or_never();
>>>>>>> 7e59dcde
    assert_eq!(received, Some(Some(TaggedAgentEnvelope(addr, env).into())));

    assert!(resolved.contains_key(&path));
}

fn retries() -> NonZeroUsize {
    NonZeroUsize::new(100).unwrap()
}

#[tokio::test]
async fn dispatch_immediate_failure() {
    let addr = RoutingAddr::remote(0);
    let mut router = LocalRoutes::new(addr);
    let mut resolved = HashMap::new();
    let path = RelativePath::new("/node", "/lane");

    let env = envelope(path.clone(), "a");

    let delays = Arc::new(Mutex::new(vec![]));

    let result = super::dispatch_envelope(
        &mut router,
        &mut resolved,
        env.clone(),
        RetryStrategy::interval(Duration::from_secs(1), Quantity::Finite(retries())),
        |dur| {
            let delays_cpy = delays.clone();
            async move {
                delays_cpy.lock().push(dur);
            }
        },
    )
    .await;

    assert!(delays.lock().is_empty());

    if let Err((err_env, err)) = result {
        let expected_uri: RelativeUri = "/node".parse().unwrap();
        assert!(
            matches!(err, DispatchError::RoutingProblem(RouterError::NoAgentAtRoute(uri)) if uri == expected_uri)
        );
        assert_eq!(err_env, env)
    } else {
        panic!("Unexpected success.")
    }
}

#[tokio::test]
async fn dispatch_after_retry() {
    let addr = RoutingAddr::remote(0);
    let mut router = LocalRoutes::new(addr);
    let mut resolved = HashMap::new();
    let path = RelativePath::new("/node", "/lane");

    let mut rx = router.add_with_countdown("/node".parse().unwrap(), 1);

    let env = envelope(path.clone(), "a");

    let delays = Arc::new(Mutex::new(vec![]));

    let result = super::dispatch_envelope(
        &mut router,
        &mut resolved,
        env.clone(),
        RetryStrategy::interval(Duration::from_secs(1), Quantity::Finite(retries())),
        |dur| {
            let delays_cpy = delays.clone();
            async move {
                delays_cpy.lock().push(dur);
            }
        },
    )
    .await;

    assert_eq!(&*delays.lock(), &vec![Duration::from_secs(1)]);

    assert!(result.is_ok());

<<<<<<< HEAD
    let received = rx.next().now_or_never();
=======
    let received = rx.recv().now_or_never();
>>>>>>> 7e59dcde
    assert_eq!(received, Some(Some(TaggedAgentEnvelope(addr, env).into())));

    assert!(resolved.contains_key(&path));
}

#[tokio::test]
async fn dispatch_after_immediate_retry() {
    let addr = RoutingAddr::remote(0);
    let mut router = LocalRoutes::new(addr);
    let mut resolved = HashMap::new();
    let path = RelativePath::new("/node", "/lane");

    let mut rx = router.add_with_countdown("/node".parse().unwrap(), 1);

    let env = envelope(path.clone(), "a");

    let delays = Arc::new(Mutex::new(vec![]));

    let result = super::dispatch_envelope(
        &mut router,
        &mut resolved,
        env.clone(),
        RetryStrategy::immediate(retries()),
        |dur| {
            let delays_cpy = delays.clone();
            async move {
                delays_cpy.lock().push(dur);
            }
        },
    )
    .await;

    assert!(delays.lock().is_empty());

    assert!(result.is_ok());

<<<<<<< HEAD
    let received = rx.next().now_or_never();
=======
    let received = rx.recv().now_or_never();
>>>>>>> 7e59dcde
    assert_eq!(received, Some(Some(TaggedAgentEnvelope(addr, env).into())));

    assert!(resolved.contains_key(&path));
}

struct TaskFixture {
    router: LocalRoutes,
    task: BoxFuture<'static, ConnectionDropped>,
    sock_in: fut_mpsc::Sender<Result<WsMessage, ConnectionError>>,
    sock_out: fut_mpsc::Receiver<WsMessage>,
    envelope_tx: mpsc::Sender<TaggedEnvelope>,
    stop_trigger: trigger::Sender,
    send_error_tx: watch::Sender<Option<ConnectionError>>,
}

impl TaskFixture {
    fn new() -> Self {
        let addr = RoutingAddr::remote(0);
        let router = LocalRoutes::new(addr);
        let (tx_in, rx_in) = fut_mpsc::channel(8);
        let (tx_out, rx_out) = fut_mpsc::channel(8);

        let (env_tx, env_rx) = mpsc::channel(8);
        let (stop_tx, stop_rx) = trigger::trigger();
        let (failure_tx, failure_rx) = watch::channel(None);

        let fake_socket = TwoWayMpsc::new(tx_out, rx_in, move |_| failure_rx.borrow().clone());
        let task = ConnectionTask::new(
            fake_socket,
            router.clone(),
            env_rx,
            stop_rx,
            ConnectionConfig {
                router_buffer_size: NonZeroUsize::new(10).unwrap(),
                channel_buffer_size: NonZeroUsize::new(10).unwrap(),
                activity_timeout: Duration::from_secs(30),
                connection_retries: RetryStrategy::immediate(NonZeroUsize::new(1).unwrap()),
                yield_after: NonZeroUsize::new(256).unwrap(),
                missing_nodes_buffer_size: NonZeroUsize::new(8).unwrap(),
            },
        )
        .run()
        .boxed();

        TaskFixture {
            router,
            task,
            sock_in: tx_in,
            sock_out: rx_out,
            envelope_tx: env_tx,
            stop_trigger: stop_tx,
            send_error_tx: failure_tx,
        }
    }
}

fn message_for(env: Envelope) -> WsMessage {
    WsMessage::Text(env.into_value().to_string())
}

#[tokio::test]
async fn task_send_message() {
    let TaskFixture {
        task,
        envelope_tx,
        mut sock_out,
        stop_trigger,
        router: _router,
        sock_in: _sock_in,
        send_error_tx: _send_error_tx,
    } = TaskFixture::new();

    let envelope = Envelope::make_event("/node", "/lane", Some(Value::text("a")));
    let env_cpy = envelope.clone();

    let test_case = async move {
        let tagged = TaggedAgentEnvelope(RoutingAddr::local(100), env_cpy.clone()).into();
        assert!(envelope_tx.send(tagged).await.is_ok());

        let message = sock_out.next().await;
        assert_eq!(message, Some(message_for(env_cpy)));
        stop_trigger.trigger();
    };

    let result = timeout::timeout(Duration::from_secs(5), join(task, test_case)).await;
    assert!(matches!(result, Ok((ConnectionDropped::Closed, _))));
}

#[tokio::test]
async fn task_send_message_failure() {
    let TaskFixture {
        task,
        envelope_tx,
        sock_out: _sock_out,
        stop_trigger: _stop_trigger,
        router: _router,
        sock_in: _sock_in,
        send_error_tx,
    } = TaskFixture::new();

    let envelope = Envelope::make_event("/node", "/lane", Some(Value::text("a")));
    let env_cpy = envelope.clone();

    let test_case = async move {
        let tagged = TaggedAgentEnvelope(RoutingAddr::local(100), env_cpy.clone()).into();

        assert!(send_error_tx
            .send(Some(ConnectionError::Io(IoError::new(
                ErrorKind::ConnectionReset,
                None
            ))))
            .is_ok());
        assert!(envelope_tx.send(tagged).await.is_ok());
    };

    let result = timeout::timeout(Duration::from_secs(5), join(task, test_case)).await;
    let _err = ConnectionError::Io(IoError::new(ErrorKind::ConnectionReset, None));
    assert!(matches!(result, Ok((ConnectionDropped::Failed(_err), _))));
}

#[tokio::test]
async fn task_receive_message_with_route() {
    let TaskFixture {
        task,
        envelope_tx: _envelope_tx,
        sock_out: _sock_out,
        stop_trigger,
        router,
        mut sock_in,
        send_error_tx: _send_error_tx,
    } = TaskFixture::new();

    let mut rx = router.add("/node".parse().unwrap());
    let envelope = Envelope::make_event("/node", "/lane", Some(Value::text("a")));
    let env_cpy = envelope.clone();

    let test_case = async move {
        assert!(sock_in.send(Ok(message_for(env_cpy.clone()))).await.is_ok());
<<<<<<< HEAD
        assert!(matches!(rx.next().await, Some(env) if env.envelope() == &env_cpy));
=======
        assert!(matches!(rx.recv().await, Some(env) if env.envelope() == &env_cpy));
>>>>>>> 7e59dcde
        stop_trigger.trigger();
    };

    let result = timeout::timeout(Duration::from_secs(5), join(task, test_case)).await;
    assert!(matches!(result, Ok((ConnectionDropped::Closed, _))));
}

#[tokio::test]
async fn task_receive_link_message_missing_node() {
    let TaskFixture {
        task,
        envelope_tx: _envelope_tx,
        mut sock_out,
        stop_trigger,
        router: _router,
        mut sock_in,
        send_error_tx: _send_error_tx,
    } = TaskFixture::new();

    let envelope = Envelope::link("/missing", "/lane");
    let response = Envelope::node_not_found("/missing", "/lane");

    let test_case = async move {
        assert!(sock_in.send(Ok(message_for(envelope))).await.is_ok());

        let message = sock_out.next().await;
        assert_eq!(message, Some(message_for(response)));

        stop_trigger.trigger();
    };

    let result = timeout::timeout(Duration::from_secs(5), join(task, test_case)).await;
    assert!(matches!(result, Ok((ConnectionDropped::Closed, _))));
}

#[tokio::test]
async fn task_receive_sync_message_missing_node() {
    let TaskFixture {
        task,
        envelope_tx: _envelope_tx,
        mut sock_out,
        stop_trigger: _stop_trigger,
        router: _router,
        mut sock_in,
        send_error_tx: _send_error_tx,
    } = TaskFixture::new();

    let envelope = Envelope::sync("/missing", "/lane");

    let test_case = async move {
        assert!(sock_in.send(Ok(message_for(envelope))).await.is_ok());
        sock_out.next().await;
        panic!("No messages should be received")
    };

    let result = timeout::timeout(Duration::from_secs(5), join(task, test_case)).await;
    assert!(result.is_err());
}

#[tokio::test]
async fn task_receive_message_no_route() {
    let TaskFixture {
        task,
        envelope_tx: _envelope_tx,
        sock_out: _sock_out,
        stop_trigger,
        router: _router,
        mut sock_in,
        send_error_tx: _send_error_tx,
    } = TaskFixture::new();

    let envelope = Envelope::make_event("/node", "/lane", Some(Value::text("a")));
    let env_cpy = envelope.clone();

    let test_case = async move {
        assert!(sock_in.send(Ok(message_for(env_cpy.clone()))).await.is_ok());
        stop_trigger.trigger();
    };

    let result = timeout::timeout(Duration::from_secs(5), join(task, test_case)).await;
    assert!(matches!(result, Ok((ConnectionDropped::Closed, _))));
}

#[tokio::test]
async fn task_receive_error() {
    let TaskFixture {
        task,
        envelope_tx: _envelope_tx,
        sock_out: _sock_out,
        stop_trigger: _stop_trigger,
        router: _router,
        mut sock_in,
        send_error_tx: _send_error_tx,
    } = TaskFixture::new();

    let test_case = async move {
        assert!(sock_in
            .send(Err(ConnectionError::Io(IoError::new(
                ErrorKind::ConnectionReset,
                None
            ))))
            .await
            .is_ok());
    };

    let result = timeout::timeout(Duration::from_secs(5), join(task, test_case)).await;
    let _err = ConnectionError::Io(IoError::new(ErrorKind::ConnectionReset, None));
    assert!(matches!(result, Ok((ConnectionDropped::Failed(_err), _))));
}

#[tokio::test]
async fn task_stopped_remotely() {
    let TaskFixture {
        task,
        envelope_tx: _envelope_tx,
        sock_out,
        stop_trigger: _stop_trigger,
        router: _router,
        sock_in,
        send_error_tx: _send_error_tx,
    } = TaskFixture::new();

    let test_case = async move {
        drop(sock_in);
        drop(sock_out);
    };

    let result = timeout::timeout(Duration::from_secs(5), join(task, test_case)).await;
    let _err = ConnectionError::Closed(CloseError::new(CloseErrorKind::ClosedRemotely, None));
    assert!(matches!(result, Ok((ConnectionDropped::Failed(_err), _))));
}

#[tokio::test]
async fn task_timeout() {
    let TaskFixture {
        task,
        envelope_tx,
        mut sock_out,
        stop_trigger: _stop_trigger,
        router: _router,
        sock_in: _sock_in,
        send_error_tx: _send_error_tx,
    } = TaskFixture::new();

    let envelope = Envelope::make_event("/node", "/lane", Some(Value::text("a")));
    let env_cpy = envelope.clone();

    let test_case = async move {
        let tagged = TaggedAgentEnvelope(RoutingAddr::local(100), env_cpy.clone()).into();
        tokio::time::pause();
        assert!(envelope_tx.send(tagged).await.is_ok());

        let message = sock_out.next().await;
        assert!(message.is_some());
        tokio::time::advance(Duration::from_secs(31)).await;
    };

    let result = join(task, test_case).await;
    assert!(matches!(result, (ConnectionDropped::TimedOut(d), _) if d == Duration::from_secs(30)));
}

#[tokio::test]
async fn task_receive_bad_message() {
    let TaskFixture {
        task,
        envelope_tx: _envelope_tx,
        sock_out: _sock_out,
        stop_trigger: _stop_trigger,
        router: _router,
        mut sock_in,
        send_error_tx: _send_error_tx,
    } = TaskFixture::new();

    let test_case = async move {
        assert!(sock_in
            .send(Ok(WsMessage::Text("Boom!".to_string())))
            .await
            .is_ok());
    };

    let result = timeout::timeout(Duration::from_secs(5), join(task, test_case)).await;
    let _err = ConnectionError::Protocol(ProtocolError::warp(None));
    assert!(matches!(result, Ok((ConnectionDropped::Failed(_err), _))));
}

#[tokio::test]
async fn try_dispatch_in_map_meta() {
<<<<<<< HEAD
    let (tx, mut rx) = mpsc::channel(8);
=======
    let (tx, rx) = mpsc::channel(8);
    let mut rx = ReceiverStream::new(rx);
>>>>>>> 7e59dcde
    let (_drop_tx, drop_rx) = promise::promise();
    let addr = RoutingAddr::remote(0);
    let mut router = LocalRoutes::new(addr);
    let mut resolved = HashMap::new();
    let path = RelativePath::new("/unit/foo", "/pulse");

    resolved.insert(
        path.clone(),
        Route::new(TaggedSender::new(addr, tx), drop_rx),
    );

    let env = envelope(
        RelativePath::new("/swim:meta:node/unit%2Ffoo", "/pulse"),
        "a",
    );

    let result = super::try_dispatch_envelope(&mut router, &mut resolved, env.clone()).await;
    assert!(result.is_ok());

    let received = rx.next().now_or_never();

    assert_eq!(
        received,
        Some(Some(
            TaggedMetaEnvelope(
                addr,
                envelope(RelativePath::new("/unit/foo", "/pulse"), "a"),
                MetaNodeAddressed::NodeProfile {
                    node_uri: "unit/foo".into(),
                },
            )
            .into()
        ))
    );
}

#[tokio::test]
async fn try_dispatch_meta_from_router() {
    let addr = RoutingAddr::remote(0);
    let mut router = LocalRoutes::new(addr);
    let mut resolved = HashMap::new();
    let path = RelativePath::new("/unit/foo", "/pulse");

    let mut rx = router.add("/unit/foo".parse().unwrap());

    let env = envelope(
        RelativePath::new("/swim:meta:node/unit%2Ffoo", "/pulse"),
        "a",
    );
    let result = super::try_dispatch_envelope(&mut router, &mut resolved, env.clone()).await;

    assert!(result.is_ok());

<<<<<<< HEAD
    let received = rx.next().now_or_never();
=======
    let received = rx.recv().now_or_never();
>>>>>>> 7e59dcde
    assert_eq!(
        received,
        Some(Some(
            TaggedMetaEnvelope(
                addr,
                envelope(RelativePath::new("/unit/foo", "/pulse"), "a"),
                MetaNodeAddressed::NodeProfile {
                    node_uri: "unit/foo".into(),
                },
            )
            .into()
        ))
    );

    assert!(resolved.contains_key(&path));
}

#[tokio::test]
#[should_panic(expected = "swim:meta:host requests are not implemented yet")]
async fn unsupported_meta_type() {
    let addr = RoutingAddr::remote(0);
    let mut router = LocalRoutes::new(addr);
    let mut resolved = HashMap::new();

    let env = envelope(RelativePath::new("/swim:meta:host/", "/pulse"), "a");
    let _ = super::try_dispatch_envelope(&mut router, &mut resolved, env.clone()).await;
}<|MERGE_RESOLUTION|>--- conflicted
+++ resolved
@@ -103,11 +103,7 @@
 
     assert!(result.is_ok());
 
-<<<<<<< HEAD
-    let received = rx.next().now_or_never();
-=======
     let received = rx.recv().now_or_never();
->>>>>>> 7e59dcde
     assert_eq!(received, Some(Some(TaggedAgentEnvelope(addr, env).into())));
 }
 
@@ -126,11 +122,7 @@
 
     assert!(result.is_ok());
 
-<<<<<<< HEAD
-    let received = rx.next().now_or_never();
-=======
     let received = rx.recv().now_or_never();
->>>>>>> 7e59dcde
     assert_eq!(received, Some(Some(TaggedAgentEnvelope(addr, env).into())));
 
     assert!(resolved.contains_key(&path));
@@ -251,11 +243,7 @@
 
     assert!(result.is_ok());
 
-<<<<<<< HEAD
-    let received = rx.next().now_or_never();
-=======
     let received = rx.recv().now_or_never();
->>>>>>> 7e59dcde
     assert_eq!(received, Some(Some(TaggedAgentEnvelope(addr, env).into())));
 
     assert!(resolved.contains_key(&path));
@@ -334,11 +322,7 @@
 
     assert!(result.is_ok());
 
-<<<<<<< HEAD
-    let received = rx.next().now_or_never();
-=======
     let received = rx.recv().now_or_never();
->>>>>>> 7e59dcde
     assert_eq!(received, Some(Some(TaggedAgentEnvelope(addr, env).into())));
 
     assert!(resolved.contains_key(&path));
@@ -375,11 +359,7 @@
 
     assert!(result.is_ok());
 
-<<<<<<< HEAD
-    let received = rx.next().now_or_never();
-=======
     let received = rx.recv().now_or_never();
->>>>>>> 7e59dcde
     assert_eq!(received, Some(Some(TaggedAgentEnvelope(addr, env).into())));
 
     assert!(resolved.contains_key(&path));
@@ -518,11 +498,7 @@
 
     let test_case = async move {
         assert!(sock_in.send(Ok(message_for(env_cpy.clone()))).await.is_ok());
-<<<<<<< HEAD
-        assert!(matches!(rx.next().await, Some(env) if env.envelope() == &env_cpy));
-=======
         assert!(matches!(rx.recv().await, Some(env) if env.envelope() == &env_cpy));
->>>>>>> 7e59dcde
         stop_trigger.trigger();
     };
 
@@ -710,12 +686,8 @@
 
 #[tokio::test]
 async fn try_dispatch_in_map_meta() {
-<<<<<<< HEAD
-    let (tx, mut rx) = mpsc::channel(8);
-=======
     let (tx, rx) = mpsc::channel(8);
     let mut rx = ReceiverStream::new(rx);
->>>>>>> 7e59dcde
     let (_drop_tx, drop_rx) = promise::promise();
     let addr = RoutingAddr::remote(0);
     let mut router = LocalRoutes::new(addr);
@@ -769,11 +741,7 @@
 
     assert!(result.is_ok());
 
-<<<<<<< HEAD
-    let received = rx.next().now_or_never();
-=======
     let received = rx.recv().now_or_never();
->>>>>>> 7e59dcde
     assert_eq!(
         received,
         Some(Some(
