// Copyright 2015-2020 SWIM.AI inc.
//
// Licensed under the Apache License, Version 2.0 (the "License");
// you may not use this file except in compliance with the License.
// You may obtain a copy of the License at
//
//     http://www.apache.org/licenses/LICENSE-2.0
//
// Unless required by applicable law or agreed to in writing, software
// distributed under the License is distributed on an "AS IS" BASIS,
// WITHOUT WARRANTIES OR CONDITIONS OF ANY KIND, either express or implied.
// See the License for the specific language governing permissions and
// limitations under the License.

use std::collections::HashMap;
use std::sync::Arc;

use futures::channel::mpsc as fut_mpsc;
use futures::future::{join, BoxFuture};
use futures::{FutureExt, SinkExt, StreamExt};
use http::Uri;
use parking_lot::Mutex;
use tokio::sync::{mpsc, watch};

use swim_common::model::Value;
use swim_common::warp::envelope::Envelope;
use swim_common::warp::path::RelativePath;
use swim_runtime::time::timeout;
use utilities::future::retryable::strategy::{Quantity, RetryStrategy};
use utilities::sync::{promise, trigger};
use utilities::uri::{BadRelativeUri, RelativeUri, UriIsAbsolute};

use crate::agent::meta::MetaNodeAddressed;
use crate::routing::error::RouterError;
use crate::routing::remote::config::ConnectionConfig;
use crate::routing::remote::task::{ConnectionTask, DispatchError};
use crate::routing::remote::test_fixture::fake_channel::TwoWayMpsc;
use crate::routing::remote::test_fixture::LocalRoutes;
use crate::routing::{
    ConnectionDropped, Route, RoutingAddr, TaggedAgentEnvelope, TaggedEnvelope, TaggedMetaEnvelope,
    TaggedSender,
};
use futures::io::ErrorKind;
use std::num::NonZeroUsize;
use std::time::Duration;
use swim_common::routing::ws::WsMessage;
use swim_common::routing::{
    CloseError, CloseErrorKind, ConnectionError, IoError, ProtocolError, ResolutionError,
};

#[test]
fn dispatch_error_display() {
    let bad_uri: Uri = "swim://localhost/hello".parse().unwrap();
    let string =
        DispatchError::BadNodeUri(BadRelativeUri::Absolute(UriIsAbsolute(bad_uri.clone())))
            .to_string();
    assert_eq!(
        string,
        "Invalid relative URI: ''swim://localhost/hello' is an absolute URI.'"
    );

    let string = DispatchError::Unresolvable(ResolutionError::router_dropped()).to_string();
    assert_eq!(
        string,
        "Could not resolve a router endpoint: 'The router channel was dropped.'"
    );

    let string = DispatchError::RoutingProblem(RouterError::RouterDropped).to_string();
    assert_eq!(
        string,
        "Could not find a router endpoint: 'The router channel was dropped.'"
    );

    let string = DispatchError::Dropped(ConnectionDropped::Closed).to_string();
    assert_eq!(
        string,
        "The routing channel was dropped: 'The connection was explicitly closed.'"
    );
}

fn envelope(path: RelativePath, body: &str) -> Envelope {
    let RelativePath { node, lane } = path;
    Envelope::make_event(node, lane, Some(Value::text(body)))
}

#[tokio::test]
async fn try_dispatch_in_map() {
    let (tx, mut rx) = mpsc::channel(8);
    let (_drop_tx, drop_rx) = promise::promise();
    let addr = RoutingAddr::remote(0);
    let mut router = LocalRoutes::new(addr);
    let mut resolved = HashMap::new();
    let path = RelativePath::new("/node", "/lane");
    resolved.insert(
        path.clone(),
        Route::new(TaggedSender::new(addr, tx), drop_rx),
    );

    let env = envelope(path, "a");

    let result = super::try_dispatch_envelope(&mut router, &mut resolved, env.clone()).await;

    assert!(result.is_ok());

<<<<<<< HEAD
    let received = rx.next().now_or_never();
    assert_eq!(received, Some(Some(TaggedAgentEnvelope(addr, env).into())));
=======
    let received = rx.recv().now_or_never();
    assert_eq!(received, Some(Some(TaggedEnvelope(addr, env))));
>>>>>>> 848690ae
}

#[tokio::test]
async fn try_dispatch_from_router() {
    let addr = RoutingAddr::remote(0);
    let mut router = LocalRoutes::new(addr);
    let mut resolved = HashMap::new();
    let path = RelativePath::new("/node", "/lane");

    let mut rx = router.add("/node".parse().unwrap());

    let env = envelope(path.clone(), "a");

    let result = super::try_dispatch_envelope(&mut router, &mut resolved, env.clone()).await;

    assert!(result.is_ok());

<<<<<<< HEAD
    let received = rx.next().now_or_never();
    assert_eq!(received, Some(Some(TaggedAgentEnvelope(addr, env).into())));
=======
    let received = rx.recv().now_or_never();
    assert_eq!(received, Some(Some(TaggedEnvelope(addr, env))));
>>>>>>> 848690ae

    assert!(resolved.contains_key(&path));
}

#[tokio::test]
async fn try_dispatch_fail_on_no_route() {
    let addr = RoutingAddr::remote(0);
    let mut router = LocalRoutes::new(addr);
    let mut resolved = HashMap::new();
    let path = RelativePath::new("/node", "/lane");

    let env = envelope(path.clone(), "a");

    let result = super::try_dispatch_envelope(&mut router, &mut resolved, env.clone()).await;

    if let Err((return_env, err)) = result {
        let expected_uri: RelativeUri = "/node".parse().unwrap();
        assert_eq!(return_env, env);
        assert!(
            matches!(err, DispatchError::RoutingProblem(RouterError::NoAgentAtRoute(uri)) if uri == expected_uri)
        );
    } else {
        panic!("Unexpected success.")
    }
}

#[tokio::test]
async fn try_dispatch_fail_on_dropped() {
    let (tx, rx) = mpsc::channel(8);
    let (drop_tx, drop_rx) = promise::promise();
    let addr = RoutingAddr::remote(0);
    let mut router = LocalRoutes::new(addr);
    let mut resolved = HashMap::new();
    let path = RelativePath::new("/node", "/lane");
    resolved.insert(
        path.clone(),
        Route::new(TaggedSender::new(addr, tx), drop_rx),
    );

    let env = envelope(path, "a");

    drop(rx);
    assert!(drop_tx.provide(ConnectionDropped::AgentFailed).is_ok());

    let result = super::try_dispatch_envelope(&mut router, &mut resolved, env.clone()).await;

    if let Err((return_env, err)) = result {
        assert_eq!(return_env, env);
        assert!(matches!(
            err,
            DispatchError::Dropped(ConnectionDropped::AgentFailed)
        ));
    } else {
        panic!("Unexpected success.")
    }
}

#[tokio::test]
async fn try_dispatch_fail_on_dropped_no_reason() {
    let (tx, rx) = mpsc::channel(8);
    let (drop_tx, drop_rx) = promise::promise();
    let addr = RoutingAddr::remote(0);
    let mut router = LocalRoutes::new(addr);
    let mut resolved = HashMap::new();
    let path = RelativePath::new("/node", "/lane");
    resolved.insert(
        path.clone(),
        Route::new(TaggedSender::new(addr, tx), drop_rx),
    );

    let env = envelope(path, "a");

    drop(rx);
    drop(drop_tx);

    let result = super::try_dispatch_envelope(&mut router, &mut resolved, env.clone()).await;

    if let Err((return_env, err)) = result {
        assert_eq!(return_env, env);
        assert!(matches!(
            err,
            DispatchError::Dropped(ConnectionDropped::Unknown)
        ));
    } else {
        panic!("Unexpected success.")
    }
}

#[tokio::test]
async fn dispatch_immediate_success() {
    let addr = RoutingAddr::remote(0);
    let mut router = LocalRoutes::new(addr);
    let mut resolved = HashMap::new();
    let path = RelativePath::new("/node", "/lane");

    let mut rx = router.add("/node".parse().unwrap());

    let env = envelope(path.clone(), "a");

    let delays = Arc::new(Mutex::new(vec![]));

    let result = super::dispatch_envelope(
        &mut router,
        &mut resolved,
        env.clone(),
        RetryStrategy::none(),
        |dur| {
            let delays_cpy = delays.clone();
            async move {
                delays_cpy.lock().push(dur);
            }
        },
    )
    .await;

    assert!(delays.lock().is_empty());

    assert!(result.is_ok());

<<<<<<< HEAD
    let received = rx.next().now_or_never();
    assert_eq!(received, Some(Some(TaggedAgentEnvelope(addr, env).into())));
=======
    let received = rx.recv().now_or_never();
    assert_eq!(received, Some(Some(TaggedEnvelope(addr, env))));
>>>>>>> 848690ae

    assert!(resolved.contains_key(&path));
}

fn retries() -> NonZeroUsize {
    NonZeroUsize::new(100).unwrap()
}

#[tokio::test]
async fn dispatch_immediate_failure() {
    let addr = RoutingAddr::remote(0);
    let mut router = LocalRoutes::new(addr);
    let mut resolved = HashMap::new();
    let path = RelativePath::new("/node", "/lane");

    let env = envelope(path.clone(), "a");

    let delays = Arc::new(Mutex::new(vec![]));

    let result = super::dispatch_envelope(
        &mut router,
        &mut resolved,
        env.clone(),
        RetryStrategy::interval(Duration::from_secs(1), Quantity::Finite(retries())),
        |dur| {
            let delays_cpy = delays.clone();
            async move {
                delays_cpy.lock().push(dur);
            }
        },
    )
    .await;

    assert!(delays.lock().is_empty());

    if let Err((err_env, err)) = result {
        let expected_uri: RelativeUri = "/node".parse().unwrap();
        assert!(
            matches!(err, DispatchError::RoutingProblem(RouterError::NoAgentAtRoute(uri)) if uri == expected_uri)
        );
        assert_eq!(err_env, env)
    } else {
        panic!("Unexpected success.")
    }
}

#[tokio::test]
async fn dispatch_after_retry() {
    let addr = RoutingAddr::remote(0);
    let mut router = LocalRoutes::new(addr);
    let mut resolved = HashMap::new();
    let path = RelativePath::new("/node", "/lane");

    let mut rx = router.add_with_countdown("/node".parse().unwrap(), 1);

    let env = envelope(path.clone(), "a");

    let delays = Arc::new(Mutex::new(vec![]));

    let result = super::dispatch_envelope(
        &mut router,
        &mut resolved,
        env.clone(),
        RetryStrategy::interval(Duration::from_secs(1), Quantity::Finite(retries())),
        |dur| {
            let delays_cpy = delays.clone();
            async move {
                delays_cpy.lock().push(dur);
            }
        },
    )
    .await;

    assert_eq!(&*delays.lock(), &vec![Duration::from_secs(1)]);

    assert!(result.is_ok());

<<<<<<< HEAD
    let received = rx.next().now_or_never();
    assert_eq!(received, Some(Some(TaggedAgentEnvelope(addr, env).into())));
=======
    let received = rx.recv().now_or_never();
    assert_eq!(received, Some(Some(TaggedEnvelope(addr, env))));
>>>>>>> 848690ae

    assert!(resolved.contains_key(&path));
}

#[tokio::test]
async fn dispatch_after_immediate_retry() {
    let addr = RoutingAddr::remote(0);
    let mut router = LocalRoutes::new(addr);
    let mut resolved = HashMap::new();
    let path = RelativePath::new("/node", "/lane");

    let mut rx = router.add_with_countdown("/node".parse().unwrap(), 1);

    let env = envelope(path.clone(), "a");

    let delays = Arc::new(Mutex::new(vec![]));

    let result = super::dispatch_envelope(
        &mut router,
        &mut resolved,
        env.clone(),
        RetryStrategy::immediate(retries()),
        |dur| {
            let delays_cpy = delays.clone();
            async move {
                delays_cpy.lock().push(dur);
            }
        },
    )
    .await;

    assert!(delays.lock().is_empty());

    assert!(result.is_ok());

<<<<<<< HEAD
    let received = rx.next().now_or_never();
    assert_eq!(received, Some(Some(TaggedAgentEnvelope(addr, env).into())));
=======
    let received = rx.recv().now_or_never();
    assert_eq!(received, Some(Some(TaggedEnvelope(addr, env))));
>>>>>>> 848690ae

    assert!(resolved.contains_key(&path));
}

struct TaskFixture {
    router: LocalRoutes,
    task: BoxFuture<'static, ConnectionDropped>,
    sock_in: fut_mpsc::Sender<Result<WsMessage, ConnectionError>>,
    sock_out: fut_mpsc::Receiver<WsMessage>,
    envelope_tx: mpsc::Sender<TaggedEnvelope>,
    stop_trigger: trigger::Sender,
    send_error_tx: watch::Sender<Option<ConnectionError>>,
}

impl TaskFixture {
    fn new() -> Self {
        let addr = RoutingAddr::remote(0);
        let router = LocalRoutes::new(addr);
        let (tx_in, rx_in) = fut_mpsc::channel(8);
        let (tx_out, rx_out) = fut_mpsc::channel(8);

        let (env_tx, env_rx) = mpsc::channel(8);
        let (stop_tx, stop_rx) = trigger::trigger();
        let (failure_tx, failure_rx) = watch::channel(None);

        let fake_socket = TwoWayMpsc::new(tx_out, rx_in, move |_| failure_rx.borrow().clone());
        let task = ConnectionTask::new(
            fake_socket,
            router.clone(),
            env_rx,
            stop_rx,
            ConnectionConfig {
                router_buffer_size: NonZeroUsize::new(10).unwrap(),
                channel_buffer_size: NonZeroUsize::new(10).unwrap(),
                activity_timeout: Duration::from_secs(30),
                connection_retries: RetryStrategy::immediate(NonZeroUsize::new(1).unwrap()),
                yield_after: NonZeroUsize::new(256).unwrap(),
                missing_nodes_buffer_size: NonZeroUsize::new(8).unwrap(),
            },
        )
        .run()
        .boxed();

        TaskFixture {
            router,
            task,
            sock_in: tx_in,
            sock_out: rx_out,
            envelope_tx: env_tx,
            stop_trigger: stop_tx,
            send_error_tx: failure_tx,
        }
    }
}

fn message_for(env: Envelope) -> WsMessage {
    WsMessage::Text(env.into_value().to_string())
}

#[tokio::test]
async fn task_send_message() {
    let TaskFixture {
        task,
        envelope_tx,
        mut sock_out,
        stop_trigger,
        router: _router,
        sock_in: _sock_in,
        send_error_tx: _send_error_tx,
    } = TaskFixture::new();

    let envelope = Envelope::make_event("/node", "/lane", Some(Value::text("a")));
    let env_cpy = envelope.clone();

    let test_case = async move {
        let tagged = TaggedAgentEnvelope(RoutingAddr::local(100), env_cpy.clone()).into();
        assert!(envelope_tx.send(tagged).await.is_ok());

        let message = sock_out.next().await;
        assert_eq!(message, Some(message_for(env_cpy)));
        stop_trigger.trigger();
    };

    let result = timeout::timeout(Duration::from_secs(5), join(task, test_case)).await;
    assert!(matches!(result, Ok((ConnectionDropped::Closed, _))));
}

#[tokio::test]
async fn task_send_message_failure() {
    let TaskFixture {
        task,
        envelope_tx,
        sock_out: _sock_out,
        stop_trigger: _stop_trigger,
        router: _router,
        sock_in: _sock_in,
        send_error_tx,
    } = TaskFixture::new();

    let envelope = Envelope::make_event("/node", "/lane", Some(Value::text("a")));
    let env_cpy = envelope.clone();

    let test_case = async move {
        let tagged = TaggedAgentEnvelope(RoutingAddr::local(100), env_cpy.clone()).into();

        assert!(send_error_tx
            .send(Some(ConnectionError::Io(IoError::new(
                ErrorKind::ConnectionReset,
                None
            ))))
            .is_ok());
        assert!(envelope_tx.send(tagged).await.is_ok());
    };

    let result = timeout::timeout(Duration::from_secs(5), join(task, test_case)).await;
    let _err = ConnectionError::Io(IoError::new(ErrorKind::ConnectionReset, None));
    assert!(matches!(result, Ok((ConnectionDropped::Failed(_err), _))));
}

#[tokio::test]
async fn task_receive_message_with_route() {
    let TaskFixture {
        task,
        envelope_tx: _envelope_tx,
        sock_out: _sock_out,
        stop_trigger,
        router,
        mut sock_in,
        send_error_tx: _send_error_tx,
    } = TaskFixture::new();

    let mut rx = router.add("/node".parse().unwrap());
    let envelope = Envelope::make_event("/node", "/lane", Some(Value::text("a")));
    let env_cpy = envelope.clone();

    let test_case = async move {
        assert!(sock_in.send(Ok(message_for(env_cpy.clone()))).await.is_ok());
<<<<<<< HEAD
        assert!(matches!(rx.next().await, Some(env) if env.envelope() == &env_cpy));
=======
        assert!(matches!(rx.recv().await, Some(TaggedEnvelope(_, env)) if env == env_cpy));
>>>>>>> 848690ae
        stop_trigger.trigger();
    };

    let result = timeout::timeout(Duration::from_secs(5), join(task, test_case)).await;
    assert!(matches!(result, Ok((ConnectionDropped::Closed, _))));
}

#[tokio::test]
async fn task_receive_link_message_missing_node() {
    let TaskFixture {
        task,
        envelope_tx: _envelope_tx,
        mut sock_out,
        stop_trigger,
        router: _router,
        mut sock_in,
        send_error_tx: _send_error_tx,
    } = TaskFixture::new();

    let envelope = Envelope::link("/missing", "/lane");
    let response = Envelope::node_not_found("/missing", "/lane");

    let test_case = async move {
        assert!(sock_in.send(Ok(message_for(envelope))).await.is_ok());

        let message = sock_out.next().await;
        assert_eq!(message, Some(message_for(response)));

        stop_trigger.trigger();
    };

    let result = timeout::timeout(Duration::from_secs(5), join(task, test_case)).await;
    assert!(matches!(result, Ok((ConnectionDropped::Closed, _))));
}

#[tokio::test]
async fn task_receive_sync_message_missing_node() {
    let TaskFixture {
        task,
        envelope_tx: _envelope_tx,
        mut sock_out,
        stop_trigger: _stop_trigger,
        router: _router,
        mut sock_in,
        send_error_tx: _send_error_tx,
    } = TaskFixture::new();

    let envelope = Envelope::sync("/missing", "/lane");

    let test_case = async move {
        assert!(sock_in.send(Ok(message_for(envelope))).await.is_ok());
        sock_out.next().await;
        panic!("No messages should be received")
    };

    let result = timeout::timeout(Duration::from_secs(5), join(task, test_case)).await;
    assert!(result.is_err());
}

#[tokio::test]
async fn task_receive_message_no_route() {
    let TaskFixture {
        task,
        envelope_tx: _envelope_tx,
        sock_out: _sock_out,
        stop_trigger,
        router: _router,
        mut sock_in,
        send_error_tx: _send_error_tx,
    } = TaskFixture::new();

    let envelope = Envelope::make_event("/node", "/lane", Some(Value::text("a")));
    let env_cpy = envelope.clone();

    let test_case = async move {
        assert!(sock_in.send(Ok(message_for(env_cpy.clone()))).await.is_ok());
        stop_trigger.trigger();
    };

    let result = timeout::timeout(Duration::from_secs(5), join(task, test_case)).await;
    assert!(matches!(result, Ok((ConnectionDropped::Closed, _))));
}

#[tokio::test]
async fn task_receive_error() {
    let TaskFixture {
        task,
        envelope_tx: _envelope_tx,
        sock_out: _sock_out,
        stop_trigger: _stop_trigger,
        router: _router,
        mut sock_in,
        send_error_tx: _send_error_tx,
    } = TaskFixture::new();

    let test_case = async move {
        assert!(sock_in
            .send(Err(ConnectionError::Io(IoError::new(
                ErrorKind::ConnectionReset,
                None
            ))))
            .await
            .is_ok());
    };

    let result = timeout::timeout(Duration::from_secs(5), join(task, test_case)).await;
    let _err = ConnectionError::Io(IoError::new(ErrorKind::ConnectionReset, None));
    assert!(matches!(result, Ok((ConnectionDropped::Failed(_err), _))));
}

#[tokio::test]
async fn task_stopped_remotely() {
    let TaskFixture {
        task,
        envelope_tx: _envelope_tx,
        sock_out,
        stop_trigger: _stop_trigger,
        router: _router,
        sock_in,
        send_error_tx: _send_error_tx,
    } = TaskFixture::new();

    let test_case = async move {
        drop(sock_in);
        drop(sock_out);
    };

    let result = timeout::timeout(Duration::from_secs(5), join(task, test_case)).await;
    let _err = ConnectionError::Closed(CloseError::new(CloseErrorKind::ClosedRemotely, None));
    assert!(matches!(result, Ok((ConnectionDropped::Failed(_err), _))));
}

#[tokio::test]
async fn task_timeout() {
    let TaskFixture {
        task,
        envelope_tx,
        mut sock_out,
        stop_trigger: _stop_trigger,
        router: _router,
        sock_in: _sock_in,
        send_error_tx: _send_error_tx,
    } = TaskFixture::new();

    let envelope = Envelope::make_event("/node", "/lane", Some(Value::text("a")));
    let env_cpy = envelope.clone();

    let test_case = async move {
        let tagged = TaggedAgentEnvelope(RoutingAddr::local(100), env_cpy.clone()).into();
        tokio::time::pause();
        assert!(envelope_tx.send(tagged).await.is_ok());

        let message = sock_out.next().await;
        assert!(message.is_some());
        tokio::time::advance(Duration::from_secs(31)).await;
    };

    let result = join(task, test_case).await;
    assert!(matches!(result, (ConnectionDropped::TimedOut(d), _) if d == Duration::from_secs(30)));
}

#[tokio::test]
async fn task_receive_bad_message() {
    let TaskFixture {
        task,
        envelope_tx: _envelope_tx,
        sock_out: _sock_out,
        stop_trigger: _stop_trigger,
        router: _router,
        mut sock_in,
        send_error_tx: _send_error_tx,
    } = TaskFixture::new();

    let test_case = async move {
        assert!(sock_in
            .send(Ok(WsMessage::Text("Boom!".to_string())))
            .await
            .is_ok());
    };

    let result = timeout::timeout(Duration::from_secs(5), join(task, test_case)).await;
    let _err = ConnectionError::Protocol(ProtocolError::warp(None));
    assert!(matches!(result, Ok((ConnectionDropped::Failed(_err), _))));
}

#[tokio::test]
async fn try_dispatch_in_map_meta() {
    let (tx, mut rx) = mpsc::channel(8);
    let (_drop_tx, drop_rx) = promise::promise();
    let addr = RoutingAddr::remote(0);
    let mut router = LocalRoutes::new(addr);
    let mut resolved = HashMap::new();
    let path = RelativePath::new("/unit/foo", "/pulse");

    resolved.insert(
        path.clone(),
        Route::new(TaggedSender::new(addr, tx), drop_rx),
    );

    let env = envelope(
        RelativePath::new("/swim:meta:node/unit%2Ffoo", "/pulse"),
        "a",
    );

    let result = super::try_dispatch_envelope(&mut router, &mut resolved, env.clone()).await;
    assert!(result.is_ok());

    let received = rx.next().now_or_never();

    assert_eq!(
        received,
        Some(Some(
            TaggedMetaEnvelope(
                addr,
                envelope(RelativePath::new("/unit/foo", "/pulse"), "a"),
                MetaNodeAddressed::NodeProfile {
                    node_uri: "unit/foo".into(),
                },
            )
            .into()
        ))
    );
}

#[tokio::test]
async fn try_dispatch_meta_from_router() {
    let addr = RoutingAddr::remote(0);
    let mut router = LocalRoutes::new(addr);
    let mut resolved = HashMap::new();
    let path = RelativePath::new("/unit/foo", "/pulse");

    let mut rx = router.add("/unit/foo".parse().unwrap());

    let env = envelope(
        RelativePath::new("/swim:meta:node/unit%2Ffoo", "/pulse"),
        "a",
    );
    let result = super::try_dispatch_envelope(&mut router, &mut resolved, env.clone()).await;

    assert!(result.is_ok());

    let received = rx.next().now_or_never();
    assert_eq!(
        received,
        Some(Some(
            TaggedMetaEnvelope(
                addr,
                envelope(RelativePath::new("/unit/foo", "/pulse"), "a"),
                MetaNodeAddressed::NodeProfile {
                    node_uri: "unit/foo".into(),
                },
            )
            .into()
        ))
    );

    assert!(resolved.contains_key(&path));
}

#[tokio::test]
#[should_panic(expected = "swim:meta:host requests are not implemented yet")]
async fn unsupported_meta_type() {
    let addr = RoutingAddr::remote(0);
    let mut router = LocalRoutes::new(addr);
    let mut resolved = HashMap::new();

    let env = envelope(RelativePath::new("/swim:meta:host/", "/pulse"), "a");
    let _ = super::try_dispatch_envelope(&mut router, &mut resolved, env.clone()).await;
}<|MERGE_RESOLUTION|>--- conflicted
+++ resolved
@@ -102,37 +102,27 @@
 
     assert!(result.is_ok());
 
-<<<<<<< HEAD
-    let received = rx.next().now_or_never();
+    let received = rx.recv().now_or_never();
     assert_eq!(received, Some(Some(TaggedAgentEnvelope(addr, env).into())));
-=======
+}
+
+#[tokio::test]
+async fn try_dispatch_from_router() {
+    let addr = RoutingAddr::remote(0);
+    let mut router = LocalRoutes::new(addr);
+    let mut resolved = HashMap::new();
+    let path = RelativePath::new("/node", "/lane");
+
+    let mut rx = router.add("/node".parse().unwrap());
+
+    let env = envelope(path.clone(), "a");
+
+    let result = super::try_dispatch_envelope(&mut router, &mut resolved, env.clone()).await;
+
+    assert!(result.is_ok());
+
     let received = rx.recv().now_or_never();
-    assert_eq!(received, Some(Some(TaggedEnvelope(addr, env))));
->>>>>>> 848690ae
-}
-
-#[tokio::test]
-async fn try_dispatch_from_router() {
-    let addr = RoutingAddr::remote(0);
-    let mut router = LocalRoutes::new(addr);
-    let mut resolved = HashMap::new();
-    let path = RelativePath::new("/node", "/lane");
-
-    let mut rx = router.add("/node".parse().unwrap());
-
-    let env = envelope(path.clone(), "a");
-
-    let result = super::try_dispatch_envelope(&mut router, &mut resolved, env.clone()).await;
-
-    assert!(result.is_ok());
-
-<<<<<<< HEAD
-    let received = rx.next().now_or_never();
     assert_eq!(received, Some(Some(TaggedAgentEnvelope(addr, env).into())));
-=======
-    let received = rx.recv().now_or_never();
-    assert_eq!(received, Some(Some(TaggedEnvelope(addr, env))));
->>>>>>> 848690ae
 
     assert!(resolved.contains_key(&path));
 }
@@ -252,13 +242,8 @@
 
     assert!(result.is_ok());
 
-<<<<<<< HEAD
-    let received = rx.next().now_or_never();
+    let received = rx.recv().now_or_never();
     assert_eq!(received, Some(Some(TaggedAgentEnvelope(addr, env).into())));
-=======
-    let received = rx.recv().now_or_never();
-    assert_eq!(received, Some(Some(TaggedEnvelope(addr, env))));
->>>>>>> 848690ae
 
     assert!(resolved.contains_key(&path));
 }
@@ -336,13 +321,8 @@
 
     assert!(result.is_ok());
 
-<<<<<<< HEAD
-    let received = rx.next().now_or_never();
+    let received = rx.recv().now_or_never();
     assert_eq!(received, Some(Some(TaggedAgentEnvelope(addr, env).into())));
-=======
-    let received = rx.recv().now_or_never();
-    assert_eq!(received, Some(Some(TaggedEnvelope(addr, env))));
->>>>>>> 848690ae
 
     assert!(resolved.contains_key(&path));
 }
@@ -378,13 +358,8 @@
 
     assert!(result.is_ok());
 
-<<<<<<< HEAD
-    let received = rx.next().now_or_never();
+    let received = rx.recv().now_or_never();
     assert_eq!(received, Some(Some(TaggedAgentEnvelope(addr, env).into())));
-=======
-    let received = rx.recv().now_or_never();
-    assert_eq!(received, Some(Some(TaggedEnvelope(addr, env))));
->>>>>>> 848690ae
 
     assert!(resolved.contains_key(&path));
 }
@@ -522,11 +497,7 @@
 
     let test_case = async move {
         assert!(sock_in.send(Ok(message_for(env_cpy.clone()))).await.is_ok());
-<<<<<<< HEAD
-        assert!(matches!(rx.next().await, Some(env) if env.envelope() == &env_cpy));
-=======
-        assert!(matches!(rx.recv().await, Some(TaggedEnvelope(_, env)) if env == env_cpy));
->>>>>>> 848690ae
+        assert!(matches!(rx.recv().await, Some(env) if env.envelope() == &env_cpy));
         stop_trigger.trigger();
     };
 
