// Copyright 2015-2020 SWIM.AI inc.
//
// Licensed under the Apache License, Version 2.0 (the "License");
// you may not use this file except in compliance with the License.
// You may obtain a copy of the License at
//
//     http://www.apache.org/licenses/LICENSE-2.0
//
// Unless required by applicable law or agreed to in writing, software
// distributed under the License is distributed on an "AS IS" BASIS,
// WITHOUT WARRANTIES OR CONDITIONS OF ANY KIND, either express or implied.
// See the License for the specific language governing permissions and
// limitations under the License.

use crate::routing::error::{ConnectionError, ResolutionError, RouterError, Unresolvable};
<<<<<<< HEAD
=======
use crate::routing::remote::net::{ExternalConnections, Listener};
use crate::routing::remote::ConnectionDropped;
use crate::routing::ws::{CloseReason, JoinedStreamSink, WsConnections};
>>>>>>> bfc5ca6c
use crate::routing::{
    Route, RoutingAddr, ServerRouter, ServerRouterFactory, TaggedEnvelope, TaggedSender,
};
use futures::future::{ready, BoxFuture};
<<<<<<< HEAD
use futures::FutureExt;
use parking_lot::Mutex;
use std::collections::HashMap;
use std::sync::Arc;
=======
use futures::io::ErrorKind;
use futures::stream::Fuse;
use futures::task::{AtomicWaker, Context, Poll};
use futures::{ready, FutureExt, Sink, SinkExt, Stream, StreamExt};
use parking_lot::Mutex;
use std::collections::HashMap;
use std::io;
use std::net::SocketAddr;
use std::pin::Pin;
use std::sync::Arc;
use swim_common::sink::{MpscSink, SinkSendError};
use swim_common::ws::WsMessage;
>>>>>>> bfc5ca6c
use tokio::sync::mpsc;
use url::Url;
use utilities::sync::promise;
use utilities::uri::RelativeUri;

#[derive(Debug)]
struct Entry {
    route: Route,
    on_drop: promise::Sender<ConnectionDropped>,
    countdown: u8,
}

#[derive(Debug, Default)]
pub struct LocalRoutesInner {
    routes: HashMap<RoutingAddr, Entry>,
    uri_mappings: HashMap<RelativeUri, (RoutingAddr, u8)>,
    counter: u32,
}

#[derive(Debug, Clone)]
pub struct LocalRoutes(RoutingAddr, Arc<Mutex<LocalRoutesInner>>);

impl LocalRoutes {
    pub(crate) fn new(owner_addr: RoutingAddr) -> Self {
        LocalRoutes(owner_addr, Default::default())
    }
}

impl ServerRouter for LocalRoutes {
    fn resolve_sender(
        &mut self,
        addr: RoutingAddr,
    ) -> BoxFuture<'_, Result<Route, ResolutionError>> {
        let lock = self.1.lock();
        let result = if let Some(Entry {
            route, countdown, ..
        }) = lock.routes.get(&addr)
        {
            if *countdown == 0 {
                Ok(route.clone())
            } else {
                Err(ResolutionError::Unresolvable(Unresolvable(addr)))
            }
        } else {
            Err(ResolutionError::Unresolvable(Unresolvable(addr)))
        };
        ready(result).boxed()
    }

    fn lookup(
        &mut self,
        host: Option<Url>,
        route: RelativeUri,
    ) -> BoxFuture<'_, Result<RoutingAddr, RouterError>> {
        let mut lock = self.1.lock();
        let result = if host.is_some() {
            Err(RouterError::ConnectionFailure(ConnectionError::Resolution))
        } else {
            if let Some((addr, countdown)) = lock.uri_mappings.get_mut(&route) {
                if *countdown == 0 {
                    Ok(*addr)
                } else {
                    *countdown -= 1;
                    let addr = *addr;
                    if let Some(Entry { countdown, .. }) = lock.routes.get_mut(&addr) {
                        *countdown -= 1;
                    }
                    // A non-fatal error that will allow a retry.
                    Err(RouterError::ConnectionFailure(ConnectionError::Warp(
                        "Oh no!".to_string(),
                    )))
                }
            } else {
                Err(RouterError::NoAgentAtRoute(route))
            }
        };
        ready(result).boxed()
    }
}

impl LocalRoutes {
    pub fn add_with_countdown(
        &self,
        uri: RelativeUri,
        countdown: u8,
    ) -> mpsc::Receiver<TaggedEnvelope> {
        let LocalRoutes(owner_addr, inner) = self;
        let LocalRoutesInner {
            routes,
            uri_mappings,
            counter,
        } = &mut *inner.lock();
        if uri_mappings.contains_key(&uri) {
            panic!("Duplicate registration.");
        } else {
            let id = RoutingAddr::local(*counter);
            *counter += 1;
            uri_mappings.insert(uri, (id, countdown));
            let (tx, rx) = mpsc::channel(8);
            let (drop_tx, drop_rx) = promise::promise();
            let route = Route::new(TaggedSender::new(*owner_addr, tx), drop_rx);
            routes.insert(
                id,
                Entry {
                    route,
                    on_drop: drop_tx,
                    countdown,
                },
            );
            rx
        }
    }

    pub fn add(&self, uri: RelativeUri) -> mpsc::Receiver<TaggedEnvelope> {
        self.add_with_countdown(uri, 0)
    }

    pub fn remove(&self, uri: RelativeUri) -> promise::Sender<ConnectionDropped> {
        let LocalRoutesInner {
            routes,
            uri_mappings,
            ..
        } = &mut *self.1.lock();
        let Entry { on_drop, .. } = uri_mappings
            .remove(&uri)
            .and_then(|(id, _)| routes.remove(&id))
            .unwrap();
        on_drop
    }
}

impl ServerRouterFactory for LocalRoutes {
    type Router = LocalRoutes;

    fn create_for(&self, addr: RoutingAddr) -> Self::Router {
        let LocalRoutes(_, inner) = self;
        LocalRoutes(addr, inner.clone())
    }
}

pub mod fake_channel {

    use crate::routing::ws::{CloseReason, JoinedStreamSink};
    use futures::channel::mpsc;
    use futures::future::ready;
    use futures::future::BoxFuture;
    use futures::{ready, FutureExt, Sink, SinkExt, Stream, StreamExt};
    use std::pin::Pin;
    use std::task::{Context, Poll};

    pub struct TwoWayMpsc<T, E> {
        tx: mpsc::Sender<T>,
        rx: mpsc::Receiver<Result<T, E>>,
        failures: Box<dyn Fn(&T) -> Option<E> + Send + Unpin>,
    }

    impl<T, E> TwoWayMpsc<T, E>
    where
        T: Send + Sync + 'static,
        E: Send + Sync + 'static,
    {
        pub fn new<F>(tx: mpsc::Sender<T>, rx: mpsc::Receiver<Result<T, E>>, failures: F) -> Self
        where
            F: Fn(&T) -> Option<E> + Send + Unpin + 'static,
        {
            TwoWayMpsc {
                tx,
                rx,
                failures: Box::new(failures),
            }
        }
    }
<<<<<<< HEAD
=======

    pub fn no_send_errors<F>(tx: mpsc::Sender<T>, rx: mpsc::Receiver<Result<T, E>>) -> Self {
        TwoWayMpsc {
            tx: MpscSink::wrap(tx),
            rx,
            failures: Box::new(|_| None),
        }
    }
}
>>>>>>> bfc5ca6c

    impl<T, E> Sink<T> for TwoWayMpsc<T, E>
    where
        T: Send + Sync + 'static,
        E: Send + Sync + 'static,
        E: From<mpsc::SendError>,
    {
        type Error = E;

        fn poll_ready(self: Pin<&mut Self>, cx: &mut Context<'_>) -> Poll<Result<(), Self::Error>> {
            Poll::Ready(Ok(ready!(self.get_mut().tx.poll_ready_unpin(cx))?))
        }

        fn start_send(self: Pin<&mut Self>, item: T) -> Result<(), Self::Error> {
            if let Some(err) = (self.as_ref().get_ref().failures)(&item) {
                Err(err)
            } else {
                self.get_mut().tx.start_send_unpin(item)?;
                Ok(())
            }
        }

        fn poll_flush(self: Pin<&mut Self>, cx: &mut Context<'_>) -> Poll<Result<(), Self::Error>> {
            Poll::Ready(Ok(ready!(self.get_mut().tx.poll_flush_unpin(cx))?))
        }

        fn poll_close(self: Pin<&mut Self>, cx: &mut Context<'_>) -> Poll<Result<(), Self::Error>> {
            Poll::Ready(Ok(ready!(self.get_mut().tx.poll_close_unpin(cx))?))
        }
    }

    impl<T, E> Stream for TwoWayMpsc<T, E>
    where
        T: Send + Sync + 'static,
        E: Send + Sync + 'static,
        E: From<mpsc::SendError>,
    {
        type Item = Result<T, E>;

        fn poll_next(self: Pin<&mut Self>, cx: &mut Context<'_>) -> Poll<Option<Self::Item>> {
            self.get_mut().rx.poll_next_unpin(cx)
        }
    }

    impl<T, E> JoinedStreamSink<T, E> for TwoWayMpsc<T, E>
    where
        T: Send + Sync + 'static,
        E: Send + Sync + 'static,
        E: From<mpsc::SendError>,
    {
        type CloseFut = BoxFuture<'static, Result<(), E>>;

        fn close(&mut self, _reason: Option<CloseReason>) -> Self::CloseFut {
            ready(Ok(())).boxed()
        }
    }
}

#[derive(Debug, Default)]
pub struct FakeSocket {
    input: Vec<WsMessage>,
    offset_in: usize,
    stop_when_exhausted: bool,
    output: Vec<WsMessage>,
}

impl FakeSocket {
    pub fn new(data: Vec<WsMessage>, initial_out_cap: usize, stop_when_exhausted: bool) -> Self {
        FakeSocket {
            input: data,
            offset_in: 0,
            stop_when_exhausted,
            output: Vec::with_capacity(initial_out_cap),
        }
    }

    pub fn trivial() -> Self {
        Self::new(vec![], 0, true)
    }

    pub fn duplicate(&self) -> Self {
        let FakeSocket {
            input,
            stop_when_exhausted,
            ..
        } = self;
        FakeSocket {
            input: input.clone(),
            offset_in: 0,
            stop_when_exhausted: *stop_when_exhausted,
            output: vec![],
        }
    }
}

#[derive(Debug)]
struct FakeConnectionsInner {
    sockets: HashMap<SocketAddr, Result<FakeSocket, io::Error>>,
    incoming: Option<FakeListener>,
    dns: HashMap<String, Vec<SocketAddr>>,
}

#[derive(Debug, Clone)]
pub struct FakeConnections {
    inner: Arc<Mutex<FakeConnectionsInner>>,
}

impl FakeConnections {
    pub fn new(
        sockets: HashMap<SocketAddr, Result<FakeSocket, io::Error>>,
        dns: HashMap<String, Vec<SocketAddr>>,
        incoming: Option<mpsc::Receiver<io::Result<(FakeSocket, SocketAddr)>>>,
    ) -> Self {
        FakeConnections {
            inner: Arc::new(Mutex::new(FakeConnectionsInner {
                sockets,
                incoming: incoming.map(FakeListener),
                dns,
            })),
        }
    }

    pub fn add_dns(&self, host: String, sock_addr: SocketAddr) {
        self.inner.lock().dns.insert(host, vec![sock_addr]);
    }

    pub fn add_socket(&self, sock_addr: SocketAddr, socket: FakeSocket) {
        self.inner.lock().sockets.insert(sock_addr, Ok(socket));
    }

    pub fn add_error(&self, sock_addr: SocketAddr, err: io::Error) {
        self.inner.lock().sockets.insert(sock_addr, Err(err));
    }
}

impl ExternalConnections for FakeConnections {
    type Socket = FakeSocket;
    type ListenerType = FakeListener;

    fn bind(&self, _addr: SocketAddr) -> BoxFuture<'static, io::Result<Self::ListenerType>> {
        let result = self
            .inner
            .lock()
            .incoming
            .take()
            .map(Ok)
            .unwrap_or(Err(ErrorKind::AddrNotAvailable.into()));
        ready(result).boxed()
    }

    fn try_open(&self, addr: SocketAddr) -> BoxFuture<'static, io::Result<Self::Socket>> {
        let result = self
            .inner
            .lock()
            .sockets
            .remove(&addr)
            .unwrap_or(Err(ErrorKind::NotFound.into()));
        ready(result).boxed()
    }

    fn lookup(&self, host: String) -> BoxFuture<'static, io::Result<Vec<SocketAddr>>> {
        let result = self
            .inner
            .lock()
            .dns
            .get(&host)
            .map(Clone::clone)
            .map(Ok)
            .unwrap_or(Err(ErrorKind::NotFound.into()));
        ready(result).boxed()
    }
}

#[derive(Debug)]
pub struct FakeListener(mpsc::Receiver<io::Result<(FakeSocket, SocketAddr)>>);

impl FakeListener {
    pub fn new(rx: mpsc::Receiver<io::Result<(FakeSocket, SocketAddr)>>) -> Self {
        FakeListener(rx)
    }
}

impl Listener for FakeListener {
    type Socket = FakeSocket;
    type AcceptStream = Fuse<mpsc::Receiver<io::Result<(Self::Socket, SocketAddr)>>>;

    fn into_stream(self) -> Self::AcceptStream {
        let FakeListener(rx) = self;
        rx.fuse()
    }
}

pub(crate) struct FakeWebsockets;

impl WsConnections<FakeSocket> for FakeWebsockets {
    type StreamSink = FakeWebsocket;
    type Fut = BoxFuture<'static, Result<Self::StreamSink, ConnectionError>>;

    fn open_connection(&self, socket: FakeSocket) -> Self::Fut {
        ready(Ok(FakeWebsocket::new(socket))).boxed()
    }

    fn accept_connection(&self, socket: FakeSocket) -> Self::Fut {
        ready(Ok(FakeWebsocket::new(socket))).boxed()
    }
}

#[derive(Debug)]
pub struct FakeWebsocket {
    inner: FakeSocket,
    closed: bool,
    waker: AtomicWaker,
}

impl FakeWebsocket {
    pub fn new(socket: FakeSocket) -> Self {
        FakeWebsocket {
            inner: socket,
            closed: false,
            waker: AtomicWaker::default(),
        }
    }
}

impl Stream for FakeWebsocket {
    type Item = Result<WsMessage, ConnectionError>;

    fn poll_next(self: Pin<&mut Self>, cx: &mut Context<'_>) -> Poll<Option<Self::Item>> {
        let FakeWebsocket {
            inner,
            closed,
            waker,
        } = self.get_mut();
        if *closed {
            Poll::Ready(None)
        } else {
            let FakeSocket {
                input,
                offset_in,
                stop_when_exhausted,
                ..
            } = inner;
            let result = input.get(*offset_in).map(Clone::clone).map(Ok);
            if result.is_some() {
                *offset_in += 1;
                Poll::Ready(result)
            } else if *stop_when_exhausted {
                Poll::Ready(result)
            } else {
                waker.register(cx.waker());
                Poll::Pending
            }
        }
    }
}

impl Sink<WsMessage> for FakeWebsocket {
    type Error = ConnectionError;

    fn poll_ready(self: Pin<&mut Self>, _cx: &mut Context<'_>) -> Poll<Result<(), Self::Error>> {
        if self.closed {
            Poll::Ready(Err(ConnectionError::Closed))
        } else {
            Poll::Ready(Ok(()))
        }
    }

    fn start_send(self: Pin<&mut Self>, item: WsMessage) -> Result<(), Self::Error> {
        if self.closed {
            Err(ConnectionError::Closed)
        } else {
            Ok(self.get_mut().inner.output.push(item))
        }
    }

    fn poll_flush(self: Pin<&mut Self>, _cx: &mut Context<'_>) -> Poll<Result<(), Self::Error>> {
        if self.closed {
            Poll::Ready(Err(ConnectionError::Closed))
        } else {
            Poll::Ready(Ok(()))
        }
    }

    fn poll_close(self: Pin<&mut Self>, _cx: &mut Context<'_>) -> Poll<Result<(), Self::Error>> {
        let FakeWebsocket { closed, waker, .. } = self.get_mut();
        *closed = true;
        waker.wake();
        Poll::Ready(Ok(()))
    }
}

impl JoinedStreamSink<WsMessage, ConnectionError> for FakeWebsocket {
    type CloseFut = BoxFuture<'static, Result<(), ConnectionError>>;

    fn close(&mut self, _reason: Option<CloseReason>) -> Self::CloseFut {
        let FakeWebsocket { closed, waker, .. } = self;
        *closed = true;
        waker.wake();
        ready(Ok(())).boxed()
    }
}<|MERGE_RESOLUTION|>--- conflicted
+++ resolved
@@ -13,35 +13,24 @@
 // limitations under the License.
 
 use crate::routing::error::{ConnectionError, ResolutionError, RouterError, Unresolvable};
-<<<<<<< HEAD
-=======
 use crate::routing::remote::net::{ExternalConnections, Listener};
 use crate::routing::remote::ConnectionDropped;
 use crate::routing::ws::{CloseReason, JoinedStreamSink, WsConnections};
->>>>>>> bfc5ca6c
 use crate::routing::{
     Route, RoutingAddr, ServerRouter, ServerRouterFactory, TaggedEnvelope, TaggedSender,
 };
 use futures::future::{ready, BoxFuture};
-<<<<<<< HEAD
-use futures::FutureExt;
-use parking_lot::Mutex;
-use std::collections::HashMap;
-use std::sync::Arc;
-=======
 use futures::io::ErrorKind;
 use futures::stream::Fuse;
 use futures::task::{AtomicWaker, Context, Poll};
-use futures::{ready, FutureExt, Sink, SinkExt, Stream, StreamExt};
+use futures::{FutureExt, Sink, Stream, StreamExt};
 use parking_lot::Mutex;
 use std::collections::HashMap;
 use std::io;
 use std::net::SocketAddr;
 use std::pin::Pin;
 use std::sync::Arc;
-use swim_common::sink::{MpscSink, SinkSendError};
 use swim_common::ws::WsMessage;
->>>>>>> bfc5ca6c
 use tokio::sync::mpsc;
 use url::Url;
 use utilities::sync::promise;
@@ -198,6 +187,7 @@
         failures: Box<dyn Fn(&T) -> Option<E> + Send + Unpin>,
     }
 
+
     impl<T, E> TwoWayMpsc<T, E>
     where
         T: Send + Sync + 'static,
@@ -214,18 +204,6 @@
             }
         }
     }
-<<<<<<< HEAD
-=======
-
-    pub fn no_send_errors<F>(tx: mpsc::Sender<T>, rx: mpsc::Receiver<Result<T, E>>) -> Self {
-        TwoWayMpsc {
-            tx: MpscSink::wrap(tx),
-            rx,
-            failures: Box::new(|_| None),
-        }
-    }
-}
->>>>>>> bfc5ca6c
 
     impl<T, E> Sink<T> for TwoWayMpsc<T, E>
     where
