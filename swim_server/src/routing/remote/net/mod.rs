--- conflicted
+++ resolved
@@ -16,9 +16,9 @@
 use std::pin::Pin;
 use std::task::Context;
 
-<<<<<<< HEAD
 use crate::routing::remote::net::plain::TokioPlainTextNetworking;
 use crate::routing::remote::net::tls::{TlsListener, TlsStream, TokioTlsNetworking};
+use crate::routing::remote::table::HostAndPort;
 use either::Either;
 use futures::stream::{Fuse, FusedStream, StreamExt};
 use futures::FutureExt;
@@ -38,19 +38,8 @@
 const HTTPS_PORT: u16 = 443;
 
 type IoResult<T> = io::Result<T>;
-=======
-use crate::routing::remote::net::dns::{DnsResolver, Resolver};
-use crate::routing::remote::table::HostAndPort;
-use futures::future::BoxFuture;
-use futures::stream::{Fuse, FusedStream};
-use futures::task::{Context, Poll};
-use futures::FutureExt;
-use futures::{Stream, StreamExt};
-use pin_project::pin_project;
-use tokio::net::{TcpListener, TcpStream};
 
 mod dns;
->>>>>>> d70174a8
 
 /// Trait for servers that listen for incoming remote connections. This is primarily used to
 /// abstract over [`TcpListener`] for testing purposes.
@@ -69,7 +58,7 @@
 
     fn bind(&self, addr: SocketAddr) -> BoxFuture<'static, IoResult<Self::ListenerType>>;
     fn try_open(&self, addr: SocketAddr) -> BoxFuture<'static, IoResult<Self::Socket>>;
-    fn lookup(&self, host: String) -> BoxFuture<'static, IoResult<Vec<SocketAddr>>>;
+    fn lookup(&self, host: HostAndPort) -> BoxFuture<'static, io::Result<Vec<SocketAddr>>>;
 }
 
 enum MaybeTlsListener {
@@ -86,7 +75,6 @@
     }
 }
 
-<<<<<<< HEAD
 struct EitherStream(MaybeTlsListener);
 
 impl Stream for EitherStream {
@@ -109,18 +97,6 @@
                 Poll::Ready(Some(Err(e))) => Poll::Ready(Some(Err(e))),
                 Poll::Pending => Poll::Pending,
             },
-=======
-/// Implementation of [`ExternalConnections`] using [`TcpListener`] and [`TcpStream`] from Tokio.
-#[derive(Debug, Clone)]
-pub struct TokioNetworking {
-    resolver: Resolver,
-}
-
-impl TokioNetworking {
-    pub async fn new() -> TokioNetworking {
-        TokioNetworking {
-            resolver: Resolver::new().await,
->>>>>>> d70174a8
         }
     }
 }
@@ -131,7 +107,6 @@
     tls: Arc<TokioTlsNetworking>,
 }
 
-<<<<<<< HEAD
 impl TokioNetworking {
     #[allow(dead_code)]
     pub fn new<I, A>(identities: I) -> Result<TokioNetworking, ()>
@@ -146,11 +121,6 @@
             tls: Arc::new(tls),
         })
     }
-=======
-    fn bind(&self, addr: SocketAddr) -> BoxFuture<'static, io::Result<Self::ListenerType>>;
-    fn try_open(&self, addr: SocketAddr) -> BoxFuture<'static, io::Result<Self::Socket>>;
-    fn lookup(&self, host: HostAndPort) -> BoxFuture<'static, io::Result<Vec<SocketAddr>>>;
->>>>>>> d70174a8
 }
 
 impl ExternalConnections for TokioNetworking {
@@ -177,14 +147,9 @@
         }
     }
 
-<<<<<<< HEAD
     fn lookup(&self, host: String) -> BoxFuture<'static, IoResult<Vec<SocketAddr>>> {
         lookup_host(host)
             .map(|r| r.map(|it| it.collect::<Vec<_>>()))
             .boxed()
-=======
-    fn lookup(&self, host: HostAndPort) -> BoxFuture<'static, io::Result<Vec<SocketAddr>>> {
-        self.resolver.resolve(host).boxed()
->>>>>>> d70174a8
     }
 }