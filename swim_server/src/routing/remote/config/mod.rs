// Copyright 2015-2020 SWIM.AI inc.
//
// Licensed under the Apache License, Version 2.0 (the "License");
// you may not use this file except in compliance with the License.
// You may obtain a copy of the License at
//
//     http://www.apache.org/licenses/LICENSE-2.0
//
// Unless required by applicable law or agreed to in writing, software
// distributed under the License is distributed on an "AS IS" BASIS,
// WITHOUT WARRANTIES OR CONDITIONS OF ANY KIND, either express or implied.
// See the License for the specific language governing permissions and
// limitations under the License.

use std::num::NonZeroUsize;
use std::time::Duration;
use utilities::future::retryable::strategy::RetryStrategy;

/// Configuration parameters for remote connection management.
#[derive(Debug, Clone, Copy)]
pub struct ConnectionConfig {
    /// Buffer size for sending routing requests for a router instance.
    pub router_buffer_size: NonZeroUsize,
    /// Buffer size for the channel to send data to the task managing a single connection.
    pub channel_buffer_size: NonZeroUsize,
    /// Time after which to close an inactive connection.
    pub activity_timeout: Duration,
    /// Strategy for retrying a connection.
    pub connection_retries: RetryStrategy,
<<<<<<< HEAD
}

impl Default for ConnectionConfig {
    fn default() -> Self {
        ConnectionConfig {
            router_buffer_size: NonZeroUsize::new(10).unwrap(),
            channel_buffer_size: NonZeroUsize::new(10).unwrap(),
            activity_timeout: Duration::new(30, 00),
            connection_retries: Default::default(),
        }
    }
=======
    /// The number of events to process before yielding execution back to the runtime.
    pub yield_after: NonZeroUsize,
>>>>>>> b46a4f6c
}<|MERGE_RESOLUTION|>--- conflicted
+++ resolved
@@ -27,7 +27,8 @@
     pub activity_timeout: Duration,
     /// Strategy for retrying a connection.
     pub connection_retries: RetryStrategy,
-<<<<<<< HEAD
+    /// The number of events to process before yielding execution back to the runtime.
+    pub yield_after: NonZeroUsize,
 }
 
 impl Default for ConnectionConfig {
@@ -37,10 +38,7 @@
             channel_buffer_size: NonZeroUsize::new(10).unwrap(),
             activity_timeout: Duration::new(30, 00),
             connection_retries: Default::default(),
+            yield_after: NonZeroUsize::new(256).unwrap(),
         }
     }
-=======
-    /// The number of events to process before yielding execution back to the runtime.
-    pub yield_after: NonZeroUsize,
->>>>>>> b46a4f6c
 }