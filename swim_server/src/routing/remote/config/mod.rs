--- conflicted
+++ resolved
@@ -29,11 +29,8 @@
     pub connection_retries: RetryStrategy,
     /// The number of events to process before yielding execution back to the runtime.
     pub yield_after: NonZeroUsize,
-<<<<<<< HEAD
-=======
     /// Buffer size for the channel to send data for missing nodes.
     pub missing_nodes_buffer_size: NonZeroUsize,
->>>>>>> ad33f974
 }
 
 impl Default for ConnectionConfig {
@@ -44,10 +41,7 @@
             activity_timeout: Duration::new(30, 00),
             connection_retries: Default::default(),
             yield_after: NonZeroUsize::new(256).unwrap(),
-<<<<<<< HEAD
-=======
             missing_nodes_buffer_size: NonZeroUsize::new(8).unwrap(),
->>>>>>> ad33f974
         }
     }
 }