// Copyright 2015-2020 SWIM.AI inc.
//
// Licensed under the Apache License, Version 2.0 (the "License");
// you may not use this file except in compliance with the License.
// You may obtain a copy of the License at
//
//     http://www.apache.org/licenses/LICENSE-2.0
//
// Unless required by applicable law or agreed to in writing, software
// distributed under the License is distributed on an "AS IS" BASIS,
// WITHOUT WARRANTIES OR CONDITIONS OF ANY KIND, either express or implied.
// See the License for the specific language governing permissions and
// limitations under the License.

use crate::routing::error::{RouterError, Unresolvable};
use crate::routing::remote::router::RemoteRouter;
use crate::routing::remote::test_fixture::LocalRoutes;
use crate::routing::remote::{RawRoute, RoutingRequest};
use crate::routing::{Route, RoutingAddr, ServerRouter, TaggedAgentEnvelope, TaggedEnvelope};
use futures::future::join;
use futures::io::ErrorKind;
use futures::{FutureExt, StreamExt};
use swim_common::model::Value;
use swim_common::routing::{ConnectionError, IoError, ResolutionError};
use swim_common::warp::envelope::Envelope;
use tokio::sync::mpsc;
use tokio_stream::wrappers::ReceiverStream;
use url::Url;
use utilities::sync::{promise, trigger};
use utilities::uri::RelativeUri;

const ADDR: RoutingAddr = RoutingAddr::remote(4);

async fn fake_resolution(
    rx: mpsc::Receiver<RoutingRequest>,
    url: Url,
    sender: mpsc::Sender<TaggedEnvelope>,
    stop_trigger: trigger::Receiver,
) {
    let mut rx = ReceiverStream::new(rx).take_until(stop_trigger);
    let mut resolved = false;

    let (_drop_tx, drop_rx) = promise::promise();

    while let Some(request) = rx.next().await {
        match request {
            RoutingRequest::Endpoint { addr, request } => {
                if resolved && addr == ADDR {
                    assert!(request
                        .send_ok(RawRoute::new(sender.clone(), drop_rx.clone()))
                        .is_ok());
                } else {
                    assert!(request.send_err(Unresolvable(addr)).is_ok());
                }
            }
            RoutingRequest::ResolveUrl { host, request } => {
                if host == url {
                    resolved = true;
                    assert!(request.send_ok(ADDR).is_ok());
                } else {
                    assert!(request
                        .send_err(ConnectionError::Io(IoError::new(ErrorKind::NotFound, None)))
                        .is_ok());
                }
            }
        }
    }
}

fn test_url() -> Url {
    "swim://remote:80".parse().unwrap()
}

fn path() -> RelativeUri {
    "/agent/lane".parse().unwrap()
}

fn envelope(body: &str) -> Envelope {
    Envelope::make_event("node", "lane", Some(Value::text(body)))
}

#[tokio::test]
async fn resolve_remote_ok() {
    let our_addr = RoutingAddr::remote(0);
    let delegate = LocalRoutes::new(our_addr);
    let (req_tx, req_rx) = mpsc::channel(8);
    let (tx, mut rx) = mpsc::channel(8);
    let (stop_tx, stop_rx) = trigger::trigger();
    let url = test_url();

    let mut router = RemoteRouter::new(our_addr, delegate, req_tx);
    let fake_resolver = fake_resolution(req_rx, url.clone(), tx, stop_rx);

    let task = async move {
        let result = router.lookup(Some(url), path()).await;
        assert_eq!(result, Ok(ADDR));
        let result = router.resolve_sender(ADDR).await;
        assert!(result.is_ok());
        let Route { mut sender, .. } = result.unwrap();
        assert!(sender.transform_and_send(envelope("a")).await.is_ok());
        drop(stop_tx);
<<<<<<< HEAD
        let result = rx.next().now_or_never();
=======
        let result = rx.recv().now_or_never();
>>>>>>> 7e59dcde
        assert_eq!(
            result,
            Some(Some(TaggedAgentEnvelope(our_addr, envelope("a")).into()))
        );
    };

    join(fake_resolver, task).await;
}

#[tokio::test]
async fn resolve_remote_failure() {
    let our_addr = RoutingAddr::remote(0);
    let delegate = LocalRoutes::new(our_addr);
    let (req_tx, req_rx) = mpsc::channel(8);
    let (tx, _rx) = mpsc::channel(8);
    let (stop_tx, stop_rx) = trigger::trigger();
    let url = test_url();

    let mut router = RemoteRouter::new(our_addr, delegate, req_tx);
    let fake_resolver = fake_resolution(req_rx, url.clone(), tx, stop_rx);

    let task = async move {
        let other_addr = RoutingAddr::remote(56);
        let result = router.resolve_sender(other_addr).await;
        let _expected = ResolutionError::unresolvable(other_addr.to_string());

        assert!(matches!(result, Err(_expected)));
        drop(stop_tx);
    };

    join(fake_resolver, task).await;
}

#[tokio::test]
async fn lookup_remote_failure() {
    let our_addr = RoutingAddr::remote(0);
    let delegate = LocalRoutes::new(our_addr);
    let (req_tx, req_rx) = mpsc::channel(8);
    let (tx, _rx) = mpsc::channel(8);
    let (stop_tx, stop_rx) = trigger::trigger();
    let url = test_url();

    let mut router = RemoteRouter::new(our_addr, delegate, req_tx);
    let fake_resolver = fake_resolution(req_rx, url.clone(), tx, stop_rx);

    let task = async move {
        let other_url = "swim://other:80".parse().unwrap();
        let result = router.lookup(Some(other_url), path()).await;
        assert_eq!(
            result,
            Err(RouterError::ConnectionFailure(ConnectionError::Io(
                IoError::new(ErrorKind::NotFound, None)
            )))
        );
        drop(stop_tx);
    };

    join(fake_resolver, task).await;
}

#[tokio::test]
async fn delegate_local_ok() {
    let our_addr = RoutingAddr::remote(0);
    let delegate = LocalRoutes::new(our_addr);
    let mut rx = delegate.add(path());

    let (req_tx, req_rx) = mpsc::channel(8);
    let (tx, _rx) = mpsc::channel(8);
    let (stop_tx, stop_rx) = trigger::trigger();
    let url = test_url();

    let mut router = RemoteRouter::new(our_addr, delegate, req_tx);
    let fake_resolver = fake_resolution(req_rx, url.clone(), tx, stop_rx);

    let task = async move {
        let result = router.lookup(None, path()).await;
        assert!(result.is_ok());
        let local_addr = result.unwrap();

        let result = router.resolve_sender(local_addr).await;
        assert!(result.is_ok());
        let Route { mut sender, .. } = result.unwrap();
        assert!(sender.transform_and_send(envelope("a")).await.is_ok());
        drop(stop_tx);
<<<<<<< HEAD
        let result = rx.next().now_or_never();
=======
        let result = rx.recv().now_or_never();
>>>>>>> 7e59dcde
        assert_eq!(
            result,
            Some(Some(TaggedAgentEnvelope(our_addr, envelope("a")).into()))
        );
    };

    join(fake_resolver, task).await;
}

#[tokio::test]
async fn resolve_local_err() {
    let our_addr = RoutingAddr::remote(0);
    let delegate = LocalRoutes::new(our_addr);

    let (req_tx, req_rx) = mpsc::channel(8);
    let (tx, _rx) = mpsc::channel(8);
    let (stop_tx, stop_rx) = trigger::trigger();
    let url = test_url();

    let mut router = RemoteRouter::new(our_addr, delegate, req_tx);
    let fake_resolver = fake_resolution(req_rx, url.clone(), tx, stop_rx);

    let task = async move {
        let local_addr = RoutingAddr::local(0);
        let result = router.resolve_sender(local_addr).await;
        let _expected = ResolutionError::unresolvable(local_addr.to_string());

        assert!(matches!(result, Err(_expected)));
        drop(stop_tx);
    };

    join(fake_resolver, task).await;
}

#[tokio::test]
async fn lookup_local_err() {
    let our_addr = RoutingAddr::remote(0);
    let delegate = LocalRoutes::new(our_addr);

    let (req_tx, req_rx) = mpsc::channel(8);
    let (tx, _rx) = mpsc::channel(8);
    let (stop_tx, stop_rx) = trigger::trigger();
    let url = test_url();

    let mut router = RemoteRouter::new(our_addr, delegate, req_tx);
    let fake_resolver = fake_resolution(req_rx, url.clone(), tx, stop_rx);

    let task = async move {
        let result = router.lookup(None, path()).await;
        assert_eq!(result, Err(RouterError::NoAgentAtRoute(path())));
        drop(stop_tx);
    };

    join(fake_resolver, task).await;
}

#[tokio::test]
async fn delegate_meta_request() {}<|MERGE_RESOLUTION|>--- conflicted
+++ resolved
@@ -99,11 +99,7 @@
         let Route { mut sender, .. } = result.unwrap();
         assert!(sender.transform_and_send(envelope("a")).await.is_ok());
         drop(stop_tx);
-<<<<<<< HEAD
-        let result = rx.next().now_or_never();
-=======
         let result = rx.recv().now_or_never();
->>>>>>> 7e59dcde
         assert_eq!(
             result,
             Some(Some(TaggedAgentEnvelope(our_addr, envelope("a")).into()))
@@ -188,11 +184,7 @@
         let Route { mut sender, .. } = result.unwrap();
         assert!(sender.transform_and_send(envelope("a")).await.is_ok());
         drop(stop_tx);
-<<<<<<< HEAD
-        let result = rx.next().now_or_never();
-=======
         let result = rx.recv().now_or_never();
->>>>>>> 7e59dcde
         assert_eq!(
             result,
             Some(Some(TaggedAgentEnvelope(our_addr, envelope("a")).into()))
