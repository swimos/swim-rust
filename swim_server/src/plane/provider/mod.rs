// Copyright 2015-2021 SWIM.AI inc.
//
// Licensed under the Apache License, Version 2.0 (the "License");
// you may not use this file except in compliance with the License.
// You may obtain a copy of the License at
//
//     http://www.apache.org/licenses/LICENSE-2.0
//
// Unless required by applicable law or agreed to in writing, software
// distributed under the License is distributed on an "AS IS" BASIS,
// WITHOUT WARRANTIES OR CONDITIONS OF ANY KIND, either express or implied.
// See the License for the specific language governing permissions and
// limitations under the License.

use crate::agent::lane::channels::AgentExecutionConfig;
use crate::agent::lifecycle::AgentLifecycle;
use crate::agent::store::NodeStore;
use crate::agent::{AgentParameters, AgentResult, SwimAgent};
<<<<<<< HEAD
use crate::plane::AgentRoute;
=======
use crate::plane::{AgentRoute, RouteAndParameters};
use crate::routing::{ServerRouter, TaggedEnvelope};
>>>>>>> b761f27e
use futures::future::BoxFuture;
use futures::{FutureExt, Stream};
use std::any::Any;
use std::fmt::{Debug, Formatter};
use std::marker::PhantomData;
use std::sync::Arc;
use swim_client::interface::DownlinksContext;
use swim_common::routing::{Router, TaggedEnvelope};
use swim_common::warp::path::Path;
use swim_runtime::time::clock::Clock;

/// [`AgentRoute`] implementation that spawns agents with a fixed configuration.
pub struct AgentProvider<Agent, Config, Lifecycle> {
    _agent_type: PhantomData<fn(Config) -> Agent>,
    configuration: Config,
    lifecycle: Lifecycle,
}

impl<Agent, Config: Debug, Lifecycle: Debug> Debug for AgentProvider<Agent, Config, Lifecycle> {
    fn fmt(&self, f: &mut Formatter<'_>) -> std::fmt::Result {
        let AgentProvider {
            configuration,
            lifecycle,
            ..
        } = self;
        f.debug_struct("AgentProvider")
            .field("configuration", configuration)
            .field("lifecycle", lifecycle)
            .finish()
    }
}

impl<Agent, Config, Lifecycle> AgentProvider<Agent, Config, Lifecycle>
where
    Agent: SwimAgent<Config> + Send + Sync + Debug + 'static,
    Config: Send + Sync + Clone + Debug + 'static,
    Lifecycle: AgentLifecycle<Agent> + Send + Sync + Clone + Debug + 'static,
{
    pub fn new(configuration: Config, lifecycle: Lifecycle) -> Self {
        AgentProvider {
            _agent_type: PhantomData,
            configuration,
            lifecycle,
        }
    }

<<<<<<< HEAD
    pub(crate) fn run<Clk, Envelopes, R>(
        &self,
        agent_parameters: AgentParameters<Config>,
=======
    pub(crate) fn run<Clk, Envelopes, Router, Store>(
        &self,
        route: RouteAndParameters,
        execution_config: AgentExecutionConfig,
>>>>>>> b761f27e
        clock: Clk,
        client: DownlinksContext<Path>,
        incoming_envelopes: Envelopes,
<<<<<<< HEAD
        router: R,
=======
        router: Router,
        store: Store,
>>>>>>> b761f27e
    ) -> (Arc<dyn Any + Send + Sync>, BoxFuture<'static, AgentResult>)
    where
        Clk: Clock,
        Envelopes: Stream<Item = TaggedEnvelope> + Send + 'static,
<<<<<<< HEAD
        R: Router + Clone + 'static,
    {
        let AgentProvider { lifecycle, .. } = self;
=======
        Router: ServerRouter + Clone + 'static,
        Store: NodeStore,
    {
        let AgentProvider {
            configuration,
            lifecycle,
            ..
        } = self;

        let RouteAndParameters { route, parameters } = route;
        let parameters =
            AgentParameters::new(configuration.clone(), execution_config, route, parameters);
>>>>>>> b761f27e

        let (agent, task) = crate::agent::run_agent(
            lifecycle.clone(),
            clock,
            client,
            agent_parameters,
            incoming_envelopes,
            router,
            store,
        );
        (agent, task.boxed())
    }
}

<<<<<<< HEAD
impl<Clk, Envelopes, R, Agent, Config, Lifecycle> AgentRoute<Clk, Envelopes, R>
    for AgentProvider<Agent, Config, Lifecycle>
=======
impl<Clk, Envelopes, Router, Agent, Config, Lifecycle, Store>
    AgentRoute<Clk, Envelopes, Router, Store> for AgentProvider<Agent, Config, Lifecycle>
>>>>>>> b761f27e
where
    Clk: Clock,
    Envelopes: Stream<Item = TaggedEnvelope> + Send + 'static,
    R: Router + Clone + 'static,
    Agent: SwimAgent<Config> + Send + Sync + Debug + 'static,
    Config: Send + Sync + Clone + Debug + 'static,
    Lifecycle: AgentLifecycle<Agent> + Send + Sync + Clone + Debug + 'static,
    Store: NodeStore,
{
    #[allow(clippy::too_many_arguments)]
    fn run_agent(
        &self,
        route: RouteAndParameters,
        execution_config: AgentExecutionConfig,
        clock: Clk,
        client: DownlinksContext<Path>,
        incoming_envelopes: Envelopes,
<<<<<<< HEAD
        router: R,
    ) -> (Arc<dyn Any + Send + Sync>, BoxFuture<'static, AgentResult>) {
        let parameters = AgentParameters::new(
            self.configuration.clone(),
            execution_config,
            uri,
            parameters,
        );

        self.run(parameters, clock, client, incoming_envelopes, router)
=======
        router: Router,
        store: Store,
    ) -> (Arc<dyn Any + Send + Sync>, BoxFuture<'static, AgentResult>) {
        self.run(
            route,
            execution_config,
            clock,
            incoming_envelopes,
            router,
            store,
        )
>>>>>>> b761f27e
    }
}<|MERGE_RESOLUTION|>--- conflicted
+++ resolved
@@ -16,21 +16,14 @@
 use crate::agent::lifecycle::AgentLifecycle;
 use crate::agent::store::NodeStore;
 use crate::agent::{AgentParameters, AgentResult, SwimAgent};
-<<<<<<< HEAD
-use crate::plane::AgentRoute;
-=======
 use crate::plane::{AgentRoute, RouteAndParameters};
 use crate::routing::{ServerRouter, TaggedEnvelope};
->>>>>>> b761f27e
 use futures::future::BoxFuture;
 use futures::{FutureExt, Stream};
 use std::any::Any;
 use std::fmt::{Debug, Formatter};
 use std::marker::PhantomData;
 use std::sync::Arc;
-use swim_client::interface::DownlinksContext;
-use swim_common::routing::{Router, TaggedEnvelope};
-use swim_common::warp::path::Path;
 use swim_runtime::time::clock::Clock;
 
 /// [`AgentRoute`] implementation that spawns agents with a fixed configuration.
@@ -68,34 +61,18 @@
         }
     }
 
-<<<<<<< HEAD
-    pub(crate) fn run<Clk, Envelopes, R>(
-        &self,
-        agent_parameters: AgentParameters<Config>,
-=======
     pub(crate) fn run<Clk, Envelopes, Router, Store>(
         &self,
         route: RouteAndParameters,
         execution_config: AgentExecutionConfig,
->>>>>>> b761f27e
         clock: Clk,
-        client: DownlinksContext<Path>,
         incoming_envelopes: Envelopes,
-<<<<<<< HEAD
-        router: R,
-=======
         router: Router,
         store: Store,
->>>>>>> b761f27e
     ) -> (Arc<dyn Any + Send + Sync>, BoxFuture<'static, AgentResult>)
     where
         Clk: Clock,
         Envelopes: Stream<Item = TaggedEnvelope> + Send + 'static,
-<<<<<<< HEAD
-        R: Router + Clone + 'static,
-    {
-        let AgentProvider { lifecycle, .. } = self;
-=======
         Router: ServerRouter + Clone + 'static,
         Store: NodeStore,
     {
@@ -108,13 +85,11 @@
         let RouteAndParameters { route, parameters } = route;
         let parameters =
             AgentParameters::new(configuration.clone(), execution_config, route, parameters);
->>>>>>> b761f27e
 
         let (agent, task) = crate::agent::run_agent(
             lifecycle.clone(),
             clock,
-            client,
-            agent_parameters,
+            parameters,
             incoming_envelopes,
             router,
             store,
@@ -123,42 +98,23 @@
     }
 }
 
-<<<<<<< HEAD
-impl<Clk, Envelopes, R, Agent, Config, Lifecycle> AgentRoute<Clk, Envelopes, R>
-    for AgentProvider<Agent, Config, Lifecycle>
-=======
 impl<Clk, Envelopes, Router, Agent, Config, Lifecycle, Store>
     AgentRoute<Clk, Envelopes, Router, Store> for AgentProvider<Agent, Config, Lifecycle>
->>>>>>> b761f27e
 where
     Clk: Clock,
     Envelopes: Stream<Item = TaggedEnvelope> + Send + 'static,
-    R: Router + Clone + 'static,
+    Router: ServerRouter + Clone + 'static,
     Agent: SwimAgent<Config> + Send + Sync + Debug + 'static,
     Config: Send + Sync + Clone + Debug + 'static,
     Lifecycle: AgentLifecycle<Agent> + Send + Sync + Clone + Debug + 'static,
     Store: NodeStore,
 {
-    #[allow(clippy::too_many_arguments)]
     fn run_agent(
         &self,
         route: RouteAndParameters,
         execution_config: AgentExecutionConfig,
         clock: Clk,
-        client: DownlinksContext<Path>,
         incoming_envelopes: Envelopes,
-<<<<<<< HEAD
-        router: R,
-    ) -> (Arc<dyn Any + Send + Sync>, BoxFuture<'static, AgentResult>) {
-        let parameters = AgentParameters::new(
-            self.configuration.clone(),
-            execution_config,
-            uri,
-            parameters,
-        );
-
-        self.run(parameters, clock, client, incoming_envelopes, router)
-=======
         router: Router,
         store: Store,
     ) -> (Arc<dyn Any + Send + Sync>, BoxFuture<'static, AgentResult>) {
@@ -170,6 +126,5 @@
             router,
             store,
         )
->>>>>>> b761f27e
     }
 }