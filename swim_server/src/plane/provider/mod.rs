// Copyright 2015-2021 SWIM.AI inc.
//
// Licensed under the Apache License, Version 2.0 (the "License");
// you may not use this file except in compliance with the License.
// You may obtain a copy of the License at
//
//     http://www.apache.org/licenses/LICENSE-2.0
//
// Unless required by applicable law or agreed to in writing, software
// distributed under the License is distributed on an "AS IS" BASIS,
// WITHOUT WARRANTIES OR CONDITIONS OF ANY KIND, either express or implied.
// See the License for the specific language governing permissions and
// limitations under the License.

use crate::agent::lane::channels::AgentExecutionConfig;
use crate::agent::lifecycle::AgentLifecycle;
use crate::agent::{AgentParameters, AgentResult, SwimAgent};
use crate::plane::AgentRoute;
use futures::future::BoxFuture;
use futures::{FutureExt, Stream};
use std::any::Any;
use std::collections::HashMap;
use std::fmt::{Debug, Formatter};
use std::marker::PhantomData;
use std::sync::Arc;
use swim_client::interface::SwimClient;
use swim_common::routing::{Router, TaggedEnvelope};
use swim_common::warp::path::Path;
use swim_runtime::time::clock::Clock;
use utilities::uri::RelativeUri;

/// [`AgentRoute`] implementation that spawns agents with a fixed configuration.
pub struct AgentProvider<Agent, Config, Lifecycle> {
    _agent_type: PhantomData<fn(Config) -> Agent>,
    configuration: Config,
    lifecycle: Lifecycle,
}

impl<Agent, Config: Debug, Lifecycle: Debug> Debug for AgentProvider<Agent, Config, Lifecycle> {
    fn fmt(&self, f: &mut Formatter<'_>) -> std::fmt::Result {
        let AgentProvider {
            configuration,
            lifecycle,
            ..
        } = self;
        f.debug_struct("AgentProvider")
            .field("configuration", configuration)
            .field("lifecycle", lifecycle)
            .finish()
    }
}

impl<Agent, Config, Lifecycle> AgentProvider<Agent, Config, Lifecycle>
where
    Agent: SwimAgent<Config> + Send + Sync + Debug + 'static,
    Config: Send + Sync + Clone + Debug + 'static,
    Lifecycle: AgentLifecycle<Agent> + Send + Sync + Clone + Debug + 'static,
{
    pub fn new(configuration: Config, lifecycle: Lifecycle) -> Self {
        AgentProvider {
            _agent_type: PhantomData,
            configuration,
            lifecycle,
        }
    }

<<<<<<< HEAD
    pub fn run<Clk, Envelopes, R>(
=======
    pub(crate) fn run<Clk, Envelopes, Router>(
>>>>>>> 35de037e
        &self,
        agent_parameters: AgentParameters<Config>,
        clock: Clk,
        client: SwimClient<Path>,
        incoming_envelopes: Envelopes,
        router: R,
    ) -> (Arc<dyn Any + Send + Sync>, BoxFuture<'static, AgentResult>)
    where
        Clk: Clock,
        Envelopes: Stream<Item = TaggedEnvelope> + Send + 'static,
        R: Router + Clone + 'static,
    {
        let AgentProvider { lifecycle, .. } = self;

        let (agent, task) = crate::agent::run_agent(
            lifecycle.clone(),
            clock,
            client,
            agent_parameters,
            incoming_envelopes,
            router,
        );
        (agent, task.boxed())
    }
}

impl<Clk, Envelopes, R, Agent, Config, Lifecycle> AgentRoute<Clk, Envelopes, R>
    for AgentProvider<Agent, Config, Lifecycle>
where
    Clk: Clock,
    Envelopes: Stream<Item = TaggedEnvelope> + Send + 'static,
    R: Router + Clone + 'static,
    Agent: SwimAgent<Config> + Send + Sync + Debug + 'static,
    Config: Send + Sync + Clone + Debug + 'static,
    Lifecycle: AgentLifecycle<Agent> + Send + Sync + Clone + Debug + 'static,
{
    #[allow(clippy::too_many_arguments)]
    fn run_agent(
        &self,
        uri: RelativeUri,
        parameters: HashMap<String, String>,
        execution_config: AgentExecutionConfig,
        clock: Clk,
        client: SwimClient<Path>,
        incoming_envelopes: Envelopes,
        router: R,
    ) -> (Arc<dyn Any + Send + Sync>, BoxFuture<'static, AgentResult>) {
        let parameters = AgentParameters::new(
            self.configuration.clone(),
            execution_config,
            uri,
            parameters,
        );

        self.run(parameters, clock, client, incoming_envelopes, router)
    }
}<|MERGE_RESOLUTION|>--- conflicted
+++ resolved
@@ -64,11 +64,7 @@
         }
     }
 
-<<<<<<< HEAD
-    pub fn run<Clk, Envelopes, R>(
-=======
-    pub(crate) fn run<Clk, Envelopes, Router>(
->>>>>>> 35de037e
+    pub(crate) fn run<Clk, Envelopes, R>(
         &self,
         agent_parameters: AgentParameters<Config>,
         clock: Clk,
