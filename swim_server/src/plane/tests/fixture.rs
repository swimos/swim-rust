// Copyright 2015-2021 SWIM.AI inc.
//
// Licensed under the Apache License, Version 2.0 (the "License");
// you may not use this file except in compliance with the License.
// You may obtain a copy of the License at
//
//     http://www.apache.org/licenses/LICENSE-2.0
//
// Unless required by applicable law or agreed to in writing, software
// distributed under the License is distributed on an "AS IS" BASIS,
// WITHOUT WARRANTIES OR CONDITIONS OF ANY KIND, either express or implied.
// See the License for the specific language governing permissions and
// limitations under the License.

use crate::agent::lane::channels::AgentExecutionConfig;
use crate::agent::store::SwimNodeStore;
use crate::agent::{AgentResult, AgentTaskResult};
use crate::plane::context::PlaneContext;
use crate::plane::lifecycle::PlaneLifecycle;
use crate::plane::router::PlaneRouter;
use crate::plane::store::mock::MockPlaneStore;
use crate::plane::{AgentRoute, EnvChannel, RouteAndParameters};
use crate::routing::{ServerRouter, TaggedEnvelope};
use futures::future::BoxFuture;
use futures::{FutureExt, StreamExt};
use http::Uri;
use parking_lot::Mutex;
use pin_utils::pin_mut;
use std::any::Any;
use std::num::NonZeroUsize;
use std::sync::Arc;
use std::time::Duration;
use swim_common::warp::envelope::Envelope;
use swim_runtime::time::clock::Clock;
use utilities::sync::trigger;
use utilities::uri::RelativeUri;

#[derive(Debug)]
pub struct SendAgent(String);
#[derive(Debug)]
pub struct ReceiveAgent(String);

#[derive(Debug)]
pub struct SendAgentRoute(String);

impl SendAgentRoute {
    pub fn new(target: String) -> Self {
        SendAgentRoute(target)
    }
}

#[derive(Debug)]
pub struct ReceiveAgentRoute {
    expected_id: String,
    done: Arc<Mutex<Option<trigger::Sender>>>,
}

impl ReceiveAgentRoute {
    pub fn new(expected_id: String, done: trigger::Sender) -> Self {
        ReceiveAgentRoute {
            expected_id,
            done: Arc::new(Mutex::new(Some(done))),
        }
    }
}

#[derive(Debug)]
pub struct TestLifecycle;

pub fn make_config() -> AgentExecutionConfig {
    let buffer_size = NonZeroUsize::new(8).unwrap();
    AgentExecutionConfig {
        max_pending_envelopes: 1,
        action_buffer: buffer_size,
        update_buffer: buffer_size,
        feedback_buffer: buffer_size,
        uplink_err_buffer: buffer_size,
        max_fatal_uplink_errors: 0,
        max_uplink_start_attempts: NonZeroUsize::new(1).unwrap(),
        lane_buffer: buffer_size,
        observation_buffer: buffer_size,
        lane_attachment_buffer: buffer_size,
        yield_after: NonZeroUsize::new(2048).unwrap(),
        retry_strategy: Default::default(),
        cleanup_timeout: Duration::from_secs(1),
        scheduler_buffer: buffer_size,
        value_lane_backpressure: None,
        map_lane_backpressure: None,
        node_log: Default::default(),
<<<<<<< HEAD
=======
        metrics: Default::default(),
        max_idle_time: Duration::from_secs(60),
>>>>>>> e64e00d5
        max_store_errors: 0,
    }
}

pub const PARAM_NAME: &str = "id";
pub const SENDER_PREFIX: &str = "sender";
pub const RECEIVER_PREFIX: &str = "receiver";
const LANE_NAME: &str = "receiver_lane";
const MESSAGE: &str = "ping!";

impl<Clk: Clock, Delegate: ServerRouter + 'static>
    AgentRoute<Clk, EnvChannel, PlaneRouter<Delegate>, SwimNodeStore<MockPlaneStore>>
    for SendAgentRoute
{
    fn run_agent(
        &self,
        route: RouteAndParameters,
        execution_config: AgentExecutionConfig,
        _clock: Clk,
        incoming_envelopes: EnvChannel,
        mut router: PlaneRouter<Delegate>,
        _store: SwimNodeStore<MockPlaneStore>,
    ) -> (Arc<dyn Any + Send + Sync>, BoxFuture<'static, AgentResult>) {
        let RouteAndParameters { route, parameters } = route;

        let id = parameters[PARAM_NAME].clone();
        let target = self.0.clone();
        let agent = Arc::new(SendAgent(id.clone()));
        let expected_route: RelativeUri = format!("/{}/{}", SENDER_PREFIX, id).parse().unwrap();
        assert_eq!(route, expected_route);
        assert_eq!(execution_config, make_config());
        let task = async move {
            let target_node: RelativeUri =
                format!("/{}/{}", RECEIVER_PREFIX, target).parse().unwrap();
            let addr = router.lookup(None, target_node.clone()).await.unwrap();
            let mut tx = router.resolve_sender(addr).await.unwrap().sender;
            assert!(tx
                .send_item(Envelope::make_event(
                    target_node.to_string(),
                    LANE_NAME.to_string(),
                    Some(MESSAGE.into())
                ))
                .await
                .is_ok());
            pin_mut!(incoming_envelopes);
            while incoming_envelopes.next().await.is_some() {}
            AgentResult {
<<<<<<< HEAD
                route,
                dispatcher_task: AgentTaskResult::default(),
                store_task: AgentTaskResult::default(),
=======
                route: uri,
                dispatcher_task: Default::default(),
                store_task: Default::default(),
>>>>>>> e64e00d5
            }
        }
        .boxed();
        (agent, task)
    }
}

impl<Clk: Clock, Delegate>
    AgentRoute<Clk, EnvChannel, PlaneRouter<Delegate>, SwimNodeStore<MockPlaneStore>>
    for ReceiveAgentRoute
{
    fn run_agent(
        &self,
        route: RouteAndParameters,
        execution_config: AgentExecutionConfig,
        _clock: Clk,
        incoming_envelopes: EnvChannel,
        _router: PlaneRouter<Delegate>,
        _store: SwimNodeStore<MockPlaneStore>,
    ) -> (Arc<dyn Any + Send + Sync>, BoxFuture<'static, AgentResult>) {
        let RouteAndParameters { route, parameters } = route;

        let ReceiveAgentRoute { expected_id, done } = self;
        let mut done_sender = done.lock().take();
        assert!(done_sender.is_some());

        let id = parameters[PARAM_NAME].clone();
        let expected_target = expected_id.clone();
        assert_eq!(id, expected_target);
        let agent = Arc::new(ReceiveAgent(id.clone()));
        let expected_route: Uri = format!("/{}/{}", RECEIVER_PREFIX, id).parse().unwrap();
        assert_eq!(route, expected_route);
        assert_eq!(execution_config, make_config());
        let task = async move {
            pin_mut!(incoming_envelopes);

            let expected_envelope = Envelope::make_event(
                expected_route.to_string(),
                LANE_NAME.to_string(),
                Some(MESSAGE.into()),
            );

            let mut times_seen = 0;

            while let Some(TaggedEnvelope(_, env)) = incoming_envelopes.next().await {
                if env == expected_envelope {
                    times_seen += 1;
                    if let Some(tx) = done_sender.take() {
                        tx.trigger();
                    }
                } else {
                    panic!("Expected {:?}, received {:?}.", expected_envelope, env);
                }
            }
            AgentResult {
<<<<<<< HEAD
                route,
                dispatcher_task: AgentTaskResult {
                    errors: Default::default(),
                    failed: times_seen != 1,
                },
                store_task: AgentTaskResult::default(),
=======
                route: uri,
                dispatcher_task: AgentTaskResult {
                    errors: DispatcherErrors::default(),
                    failed: times_seen != 1,
                },
                store_task: Default::default(),
>>>>>>> e64e00d5
            }
        }
        .boxed();
        (agent, task)
    }
}

impl PlaneLifecycle for TestLifecycle {
    fn on_start<'a>(&'a mut self, context: &'a mut dyn PlaneContext) -> BoxFuture<'a, ()> {
        async move {
            let result = context
                .get_agent_ref(format!("/{}/hello", SENDER_PREFIX).parse().unwrap())
                .await;
            assert!(result.is_ok());
            let agent = result.unwrap();
            if let Ok(agent) = agent.downcast::<SendAgent>() {
                assert_eq!(agent.0, "hello");
            } else {
                panic!("Unexpected agent type.");
            }
        }
        .boxed()
    }
}<|MERGE_RESOLUTION|>--- conflicted
+++ resolved
@@ -87,11 +87,8 @@
         value_lane_backpressure: None,
         map_lane_backpressure: None,
         node_log: Default::default(),
-<<<<<<< HEAD
-=======
         metrics: Default::default(),
         max_idle_time: Duration::from_secs(60),
->>>>>>> e64e00d5
         max_store_errors: 0,
     }
 }
@@ -139,15 +136,9 @@
             pin_mut!(incoming_envelopes);
             while incoming_envelopes.next().await.is_some() {}
             AgentResult {
-<<<<<<< HEAD
                 route,
                 dispatcher_task: AgentTaskResult::default(),
                 store_task: AgentTaskResult::default(),
-=======
-                route: uri,
-                dispatcher_task: Default::default(),
-                store_task: Default::default(),
->>>>>>> e64e00d5
             }
         }
         .boxed();
@@ -203,21 +194,12 @@
                 }
             }
             AgentResult {
-<<<<<<< HEAD
                 route,
                 dispatcher_task: AgentTaskResult {
                     errors: Default::default(),
                     failed: times_seen != 1,
                 },
                 store_task: AgentTaskResult::default(),
-=======
-                route: uri,
-                dispatcher_task: AgentTaskResult {
-                    errors: DispatcherErrors::default(),
-                    failed: times_seen != 1,
-                },
-                store_task: Default::default(),
->>>>>>> e64e00d5
             }
         }
         .boxed();
