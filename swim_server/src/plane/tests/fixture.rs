// Copyright 2015-2021 SWIM.AI inc.
//
// Licensed under the Apache License, Version 2.0 (the "License");
// you may not use this file except in compliance with the License.
// You may obtain a copy of the License at
//
//     http://www.apache.org/licenses/LICENSE-2.0
//
// Unless required by applicable law or agreed to in writing, software
// distributed under the License is distributed on an "AS IS" BASIS,
// WITHOUT WARRANTIES OR CONDITIONS OF ANY KIND, either express or implied.
// See the License for the specific language governing permissions and
// limitations under the License.

use crate::agent::dispatch::error::DispatcherErrors;
use crate::agent::lane::channels::AgentExecutionConfig;
use crate::agent::AgentResult;
use crate::plane::context::PlaneContext;
use crate::plane::lifecycle::PlaneLifecycle;
use crate::plane::router::PlaneRouter;
use crate::plane::{AgentRoute, EnvChannel};
use crate::routing::{ServerRouter, TaggedEnvelope};
use futures::future::BoxFuture;
use futures::{FutureExt, StreamExt};
use http::Uri;
use parking_lot::Mutex;
use pin_utils::pin_mut;
use std::any::Any;
use std::collections::HashMap;
use std::num::NonZeroUsize;
use std::sync::Arc;
use std::time::Duration;
use swim_common::warp::envelope::Envelope;
use swim_runtime::time::clock::Clock;
use utilities::sync::trigger;
use utilities::uri::RelativeUri;

#[derive(Debug)]
pub struct SendAgent(String);
#[derive(Debug)]
pub struct ReceiveAgent(String);

#[derive(Debug)]
pub struct SendAgentRoute(String);

impl SendAgentRoute {
    pub fn new(target: String) -> Self {
        SendAgentRoute(target)
    }
}

#[derive(Debug)]
pub struct ReceiveAgentRoute {
    expected_id: String,
    done: Arc<Mutex<Option<trigger::Sender>>>,
}

impl ReceiveAgentRoute {
    pub fn new(expected_id: String, done: trigger::Sender) -> Self {
        ReceiveAgentRoute {
            expected_id,
            done: Arc::new(Mutex::new(Some(done))),
        }
    }
}

#[derive(Debug)]
pub struct TestLifecycle;

pub fn make_config() -> AgentExecutionConfig {
    let buffer_size = NonZeroUsize::new(8).unwrap();
    AgentExecutionConfig {
        max_pending_envelopes: 1,
        action_buffer: buffer_size,
        update_buffer: buffer_size,
        feedback_buffer: buffer_size,
        uplink_err_buffer: buffer_size,
        max_fatal_uplink_errors: 0,
        max_uplink_start_attempts: NonZeroUsize::new(1).unwrap(),
        lane_buffer: buffer_size,
        observation_buffer: buffer_size,
        lane_attachment_buffer: buffer_size,
        yield_after: NonZeroUsize::new(2048).unwrap(),
        retry_strategy: Default::default(),
        cleanup_timeout: Duration::from_secs(1),
        scheduler_buffer: buffer_size,
        value_lane_backpressure: None,
        map_lane_backpressure: None,
<<<<<<< HEAD
        max_idle_time: Duration::from_secs(60),
=======
        node_log: Default::default(),
>>>>>>> 9cca7945
    }
}

pub const PARAM_NAME: &str = "id";
pub const SENDER_PREFIX: &str = "sender";
pub const RECEIVER_PREFIX: &str = "receiver";
const LANE_NAME: &str = "receiver_lane";
const MESSAGE: &str = "ping!";

impl<Clk: Clock, Delegate: ServerRouter + 'static>
    AgentRoute<Clk, EnvChannel, PlaneRouter<Delegate>> for SendAgentRoute
{
    fn run_agent(
        &self,
        uri: RelativeUri,
        parameters: HashMap<String, String>,
        execution_config: AgentExecutionConfig,
        _clock: Clk,
        incoming_envelopes: EnvChannel,
        mut router: PlaneRouter<Delegate>,
    ) -> (Arc<dyn Any + Send + Sync>, BoxFuture<'static, AgentResult>) {
        let id = parameters[PARAM_NAME].clone();
        let target = self.0.clone();
        let agent = Arc::new(SendAgent(id.clone()));
        let expected_route: RelativeUri = format!("/{}/{}", SENDER_PREFIX, id).parse().unwrap();
        assert_eq!(uri, expected_route);
        assert_eq!(execution_config, make_config());
        let task = async move {
            let target_node: RelativeUri =
                format!("/{}/{}", RECEIVER_PREFIX, target).parse().unwrap();
            let addr = router.lookup(None, target_node.clone()).await.unwrap();
            let mut tx = router.resolve_sender(addr).await.unwrap().sender;
            assert!(tx
                .send_item(Envelope::make_event(
                    target_node.to_string(),
                    LANE_NAME.to_string(),
                    Some(MESSAGE.into())
                ))
                .await
                .is_ok());
            pin_mut!(incoming_envelopes);
            while incoming_envelopes.next().await.is_some() {}
            AgentResult {
                route: uri,
                dispatcher_errors: DispatcherErrors::default(),
                failed: false,
            }
        }
        .boxed();
        (agent, task)
    }
}

impl<Clk: Clock, Delegate> AgentRoute<Clk, EnvChannel, PlaneRouter<Delegate>>
    for ReceiveAgentRoute
{
    fn run_agent(
        &self,
        uri: RelativeUri,
        parameters: HashMap<String, String>,
        execution_config: AgentExecutionConfig,
        _clock: Clk,
        incoming_envelopes: EnvChannel,
        _router: PlaneRouter<Delegate>,
    ) -> (Arc<dyn Any + Send + Sync>, BoxFuture<'static, AgentResult>) {
        let ReceiveAgentRoute { expected_id, done } = self;
        let mut done_sender = done.lock().take();
        assert!(done_sender.is_some());

        let id = parameters[PARAM_NAME].clone();
        let expected_target = expected_id.clone();
        assert_eq!(id, expected_target);
        let agent = Arc::new(ReceiveAgent(id.clone()));
        let expected_route: Uri = format!("/{}/{}", RECEIVER_PREFIX, id).parse().unwrap();
        assert_eq!(uri, expected_route);
        assert_eq!(execution_config, make_config());
        let task = async move {
            pin_mut!(incoming_envelopes);

            let expected_envelope = Envelope::make_event(
                expected_route.to_string(),
                LANE_NAME.to_string(),
                Some(MESSAGE.into()),
            );

            let mut times_seen = 0;

            while let Some(TaggedEnvelope(_, env)) = incoming_envelopes.next().await {
                if env == expected_envelope {
                    times_seen += 1;
                    if let Some(tx) = done_sender.take() {
                        tx.trigger();
                    }
                } else {
                    panic!("Expected {:?}, received {:?}.", expected_envelope, env);
                }
            }
            AgentResult {
                route: uri,
                dispatcher_errors: DispatcherErrors::default(),
                failed: times_seen != 1,
            }
        }
        .boxed();
        (agent, task)
    }
}

impl PlaneLifecycle for TestLifecycle {
    fn on_start<'a>(&'a mut self, context: &'a mut dyn PlaneContext) -> BoxFuture<'a, ()> {
        async move {
            let result = context
                .get_agent_ref(format!("/{}/hello", SENDER_PREFIX).parse().unwrap())
                .await;
            assert!(result.is_ok());
            let agent = result.unwrap();
            if let Ok(agent) = agent.downcast::<SendAgent>() {
                assert_eq!(agent.0, "hello");
            } else {
                panic!("Unexpected agent type.");
            }
        }
        .boxed()
    }
}<|MERGE_RESOLUTION|>--- conflicted
+++ resolved
@@ -86,11 +86,8 @@
         scheduler_buffer: buffer_size,
         value_lane_backpressure: None,
         map_lane_backpressure: None,
-<<<<<<< HEAD
+        node_log: Default::default(),
         max_idle_time: Duration::from_secs(60),
-=======
-        node_log: Default::default(),
->>>>>>> 9cca7945
     }
 }
 
