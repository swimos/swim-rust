// Copyright 2015-2021 SWIM.AI inc.
//
// Licensed under the Apache License, Version 2.0 (the "License");
// you may not use this file except in compliance with the License.
// You may obtain a copy of the License at
//
//     http://www.apache.org/licenses/LICENSE-2.0
//
// Unless required by applicable law or agreed to in writing, software
// distributed under the License is distributed on an "AS IS" BASIS,
// WITHOUT WARRANTIES OR CONDITIONS OF ANY KIND, either express or implied.
// See the License for the specific language governing permissions and
// limitations under the License.

use crate::agent::lane::channels::AgentExecutionConfig;
use crate::agent::store::SwimNodeStore;
use crate::agent::{AgentResult, AgentTaskResult};
use crate::plane::context::PlaneContext;
use crate::plane::lifecycle::PlaneLifecycle;
use crate::plane::router::PlaneRouter;
<<<<<<< HEAD
use crate::plane::{AgentRoute, EnvChannel};
=======
use crate::plane::store::mock::MockPlaneStore;
use crate::plane::{AgentRoute, EnvChannel, RouteAndParameters};
use crate::routing::{ServerRouter, TaggedEnvelope};
>>>>>>> b761f27e
use futures::future::BoxFuture;
use futures::{FutureExt, StreamExt};
use http::Uri;
use parking_lot::Mutex;
use pin_utils::pin_mut;
use std::any::Any;
use std::num::NonZeroUsize;
use std::sync::Arc;
use std::time::Duration;
use swim_client::interface::SwimClient;
use swim_common::routing::{Router, TaggedEnvelope};
use swim_common::warp::envelope::Envelope;
use swim_common::warp::path::Path;
use swim_runtime::time::clock::Clock;
use swim_utilities::routing::uri::RelativeUri;
use swim_utilities::trigger;

#[derive(Debug)]
pub struct SendAgent(String);
#[derive(Debug)]
pub struct ReceiveAgent(String);

#[derive(Debug)]
pub struct SendAgentRoute(String);

impl SendAgentRoute {
    pub fn new(target: String) -> Self {
        SendAgentRoute(target)
    }
}

#[derive(Debug)]
pub struct ReceiveAgentRoute {
    expected_id: String,
    done: Arc<Mutex<Option<trigger::Sender>>>,
}

impl ReceiveAgentRoute {
    pub fn new(expected_id: String, done: trigger::Sender) -> Self {
        ReceiveAgentRoute {
            expected_id,
            done: Arc::new(Mutex::new(Some(done))),
        }
    }
}

#[derive(Debug)]
pub struct TestLifecycle;

pub fn make_config() -> AgentExecutionConfig {
    let buffer_size = NonZeroUsize::new(8).unwrap();
    AgentExecutionConfig {
        max_pending_envelopes: 1,
        action_buffer: buffer_size,
        update_buffer: buffer_size,
        feedback_buffer: buffer_size,
        uplink_err_buffer: buffer_size,
        max_fatal_uplink_errors: 0,
        max_uplink_start_attempts: NonZeroUsize::new(1).unwrap(),
        lane_buffer: buffer_size,
        observation_buffer: buffer_size,
        lane_attachment_buffer: buffer_size,
        yield_after: NonZeroUsize::new(2048).unwrap(),
        retry_strategy: Default::default(),
        cleanup_timeout: Duration::from_secs(1),
        scheduler_buffer: buffer_size,
        value_lane_backpressure: None,
        map_lane_backpressure: None,
        node_log: Default::default(),
        metrics: Default::default(),
        max_idle_time: Duration::from_secs(60),
        max_store_errors: 0,
    }
}

pub const PARAM_NAME: &str = "id";
pub const SENDER_PREFIX: &str = "sender";
pub const RECEIVER_PREFIX: &str = "receiver";
const LANE_NAME: &str = "receiver_lane";
const MESSAGE: &str = "ping!";

<<<<<<< HEAD
impl<Clk: Clock, Delegate: Router + 'static> AgentRoute<Clk, EnvChannel, PlaneRouter<Delegate>>
=======
impl<Clk: Clock, Delegate: ServerRouter + 'static>
    AgentRoute<Clk, EnvChannel, PlaneRouter<Delegate>, SwimNodeStore<MockPlaneStore>>
>>>>>>> b761f27e
    for SendAgentRoute
{
    fn run_agent(
        &self,
        route: RouteAndParameters,
        execution_config: AgentExecutionConfig,
        _clock: Clk,
        _client: SwimClient<Path>,
        incoming_envelopes: EnvChannel,
        mut router: PlaneRouter<Delegate>,
        _store: SwimNodeStore<MockPlaneStore>,
    ) -> (Arc<dyn Any + Send + Sync>, BoxFuture<'static, AgentResult>) {
        let RouteAndParameters { route, parameters } = route;

        let id = parameters[PARAM_NAME].clone();
        let target = self.0.clone();
        let agent = Arc::new(SendAgent(id.clone()));
        let expected_route: RelativeUri = format!("/{}/{}", SENDER_PREFIX, id).parse().unwrap();
        assert_eq!(route, expected_route);
        assert_eq!(execution_config, make_config());
        let task = async move {
            let target_node: RelativeUri =
                format!("/{}/{}", RECEIVER_PREFIX, target).parse().unwrap();
            let addr = router
                .lookup(None, target_node.clone(), None)
                .await
                .unwrap();
            let mut tx = router.resolve_sender(addr, None).await.unwrap().sender;
            assert!(tx
                .send_item(Envelope::make_event(
                    target_node.to_string(),
                    LANE_NAME.to_string(),
                    Some(MESSAGE.into())
                ))
                .await
                .is_ok());
            pin_mut!(incoming_envelopes);
            while incoming_envelopes.next().await.is_some() {}
            AgentResult {
                route,
                dispatcher_task: AgentTaskResult::default(),
                store_task: AgentTaskResult::default(),
            }
        }
        .boxed();
        (agent, task)
    }
}

impl<Clk: Clock, Delegate>
    AgentRoute<Clk, EnvChannel, PlaneRouter<Delegate>, SwimNodeStore<MockPlaneStore>>
    for ReceiveAgentRoute
{
    fn run_agent(
        &self,
        route: RouteAndParameters,
        execution_config: AgentExecutionConfig,
        _clock: Clk,
        _client: SwimClient<Path>,
        incoming_envelopes: EnvChannel,
        _router: PlaneRouter<Delegate>,
        _store: SwimNodeStore<MockPlaneStore>,
    ) -> (Arc<dyn Any + Send + Sync>, BoxFuture<'static, AgentResult>) {
        let RouteAndParameters { route, parameters } = route;

        let ReceiveAgentRoute { expected_id, done } = self;
        let mut done_sender = done.lock().take();
        assert!(done_sender.is_some());

        let id = parameters[PARAM_NAME].clone();
        let expected_target = expected_id.clone();
        assert_eq!(id, expected_target);
        let agent = Arc::new(ReceiveAgent(id.clone()));
        let expected_route: Uri = format!("/{}/{}", RECEIVER_PREFIX, id).parse().unwrap();
        assert_eq!(route, expected_route);
        assert_eq!(execution_config, make_config());
        let task = async move {
            pin_mut!(incoming_envelopes);

            let expected_envelope = Envelope::make_event(
                expected_route.to_string(),
                LANE_NAME.to_string(),
                Some(MESSAGE.into()),
            );

            let mut times_seen = 0;

            while let Some(TaggedEnvelope(_, env)) = incoming_envelopes.next().await {
                if env == expected_envelope {
                    times_seen += 1;
                    if let Some(tx) = done_sender.take() {
                        tx.trigger();
                    }
                } else {
                    panic!("Expected {:?}, received {:?}.", expected_envelope, env);
                }
            }
            AgentResult {
                route,
                dispatcher_task: AgentTaskResult {
                    errors: Default::default(),
                    failed: times_seen != 1,
                },
                store_task: AgentTaskResult::default(),
            }
        }
        .boxed();
        (agent, task)
    }
}

impl PlaneLifecycle for TestLifecycle {
    fn on_start<'a>(&'a mut self, context: &'a mut dyn PlaneContext) -> BoxFuture<'a, ()> {
        async move {
            let result = context
                .get_agent_ref(format!("/{}/hello", SENDER_PREFIX).parse().unwrap())
                .await;
            assert!(result.is_ok());
            let agent = result.unwrap();
            if let Ok(agent) = agent.downcast::<SendAgent>() {
                assert_eq!(agent.0, "hello");
            } else {
                panic!("Unexpected agent type.");
            }
        }
        .boxed()
    }
}<|MERGE_RESOLUTION|>--- conflicted
+++ resolved
@@ -18,13 +18,9 @@
 use crate::plane::context::PlaneContext;
 use crate::plane::lifecycle::PlaneLifecycle;
 use crate::plane::router::PlaneRouter;
-<<<<<<< HEAD
-use crate::plane::{AgentRoute, EnvChannel};
-=======
 use crate::plane::store::mock::MockPlaneStore;
 use crate::plane::{AgentRoute, EnvChannel, RouteAndParameters};
 use crate::routing::{ServerRouter, TaggedEnvelope};
->>>>>>> b761f27e
 use futures::future::BoxFuture;
 use futures::{FutureExt, StreamExt};
 use http::Uri;
@@ -34,10 +30,7 @@
 use std::num::NonZeroUsize;
 use std::sync::Arc;
 use std::time::Duration;
-use swim_client::interface::SwimClient;
-use swim_common::routing::{Router, TaggedEnvelope};
 use swim_common::warp::envelope::Envelope;
-use swim_common::warp::path::Path;
 use swim_runtime::time::clock::Clock;
 use swim_utilities::routing::uri::RelativeUri;
 use swim_utilities::trigger;
@@ -106,12 +99,8 @@
 const LANE_NAME: &str = "receiver_lane";
 const MESSAGE: &str = "ping!";
 
-<<<<<<< HEAD
-impl<Clk: Clock, Delegate: Router + 'static> AgentRoute<Clk, EnvChannel, PlaneRouter<Delegate>>
-=======
 impl<Clk: Clock, Delegate: ServerRouter + 'static>
     AgentRoute<Clk, EnvChannel, PlaneRouter<Delegate>, SwimNodeStore<MockPlaneStore>>
->>>>>>> b761f27e
     for SendAgentRoute
 {
     fn run_agent(
@@ -119,7 +108,6 @@
         route: RouteAndParameters,
         execution_config: AgentExecutionConfig,
         _clock: Clk,
-        _client: SwimClient<Path>,
         incoming_envelopes: EnvChannel,
         mut router: PlaneRouter<Delegate>,
         _store: SwimNodeStore<MockPlaneStore>,
@@ -135,11 +123,8 @@
         let task = async move {
             let target_node: RelativeUri =
                 format!("/{}/{}", RECEIVER_PREFIX, target).parse().unwrap();
-            let addr = router
-                .lookup(None, target_node.clone(), None)
-                .await
-                .unwrap();
-            let mut tx = router.resolve_sender(addr, None).await.unwrap().sender;
+            let addr = router.lookup(None, target_node.clone()).await.unwrap();
+            let mut tx = router.resolve_sender(addr).await.unwrap().sender;
             assert!(tx
                 .send_item(Envelope::make_event(
                     target_node.to_string(),
@@ -170,7 +155,6 @@
         route: RouteAndParameters,
         execution_config: AgentExecutionConfig,
         _clock: Clk,
-        _client: SwimClient<Path>,
         incoming_envelopes: EnvChannel,
         _router: PlaneRouter<Delegate>,
         _store: SwimNodeStore<MockPlaneStore>,
