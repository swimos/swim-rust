--- conflicted
+++ resolved
@@ -87,11 +87,8 @@
         value_lane_backpressure: None,
         map_lane_backpressure: None,
         node_log: Default::default(),
-<<<<<<< HEAD
         metrics: Default::default(),
-=======
         max_idle_time: Duration::from_secs(60),
->>>>>>> 477f223e
     }
 }
 
