// Copyright 2015-2020 SWIM.AI inc.
//
// Licensed under the Apache License, Version 2.0 (the "License");
// you may not use this file except in compliance with the License.
// You may obtain a copy of the License at
//
//     http://www.apache.org/licenses/LICENSE-2.0
//
// Unless required by applicable law or agreed to in writing, software
// distributed under the License is distributed on an "AS IS" BASIS,
// WITHOUT WARRANTIES OR CONDITIONS OF ANY KIND, either express or implied.
// See the License for the specific language governing permissions and
// limitations under the License.

<<<<<<< HEAD
use crate::plane::error::{NoAgentAtRoute, ResolutionError, Unresolvable};
=======
>>>>>>> 43301803
use crate::plane::router::{PlaneRouter, PlaneRouterFactory};
use crate::plane::PlaneRequest;
use crate::routing::error::{ConnectionError, ResolutionError, RouterError, Unresolvable};
use crate::routing::{Route, RoutingAddr, ServerRouter, ServerRouterFactory, TaggedEnvelope};
use futures::future::join;
<<<<<<< HEAD
use swim_common::routing::RoutingError;
use swim_common::warp::envelope::Envelope;
use tokio::sync::mpsc;
use url::Url;
=======
use swim_common::sink::item::ItemSink;
use swim_common::warp::envelope::Envelope;
use tokio::sync::mpsc;
use url::Url;
use utilities::sync::promise;
>>>>>>> 43301803

#[tokio::test]
async fn plane_router_get_sender() {
    let addr = RoutingAddr::remote(5);

    let (req_tx, mut req_rx) = mpsc::channel(8);
    let (send_tx, mut send_rx) = mpsc::channel(8);
    let (_drop_tx, drop_rx) = promise::promise();

    let mut router = PlaneRouter::new(addr, req_tx);

    let provider_task = async move {
        while let Some(req) = req_rx.recv().await {
            if let PlaneRequest::Endpoint { id, request } = req {
                if id == addr {
                    assert!(request
                        .send_ok(Route::new(send_tx.clone(), drop_rx.clone()))
                        .is_ok());
                } else {
                    assert!(request.send_err(Unresolvable(id)).is_ok());
                }
            } else {
                panic!("Unexpected request {:?}!", req);
            }
        }
    };

    let send_task = async move {
        let result1 = router.resolve_sender(addr).await;
        assert!(result1.is_ok());
        let mut sender = result1.unwrap();
        assert!(sender
            .sender
            .send_item(Envelope::linked("/node", "lane"))
            .await
            .is_ok());
        assert_eq!(
            send_rx.recv().await,
            Some(TaggedEnvelope(addr, Envelope::linked("/node", "lane")))
        );

        let result2 = router.resolve_sender(RoutingAddr::local(56)).await;

        assert!(matches!(
            result2,
            Err(ResolutionError::Unresolvable(Unresolvable(_)))
        ));
    };

    join(provider_task, send_task).await;
}

#[tokio::test]
async fn plane_router_factory() {
    let (req_tx, _req_rx) = mpsc::channel(8);
    let fac = PlaneRouterFactory::new(req_tx);
    let router = fac.create_for(RoutingAddr::local(56));
    assert_eq!(router.tag, RoutingAddr::local(56));
}

#[tokio::test]
async fn plane_router_resolve() {
    let host = Url::parse("warp:://somewhere").unwrap();
    let addr = RoutingAddr::remote(5);

    let (req_tx, mut req_rx) = mpsc::channel(8);

    let mut router = PlaneRouter::new(addr, req_tx);

    let host_cpy = host.clone();

    let provider_task = async move {
        while let Some(req) = req_rx.recv().await {
            if let PlaneRequest::Resolve {
                host,
                name,
                request,
            } = req
            {
                if host == Some(host_cpy.clone()) && name == "/node" {
                    assert!(request.send_ok(addr).is_ok());
                } else if host.is_some() {
                    assert!(request
                        .send_err(RouterError::ConnectionFailure(ConnectionError::Warp(
                            "Boom!".to_string()
                        )))
                        .is_ok());
                } else {
                    assert!(request.send_err(RouterError::NoAgentAtRoute(name)).is_ok());
                }
            } else {
                panic!("Unexpected request {:?}!", req);
            }
        }
    };

    let send_task = async move {
        let result1 = router.lookup(Some(host), "/node".parse().unwrap()).await;
        assert!(matches!(result1, Ok(a) if a == addr));

        let other_host = Url::parse("warp://other").unwrap();

        let result2 = router
            .lookup(Some(other_host), "/node".parse().unwrap())
            .await;
        assert!(matches!(
            result2,
            Err(RouterError::ConnectionFailure(ConnectionError::Warp(msg))) if msg == "Boom!"
        ));

        let result3 = router.lookup(None, "/node".parse().unwrap()).await;
        assert!(matches!(result3, Err(RouterError::NoAgentAtRoute(name)) if name == "/node"));
    };

    join(provider_task, send_task).await;
}<|MERGE_RESOLUTION|>--- conflicted
+++ resolved
@@ -12,27 +12,16 @@
 // See the License for the specific language governing permissions and
 // limitations under the License.
 
-<<<<<<< HEAD
-use crate::plane::error::{NoAgentAtRoute, ResolutionError, Unresolvable};
-=======
->>>>>>> 43301803
 use crate::plane::router::{PlaneRouter, PlaneRouterFactory};
 use crate::plane::PlaneRequest;
 use crate::routing::error::{ConnectionError, ResolutionError, RouterError, Unresolvable};
-use crate::routing::{Route, RoutingAddr, ServerRouter, ServerRouterFactory, TaggedEnvelope};
+use crate::routing::{RoutingAddr, ServerRouter, ServerRouterFactory, TaggedEnvelope};
 use futures::future::join;
-<<<<<<< HEAD
-use swim_common::routing::RoutingError;
-use swim_common::warp::envelope::Envelope;
-use tokio::sync::mpsc;
-use url::Url;
-=======
-use swim_common::sink::item::ItemSink;
 use swim_common::warp::envelope::Envelope;
 use tokio::sync::mpsc;
 use url::Url;
 use utilities::sync::promise;
->>>>>>> 43301803
+use crate::routing::remote::RawRoute;
 
 #[tokio::test]
 async fn plane_router_get_sender() {
@@ -49,7 +38,7 @@
             if let PlaneRequest::Endpoint { id, request } = req {
                 if id == addr {
                     assert!(request
-                        .send_ok(Route::new(send_tx.clone(), drop_rx.clone()))
+                        .send_ok(RawRoute::new(send_tx.clone(), drop_rx.clone()))
                         .is_ok());
                 } else {
                     assert!(request.send_err(Unresolvable(id)).is_ok());
