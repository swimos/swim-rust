// Copyright 2015-2020 SWIM.AI inc.
//
// Licensed under the Apache License, Version 2.0 (the "License");
// you may not use this file except in compliance with the License.
// You may obtain a copy of the License at
//
//     http://www.apache.org/licenses/LICENSE-2.0
//
// Unless required by applicable law or agreed to in writing, software
// distributed under the License is distributed on an "AS IS" BASIS,
// WITHOUT WARRANTIES OR CONDITIONS OF ANY KIND, either express or implied.
// See the License for the specific language governing permissions and
// limitations under the License.

use crate::plane::PlaneRequest;
use crate::routing::error::{ResolutionError, RouterError};
use crate::routing::remote::RawRoute;
use crate::routing::{Route, RoutingAddr, ServerRouter, ServerRouterFactory, TaggedSender};
use futures::future::BoxFuture;
use futures::FutureExt;
use swim_common::request::Request;
use swim_common::sink::item::either::EitherSink;
use tokio::sync::{mpsc, oneshot};
use url::Url;
use utilities::uri::RelativeUri;

#[cfg(test)]
mod tests;

/// Creates [`PlaneRouter`] instances by cloning a channel back to the plane.
#[derive(Debug)]
pub struct PlaneRouterFactory<DelegateFac: ServerRouterFactory> {
    request_sender: mpsc::Sender<PlaneRequest>,
    delegate_fac: DelegateFac,
}

impl<DelegateFac: ServerRouterFactory> PlaneRouterFactory<DelegateFac> {
    /// Create a factory from a channel back to the owning plane.
    pub(in crate) fn new(
        request_sender: mpsc::Sender<PlaneRequest>,
        delegate_fac: DelegateFac,
    ) -> Self {
        PlaneRouterFactory {
            request_sender,
            delegate_fac,
        }
    }
}

impl<DelegateFac: ServerRouterFactory> ServerRouterFactory for PlaneRouterFactory<DelegateFac> {
    type Router = PlaneRouter<DelegateFac::Router>;

    fn create_for(&self, addr: RoutingAddr) -> Self::Router {
        PlaneRouter::new(
            addr,
            self.delegate_fac.create_for(addr),
            self.request_sender.clone(),
        )
    }
}

/// An implementation of [`ServerRouter`] tied to a plane.
#[derive(Debug, Clone)]
pub struct PlaneRouter<Delegate> {
    tag: RoutingAddr,
    delegate_router: Delegate,
    request_sender: mpsc::Sender<PlaneRequest>,
}

impl<Delegate> PlaneRouter<Delegate> {
    pub(in crate) fn new(
        tag: RoutingAddr,
        delegate_router: Delegate,
        request_sender: mpsc::Sender<PlaneRequest>,
    ) -> Self {
        PlaneRouter {
            tag,
            delegate_router,
            request_sender,
        }
    }
}

<<<<<<< HEAD
impl<Delegate: ServerRouter> ServerRouter for PlaneRouter<Delegate> {
    type Sender = EitherSink<TaggedSender, Delegate::Sender>;

    fn resolve_sender(
        &mut self,
        addr: RoutingAddr,
    ) -> BoxFuture<Result<Route<Self::Sender>, ResolutionError>> {
=======
impl ServerRouter for PlaneRouter {
    fn resolve_sender(&mut self, addr: RoutingAddr) -> BoxFuture<Result<Route, ResolutionError>> {
>>>>>>> f416a084
        async move {
            let PlaneRouter {
                tag,
                delegate_router,
                request_sender,
            } = self;
            let (tx, rx) = oneshot::channel();
<<<<<<< HEAD
            if addr.is_local() {
                if request_sender
                    .send(PlaneRequest::Endpoint {
                        id: addr,
                        request: Request::new(tx),
                    })
                    .await
                    .is_err()
                {
                    Err(ResolutionError::RouterDropped)
                } else {
                    match rx.await {
                        Ok(Ok(Route { sender, on_drop })) => Ok(Route::new(
                            EitherSink::left(TaggedSender::new(*tag, sender)),
                            on_drop,
                        )),
                        Ok(Err(err)) => Err(ResolutionError::Unresolvable(err)),
                        Err(_) => Err(ResolutionError::RouterDropped),
=======
            if request_sender
                .send(PlaneRequest::Endpoint {
                    id: addr,
                    request: Request::new(tx),
                })
                .await
                .is_err()
            {
                Err(ResolutionError::RouterDropped)
            } else {
                match rx.await {
                    Ok(Ok(RawRoute { sender, on_drop })) => {
                        Ok(Route::new(TaggedSender::new(*tag, sender), on_drop))
>>>>>>> f416a084
                    }
                }
            } else {
                delegate_router
                    .resolve_sender(addr)
                    .await
                    .map(|Route { sender, on_drop }| Route::new(EitherSink::right(sender), on_drop))
            }
        }
        .boxed()
    }

    fn lookup(
        &mut self,
        host: Option<Url>,
        route: RelativeUri,
    ) -> BoxFuture<Result<RoutingAddr, RouterError>> {
        async move {
            let PlaneRouter { request_sender, .. } = self;
            let (tx, rx) = oneshot::channel();
            if request_sender
                .send(PlaneRequest::Resolve {
                    host,
                    name: route,
                    request: Request::new(tx),
                })
                .await
                .is_err()
            {
                Err(RouterError::RouterDropped)
            } else {
                match rx.await {
                    Ok(Ok(addr)) => Ok(addr),
                    Ok(Err(err)) => Err(err),
                    Err(_) => Err(RouterError::RouterDropped),
                }
            }
        }
        .boxed()
    }
}<|MERGE_RESOLUTION|>--- conflicted
+++ resolved
@@ -81,7 +81,6 @@
     }
 }
 
-<<<<<<< HEAD
 impl<Delegate: ServerRouter> ServerRouter for PlaneRouter<Delegate> {
     type Sender = EitherSink<TaggedSender, Delegate::Sender>;
 
@@ -89,10 +88,6 @@
         &mut self,
         addr: RoutingAddr,
     ) -> BoxFuture<Result<Route<Self::Sender>, ResolutionError>> {
-=======
-impl ServerRouter for PlaneRouter {
-    fn resolve_sender(&mut self, addr: RoutingAddr) -> BoxFuture<Result<Route, ResolutionError>> {
->>>>>>> f416a084
         async move {
             let PlaneRouter {
                 tag,
@@ -100,7 +95,6 @@
                 request_sender,
             } = self;
             let (tx, rx) = oneshot::channel();
-<<<<<<< HEAD
             if addr.is_local() {
                 if request_sender
                     .send(PlaneRequest::Endpoint {
@@ -113,27 +107,12 @@
                     Err(ResolutionError::RouterDropped)
                 } else {
                     match rx.await {
-                        Ok(Ok(Route { sender, on_drop })) => Ok(Route::new(
+                        Ok(Ok(RawRoute { sender, on_drop })) => Ok(Route::new(
                             EitherSink::left(TaggedSender::new(*tag, sender)),
                             on_drop,
                         )),
                         Ok(Err(err)) => Err(ResolutionError::Unresolvable(err)),
                         Err(_) => Err(ResolutionError::RouterDropped),
-=======
-            if request_sender
-                .send(PlaneRequest::Endpoint {
-                    id: addr,
-                    request: Request::new(tx),
-                })
-                .await
-                .is_err()
-            {
-                Err(ResolutionError::RouterDropped)
-            } else {
-                match rx.await {
-                    Ok(Ok(RawRoute { sender, on_drop })) => {
-                        Ok(Route::new(TaggedSender::new(*tag, sender), on_drop))
->>>>>>> f416a084
                     }
                 }
             } else {
