// Copyright 2015-2020 SWIM.AI inc.
//
// Licensed under the Apache License, Version 2.0 (the "License");
// you may not use this file except in compliance with the License.
// You may obtain a copy of the License at
//
//     http://www.apache.org/licenses/LICENSE-2.0
//
// Unless required by applicable law or agreed to in writing, software
// distributed under the License is distributed on an "AS IS" BASIS,
// WITHOUT WARRANTIES OR CONDITIONS OF ANY KIND, either express or implied.
// See the License for the specific language governing permissions and
// limitations under the License.

use crate::plane::PlaneRequest;
<<<<<<< HEAD
use crate::routing::{RoutingAddr, ServerRouter, TaggedSender};
use futures::future::BoxFuture;
use futures::FutureExt;
use swim_common::request::Request;
use swim_common::routing::RoutingError;
=======
use crate::routing::error::{ResolutionError, RouterError};
use crate::routing::{Route, RoutingAddr, ServerRouter, ServerRouterFactory, TaggedSender};
use futures::future::BoxFuture;
use futures::FutureExt;
use swim_common::request::Request;
>>>>>>> 43301803
use tokio::sync::{mpsc, oneshot};
use url::Url;
use utilities::uri::RelativeUri;

#[cfg(test)]
mod tests;

/// Creates [`PlaneRouter`] instances by cloning a channel back to the plane.
#[derive(Debug)]
pub struct PlaneRouterFactory {
    request_sender: mpsc::Sender<PlaneRequest>,
}

impl PlaneRouterFactory {
    /// Create a factory from a channel back to the owning plane.
    pub(super) fn new(request_sender: mpsc::Sender<PlaneRequest>) -> Self {
        PlaneRouterFactory { request_sender }
    }
}

impl ServerRouterFactory for PlaneRouterFactory {
    type Router = PlaneRouter;

    fn create_for(&self, addr: RoutingAddr) -> Self::Router {
        PlaneRouter::new(addr, self.request_sender.clone())
    }
}

/// An implementation of [`ServerRouter`] tied to a plane.
#[derive(Debug, Clone)]
pub struct PlaneRouter {
    tag: RoutingAddr,
    request_sender: mpsc::Sender<PlaneRequest>,
}

impl PlaneRouter {
    fn new(tag: RoutingAddr, request_sender: mpsc::Sender<PlaneRequest>) -> Self {
        PlaneRouter {
            tag,
            request_sender,
        }
    }
}

impl ServerRouter for PlaneRouter {
<<<<<<< HEAD
    fn get_sender(&mut self, addr: RoutingAddr) -> BoxFuture<Result<TaggedSender, RoutingError>> {
=======
    type Sender = TaggedSender;

    fn resolve_sender(
        &mut self,
        addr: RoutingAddr,
    ) -> BoxFuture<Result<Route<Self::Sender>, ResolutionError>> {
>>>>>>> 43301803
        async move {
            let PlaneRouter {
                tag,
                request_sender,
            } = self;
            let (tx, rx) = oneshot::channel();
            if request_sender
                .send(PlaneRequest::Endpoint {
                    id: addr,
                    request: Request::new(tx),
                })
                .await
                .is_err()
            {
                Err(ResolutionError::RouterDropped)
            } else {
                match rx.await {
<<<<<<< HEAD
                    Ok(Ok(sender)) => Ok(TaggedSender::new(*tag, sender)),
                    Ok(Err(_)) => Err(RoutingError::HostUnreachable),
                    Err(_) => Err(RoutingError::RouterDropped),
=======
                    Ok(Ok(Route { sender, on_drop })) => {
                        Ok(Route::new(TaggedSender::new(*tag, sender), on_drop))
                    }
                    Ok(Err(err)) => Err(ResolutionError::Unresolvable(err)),
                    Err(_) => Err(ResolutionError::RouterDropped),
>>>>>>> 43301803
                }
            }
        }
        .boxed()
    }

    fn lookup(
        &mut self,
        host: Option<Url>,
        route: RelativeUri,
    ) -> BoxFuture<Result<RoutingAddr, RouterError>> {
        async move {
            let PlaneRouter { request_sender, .. } = self;
            let (tx, rx) = oneshot::channel();
            if request_sender
                .send(PlaneRequest::Resolve {
                    host,
                    name: route,
                    request: Request::new(tx),
                })
                .await
                .is_err()
            {
                Err(RouterError::RouterDropped)
            } else {
                match rx.await {
                    Ok(Ok(addr)) => Ok(addr),
                    Ok(Err(err)) => Err(err),
                    Err(_) => Err(RouterError::RouterDropped),
                }
            }
        }
        .boxed()
    }
}<|MERGE_RESOLUTION|>--- conflicted
+++ resolved
@@ -13,22 +13,15 @@
 // limitations under the License.
 
 use crate::plane::PlaneRequest;
-<<<<<<< HEAD
-use crate::routing::{RoutingAddr, ServerRouter, TaggedSender};
-use futures::future::BoxFuture;
-use futures::FutureExt;
-use swim_common::request::Request;
-use swim_common::routing::RoutingError;
-=======
 use crate::routing::error::{ResolutionError, RouterError};
 use crate::routing::{Route, RoutingAddr, ServerRouter, ServerRouterFactory, TaggedSender};
 use futures::future::BoxFuture;
 use futures::FutureExt;
 use swim_common::request::Request;
->>>>>>> 43301803
 use tokio::sync::{mpsc, oneshot};
 use url::Url;
 use utilities::uri::RelativeUri;
+use crate::routing::remote::RawRoute;
 
 #[cfg(test)]
 mod tests;
@@ -71,16 +64,11 @@
 }
 
 impl ServerRouter for PlaneRouter {
-<<<<<<< HEAD
-    fn get_sender(&mut self, addr: RoutingAddr) -> BoxFuture<Result<TaggedSender, RoutingError>> {
-=======
-    type Sender = TaggedSender;
 
     fn resolve_sender(
         &mut self,
         addr: RoutingAddr,
-    ) -> BoxFuture<Result<Route<Self::Sender>, ResolutionError>> {
->>>>>>> 43301803
+    ) -> BoxFuture<Result<Route, ResolutionError>> {
         async move {
             let PlaneRouter {
                 tag,
@@ -98,17 +86,11 @@
                 Err(ResolutionError::RouterDropped)
             } else {
                 match rx.await {
-<<<<<<< HEAD
-                    Ok(Ok(sender)) => Ok(TaggedSender::new(*tag, sender)),
-                    Ok(Err(_)) => Err(RoutingError::HostUnreachable),
-                    Err(_) => Err(RoutingError::RouterDropped),
-=======
-                    Ok(Ok(Route { sender, on_drop })) => {
+                    Ok(Ok(RawRoute { sender, on_drop })) => {
                         Ok(Route::new(TaggedSender::new(*tag, sender), on_drop))
                     }
                     Ok(Err(err)) => Err(ResolutionError::Unresolvable(err)),
                     Err(_) => Err(ResolutionError::RouterDropped),
->>>>>>> 43301803
                 }
             }
         }
