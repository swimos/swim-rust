--- conflicted
+++ resolved
@@ -16,17 +16,9 @@
 use crate::agent::store::SwimNodeStore;
 use crate::plane::store::PlaneStore;
 use crate::store::{StoreEngine, StoreKey};
-<<<<<<< HEAD
 use store::engines::KeyedSnapshot;
 use store::keyspaces::{Keyspace, KeyspaceRangedSnapshotLoad, KeyspaceResolver};
 use store::{StoreError, StoreInfo};
-=======
-use futures::future::BoxFuture;
-use futures::{FutureExt, Stream};
-use std::sync::Arc;
-use store::keyspaces::KeyspaceByteEngine;
-use store::{EngineInfo, StoreError};
->>>>>>> ce293005
 use swim_common::model::text::Text;
 
 #[derive(Clone, Debug)]
@@ -41,34 +33,14 @@
         MockNodeStore::mock()
     }
 
-<<<<<<< HEAD
-    fn store_info(&self) -> StoreInfo {
-        StoreInfo {
-=======
-    fn get_prefix_range<F, K, V>(
-        &self,
-        _prefix: StoreKey,
-        _map_fn: F,
-    ) -> Result<Option<Vec<(K, V)>>, StoreError>
-    where
-        F: for<'i> Fn(&'i [u8], &'i [u8]) -> Result<(K, V), StoreError>,
-    {
-        Ok(None)
-    }
-
     fn engine_info(&self) -> EngineInfo {
         EngineInfo {
->>>>>>> ce293005
             path: "".to_string(),
             kind: "Mock".to_string(),
         }
     }
 
-<<<<<<< HEAD
     fn node_id_of<I>(&self, _lane: I) -> Result<u64, StoreError>
-=======
-    fn lane_id_of<I>(&self, _lane: I) -> BoxFuture<'static, u64>
->>>>>>> ce293005
     where
         I: Into<String>,
     {
@@ -77,15 +49,13 @@
 }
 
 impl KeyspaceRangedSnapshotLoad for MockPlaneStore {
-    fn keyspace_load_ranged_snapshot<F, K, V, S>(
+    fn get_prefix_range<F, K, V>(
         &self,
-        _keyspace: &S,
-        _prefix: &[u8],
+        _prefix: StoreKey,
         _map_fn: F,
-    ) -> Result<Option<KeyedSnapshot<K, V>>, StoreError>
-    where
-        F: for<'i> Fn(&'i [u8], &'i [u8]) -> Result<(K, V), StoreError>,
-        S: Keyspace,
+    ) -> Result<Option<Vec<(K, V)>>, StoreError>
+        where
+            F: for<'i> Fn(&'i [u8], &'i [u8]) -> Result<(K, V), StoreError>,
     {
         Ok(None)
     }
