// Copyright 2015-2021 SWIM.AI inc.
//
// Licensed under the Apache License, Version 2.0 (the "License");
// you may not use this file except in compliance with the License.
// You may obtain a copy of the License at
//
//     http://www.apache.org/licenses/LICENSE-2.0
//
// Unless required by applicable law or agreed to in writing, software
// distributed under the License is distributed on an "AS IS" BASIS,
// WITHOUT WARRANTIES OR CONDITIONS OF ANY KIND, either express or implied.
// See the License for the specific language governing permissions and
// limitations under the License.

use std::ffi::OsStr;
use std::fmt::{Debug, Formatter};
use std::io;
use std::path::{Path, PathBuf};
use std::sync::Arc;

<<<<<<< HEAD
use store::{serialize, Store, StoreError, StoreInfo};
use swim_common::model::text::Text;

use crate::agent::store::{NodeStore, SwimNodeStore};
use crate::store::keystore::KeyStore;
use crate::store::{KeyspaceName, StoreEngine, StoreKey};
use store::engines::KeyedSnapshot;
use store::keyspaces::{Keyspace, KeyspaceRangedSnapshotLoad, KeyspaceResolver, Keyspaces};
=======
use futures::future::BoxFuture;
use futures::FutureExt;

use store::keyspaces::Keyspaces;
use store::{serialize, EngineInfo, Store, StoreError};
use swim_common::model::text::Text;

use crate::agent::store::{NodeStore, SwimNodeStore};
use crate::store::keystore::{KeyStore, KeystoreTask};
use crate::store::{KeyspaceName, StoreEngine, StoreKey};
use store::engines::StoreBuilder;
>>>>>>> ce293005

pub mod mock;

const STORE_DIR: &str = "store";
const PLANES_DIR: &str = "planes";

/// Creates paths for both map and value stores with a base path of `base_path` and appended by
/// `plane_name`.
fn path_for<B, P>(base_path: &B, plane_name: &P) -> PathBuf
where
    B: AsRef<OsStr> + ?Sized,
    P: AsRef<OsStr> + ?Sized,
{
    Path::new(base_path)
        .join(STORE_DIR)
        .join(PLANES_DIR)
        .join(plane_name.as_ref())
}

/// A trait for defining plane stores which will create node stores.
pub trait PlaneStore
where
<<<<<<< HEAD
    Self: StoreEngine
        + KeyspaceResolver
        + KeyspaceRangedSnapshotLoad
        + Sized
        + Debug
        + Send
        + Sync
        + Clone
        + 'static,
=======
    Self: StoreEngine + Sized + Debug + Send + Sync + Clone + 'static,
>>>>>>> ce293005
{
    /// The type of node stores which are created.
    type NodeStore: NodeStore;

    /// Create a node store for `node_uri`.
    fn node_store<I>(&self, node_uri: I) -> Self::NodeStore
    where
        I: Into<Text>;

<<<<<<< HEAD
=======
    /// Executes a ranged snapshot read prefixed by a lane key and deserialize each key-value pair
    /// using `map_fn`.
    ///
    /// Returns an optional snapshot iterator if entries were found that will yield deserialized
    /// key-value pairs.
    fn get_prefix_range<F, K, V>(
        &self,
        prefix: StoreKey,
        map_fn: F,
    ) -> Result<Option<Vec<(K, V)>>, StoreError>
    where
        F: for<'i> Fn(&'i [u8], &'i [u8]) -> Result<(K, V), StoreError>;

>>>>>>> ce293005
    /// Returns information about the delegate store
    fn engine_info(&self) -> EngineInfo;

<<<<<<< HEAD
    fn node_id_of<I>(&self, node: I) -> Result<u64, StoreError>
=======
    fn lane_id_of<I>(&self, lane: I) -> BoxFuture<u64>
>>>>>>> ce293005
    where
        I: Into<String>;
}

/// A store engine for planes.
pub struct SwimPlaneStore<D> {
    /// The name of the plane.
    plane_name: Text,
    /// Delegate byte engine.
    delegate: Arc<D>,
    keystore: KeyStore<D>,
}

impl<D> Clone for SwimPlaneStore<D> {
    fn clone(&self) -> Self {
        SwimPlaneStore {
            plane_name: self.plane_name.clone(),
            delegate: self.delegate.clone(),
            keystore: self.keystore.clone(),
        }
    }
}

impl<D> Debug for SwimPlaneStore<D> {
    fn fmt(&self, f: &mut Formatter<'_>) -> std::fmt::Result {
        f.debug_struct("SwimPlaneStore")
            .field("plane_name", &self.plane_name)
            .finish()
    }
}

fn exec_keyspace<F, O>(key: StoreKey, f: F) -> Result<O, StoreError>
where
    F: Fn(KeyspaceName, Vec<u8>) -> Result<O, StoreError>,
{
    match key {
        s @ StoreKey::Map { .. } => f(KeyspaceName::Map, serialize(&s)?),
        s @ StoreKey::Value { .. } => f(KeyspaceName::Value, serialize(&s)?),
    }
}

impl<D> PlaneStore for SwimPlaneStore<D>
where
    D: Store,
{
    type NodeStore = SwimNodeStore<Self>;

    fn node_store<I>(&self, node: I) -> Self::NodeStore
    where
        I: Into<Text>,
    {
        SwimNodeStore::new(self.clone(), node)
    }

<<<<<<< HEAD
    fn store_info(&self) -> StoreInfo {
        self.delegate.store_info()
    }

    fn node_id_of<I>(&self, node: I) -> Result<u64, StoreError>
=======
    fn get_prefix_range<F, K, V>(
        &self,
        prefix: StoreKey,
        map_fn: F,
    ) -> Result<Option<Vec<(K, V)>>, StoreError>
    where
        F: for<'i> Fn(&'i [u8], &'i [u8]) -> Result<(K, V), StoreError>,
    {
        let namespace = match &prefix {
            StoreKey::Map { .. } => KeyspaceName::Map,
            StoreKey::Value { .. } => KeyspaceName::Value,
        };

        self.delegate
            .get_prefix_range(namespace, serialize(&prefix)?.as_slice(), map_fn)
    }

    fn engine_info(&self) -> EngineInfo {
        self.delegate.engine_info()
    }

    fn lane_id_of<I>(&self, lane: I) -> BoxFuture<u64>
>>>>>>> ce293005
    where
        I: Into<String>,
    {
        self.keystore.id_for(node.into())
    }
}

impl<D: Store> KeyspaceResolver for SwimPlaneStore<D> {
    type ResolvedKeyspace = D::ResolvedKeyspace;

    fn resolve_keyspace<K: Keyspace>(&self, space: &K) -> Option<&Self::ResolvedKeyspace> {
        self.delegate.resolve_keyspace(space)
    }
}

<<<<<<< HEAD
impl<D> KeyspaceRangedSnapshotLoad for SwimPlaneStore<D>
where
    D: Store,
{
    fn keyspace_load_ranged_snapshot<F, K, V, S>(
        &self,
        keyspace: &S,
        prefix: &[u8],
        map_fn: F,
    ) -> Result<Option<KeyedSnapshot<K, V>>, StoreError>
    where
        F: for<'i> Fn(&'i [u8], &'i [u8]) -> Result<(K, V), StoreError>,
        S: Keyspace,
    {
        self.delegate
            .keyspace_load_ranged_snapshot(keyspace, prefix, map_fn)
    }
}

=======
>>>>>>> ce293005
impl<D: Store> StoreEngine for SwimPlaneStore<D> {
    fn put(&self, key: StoreKey, value: &[u8]) -> Result<(), StoreError> {
        exec_keyspace(key, |namespace, bytes| {
            self.delegate
                .put_keyspace(namespace, bytes.as_slice(), value)
        })
    }

    fn get(&self, key: StoreKey) -> Result<Option<Vec<u8>>, StoreError> {
        exec_keyspace(key, |namespace, bytes| {
            self.delegate.get_keyspace(namespace, bytes.as_slice())
        })
    }

    fn delete(&self, key: StoreKey) -> Result<(), StoreError> {
        exec_keyspace(key, |namespace, bytes| {
            self.delegate.delete_keyspace(namespace, bytes.as_slice())
        })
    }
}

pub(crate) fn open_plane<B, P, D>(
    base_path: B,
    plane_name: P,
    builder: D,
    keyspaces: Keyspaces<D>,
) -> Result<SwimPlaneStore<D::Store>, StoreError>
where
    B: AsRef<Path>,
    P: AsRef<Path>,
    D: StoreBuilder,
    D::Store: KeystoreTask,
{
    let path = path_for(base_path.as_ref(), plane_name.as_ref());
    let delegate = builder.build(path, &keyspaces)?;
    let plane_name = match plane_name.as_ref().to_str() {
        Some(path) => path.to_string(),
        None => {
            return Err(StoreError::Io(io::Error::new(
                io::ErrorKind::InvalidData,
                "Expected a valid UTF-8 path",
            )));
        }
    };

    let arcd_delegate = Arc::new(delegate);
    // todo config
    let keystore = KeyStore::new(arcd_delegate.clone(), NonZeroUsize::new(8).unwrap());

    Ok(SwimPlaneStore::new(plane_name, arcd_delegate, keystore))
}

impl<D> SwimPlaneStore<D>
where
    D: Store,
{
    pub(crate) fn new<I: Into<Text>>(
        plane_name: I,
        delegate: Arc<D>,
        keystore: KeyStore<D>,
    ) -> SwimPlaneStore<D> {
        SwimPlaneStore {
            plane_name: plane_name.into(),
            delegate,
            keystore,
        }
    }
<<<<<<< HEAD

    pub(crate) fn open<B, P>(
        base_path: B,
        plane_name: P,
        db_opts: &D::Opts,
        keyspaces: Keyspaces<D>,
    ) -> Result<SwimPlaneStore<D>, StoreError>
    where
        B: AsRef<Path>,
        P: AsRef<Path>,
    {
        let path = path_for(base_path.as_ref(), plane_name.as_ref());
        let delegate = D::from_keyspaces(&path, db_opts, keyspaces)?;
        let plane_name = match plane_name.as_ref().to_str() {
            Some(path) => path.to_string(),
            None => {
                return Err(StoreError::Io(io::Error::new(
                    io::ErrorKind::InvalidData,
                    "Expected a valid UTF-8 path",
                )));
            }
        };

        let arcd_delegate = Arc::new(delegate);
        let keystore = KeyStore::initialise_with(arcd_delegate.clone());

        Ok(Self::new(plane_name, arcd_delegate, keystore))
    }
=======
>>>>>>> ce293005
}<|MERGE_RESOLUTION|>--- conflicted
+++ resolved
@@ -18,28 +18,21 @@
 use std::path::{Path, PathBuf};
 use std::sync::Arc;
 
-<<<<<<< HEAD
 use store::{serialize, Store, StoreError, StoreInfo};
+use futures::future::BoxFuture;
+use futures::FutureExt;
+
+use store::keyspaces::Keyspaces;
+use store::{serialize, EngineInfo, Store, StoreError};
 use swim_common::model::text::Text;
 
 use crate::agent::store::{NodeStore, SwimNodeStore};
 use crate::store::keystore::KeyStore;
+use crate::store::keystore::{KeyStore, KeystoreTask};
 use crate::store::{KeyspaceName, StoreEngine, StoreKey};
 use store::engines::KeyedSnapshot;
 use store::keyspaces::{Keyspace, KeyspaceRangedSnapshotLoad, KeyspaceResolver, Keyspaces};
-=======
-use futures::future::BoxFuture;
-use futures::FutureExt;
-
-use store::keyspaces::Keyspaces;
-use store::{serialize, EngineInfo, Store, StoreError};
-use swim_common::model::text::Text;
-
-use crate::agent::store::{NodeStore, SwimNodeStore};
-use crate::store::keystore::{KeyStore, KeystoreTask};
-use crate::store::{KeyspaceName, StoreEngine, StoreKey};
 use store::engines::StoreBuilder;
->>>>>>> ce293005
 
 pub mod mock;
 
@@ -62,19 +55,7 @@
 /// A trait for defining plane stores which will create node stores.
 pub trait PlaneStore
 where
-<<<<<<< HEAD
-    Self: StoreEngine
-        + KeyspaceResolver
-        + KeyspaceRangedSnapshotLoad
-        + Sized
-        + Debug
-        + Send
-        + Sync
-        + Clone
-        + 'static,
-=======
-    Self: StoreEngine + Sized + Debug + Send + Sync + Clone + 'static,
->>>>>>> ce293005
+    Self: StoreEngine + Sized + KeyspaceRangedSnapshotLoad+Debug + Send + Sync + Clone + 'static,
 {
     /// The type of node stores which are created.
     type NodeStore: NodeStore;
@@ -84,8 +65,6 @@
     where
         I: Into<Text>;
 
-<<<<<<< HEAD
-=======
     /// Executes a ranged snapshot read prefixed by a lane key and deserialize each key-value pair
     /// using `map_fn`.
     ///
@@ -99,15 +78,10 @@
     where
         F: for<'i> Fn(&'i [u8], &'i [u8]) -> Result<(K, V), StoreError>;
 
->>>>>>> ce293005
     /// Returns information about the delegate store
     fn engine_info(&self) -> EngineInfo;
 
-<<<<<<< HEAD
     fn node_id_of<I>(&self, node: I) -> Result<u64, StoreError>
-=======
-    fn lane_id_of<I>(&self, lane: I) -> BoxFuture<u64>
->>>>>>> ce293005
     where
         I: Into<String>;
 }
@@ -162,13 +136,6 @@
         SwimNodeStore::new(self.clone(), node)
     }
 
-<<<<<<< HEAD
-    fn store_info(&self) -> StoreInfo {
-        self.delegate.store_info()
-    }
-
-    fn node_id_of<I>(&self, node: I) -> Result<u64, StoreError>
-=======
     fn get_prefix_range<F, K, V>(
         &self,
         prefix: StoreKey,
@@ -186,49 +153,28 @@
             .get_prefix_range(namespace, serialize(&prefix)?.as_slice(), map_fn)
     }
 
-    fn engine_info(&self) -> EngineInfo {
-        self.delegate.engine_info()
-    }
-
-    fn lane_id_of<I>(&self, lane: I) -> BoxFuture<u64>
->>>>>>> ce293005
+    fn store_info(&self) -> StoreInfo {
+        self.delegate.store_info()
+    }
+
+    fn lane_id_of<I>(&self, lane: I) -> BoxFuture<KeyType>
     where
         I: Into<String>,
     {
-        self.keystore.id_for(node.into())
-    }
-}
-
-impl<D: Store> KeyspaceResolver for SwimPlaneStore<D> {
-    type ResolvedKeyspace = D::ResolvedKeyspace;
-
-    fn resolve_keyspace<K: Keyspace>(&self, space: &K) -> Option<&Self::ResolvedKeyspace> {
-        self.delegate.resolve_keyspace(space)
-    }
-}
-
-<<<<<<< HEAD
-impl<D> KeyspaceRangedSnapshotLoad for SwimPlaneStore<D>
-where
-    D: Store,
-{
-    fn keyspace_load_ranged_snapshot<F, K, V, S>(
-        &self,
-        keyspace: &S,
-        prefix: &[u8],
-        map_fn: F,
-    ) -> Result<Option<KeyedSnapshot<K, V>>, StoreError>
-    where
-        F: for<'i> Fn(&'i [u8], &'i [u8]) -> Result<(K, V), StoreError>,
-        S: Keyspace,
-    {
-        self.delegate
-            .keyspace_load_ranged_snapshot(keyspace, prefix, map_fn)
-    }
-}
-
-=======
->>>>>>> ce293005
+        self.keystore.id_for(lane.into()).boxed()
+    }
+}
+
+impl<D: Store> KeystoreTask for SwimPlaneStore<D> {
+    fn run<DB, S>(_db: Arc<DB>, _events: S) -> BoxFuture<'static, Result<(), StoreError>>
+    where
+        DB: KeyspaceByteEngine,
+        S: Stream<Item = KeyRequest> + Unpin + Send + 'static,
+    {
+        unimplemented!()
+    }
+}
+
 impl<D: Store> StoreEngine for SwimPlaneStore<D> {
     fn put(&self, key: StoreKey, value: &[u8]) -> Result<(), StoreError> {
         exec_keyspace(key, |namespace, bytes| {
@@ -283,12 +229,12 @@
 
 impl<D> SwimPlaneStore<D>
 where
-    D: Store,
+    D: Store + KeystoreTask,
 {
     pub(crate) fn new<I: Into<Text>>(
         plane_name: I,
         delegate: Arc<D>,
-        keystore: KeyStore<D>,
+        keystore: KeyStore,
     ) -> SwimPlaneStore<D> {
         SwimPlaneStore {
             plane_name: plane_name.into(),
@@ -296,35 +242,4 @@
             keystore,
         }
     }
-<<<<<<< HEAD
-
-    pub(crate) fn open<B, P>(
-        base_path: B,
-        plane_name: P,
-        db_opts: &D::Opts,
-        keyspaces: Keyspaces<D>,
-    ) -> Result<SwimPlaneStore<D>, StoreError>
-    where
-        B: AsRef<Path>,
-        P: AsRef<Path>,
-    {
-        let path = path_for(base_path.as_ref(), plane_name.as_ref());
-        let delegate = D::from_keyspaces(&path, db_opts, keyspaces)?;
-        let plane_name = match plane_name.as_ref().to_str() {
-            Some(path) => path.to_string(),
-            None => {
-                return Err(StoreError::Io(io::Error::new(
-                    io::ErrorKind::InvalidData,
-                    "Expected a valid UTF-8 path",
-                )));
-            }
-        };
-
-        let arcd_delegate = Arc::new(delegate);
-        let keystore = KeyStore::initialise_with(arcd_delegate.clone());
-
-        Ok(Self::new(plane_name, arcd_delegate, keystore))
-    }
-=======
->>>>>>> ce293005
 }