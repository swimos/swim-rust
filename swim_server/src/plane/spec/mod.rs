--- conflicted
+++ resolved
@@ -31,22 +31,13 @@
 /// Specification of an agent route in a plane. The route pattern describes a parameterized
 /// family of agents, all of which share an implementation.
 #[derive(Debug)]
-<<<<<<< HEAD
-pub(crate) struct RouteSpec<Clk, Envelopes, Router> {
-=======
-pub(super) struct RouteSpec<Clk, Envelopes, Router, Store> {
->>>>>>> b761f27e
+pub(crate) struct RouteSpec<Clk, Envelopes, Router, Store> {
     pub pattern: RoutePattern,
     pub agent_route: BoxAgentRoute<Clk, Envelopes, Router, Store>,
 }
 
-<<<<<<< HEAD
-impl<Clk, Envelopes, Router> RouteSpec<Clk, Envelopes, Router> {
+impl<Clk, Envelopes, Router, Store> RouteSpec<Clk, Envelopes, Router, Store> {
     pub(crate) fn new(
-=======
-impl<Clk, Envelopes, Router, Store> RouteSpec<Clk, Envelopes, Router, Store> {
-    pub(super) fn new(
->>>>>>> b761f27e
         pattern: RoutePattern,
         agent_route: BoxAgentRoute<Clk, Envelopes, Router, Store>,
     ) -> Self {
@@ -60,19 +51,13 @@
 /// A specification of a plane, consisting of the defined routes and an optional custom lifecycle
 /// for the plane.
 #[derive(Debug)]
-<<<<<<< HEAD
-pub struct PlaneSpec<Clk, Envelopes, Router> {
-    pub(crate) routes: Vec<RouteSpec<Clk, Envelopes, Router>>,
-    pub(crate) lifecycle: Option<Box<dyn PlaneLifecycle>>,
-=======
 pub struct PlaneSpec<Clk, Envelopes, Router, Store>
 where
     Store: PlaneStore,
 {
-    pub(super) routes: Vec<RouteSpec<Clk, Envelopes, Router, Store::NodeStore>>,
-    pub(super) lifecycle: Option<Box<dyn PlaneLifecycle>>,
-    pub(super) store: Store,
->>>>>>> b761f27e
+    pub(crate) routes: Vec<RouteSpec<Clk, Envelopes, Router, Store::NodeStore>>,
+    pub(crate) lifecycle: Option<Box<dyn PlaneLifecycle>>,
+    pub(crate) store: Store,
 }
 
 impl<Clk, Envelopes, Router, Store> PlaneSpec<Clk, Envelopes, Router, Store>
@@ -95,11 +80,11 @@
 where
     Store: PlaneStore;
 
-impl<Clk, Envelopes, Router, Store> PlaneBuilder<Clk, Envelopes, Router, Store>
+impl<Clk, Envelopes, R, Store> PlaneBuilder<Clk, Envelopes, R, Store>
 where
     Clk: Clock,
     Envelopes: Stream<Item = TaggedEnvelope> + Send + 'static,
-    Router: ServerRouter + Clone + 'static,
+    R: Router + Clone + 'static,
     Store: PlaneStore,
 {
     pub fn new(store: Store) -> Self {
@@ -110,15 +95,6 @@
         })
     }
 
-<<<<<<< HEAD
-impl<Clk, Envelopes, R> PlaneBuilder<Clk, Envelopes, R>
-where
-    Clk: Clock,
-    Envelopes: Stream<Item = TaggedEnvelope> + Send + 'static,
-    R: Router + Clone + 'static,
-{
-=======
->>>>>>> b761f27e
     /// Attempt to add a new agent route to the plane.
     ///
     /// #Arguments
@@ -155,11 +131,7 @@
     }
 
     /// Construct the specification without adding a plane lifecycle.
-<<<<<<< HEAD
-    pub fn build(self) -> PlaneSpec<Clk, Envelopes, R> {
-=======
-    pub fn build(self) -> PlaneSpec<Clk, Envelopes, Router, Store> {
->>>>>>> b761f27e
+    pub fn build(self) -> PlaneSpec<Clk, Envelopes, R, Store> {
         self.0
     }
 
@@ -167,11 +139,7 @@
     pub fn build_with_lifecycle(
         mut self,
         custom_lc: Box<dyn PlaneLifecycle>,
-<<<<<<< HEAD
-    ) -> PlaneSpec<Clk, Envelopes, R> {
-=======
-    ) -> PlaneSpec<Clk, Envelopes, Router, Store> {
->>>>>>> b761f27e
+    ) -> PlaneSpec<Clk, Envelopes, R, Store> {
         self.0.lifecycle = Some(custom_lc);
         self.0
     }
