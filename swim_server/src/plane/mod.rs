--- conflicted
+++ resolved
@@ -12,34 +12,14 @@
 // See the License for the specific language governing permissions and
 // limitations under the License.
 
-<<<<<<< HEAD
-=======
-pub mod context;
-pub mod error;
-pub mod lifecycle;
-pub(crate) mod provider;
-pub(crate) mod router;
-pub mod spec;
-pub mod store;
-#[cfg(test)]
-mod tests;
-
->>>>>>> b761f27e
 use crate::agent::lane::channels::AgentExecutionConfig;
 use crate::agent::AgentResult;
 use crate::meta::get_route;
 use crate::plane::context::PlaneContext;
 use crate::plane::lifecycle::PlaneLifecycle;
 use crate::plane::router::{PlaneRouter, PlaneRouterFactory};
-<<<<<<< HEAD
 use crate::plane::spec::RouteSpec;
-=======
-use crate::plane::spec::{PlaneSpec, RouteSpec};
 use crate::plane::store::PlaneStore;
-use crate::routing::error::{RouterError, Unresolvable};
-use crate::routing::remote::RawRoute;
-use crate::routing::{ConnectionDropped, RoutingAddr, ServerRouterFactory, TaggedEnvelope};
->>>>>>> b761f27e
 use either::Either;
 use futures::future::{join, BoxFuture};
 use futures::{select_biased, FutureExt, StreamExt};
@@ -65,19 +45,11 @@
 use swim_utilities::future::task::Spawner;
 use swim_utilities::routing::route_pattern::RoutePattern;
 use swim_utilities::routing::uri::RelativeUri;
-use swim_utilities::trigger::{self, promise};
+use swim_utilities::trigger::promise;
 use tokio::sync::{mpsc, oneshot};
 use tokio_stream::wrappers::ReceiverStream;
 use tracing::{event, span, Level};
 use tracing_futures::Instrument;
-<<<<<<< HEAD
-use utilities::route_pattern::RoutePattern;
-use utilities::sync::promise;
-use utilities::task::Spawner;
-use utilities::uri::RelativeUri;
-=======
-use url::Url;
->>>>>>> b761f27e
 
 pub mod context;
 pub mod error;
@@ -85,16 +57,13 @@
 pub(crate) mod provider;
 pub(crate) mod router;
 pub mod spec;
+pub mod store;
 #[cfg(test)]
 mod tests;
 
 /// Trait for agent routes. An agent route can construct and run any number of instances of a
 /// [`SwimAgent`] type.
-<<<<<<< HEAD
-pub(crate) trait AgentRoute<Clk, Envelopes, Router>: Debug + Send {
-=======
-trait AgentRoute<Clk, Envelopes, Router, Store>: Debug + Send {
->>>>>>> b761f27e
+pub(crate) trait AgentRoute<Clk, Envelopes, Router, Store>: Debug + Send {
     /// Run an instance of the agent.
     ///
     /// # Arguments
@@ -112,7 +81,7 @@
         route: RouteAndParameters,
         execution_config: AgentExecutionConfig,
         clock: Clk,
-        client: DownlinksContext<Path>,
+        downlinks_context: DownlinksContext<Path>,
         incoming_envelopes: Envelopes,
         router: Router,
         store: Store,
@@ -280,21 +249,18 @@
         .boxed()
     }
 }
+
 /// Contains the specifications of all routes that are within a plane and maintains the map of
 /// currently active routes.
-<<<<<<< HEAD
-pub(crate) struct RouteResolver<Clk, DelegateFac: RouterFactory> {
-=======
-struct RouteResolver<Clk, DelegateFac, Store>
+pub(crate) struct RouteResolver<Clk, DelegateFac, Store>
 where
-    DelegateFac: ServerRouterFactory,
+    DelegateFac: RouterFactory,
     Store: PlaneStore,
 {
->>>>>>> b761f27e
     /// Clock for scheduling tasks.
     clock: Clk,
     /// Client for opening downlinks.
-    client: DownlinksContext<Path>,
+    downlinks_context: DownlinksContext<Path>,
     /// The configuration for the agent routes that are opened.
     execution_config: AgentExecutionConfig,
     /// The routes for the plane.
@@ -311,21 +277,23 @@
     counter: u32,
 }
 
-<<<<<<< HEAD
-impl<Clk, DelegateFac: RouterFactory> RouteResolver<Clk, DelegateFac> {
+impl<Clk, DelegateFac: RouterFactory, Store: PlaneStore> RouteResolver<Clk, DelegateFac, Store> {
+    #[allow(clippy::too_many_arguments)]
     pub(crate) fn new(
         clock: Clk,
-        client: DownlinksContext<Path>,
+        downlinks_context: DownlinksContext<Path>,
         execution_config: AgentExecutionConfig,
-        routes: Vec<RouteSpec<Clk, EnvChannel, PlaneRouter<DelegateFac::Router>>>,
+        routes: Vec<PlaneRouteSpec<Clk, DelegateFac, Store>>,
+        store: Store,
         router_fac: PlaneRouterFactory<DelegateFac>,
         stop_trigger: CloseReceiver,
         active_routes: PlaneActiveRoutes,
-    ) -> RouteResolver<Clk, DelegateFac> {
+    ) -> RouteResolver<Clk, DelegateFac, Store> {
         RouteResolver {
             clock,
-            client,
+            downlinks_context,
             execution_config,
+            store,
             routes,
             router_fac,
             stop_trigger,
@@ -335,22 +303,19 @@
     }
 }
 
-impl<Clk: Clock, DelegateFac: RouterFactory> RouteResolver<Clk, DelegateFac> {
-=======
 type PlaneRouteSpec<Clk, DelegateFac, Store> = RouteSpec<
     Clk,
     EnvChannel,
-    PlaneRouter<<DelegateFac as ServerRouterFactory>::Router>,
+    PlaneRouter<<DelegateFac as RouterFactory>::Router>,
     <Store as PlaneStore>::NodeStore,
 >;
 
 impl<Clk, DelegateFac, Store> RouteResolver<Clk, DelegateFac, Store>
 where
     Clk: Clock,
-    DelegateFac: ServerRouterFactory,
+    DelegateFac: RouterFactory,
     Store: PlaneStore,
 {
->>>>>>> b761f27e
     /// Attempts to open an agent at a specified route.
     fn try_open_route<S>(
         &mut self,
@@ -362,7 +327,7 @@
     {
         let RouteResolver {
             clock,
-            client,
+            downlinks_context: client,
             execution_config,
             routes,
             store,
@@ -420,30 +385,19 @@
 /// * `lifecycle` - The lifecycle of the plane.
 /// * `context` - The context of the plane.
 /// * `stop_trigger` - Trigger to fire externally when the plane should stop.
-<<<<<<< HEAD
 /// * `spawner` - Tasks spawner.
 /// * `context_rx` - Receiver for plane requests.
-pub(crate) async fn run_plane<Clk, S, DelegateFac: RouterFactory>(
-    mut resolver: RouteResolver<Clk, DelegateFac>,
+pub(crate) async fn run_plane<Clk, S, DelegateFac: RouterFactory, Store>(
+    mut resolver: RouteResolver<Clk, DelegateFac, Store>,
     mut lifecycle: Option<Box<dyn PlaneLifecycle>>,
     mut context: ContextImpl,
     stop_trigger: CloseReceiver,
-=======
-/// * `spawner` - Spawns tasks to run the agents for the plane.
-/// * `context_channel` - Transmitter and receiver for plane requests.
-/// * `delegate_fac` - Factory for creating delegate routers.
-pub(crate) async fn run_plane<Clk, S, DelegateFac, Store>(
-    execution_config: AgentExecutionConfig,
-    clock: Clk,
-    spec: PlaneSpec<Clk, EnvChannel, PlaneRouter<DelegateFac::Router>, Store>,
-    stop_trigger: trigger::Receiver,
->>>>>>> b761f27e
     spawner: S,
     context_rx: mpsc::Receiver<PlaneRoutingRequest>,
 ) where
     Clk: Clock,
     S: Spawner<BoxFuture<'static, AgentResult>>,
-    DelegateFac: ServerRouterFactory,
+    DelegateFac: RouterFactory,
     Store: PlaneStore,
 {
     event!(Level::DEBUG, STARTING);
@@ -453,15 +407,6 @@
         .take_until(stop_trigger.clone())
         .fuse();
 
-<<<<<<< HEAD
-=======
-    let PlaneSpec {
-        routes,
-        mut lifecycle,
-        store,
-    } = spec;
-
->>>>>>> b761f27e
     let start_task = async move {
         if let Some(lc) = &mut lifecycle {
             event!(Level::TRACE, ON_START_EVENT);
@@ -472,20 +417,6 @@
     .instrument(span!(Level::DEBUG, PLANE_START_TASK));
 
     let event_loop = async move {
-<<<<<<< HEAD
-=======
-        let mut resolver = RouteResolver {
-            clock,
-            execution_config,
-            routes,
-            store,
-            router_fac: PlaneRouterFactory::new(context_tx, delegate_fac),
-            stop_trigger,
-            active_routes: PlaneActiveRoutes::default(),
-            counter: 0,
-        };
-
->>>>>>> b761f27e
         let mut stopping = false;
 
         loop {
