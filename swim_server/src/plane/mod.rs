// Copyright 2015-2021 Swim Inc.
//
// Licensed under the Apache License, Version 2.0 (the "License");
// you may not use this file except in compliance with the License.
// You may obtain a copy of the License at
//
//     http://www.apache.org/licenses/LICENSE-2.0
//
// Unless required by applicable law or agreed to in writing, software
// distributed under the License is distributed on an "AS IS" BASIS,
// WITHOUT WARRANTIES OR CONDITIONS OF ANY KIND, either express or implied.
// See the License for the specific language governing permissions and
// limitations under the License.

use crate::agent::lane::channels::AgentExecutionConfig;
use crate::agent::AgentResult;
use crate::meta::get_route;
use crate::plane::context::PlaneContext;
use crate::plane::lifecycle::PlaneLifecycle;
use crate::plane::spec::RouteSpec;
use either::Either;
use futures::future::{join, BoxFuture};
use futures::{select_biased, FutureExt, StreamExt};
use futures_util::stream::TakeUntil;
use pin_utils::pin_mut;
use server_store::plane::PlaneStore;
use std::any::Any;
use std::collections::{HashMap, HashSet};
use std::fmt::Debug;
use std::ops::Deref;
use std::sync::{Arc, Weak};
use swim_async_runtime::time::clock::Clock;
use swim_client::interface::ClientContext;
use swim_model::path::Path;
<<<<<<< HEAD
use swim_runtime::error::{
    ConnectionDropped, ConnectionError, NoAgentAtRoute, ProtocolError, ProtocolErrorKind,
    ResolutionError,
};
use swim_runtime::remote::RawRoute;
use swim_runtime::routing::{CloseReceiver, RoutingAddr, TaggedEnvelope};
use swim_runtime::routing::{PlaneRoutingRequest, Router, TaggedRouter};
=======
use swim_runtime::error::{ConnectionDropped, NoAgentAtRoute, RouterError, Unresolvable};
use swim_runtime::remote::RawOutRoute;
use swim_runtime::routing::{CloseReceiver, RouterFactory, RoutingAddr, TaggedEnvelope};
>>>>>>> 27535297
use swim_utilities::future::request::Request;
use swim_utilities::future::task::Spawner;
use swim_utilities::routing::route_pattern::RoutePattern;
use swim_utilities::routing::uri::RelativeUri;
use swim_utilities::trigger::promise;
use tokio::sync::{mpsc, oneshot};
use tokio_stream::wrappers::ReceiverStream;
use tracing::{event, span, Level};
use tracing_futures::Instrument;

pub mod context;
pub mod error;
pub mod lifecycle;
pub mod provider;
pub mod spec;
#[cfg(test)]
mod tests;

/// Trait for agent routes. An agent route can construct and run any number of instances of a
/// [`SwimAgent`] type.
pub trait AgentRoute<Clk, Envelopes, Store>: Debug + Send {
    /// Run an instance of the agent.
    ///
    /// # Arguments
    ///
    /// * `route` - The route of the agent instance and named parameters extracted from the agent
    /// URI with the route pattern.
    /// * `execution_config` - Configuration parameters controlling how the agent runs.
    /// * `agent_internals` - The internal components of the agent.
    fn run_agent(
        &self,
        route: RouteAndParameters,
        execution_config: AgentExecutionConfig,
        agent_internals: AgentInternals<Clk, Envelopes, Store>,
    ) -> (Arc<dyn Any + Send + Sync>, BoxFuture<'static, AgentResult>);

    fn boxed(self) -> BoxAgentRoute<Clk, Envelopes, Store>
    where
        Self: Sized + 'static,
    {
        Box::new(self)
    }
}

type BoxAgentRoute<Clk, Envelopes, Store> = Box<dyn AgentRoute<Clk, Envelopes, Store> + Send>;

/// Internal components used for running an agent.
pub struct AgentInternals<Clk, Envelopes, Store> {
    /// Clock for scheduling events.
    clock: Clk,
    /// Client context for opening downlinks.
    client_context: ClientContext<Path>,
    /// The stream of envelopes routed to the agent.
    incoming_envelopes: Envelopes,
    /// The router by which the agent can send messages.
    router: TaggedRouter<Path>,
    /// A node store for persisting data, if the lane is not transient.
    store: Store,
}

impl<Clk, Envelopes, Store> AgentInternals<Clk, Envelopes, Store> {
    pub fn new(
        clock: Clk,
        client_context: ClientContext<Path>,
        incoming_envelopes: Envelopes,
        router: TaggedRouter<Path>,
        store: Store,
    ) -> Self {
        AgentInternals {
            clock,
            client_context,
            incoming_envelopes,
            router,
            store,
        }
    }
}

/// Endpoint connected to an agent within the plane.
#[derive(Debug)]
struct LocalEndpoint {
    agent_handle: Weak<dyn Any + Send + Sync>,
    channel: mpsc::Sender<TaggedEnvelope>,
    drop_tx: promise::Sender<ConnectionDropped>,
    drop_rx: promise::Receiver<ConnectionDropped>,
}

impl LocalEndpoint {
    fn new(
        agent_handle: Weak<dyn Any + Send + Sync>,
        channel: mpsc::Sender<TaggedEnvelope>,
    ) -> Self {
        let (drop_tx, drop_rx) = promise::promise();
        LocalEndpoint {
            agent_handle,
            channel,
            drop_tx,
            drop_rx,
        }
    }

    fn route(&self) -> RawOutRoute {
        let LocalEndpoint {
            channel, drop_rx, ..
        } = self;
        RawOutRoute::new(channel.clone(), drop_rx.clone())
    }
}

pub type EnvChannel = TakeUntil<ReceiverStream<TaggedEnvelope>, CloseReceiver>;

/// A specification of a plane, consisting of the defined routes, store and an optional custom lifecycle
/// for the plane.
#[derive(Debug)]
pub struct PlaneSpec<Clk, Envelopes, Store>
where
    Store: PlaneStore,
{
    routes: Vec<RouteSpec<Clk, Envelopes, Store::NodeStore>>,
    lifecycle: Option<Box<dyn PlaneLifecycle>>,
    store: Store,
}

impl<Clk, Envelopes, Store> PlaneSpec<Clk, Envelopes, Store>
where
    Store: PlaneStore,
{
    pub fn routes(&self) -> Vec<RoutePattern> {
        self.routes
            .iter()
            .map(|RouteSpec { pattern, .. }| pattern.clone())
            .collect()
    }

    pub fn take_lifecycle(&mut self) -> Option<Box<dyn PlaneLifecycle>> {
        self.lifecycle.take()
    }
}

/// Container for the running routes within a plane.
#[derive(Debug, Default)]
pub struct PlaneActiveRoutes {
    local_endpoints: HashMap<RoutingAddr, LocalEndpoint>,
    local_routes: HashMap<RelativeUri, RoutingAddr>,
}

impl PlaneActiveRoutes {
    fn get_endpoint(&self, addr: &RoutingAddr) -> Option<&LocalEndpoint> {
        self.local_endpoints.get(addr)
    }

    fn get_endpoint_for_route(&self, route: &RelativeUri) -> Option<&LocalEndpoint> {
        let PlaneActiveRoutes {
            local_endpoints,
            local_routes,
            ..
        } = self;
        local_routes
            .get(route)
            .and_then(|addr| local_endpoints.get(addr))
    }

    fn add_endpoint(&mut self, addr: RoutingAddr, route: RelativeUri, endpoint: LocalEndpoint) {
        let PlaneActiveRoutes {
            local_endpoints,
            local_routes,
        } = self;

        local_routes.insert(route, addr);
        local_endpoints.insert(addr, endpoint);
    }

    fn routes(&self) -> impl Iterator<Item = &RelativeUri> {
        self.local_routes.keys()
    }

    fn addr_for_route(&self, route: &RelativeUri) -> Option<RoutingAddr> {
        self.local_routes.get(route).copied()
    }

    fn remove_endpoint(&mut self, route: &RelativeUri) -> Option<LocalEndpoint> {
        let PlaneActiveRoutes {
            local_endpoints,
            local_routes,
        } = self;
        if let Some(addr) = local_routes.remove(route) {
            local_endpoints.remove(&addr)
        } else {
            None
        }
    }
}

/// Plane context implementation.
pub struct ContextImpl {
    request_tx: mpsc::Sender<PlaneRoutingRequest>,
    routes: Vec<RoutePattern>,
}

impl ContextImpl {
    pub fn new(request_tx: mpsc::Sender<PlaneRoutingRequest>, routes: Vec<RoutePattern>) -> Self {
        ContextImpl { request_tx, routes }
    }
}

impl PlaneContext for ContextImpl {
    fn get_agent_ref(
        &mut self,
        route: RelativeUri,
    ) -> BoxFuture<'_, Result<Arc<dyn Any + Send + Sync>, NoAgentAtRoute>> {
        let (tx, rx) = oneshot::channel();
        async move {
            if self
                .request_tx
                .send(PlaneRoutingRequest::Agent {
                    name: route.clone(),
                    request: Request::new(tx),
                })
                .await
                .is_err()
            {
                Err(NoAgentAtRoute(route))
            } else if let Ok(result) = rx.await {
                result
            } else {
                Err(NoAgentAtRoute(route))
            }
        }
        .boxed()
    }

    fn routes(&self) -> &Vec<RoutePattern> {
        &self.routes
    }

    fn active_routes(&mut self) -> BoxFuture<HashSet<RelativeUri>> {
        let (tx, rx) = oneshot::channel();
        async move {
            if self
                .request_tx
                .send(PlaneRoutingRequest::Routes(Request::new(tx)))
                .await
                .is_err()
            {
                HashSet::default()
            } else if let Ok(result) = rx.await {
                result
            } else {
                HashSet::default()
            }
        }
        .boxed()
    }
}

/// Contains the specifications of all routes that are within a plane and maintains the map of
/// currently active routes.
pub struct RouteResolver<Clk, Store>
where
    Store: PlaneStore,
{
    /// Clock for scheduling tasks.
    clock: Clk,
    /// Client for opening downlinks.
    client_context: ClientContext<Path>,
    /// The configuration for the agent routes that are opened.
    execution_config: AgentExecutionConfig,
    // The routes and store for for the plane
    plane_spec: PlaneSpec<Clk, EnvChannel, Store>,
    /// Factory to create handles to the plane router when an agent is opened.
    router: Router<Path>,
    /// External trigger that is fired when the plane should stop.
    stop_trigger: CloseReceiver,
    /// The map of currently active routes.
    active_routes: PlaneActiveRoutes,
    /// Monotonically increasing counter for assigning local routing addresses.
    counter: u32,
}

impl<Clk, Store> RouteResolver<Clk, Store>
where
    Store: PlaneStore,
{
    pub fn new(
        clock: Clk,
        client_context: ClientContext<Path>,
        execution_config: AgentExecutionConfig,
        plane_spec: PlaneSpec<Clk, EnvChannel, Store>,
        router: Router<Path>,
        stop_trigger: CloseReceiver,
        active_routes: PlaneActiveRoutes,
    ) -> RouteResolver<Clk, Store> {
        RouteResolver {
            clock,
            client_context,
            execution_config,
            plane_spec,
            router,
            stop_trigger,
            active_routes,
            counter: 0,
        }
    }
}

impl<Clk, Store> RouteResolver<Clk, Store>
where
    Clk: Clock,
    Store: PlaneStore,
{
    /// Attempts to open an agent at a specified route.
    fn try_open_route<S>(
        &mut self,
        route: RelativeUri,
        spawner: &S,
    ) -> Result<(Arc<dyn Any + Send + Sync>, RoutingAddr), NoAgentAtRoute>
    where
        S: Spawner<BoxFuture<'static, AgentResult>>,
    {
        let RouteResolver {
            clock,
            client_context,
            execution_config,
            plane_spec,
            router,
            stop_trigger,
            active_routes,
            counter,
        } = self;

        let PlaneSpec { routes, store, .. } = plane_spec;

        let (agent_route, params) = route_for(&route, routes.as_slice())?;

        let (tx, rx) = mpsc::channel::<TaggedEnvelope>(8);
        *counter = counter
            .checked_add(1)
            .expect("Local endpoint counter overflow.");
        let addr = RoutingAddr::plane(*counter);

        let agent_internals = AgentInternals::new(
            clock.clone(),
            client_context.clone(),
            ReceiverStream::new(rx).take_until(stop_trigger.clone()),
            router.tagged(addr),
            store.node_store(route.path()),
        );

        let (agent, task) = agent_route.run_agent(
            RouteAndParameters::new(route.clone(), params),
            execution_config.clone(),
            agent_internals,
        );
        active_routes.add_endpoint(addr, route, LocalEndpoint::new(Arc::downgrade(&agent), tx));
        if spawner.try_add(task).is_err() {
            panic!("Task spawner terminated unexpectedly.");
        }

        Ok((agent, addr))
    }
}

const DROPPED_REQUEST: &str = "A plane request was dropped before it could be fulfilled.";
const AGENT_TASK_FAILED: &str = "An agent task failed.";
const AGENT_TASK_COMPLETE: &str = "An agent task completed normally.";
const PLANE_START_TASK: &str = "Plane on_start event task.";
const PLANE_EVENT_LOOP: &str = "Plane main event loop.";
const STARTING: &str = "Plane starting.";
const ON_START_EVENT: &str = "Running plane on_start handler.";
const GETTING_HANDLE: &str = "Attempting to provide agent handle.";
const GETTING_LOCAL_ENDPOINT: &str = "Attempting to get a local endpoint.";
const GETTING_REMOTE_ENDPOINT: &str = "Attempting to get a remote endpoint.";
const RESOLVING: &str = "Attempting to resolve a target.";
const PROVIDING_ROUTES: &str = "Providing all running routes in the plane.";
const PLANE_STOPPING: &str = "The plane is stopping.";
const ON_STOP_EVENT: &str = "Running plane on_stop handler.";
const PLANE_STOPPED: &str = "The plane has stopped.";

/// The main event loop for a plane. Handles `PlaneRequest`s until the external stop trigger is
/// fired. This task is infallible and will merely report if one of its agents fails rather than
/// stopping.
///
/// #Arguments
///
/// * `resolver` - The specifications of all routes that are within a plane.
/// * `lifecycle` - The lifecycle of the plane.
/// * `context` - The context of the plane.
/// * `stop_trigger` - Trigger to fire externally when the plane should stop.
/// * `spawner` - Tasks spawner.
/// * `context_rx` - Receiver for plane requests.
pub async fn run_plane<Clk, S, Store>(
    mut resolver: RouteResolver<Clk, Store>,
    mut lifecycle: Option<Box<dyn PlaneLifecycle>>,
    mut context: ContextImpl,
    stop_trigger: CloseReceiver,
    spawner: S,
    context_rx: mpsc::Receiver<PlaneRoutingRequest>,
) where
    Clk: Clock,
    S: Spawner<BoxFuture<'static, AgentResult>>,
    Store: PlaneStore,
{
    event!(Level::DEBUG, STARTING);
    pin_mut!(spawner);

    let mut requests = ReceiverStream::new(context_rx)
        .take_until(stop_trigger.clone())
        .fuse();

    let start_task = async move {
        if let Some(lc) = &mut lifecycle {
            event!(Level::TRACE, ON_START_EVENT);
            lc.on_start(&mut context).await;
        }
        lifecycle
    }
    .instrument(span!(Level::DEBUG, PLANE_START_TASK));

    let event_loop = async move {
        let mut stopping = false;

        loop {
            let req_or_res = if stopping {
                if spawner.is_empty() {
                    Either::Right(None)
                } else {
                    Either::Right(spawner.next().await)
                }
            } else if spawner.is_empty() {
                Either::Left(requests.next().await)
            } else {
                select_biased! {
                    request = requests.next() => Either::Left(request),
                    result = spawner.next() => Either::Right(result),
                }
            };

            match req_or_res {
                Either::Left(Some(PlaneRoutingRequest::Agent { name, request })) => {
                    event!(Level::TRACE, GETTING_HANDLE, ?name);

                    let route = get_route(name);

                    let result = if let Some(agent) = resolver
                        .active_routes
                        .get_endpoint_for_route(&route)
                        .and_then(|ep| ep.agent_handle.upgrade())
                    {
                        Ok(agent)
                    } else {
                        resolver
                            .try_open_route(route, spawner.deref())
                            .map(|(agent, _)| agent)
                    };
                    if request.send(result).is_err() {
                        event!(Level::WARN, DROPPED_REQUEST);
                    }
                }
                Either::Left(Some(PlaneRoutingRequest::Endpoint { addr: id, request })) => {
                    if id.is_plane() {
                        event!(Level::TRACE, GETTING_LOCAL_ENDPOINT, ?id);
                        let result = if let Some(tx) = resolver
                            .active_routes
                            .get_endpoint(&id)
                            .map(LocalEndpoint::route)
                        {
                            Ok(tx)
                        } else {
                            Err(ResolutionError::Addr(id))
                        };
                        if request.send(result).is_err() {
                            event!(Level::WARN, DROPPED_REQUEST);
                        }
                    } else {
                        event!(Level::TRACE, GETTING_REMOTE_ENDPOINT, ?id);
                        //TODO Attach external routing here.
                        if request.send_err(ResolutionError::Addr(id)).is_err() {
                            event!(Level::WARN, DROPPED_REQUEST);
                        }
                    }
                }
<<<<<<< HEAD
                Either::Left(Some(PlaneRoutingRequest::Resolve {
                    host: None,
                    route: name,
                    request,
                })) => {
=======
                Either::Left(Some(PlaneRoutingRequest::Resolve { name, request })) => {
>>>>>>> 27535297
                    event!(Level::TRACE, RESOLVING, ?name);

                    let route = get_route(name);

                    let result = if let Some(addr) = resolver.active_routes.addr_for_route(&route) {
                        Ok(addr)
                    } else {
                        match resolver.try_open_route(route, spawner.deref()) {
                            Ok((_, addr)) => Ok(addr),
                            Err(NoAgentAtRoute(uri)) => Err(ResolutionError::Agent(uri).into()),
                        }
                    };
                    if request.send(result).is_err() {
                        event!(Level::WARN, DROPPED_REQUEST);
                    }
                }
<<<<<<< HEAD
                Either::Left(Some(PlaneRoutingRequest::Resolve {
                    host: Some(host_url),
                    route: name,
                    request,
                })) => {
                    event!(Level::TRACE, RESOLVING, ?host_url, ?name);
                    //TODO Attach external resolution here.
                    if request
                        .send_err(ConnectionError::Protocol(ProtocolError::new(
                            ProtocolErrorKind::WebSocket,
                            None,
                        )))
                        .is_err()
                    {
                        event!(Level::WARN, DROPPED_REQUEST);
                    }
                }
=======
>>>>>>> 27535297
                Either::Left(Some(PlaneRoutingRequest::Routes(request))) => {
                    event!(Level::TRACE, PROVIDING_ROUTES);
                    if request
                        .send(resolver.active_routes.routes().map(Clone::clone).collect())
                        .is_err()
                    {
                        event!(Level::WARN, DROPPED_REQUEST);
                    }
                }
                Either::Right(Some(AgentResult {
                    route,
                    dispatcher_task,
                    store_task,
                })) => {
                    if let Some(LocalEndpoint { drop_tx, .. }) =
                        resolver.active_routes.remove_endpoint(&route)
                    {
                        let _ = if dispatcher_task.failed {
                            drop_tx.provide(ConnectionDropped::AgentFailed)
                        } else {
                            drop_tx.provide(ConnectionDropped::Closed)
                        };
                    }
                    if dispatcher_task.failed {
                        event!(Level::ERROR, AGENT_TASK_FAILED, ?route, ?dispatcher_task);
                    } else {
                        event!(Level::DEBUG, AGENT_TASK_COMPLETE, ?route, ?dispatcher_task);
                    }
                    if store_task.failed {
                        event!(Level::ERROR, AGENT_TASK_FAILED, ?route, ?store_task);
                    } else {
                        event!(Level::DEBUG, AGENT_TASK_COMPLETE, ?route, ?dispatcher_task);
                    }
                }
                Either::Left(None) => {
                    event!(Level::DEBUG, PLANE_STOPPING);
                    stopping = true;
                    if spawner.is_empty() {
                        break;
                    }
                }
                _ => {
                    if stopping {
                        break;
                    }
                }
            }
        }
    }
    .instrument(span!(Level::DEBUG, PLANE_EVENT_LOOP));

    let (lifecycle, _) = join(start_task, event_loop).await;
    if let Some(mut lc) = lifecycle {
        event!(Level::TRACE, ON_STOP_EVENT);
        lc.on_stop().await;
    }
    event!(Level::DEBUG, PLANE_STOPPED);
}

type PlaneAgentRoute<Clk, Store> = BoxAgentRoute<Clk, EnvChannel, Store>;
type Params = HashMap<String, String>;

pub struct RouteAndParameters {
    pub route: RelativeUri,
    pub parameters: HashMap<String, String>,
}

impl RouteAndParameters {
    pub fn new(route: RelativeUri, parameters: HashMap<String, String>) -> RouteAndParameters {
        RouteAndParameters { route, parameters }
    }
}

/// Find the appropriate specification for a route along with any parameters derived from the
/// route pattern.
fn route_for<'a, Clk, Store>(
    route: &RelativeUri,
    routes: &'a [RouteSpec<Clk, EnvChannel, Store>],
) -> Result<(&'a PlaneAgentRoute<Clk, Store>, Params), NoAgentAtRoute> {
    //TODO This could be a lot more efficient though it would probably only matter for planes with a large number of routes.
    let matched = routes
        .iter()
        .filter_map(
            |RouteSpec {
                 pattern,
                 agent_route,
             }| {
                if let Ok(params) = pattern.unapply_relative_uri(route) {
                    Some((agent_route, params))
                } else {
                    None
                }
            },
        )
        .next();
    if let Some(route_and_params) = matched {
        Ok(route_and_params)
    } else {
        Err(NoAgentAtRoute(route.clone()))
    }
}<|MERGE_RESOLUTION|>--- conflicted
+++ resolved
@@ -32,19 +32,11 @@
 use swim_async_runtime::time::clock::Clock;
 use swim_client::interface::ClientContext;
 use swim_model::path::Path;
-<<<<<<< HEAD
-use swim_runtime::error::{
-    ConnectionDropped, ConnectionError, NoAgentAtRoute, ProtocolError, ProtocolErrorKind,
-    ResolutionError,
-};
-use swim_runtime::remote::RawRoute;
+use swim_runtime::error::{ConnectionDropped, ResolutionError};
+use swim_runtime::error::{NoAgentAtRoute, RoutingError};
+use swim_runtime::remote::RawOutRoute;
 use swim_runtime::routing::{CloseReceiver, RoutingAddr, TaggedEnvelope};
 use swim_runtime::routing::{PlaneRoutingRequest, Router, TaggedRouter};
-=======
-use swim_runtime::error::{ConnectionDropped, NoAgentAtRoute, RouterError, Unresolvable};
-use swim_runtime::remote::RawOutRoute;
-use swim_runtime::routing::{CloseReceiver, RouterFactory, RoutingAddr, TaggedEnvelope};
->>>>>>> 27535297
 use swim_utilities::future::request::Request;
 use swim_utilities::future::task::Spawner;
 use swim_utilities::routing::route_pattern::RoutePattern;
@@ -100,7 +92,7 @@
     /// The stream of envelopes routed to the agent.
     incoming_envelopes: Envelopes,
     /// The router by which the agent can send messages.
-    router: TaggedRouter<Path>,
+    router: TaggedRouter,
     /// A node store for persisting data, if the lane is not transient.
     store: Store,
 }
@@ -110,7 +102,7 @@
         clock: Clk,
         client_context: ClientContext<Path>,
         incoming_envelopes: Envelopes,
-        router: TaggedRouter<Path>,
+        router: TaggedRouter,
         store: Store,
     ) -> Self {
         AgentInternals {
@@ -315,7 +307,7 @@
     // The routes and store for for the plane
     plane_spec: PlaneSpec<Clk, EnvChannel, Store>,
     /// Factory to create handles to the plane router when an agent is opened.
-    router: Router<Path>,
+    router: Router,
     /// External trigger that is fired when the plane should stop.
     stop_trigger: CloseReceiver,
     /// The map of currently active routes.
@@ -333,7 +325,7 @@
         client_context: ClientContext<Path>,
         execution_config: AgentExecutionConfig,
         plane_spec: PlaneSpec<Clk, EnvChannel, Store>,
-        router: Router<Path>,
+        router: Router,
         stop_trigger: CloseReceiver,
         active_routes: PlaneActiveRoutes,
     ) -> RouteResolver<Clk, Store> {
@@ -526,15 +518,7 @@
                         }
                     }
                 }
-<<<<<<< HEAD
-                Either::Left(Some(PlaneRoutingRequest::Resolve {
-                    host: None,
-                    route: name,
-                    request,
-                })) => {
-=======
                 Either::Left(Some(PlaneRoutingRequest::Resolve { name, request })) => {
->>>>>>> 27535297
                     event!(Level::TRACE, RESOLVING, ?name);
 
                     let route = get_route(name);
@@ -544,33 +528,15 @@
                     } else {
                         match resolver.try_open_route(route, spawner.deref()) {
                             Ok((_, addr)) => Ok(addr),
-                            Err(NoAgentAtRoute(uri)) => Err(ResolutionError::Agent(uri).into()),
+                            Err(NoAgentAtRoute(uri)) => {
+                                Err(RoutingError::Resolution(ResolutionError::Agent(uri)).into())
+                            }
                         }
                     };
                     if request.send(result).is_err() {
                         event!(Level::WARN, DROPPED_REQUEST);
                     }
                 }
-<<<<<<< HEAD
-                Either::Left(Some(PlaneRoutingRequest::Resolve {
-                    host: Some(host_url),
-                    route: name,
-                    request,
-                })) => {
-                    event!(Level::TRACE, RESOLVING, ?host_url, ?name);
-                    //TODO Attach external resolution here.
-                    if request
-                        .send_err(ConnectionError::Protocol(ProtocolError::new(
-                            ProtocolErrorKind::WebSocket,
-                            None,
-                        )))
-                        .is_err()
-                    {
-                        event!(Level::WARN, DROPPED_REQUEST);
-                    }
-                }
-=======
->>>>>>> 27535297
                 Either::Left(Some(PlaneRoutingRequest::Routes(request))) => {
                     event!(Level::TRACE, PROVIDING_ROUTES);
                     if request
