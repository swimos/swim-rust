// Copyright 2015-2021 SWIM.AI inc.
//
// Licensed under the Apache License, Version 2.0 (the "License");
// you may not use this file except in compliance with the License.
// You may obtain a copy of the License at
//
//     http://www.apache.org/licenses/LICENSE-2.0
//
// Unless required by applicable law or agreed to in writing, software
// distributed under the License is distributed on an "AS IS" BASIS,
// WITHOUT WARRANTIES OR CONDITIONS OF ANY KIND, either express or implied.
// See the License for the specific language governing permissions and
// limitations under the License.

pub mod context;
pub mod error;
pub mod lifecycle;
pub(crate) mod provider;
pub(crate) mod router;
pub mod spec;
pub mod store;
#[cfg(test)]
mod tests;

use crate::agent::lane::channels::AgentExecutionConfig;
use crate::agent::AgentResult;
use crate::meta::get_route;
use crate::plane::context::PlaneContext;
use crate::plane::error::NoAgentAtRoute;
use crate::plane::router::{PlaneRouter, PlaneRouterFactory};
use crate::plane::spec::{PlaneSpec, RouteSpec};
use crate::plane::store::PlaneStore;
use crate::routing::error::{RouterError, Unresolvable};
use crate::routing::remote::RawRoute;
use crate::routing::{ConnectionDropped, RoutingAddr, ServerRouterFactory, TaggedEnvelope};
use either::Either;
use futures::future::{join, BoxFuture};
use futures::{select_biased, FutureExt, StreamExt};
use futures_util::stream::TakeUntil;
use pin_utils::pin_mut;
use std::any::Any;
use std::collections::{HashMap, HashSet};
use std::fmt::Debug;
use std::ops::Deref;
use std::sync::{Arc, Weak};
use swim_common::request::Request;
use swim_common::routing::{ConnectionError, ProtocolError, ProtocolErrorKind};
use swim_runtime::time::clock::Clock;
use tokio::sync::{mpsc, oneshot};
use tokio_stream::wrappers::ReceiverStream;
use tracing::{event, span, Level};
use tracing_futures::Instrument;
use url::Url;
use utilities::route_pattern::RoutePattern;
use utilities::sync::{promise, trigger};
use utilities::task::Spawner;
use utilities::uri::RelativeUri;

/// Trait for agent routes. An agent route can construct and run any number of instances of a
/// [`SwimAgent`] type.
trait AgentRoute<Clk, Envelopes, Router, Store>: Debug + Send {
    /// Run an instance of the agent.
    ///
    /// #Arguments
    ///
    /// * `route` - The route of the agent instance and named parameters extracted from the agent
    /// URI with the route pattern.
    /// * `execution_config` - Configuration parameters controlling how the agent runs.
    /// * `clock` - Clock for scheduling events.
    /// * `incoming_envelopes`- The stream of envelopes routed to the agent.
    /// * `router` - The router by which the agent can send messages.
    fn run_agent(
        &self,
        route: RouteAndParameters,
        execution_config: AgentExecutionConfig,
        clock: Clk,
        incoming_envelopes: Envelopes,
        router: Router,
        store: Store,
    ) -> (Arc<dyn Any + Send + Sync>, BoxFuture<'static, AgentResult>);

    fn boxed(self) -> BoxAgentRoute<Clk, Envelopes, Router, Store>
    where
        Self: Sized + 'static,
    {
        Box::new(self)
    }
}

type BoxAgentRoute<Clk, Envelopes, Router, Store> =
    Box<dyn AgentRoute<Clk, Envelopes, Router, Store> + Send>;

/// Endpoint connected to an agent within the plane.
#[derive(Debug)]
struct LocalEndpoint {
    agent_handle: Weak<dyn Any + Send + Sync>,
    channel: mpsc::Sender<TaggedEnvelope>,
    drop_tx: promise::Sender<ConnectionDropped>,
    drop_rx: promise::Receiver<ConnectionDropped>,
}

impl LocalEndpoint {
    fn new(
        agent_handle: Weak<dyn Any + Send + Sync>,
        channel: mpsc::Sender<TaggedEnvelope>,
    ) -> Self {
        let (drop_tx, drop_rx) = promise::promise();
        LocalEndpoint {
            agent_handle,
            channel,
            drop_tx,
            drop_rx,
        }
    }

    fn route(&self) -> RawRoute {
        let LocalEndpoint {
            channel, drop_rx, ..
        } = self;
        RawRoute::new(channel.clone(), drop_rx.clone())
    }
}

pub(in crate) type EnvChannel = TakeUntil<ReceiverStream<TaggedEnvelope>, trigger::Receiver>;

/// Container for the running routes within a plane.
#[derive(Debug, Default)]
struct PlaneActiveRoutes {
    local_endpoints: HashMap<RoutingAddr, LocalEndpoint>,
    local_routes: HashMap<RelativeUri, RoutingAddr>,
}

impl PlaneActiveRoutes {
    fn get_endpoint(&self, addr: &RoutingAddr) -> Option<&LocalEndpoint> {
        self.local_endpoints.get(&addr)
    }

    fn get_endpoint_for_route(&self, route: &RelativeUri) -> Option<&LocalEndpoint> {
        let PlaneActiveRoutes {
            local_endpoints,
            local_routes,
            ..
        } = self;
        local_routes
            .get(route)
            .and_then(|addr| local_endpoints.get(addr))
    }

    fn add_endpoint(&mut self, addr: RoutingAddr, route: RelativeUri, endpoint: LocalEndpoint) {
        let PlaneActiveRoutes {
            local_endpoints,
            local_routes,
        } = self;

        local_routes.insert(route, addr);
        local_endpoints.insert(addr, endpoint);
    }

    fn routes(&self) -> impl Iterator<Item = &RelativeUri> {
        self.local_routes.keys()
    }

    fn addr_for_route(&self, route: &RelativeUri) -> Option<RoutingAddr> {
        self.local_routes.get(route).copied()
    }

    fn remove_endpoint(&mut self, route: &RelativeUri) -> Option<LocalEndpoint> {
        let PlaneActiveRoutes {
            local_endpoints,
            local_routes,
        } = self;
        if let Some(addr) = local_routes.remove(route) {
            local_endpoints.remove(&addr)
        } else {
            None
        }
    }
}

type AgentRequest = Request<Result<Arc<dyn Any + Send + Sync>, NoAgentAtRoute>>;
type EndpointRequest = Request<Result<RawRoute, Unresolvable>>;
type RoutesRequest = Request<HashSet<RelativeUri>>;
type ResolutionRequest = Request<Result<RoutingAddr, RouterError>>;

/// Requests that can be serviced by the plane event loop.
#[derive(Debug)]
pub(crate) enum PlaneRequest {
    /// Get a handle to an agent (starting it where necessary).
    Agent {
        name: RelativeUri,
        request: AgentRequest,
    },
    /// Get channel to route messages to a specified routing address.
    Endpoint {
        id: RoutingAddr,
        request: EndpointRequest,
    },
    /// Resolve the routing address for an agent.
    Resolve {
        host: Option<Url>,
        name: RelativeUri,
        request: ResolutionRequest,
    },
    /// Get all of the active routes for the plane.
    Routes(RoutesRequest),
}

/// Plane context implementation.
struct ContextImpl {
    request_tx: mpsc::Sender<PlaneRequest>,
    routes: Vec<RoutePattern>,
}

impl ContextImpl {
    fn new(request_tx: mpsc::Sender<PlaneRequest>, routes: Vec<RoutePattern>) -> Self {
        ContextImpl { request_tx, routes }
    }
}

impl PlaneContext for ContextImpl {
    fn get_agent_ref(
        &mut self,
        route: RelativeUri,
    ) -> BoxFuture<'_, Result<Arc<dyn Any + Send + Sync>, NoAgentAtRoute>> {
        let (tx, rx) = oneshot::channel();
        async move {
            if self
                .request_tx
                .send(PlaneRequest::Agent {
                    name: route.clone(),
                    request: Request::new(tx),
                })
                .await
                .is_err()
            {
                Err(NoAgentAtRoute(route))
            } else if let Ok(result) = rx.await {
                result
            } else {
                Err(NoAgentAtRoute(route))
            }
        }
        .boxed()
    }

    fn routes(&self) -> &Vec<RoutePattern> {
        &self.routes
    }

    fn active_routes(&mut self) -> BoxFuture<HashSet<RelativeUri>> {
        let (tx, rx) = oneshot::channel();
        async move {
            if self
                .request_tx
                .send(PlaneRequest::Routes(Request::new(tx)))
                .await
                .is_err()
            {
                HashSet::default()
            } else if let Ok(result) = rx.await {
                result
            } else {
                HashSet::default()
            }
        }
        .boxed()
    }
}
/// Contains the specifications of all routes that are within a plane and maintains the map of
/// currently active routes.
struct RouteResolver<Clk, DelegateFac, Store>
where
    DelegateFac: ServerRouterFactory,
    Store: PlaneStore,
{
    /// Clock for scheduling tasks.
    clock: Clk,
    /// The configuration for the agent routes that are opened.
    execution_config: AgentExecutionConfig,
    /// The routes for the plane.
    routes: Vec<PlaneRouteSpec<Clk, DelegateFac, Store>>,
    /// The store that this plane uses to create node stores.
    store: Store,
    /// Factory to create handles to the plane router when an agent is opened.
    router_fac: PlaneRouterFactory<DelegateFac>,
    /// External trigger that is fired when the plane should stop.
    stop_trigger: trigger::Receiver,
    /// The map of currently active routes.
    active_routes: PlaneActiveRoutes,
    /// Monotonically increasing counter for assigning local routing addresses.
    counter: u32,
}

type PlaneRouteSpec<Clk, DelegateFac, Store> = RouteSpec<
    Clk,
    EnvChannel,
    PlaneRouter<<DelegateFac as ServerRouterFactory>::Router>,
    <Store as PlaneStore>::NodeStore,
>;

impl<Clk, DelegateFac, Store> RouteResolver<Clk, DelegateFac, Store>
where
    Clk: Clock,
    DelegateFac: ServerRouterFactory,
    Store: PlaneStore,
{
    /// Attempts to open an agent at a specified route.
    fn try_open_route<S>(
        &mut self,
        route: RelativeUri,
        spawner: &S,
    ) -> Result<(Arc<dyn Any + Send + Sync>, RoutingAddr), NoAgentAtRoute>
    where
        S: Spawner<BoxFuture<'static, AgentResult>>,
    {
        let RouteResolver {
            clock,
            execution_config,
            routes,
            store,
            router_fac,
            stop_trigger,
            active_routes,
            counter,
        } = self;
        let (agent_route, params) = route_for(&route, routes)?;
        let (tx, rx) = mpsc::channel::<TaggedEnvelope>(8);
        *counter = counter
            .checked_add(1)
            .expect("Local endpoint counter overflow.");
        let addr = RoutingAddr::local(*counter);
        let (agent, task) = agent_route.run_agent(
            RouteAndParameters::new(route.clone(), params),
            execution_config.clone(),
            clock.clone(),
            ReceiverStream::new(rx).take_until(stop_trigger.clone()),
            router_fac.create_for(addr),
            store.node_store(route.path()),
        );
        active_routes.add_endpoint(addr, route, LocalEndpoint::new(Arc::downgrade(&agent), tx));
        if spawner.try_add(task).is_err() {
            panic!("Task spawner terminated unexpectedly.");
        }
        Ok((agent, addr))
    }
}

const DROPPED_REQUEST: &str = "A plane request was dropped before it could be fulfilled.";
const AGENT_TASK_FAILED: &str = "An agent task failed.";
const AGENT_TASK_COMPLETE: &str = "An agent task completed normally.";
const PLANE_START_TASK: &str = "Plane on_start event task.";
const PLANE_EVENT_LOOP: &str = "Plane main event loop.";
const STARTING: &str = "Plane starting.";
const ON_START_EVENT: &str = "Running plane on_start handler.";
const GETTING_HANDLE: &str = "Attempting to provide agent handle.";
const GETTING_LOCAL_ENDPOINT: &str = "Attempting to get a local endpoint.";
const GETTING_REMOTE_ENDPOINT: &str = "Attempting to get a remote endpoint.";
const RESOLVING: &str = "Attempting to resolve a target.";
const PROVIDING_ROUTES: &str = "Providing all running routes in the plane.";
const PLANE_STOPPING: &str = "The plane is stopping.";
const ON_STOP_EVENT: &str = "Running plane on_stop handler.";
const PLANE_STOPPED: &str = "The plane has stopped.";

/// The main event loop for a plane. Handles `PlaneRequest`s until the external stop trigger is
/// fired. This task is infallible and will merely report if one of its agents fails rather than
/// stopping.
///
/// #Arguments
/// * `execution_config` - The configuration for agents that belong to this plane.
/// * `clock` - The clock to use for scheduling tasks.
/// * `spec` - The specification for the plane.
/// * `stop_trigger` - Trigger to fire externally when the plane should stop.
/// * `spawner` - Spawns tasks to run the agents for the plane.
/// * `context_channel` - Transmitter and receiver for plane requests.
/// * `delegate_fac` - Factory for creating delegate routers.
pub(crate) async fn run_plane<Clk, S, DelegateFac, Store>(
    execution_config: AgentExecutionConfig,
    clock: Clk,
    spec: PlaneSpec<Clk, EnvChannel, PlaneRouter<DelegateFac::Router>, Store>,
    stop_trigger: trigger::Receiver,
    spawner: S,
    context_channel: (mpsc::Sender<PlaneRequest>, mpsc::Receiver<PlaneRequest>),
    delegate_fac: DelegateFac,
) where
    Clk: Clock,
    S: Spawner<BoxFuture<'static, AgentResult>>,
    DelegateFac: ServerRouterFactory,
    Store: PlaneStore,
{
    event!(Level::DEBUG, STARTING);
    pin_mut!(spawner);

    let (context_tx, context_rx) = context_channel;
    let mut context = ContextImpl::new(context_tx.clone(), spec.routes());

    let mut requests = ReceiverStream::new(context_rx)
        .take_until(stop_trigger.clone())
        .fuse();

    let PlaneSpec {
        routes,
        mut lifecycle,
        store,
    } = spec;

    let start_task = async move {
        if let Some(lc) = &mut lifecycle {
            event!(Level::TRACE, ON_START_EVENT);
            lc.on_start(&mut context).await;
        }
        lifecycle
    }
    .instrument(span!(Level::DEBUG, PLANE_START_TASK));

    let event_loop = async move {
        let mut resolver = RouteResolver {
            clock,
            execution_config,
            routes,
            store,
            router_fac: PlaneRouterFactory::new(context_tx, delegate_fac),
            stop_trigger,
            active_routes: PlaneActiveRoutes::default(),
            counter: 0,
        };

        let mut stopping = false;

        loop {
            let req_or_res = if stopping {
                if spawner.is_empty() {
                    Either::Right(None)
                } else {
                    Either::Right(spawner.next().await)
                }
            } else if spawner.is_empty() {
                Either::Left(requests.next().await)
            } else {
                select_biased! {
                    request = requests.next() => Either::Left(request),
                    result = spawner.next() => Either::Right(result),
                }
            };

            match req_or_res {
                Either::Left(Some(PlaneRequest::Agent { name, request })) => {
                    event!(Level::TRACE, GETTING_HANDLE, ?name);

                    let route = get_route(name);

                    let result = if let Some(agent) = resolver
                        .active_routes
                        .get_endpoint_for_route(&route)
                        .and_then(|ep| ep.agent_handle.upgrade())
                    {
                        Ok(agent)
                    } else {
                        resolver
                            .try_open_route(route, spawner.deref())
                            .map(|(agent, _)| agent)
                    };
                    if request.send(result).is_err() {
                        event!(Level::WARN, DROPPED_REQUEST);
                    }
                }
                Either::Left(Some(PlaneRequest::Endpoint { id, request })) => {
                    if id.is_local() {
                        event!(Level::TRACE, GETTING_LOCAL_ENDPOINT, ?id);
                        let result = if let Some(tx) = resolver
                            .active_routes
                            .get_endpoint(&id)
                            .map(LocalEndpoint::route)
                        {
                            Ok(tx)
                        } else {
                            Err(Unresolvable(id))
                        };
                        if request.send(result).is_err() {
                            event!(Level::WARN, DROPPED_REQUEST);
                        }
                    } else {
                        event!(Level::TRACE, GETTING_REMOTE_ENDPOINT, ?id);
                        //TODO Attach external routing here.
                        if request.send_err(Unresolvable(id)).is_err() {
                            event!(Level::WARN, DROPPED_REQUEST);
                        }
                    }
                }
                Either::Left(Some(PlaneRequest::Resolve {
                    host: None,
                    name,
                    request,
                })) => {
                    event!(Level::TRACE, RESOLVING, ?name);

                    let route = get_route(name);

                    let result = if let Some(addr) = resolver.active_routes.addr_for_route(&route) {
                        Ok(addr)
                    } else {
                        match resolver.try_open_route(route, spawner.deref()) {
                            Ok((_, addr)) => Ok(addr),
                            Err(NoAgentAtRoute(uri)) => Err(RouterError::NoAgentAtRoute(uri)),
                        }
                    };
                    if request.send(result).is_err() {
                        event!(Level::WARN, DROPPED_REQUEST);
                    }
                }
                Either::Left(Some(PlaneRequest::Resolve {
                    host: Some(host_url),
                    name,
                    request,
                })) => {
                    event!(Level::TRACE, RESOLVING, ?host_url, ?name);
                    //TODO Attach external resolution here.
                    if request
                        .send_err(RouterError::ConnectionFailure(ConnectionError::Protocol(
                            ProtocolError::new(ProtocolErrorKind::WebSocket, None),
                        )))
                        .is_err()
                    {
                        event!(Level::WARN, DROPPED_REQUEST);
                    }
                }
                Either::Left(Some(PlaneRequest::Routes(request))) => {
                    event!(Level::TRACE, PROVIDING_ROUTES);
                    if request
                        .send(resolver.active_routes.routes().map(Clone::clone).collect())
                        .is_err()
                    {
                        event!(Level::WARN, DROPPED_REQUEST);
                    }
                }
                Either::Right(Some(AgentResult {
                    route,
                    dispatcher_task,
                    store_task,
                })) => {
                    if let Some(LocalEndpoint { drop_tx, .. }) =
                        resolver.active_routes.remove_endpoint(&route)
                    {
                        let _ = if dispatcher_task.failed {
                            drop_tx.provide(ConnectionDropped::AgentFailed)
                        } else {
                            drop_tx.provide(ConnectionDropped::Closed)
                        };
                    }
                    if dispatcher_task.failed {
                        event!(Level::ERROR, AGENT_TASK_FAILED, ?route, ?dispatcher_task);
                    } else {
                        event!(Level::DEBUG, AGENT_TASK_COMPLETE, ?route, ?dispatcher_task);
                    }
                    if store_task.failed {
                        event!(Level::ERROR, AGENT_TASK_FAILED, ?route, ?store_task);
<<<<<<< HEAD
=======
                    } else {
                        event!(Level::DEBUG, AGENT_TASK_COMPLETE, ?route, ?dispatcher_task);
>>>>>>> e64e00d5
                    }
                }
                Either::Left(None) => {
                    event!(Level::DEBUG, PLANE_STOPPING);
                    stopping = true;
                    if spawner.is_empty() {
                        break;
                    }
                }
                _ => {
                    if stopping {
                        break;
                    }
                }
            }
        }
    }
    .instrument(span!(Level::DEBUG, PLANE_EVENT_LOOP));

    let (lifecycle, _) = join(start_task, event_loop).await;
    if let Some(mut lc) = lifecycle {
        event!(Level::TRACE, ON_STOP_EVENT);
        lc.on_stop().await;
    }
    event!(Level::DEBUG, PLANE_STOPPED);
}

type PlaneAgentRoute<Clk, Delegate, Store> =
    BoxAgentRoute<Clk, EnvChannel, PlaneRouter<Delegate>, Store>;
type Params = HashMap<String, String>;

pub struct RouteAndParameters {
    pub route: RelativeUri,
    pub parameters: HashMap<String, String>,
}

impl RouteAndParameters {
    pub fn new(route: RelativeUri, parameters: HashMap<String, String>) -> RouteAndParameters {
        RouteAndParameters { route, parameters }
    }
}

/// Find the appropriate specification for a route along with any parameters derived from the
/// route pattern.
fn route_for<'a, Clk, Delegate, Store>(
    route: &RelativeUri,
    routes: &'a [RouteSpec<Clk, EnvChannel, PlaneRouter<Delegate>, Store>],
) -> Result<(&'a PlaneAgentRoute<Clk, Delegate, Store>, Params), NoAgentAtRoute> {
    //TODO This could be a lot more efficient though it would probably only matter for planes with a large number of routes.
    let matched = routes
        .iter()
        .filter_map(
            |RouteSpec {
                 pattern,
                 agent_route,
             }| {
                if let Ok(params) = pattern.unapply_relative_uri(route) {
                    Some((agent_route, params))
                } else {
                    None
                }
            },
        )
        .next();
    if let Some(route_and_params) = matched {
        Ok(route_and_params)
    } else {
        Err(NoAgentAtRoute(route.clone()))
    }
}<|MERGE_RESOLUTION|>--- conflicted
+++ resolved
@@ -553,11 +553,8 @@
                     }
                     if store_task.failed {
                         event!(Level::ERROR, AGENT_TASK_FAILED, ?route, ?store_task);
-<<<<<<< HEAD
-=======
                     } else {
                         event!(Level::DEBUG, AGENT_TASK_COMPLETE, ?route, ?dispatcher_task);
->>>>>>> e64e00d5
                     }
                 }
                 Either::Left(None) => {
