// Copyright 2015-2021 SWIM.AI inc.
//
// Licensed under the Apache License, Version 2.0 (the "License");
// you may not use this file except in compliance with the License.
// You may obtain a copy of the License at
//
//     http://www.apache.org/licenses/LICENSE-2.0
//
// Unless required by applicable law or agreed to in writing, software
// distributed under the License is distributed on an "AS IS" BASIS,
// WITHOUT WARRANTIES OR CONDITIONS OF ANY KIND, either express or implied.
// See the License for the specific language governing permissions and
// limitations under the License.

//! Interface for creating and running Swim server instances.
//!
//! The module provides methods and structures for creating and running Swim server instances.
use crate::agent::lane::channels::AgentExecutionConfig;
use crate::plane::router::PlaneRouter;
use crate::plane::spec::{PlaneBuilder, PlaneSpec};
use crate::plane::{run_plane, EnvChannel};
use crate::routing::remote::config::ConnectionConfig;
use crate::routing::remote::net::dns::Resolver;
use crate::routing::remote::net::plain::TokioPlainTextNetworking;
use crate::routing::remote::{RemoteConnectionChannels, RemoteConnectionsTask};
use crate::routing::{TopLevelRouter, TopLevelRouterFactory};
use futures::{io, join};
use std::error::Error;
use std::fmt::{Display, Formatter};
use std::net::SocketAddr;
use std::sync::Arc;
use store::stores::plane::SwimPlaneStore;
use store::{ServerStore, StoreEngineOpts, SwimStore};
use swim_common::routing::ws::tungstenite::TungsteniteWsConnections;
use swim_runtime::time::clock::RuntimeClock;
use tokio::sync::mpsc;
use tokio_tungstenite::tungstenite::protocol::WebSocketConfig;
use utilities::future::open_ended::OpenEndedFutures;
use utilities::sync::trigger;

/// Builder to create Swim server instance.
///
/// The builder can be created with default or custom configuration.
pub struct SwimServerBuilder {
    address: Option<SocketAddr>,
    config: SwimServerConfig,
    planes: Vec<PlaneSpec<RuntimeClock, EnvChannel, PlaneRouter<TopLevelRouter>, SwimPlaneStore>>,
    store: ServerStore,
}

impl Default for SwimServerBuilder {
    fn default() -> Self {
        SwimServerBuilder {
            address: None,
            config: SwimServerConfig::default(),
            planes: Vec::new(),
            store: ServerStore::new(StoreEngineOpts::default(), "target".into()),
        }
    }
}

impl SwimServerBuilder {
    /// Create a new server builder with custom configuration.
    ///
    /// # Arguments
    /// * `config` - The custom configuration for the server.
    pub fn new(config: SwimServerConfig, store: ServerStore) -> Self {
        SwimServerBuilder {
            address: None,
            config,
            planes: Vec::new(),
            store,
        }
    }

    /// Set the address of the server.
    ///
    /// # Arguments
    /// * `addr` - The address of the serer.
    pub fn bind_to(self, addr: SocketAddr) -> Self {
        SwimServerBuilder {
            address: Some(addr),
            ..self
        }
    }

    /// Add a plane to the server.
    ///
    /// # Arguments
    /// * `plane` - The plane specification that will be added to the server.
    ///
    /// # Example
    /// ```
    /// use std::net::{SocketAddr, IpAddr, Ipv4Addr};
    /// use swim_server::interface::{SwimServer, SwimServerBuilder};
    /// use swim_server::RoutePattern;
    /// use swim_server::agent_lifecycle;
    /// use swim_server::agent::SwimAgent;
    /// use swim_server::agent::AgentContext;
    /// use swim_server::plane::spec::PlaneBuilder;
    /// use store::{ServerStore, SwimStore};
    ///
    /// #[derive(Debug, SwimAgent)]
    /// #[agent(config = "RustAgentConfig")]
    /// pub struct RustAgent;
    ///
    /// #[derive(Debug, Clone)]
    /// pub struct RustAgentConfig;
    ///
    /// #[agent_lifecycle(agent = "RustAgent", on_start)]
    /// struct RustAgentLifecycle;
    ///
    /// impl RustAgentLifecycle {
    ///     async fn on_start<Context>(&self, _context: &Context)
    ///         where
    ///             Context: AgentContext<RustAgent> + Sized + Send + Sync,
    ///     {
    ///         println!("Rust agent has started!");
    ///     }
    /// }
    ///
<<<<<<< HEAD
    /// let address = SocketAddr::new(IpAddr::V4(Ipv4Addr::new(127, 0, 0, 1)), 8080);
    /// let mut server_store = ServerStore::new(Default::default(), "test".into());
    ///
    /// let mut plane_builder = PlaneBuilder::new(server_store.plane_store("mock").unwrap());
=======
    /// let mut swim_server_builder = SwimServerBuilder::default();
    /// let mut plane_builder = swim_server_builder.plane_builder("test");
    ///
>>>>>>> 8dca2c63
    /// plane_builder
    ///     .add_route(
    ///          RoutePattern::parse_str("/rust").unwrap(),
    ///          RustAgentConfig {},
    ///          RustAgentLifecycle {},
    ///     ).unwrap();
    ///
    /// swim_server_builder.add_plane(plane_builder.build());
    /// ```
    // todo change this to `.plane_builder` and return a plane builder with a SwimPlaneStore
    pub fn add_plane(
        &mut self,
        plane: PlaneSpec<RuntimeClock, EnvChannel, PlaneRouter<TopLevelRouter>, SwimPlaneStore>,
    ) {
        if !self.planes.is_empty() {
            panic!("Multiple planes are not supported yet")
        }
        self.planes.push(plane)
    }

    pub fn plane_builder<I: Into<String>>(
        &mut self,
        name: I,
    ) -> PlaneBuilder<RuntimeClock, EnvChannel, PlaneRouter<TopLevelRouter>, SwimPlaneStore> {
        let store = self
            .store
            .plane_store(name.into())
            .expect("Failed to build store");
        PlaneBuilder::new(store)
    }

    /// Build the Swim Server.
    ///
    /// Returns an error if an address has not been provided for the server.
    ///
    /// # Example
    /// ```
    /// use std::net::{SocketAddr, IpAddr, Ipv4Addr};
    /// use swim_server::interface::{SwimServer, SwimServerBuilder};
    /// use swim_server::RoutePattern;
    /// use swim_server::agent_lifecycle;
    /// use swim_server::agent::SwimAgent;
    /// use swim_server::agent::AgentContext;
    /// use swim_server::plane::spec::PlaneBuilder;
    /// use store::mock::MockPlaneStore;
    /// use store::{ServerStore, SwimStore};
    ///
    /// #[derive(Debug, SwimAgent)]
    /// #[agent(config = "RustAgentConfig")]
    /// pub struct RustAgent;
    ///
    /// #[derive(Debug, Clone)]
    /// pub struct RustAgentConfig;
    ///
    /// #[agent_lifecycle(agent = "RustAgent", on_start)]
    /// struct RustAgentLifecycle;
    ///
    /// impl RustAgentLifecycle {
    ///     async fn on_start<Context>(&self, _context: &Context)
    ///         where
    ///             Context: AgentContext<RustAgent> + Sized + Send + Sync,
    ///     {
    ///         println!("Rust agent has started!");
    ///     }
    /// }
    ///
<<<<<<< HEAD
    /// let address = SocketAddr::new(IpAddr::V4(Ipv4Addr::new(127, 0, 0, 1)), 8080);
    /// let mut server_store = ServerStore::new(Default::default(), "test".into());
    ///
    /// let mut plane_builder = PlaneBuilder::new(server_store.plane_store("test").unwrap());
=======
    /// let mut swim_server_builder = SwimServerBuilder::default();
    /// let mut plane_builder = swim_server_builder.plane_builder("test");
    ///
>>>>>>> 8dca2c63
    /// plane_builder
    ///     .add_route(
    ///          RoutePattern::parse_str("/rust").unwrap(),
    ///          RustAgentConfig {},
    ///          RustAgentLifecycle {},
    ///     ).unwrap();
    ///
    /// swim_server_builder.add_plane(plane_builder.build());
    ///
    /// let address = SocketAddr::new(IpAddr::V4(Ipv4Addr::new(127, 0, 0, 1)), 8080);
    /// let (swim_server, server_handle) = swim_server_builder.bind_to(address).build().unwrap();
    /// ```
    pub fn build(self) -> Result<(SwimServer, ServerHandle), SwimServerBuilderError> {
        let SwimServerBuilder {
            address,
            planes,
            config,
            store,
        } = self;

        let (stop_trigger_tx, stop_trigger_rx) = trigger::trigger();

        Ok((
            SwimServer {
                config,
                planes,
                address: address.ok_or(SwimServerBuilderError::MissingAddress)?,
                stop_trigger_rx,
                _store: store,
            },
            ServerHandle { stop_trigger_tx },
        ))
    }
}

/// Represents an error that can occur while using the server builder.
#[derive(Debug)]
pub enum SwimServerBuilderError {
    /// An error that occurs when trying to create a server without providing the address first.
    MissingAddress,
}

impl Display for SwimServerBuilderError {
    fn fmt(&self, f: &mut Formatter<'_>) -> std::fmt::Result {
        match self {
            SwimServerBuilderError::MissingAddress => {
                write!(f, "Cannot create a swim server without an address")
            }
        }
    }
}

impl Error for SwimServerBuilderError {}

/// Swim server instance.
///
/// The Swim server runs a plane and its agents and a task for remote connections asynchronously.
pub struct SwimServer {
    address: SocketAddr,
    config: SwimServerConfig,
    planes: Vec<PlaneSpec<RuntimeClock, EnvChannel, PlaneRouter<TopLevelRouter>, SwimPlaneStore>>,
    stop_trigger_rx: trigger::Receiver,
    _store: ServerStore,
}

impl SwimServer {
    /// Runs the Swim server instance.
    ///
    /// Runs the planes and remote connections tasks of the server asynchronously
    /// and returns any errors from the connections task.
    ///
    /// # Panics
    /// The task will panic if the address provided to the server is already being used.
    pub async fn run(self) -> Result<(), io::Error> {
        let SwimServer {
            address,
            config,
            mut planes,
            stop_trigger_rx,
            _store,
        } = self;

        let SwimServerConfig {
            websocket_config,
            agent_config,
            conn_config,
        } = config;

        // Todo add support for multiple planes in the future
        let spec = planes
            .pop()
            .expect("The server cannot be started without a plane");

        let (plane_tx, plane_rx) = mpsc::channel(agent_config.lane_attachment_buffer.get());
        let (remote_tx, remote_rx) = mpsc::channel(conn_config.router_buffer_size.get());
        let top_level_router_fac = TopLevelRouterFactory::new(plane_tx.clone(), remote_tx.clone());

        let clock = swim_runtime::time::clock::runtime_clock();

        let plane_future = run_plane(
            agent_config.clone(),
            clock,
            spec,
            stop_trigger_rx.clone(),
            OpenEndedFutures::new(),
            (plane_tx, plane_rx),
            top_level_router_fac.clone(),
        );

        let connections_future = RemoteConnectionsTask::new(
            conn_config,
            TokioPlainTextNetworking::new(Arc::new(Resolver::new().await)),
            address,
            TungsteniteWsConnections {
                config: websocket_config,
            },
            top_level_router_fac,
            OpenEndedFutures::new(),
            RemoteConnectionChannels {
                request_tx: remote_tx,
                request_rx: remote_rx,
                stop_trigger: stop_trigger_rx,
            },
        )
        .await
        .unwrap_or_else(|err| panic!("Could not connect to \"{}\": {}", address, err))
        .run();

        join!(connections_future, plane_future).0
    }
}

/// Swim server configuration.
///
/// * `conn_config` - Configuration parameters for remote connections.
/// * `agent_config` - Configuration parameters controlling how agents and lanes are executed.
/// * `websocket_config` - Configuration for WebSocket connections.
pub struct SwimServerConfig {
    conn_config: ConnectionConfig,
    agent_config: AgentExecutionConfig,
    websocket_config: WebSocketConfig,
}

impl Default for SwimServerConfig {
    fn default() -> Self {
        SwimServerConfig {
            conn_config: Default::default(),
            agent_config: Default::default(),
            websocket_config: Default::default(),
        }
    }
}

/// Handle for stopping a server instance.
///
/// The handle is returned when a new server instance is created and is used for terminating
/// the server.
pub struct ServerHandle {
    stop_trigger_tx: trigger::Sender,
}

impl ServerHandle {
    /// Terminates the associated server instance.
    ///
    /// Returns `true` if all sever tasks have been successfully notified to terminate
    /// and `false` otherwise.
    ///
    /// # Example:
    /// ```
    /// use std::net::{SocketAddr, IpAddr, Ipv4Addr};
    /// use swim_server::interface::{SwimServer, SwimServerBuilder};
    ///
    /// let address = SocketAddr::new(IpAddr::V4(Ipv4Addr::new(127, 0, 0, 1)), 8080);
    /// let (mut swim_server, server_handle) = SwimServerBuilder::default().bind_to(address).build().unwrap();
    ///
    /// let success = server_handle.stop();
    ///
    /// assert!(success);
    /// ```
    pub fn stop(self) -> bool {
        self.stop_trigger_tx.trigger()
    }
}<|MERGE_RESOLUTION|>--- conflicted
+++ resolved
@@ -119,16 +119,9 @@
     ///     }
     /// }
     ///
-<<<<<<< HEAD
-    /// let address = SocketAddr::new(IpAddr::V4(Ipv4Addr::new(127, 0, 0, 1)), 8080);
-    /// let mut server_store = ServerStore::new(Default::default(), "test".into());
-    ///
-    /// let mut plane_builder = PlaneBuilder::new(server_store.plane_store("mock").unwrap());
-=======
     /// let mut swim_server_builder = SwimServerBuilder::default();
     /// let mut plane_builder = swim_server_builder.plane_builder("test");
     ///
->>>>>>> 8dca2c63
     /// plane_builder
     ///     .add_route(
     ///          RoutePattern::parse_str("/rust").unwrap(),
@@ -195,16 +188,10 @@
     ///     }
     /// }
     ///
-<<<<<<< HEAD
     /// let address = SocketAddr::new(IpAddr::V4(Ipv4Addr::new(127, 0, 0, 1)), 8080);
     /// let mut server_store = ServerStore::new(Default::default(), "test".into());
     ///
     /// let mut plane_builder = PlaneBuilder::new(server_store.plane_store("test").unwrap());
-=======
-    /// let mut swim_server_builder = SwimServerBuilder::default();
-    /// let mut plane_builder = swim_server_builder.plane_builder("test");
-    ///
->>>>>>> 8dca2c63
     /// plane_builder
     ///     .add_route(
     ///          RoutePattern::parse_str("/rust").unwrap(),
