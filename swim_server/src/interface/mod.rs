--- conflicted
+++ resolved
@@ -210,17 +210,12 @@
             config,
         } = self;
 
-        let buffer_size = config.conn_config.channel_buffer_size;
         let (close_tx, close_rx) = promise::promise();
         let (address_tx, address_rx) = promise::promise();
 
-<<<<<<< HEAD
-        let (client_conn_request_tx, client_conn_request_rx) = mpsc::channel(buffer_size.get());
-=======
         let (client_tx, client_rx) = mpsc::channel(config.conn_config.channel_buffer_size.get());
         let (remote_tx, remote_rx) = mpsc::channel(config.conn_config.channel_buffer_size.get());
         let (plane_tx, plane_rx) = mpsc::channel(config.conn_config.channel_buffer_size.get());
->>>>>>> 6f4e6674
 
         let top_level_router_fac = TopLevelServerRouterFactory::new(
             plane_tx.clone(),
@@ -262,7 +257,6 @@
                 downlinks_task,
             },
             ServerHandle {
-                buffer_size,
                 either_address: Either::Left(address_rx),
                 stop_trigger_tx: close_tx,
             },
@@ -378,11 +372,6 @@
         )
         .0
     }
-
-    /// Return a swim client capable of opening downlinks to other servers and to local planes.
-    pub fn client(&self) -> SwimClient<Path> {
-        self.client.clone()
-    }
 }
 
 /// Represents an error that can occur while using the server builder.
@@ -453,7 +442,6 @@
 /// The handle is returned when a new server instance is created and is used for terminating
 /// the server or obtaining its address.
 pub struct ServerHandle {
-    buffer_size: NonZeroUsize,
     either_address: Either<promise::Receiver<SocketAddr>, Option<SocketAddr>>,
     stop_trigger_tx: CloseSender,
 }
@@ -496,19 +484,22 @@
     /// ```
     pub async fn stop(self) -> Result<(), ServerError> {
         let ServerHandle {
-            buffer_size,
-            stop_trigger_tx,
-            ..
+            stop_trigger_tx, ..
         } = self;
 
-        let (tx, mut rx) = mpsc::channel(buffer_size.get());
+        let (tx, mut rx) = mpsc::channel(8);
 
         if stop_trigger_tx.provide(tx).is_err() {
             return Err(ServerError::CloseError(TaskError));
         }
 
-        if let Some(Err(routing_err)) = rx.recv().await {
-            return Err(ServerError::RoutingError(routing_err));
+        match rx.recv().await {
+            Some(close_result) => {
+                if let Err(routing_err) = close_result {
+                    return Err(ServerError::RoutingError(routing_err));
+                }
+            }
+            None => return Err(ServerError::CloseError(TaskError)),
         }
 
         Ok(())
