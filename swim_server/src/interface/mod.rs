// Copyright 2015-2021 SWIM.AI inc.
//
// Licensed under the Apache License, Version 2.0 (the "License");
// you may not use this file except in compliance with the License.
// You may obtain a copy of the License at
//
//     http://www.apache.org/licenses/LICENSE-2.0
//
// Unless required by applicable law or agreed to in writing, software
// distributed under the License is distributed on an "AS IS" BASIS,
// WITHOUT WARRANTIES OR CONDITIONS OF ANY KIND, either express or implied.
// See the License for the specific language governing permissions and
// limitations under the License.

//! Interface for creating and running Swim server instances.
//!
//! The module provides methods and structures for creating and running Swim server instances.
use crate::agent::lane::channels::AgentExecutionConfig;
<<<<<<< HEAD
use crate::plane::router::{PlaneRouter, PlaneRouterFactory};
use crate::plane::spec::PlaneSpec;
use crate::plane::ContextImpl;
use crate::plane::PlaneActiveRoutes;
use crate::plane::RouteResolver;
use crate::plane::{run_plane, EnvChannel};
use crate::routing::{TopLevelServerRouter, TopLevelServerRouterFactory};
=======
use crate::plane::router::PlaneRouter;
use crate::plane::spec::{PlaneBuilder, PlaneSpec};
use crate::plane::store::SwimPlaneStore;
use crate::plane::{run_plane, EnvChannel};
use crate::routing::remote::config::ConnectionConfig;
use crate::routing::remote::net::dns::Resolver;
use crate::routing::remote::net::plain::TokioPlainTextNetworking;
use crate::routing::remote::{RemoteConnectionChannels, RemoteConnectionsTask};
use crate::routing::{TopLevelRouter, TopLevelRouterFactory};
use crate::store::RocksOpts;
use crate::store::{default_keyspaces, RocksDatabase};
use crate::store::{ServerStore, SwimStore};
>>>>>>> b761f27e
use either::Either;
use futures::{io, join};
use std::error::Error;
use std::fmt::{Display, Formatter};
use std::net::SocketAddr;

use std::sync::Arc;
<<<<<<< HEAD
use swim_client::configuration::downlink::{ClientParams, ConfigHierarchy};
use swim_client::connections::{PoolTask, SwimConnPool};
use swim_client::downlink::subscription::DownlinksTask;
use swim_client::downlink::Downlinks;
use swim_client::interface::DownlinksContext;
use swim_client::router::ClientRouterFactory;
use swim_common::routing::error::RoutingError;
use swim_common::routing::remote::config::ConnectionConfig;
use swim_common::routing::remote::net::dns::Resolver;
use swim_common::routing::remote::net::plain::TokioPlainTextNetworking;
use swim_common::routing::remote::{
    RemoteConnectionChannels, RemoteConnectionsTask, RemoteRoutingRequest,
};
=======
use store::StoreError;
>>>>>>> b761f27e
use swim_common::routing::ws::tungstenite::TungsteniteWsConnections;
use swim_common::routing::{CloseReceiver, CloseSender, PlaneRoutingRequest};
use swim_common::warp::path::Path;
use swim_runtime::task::TaskError;
use swim_runtime::time::clock::RuntimeClock;
use swim_utilities::future::open_ended::OpenEndedFutures;
use swim_utilities::trigger;
use swim_utilities::trigger::promise;
use tokio::sync::mpsc;

use tokio_tungstenite::tungstenite::protocol::WebSocketConfig;
<<<<<<< HEAD
use utilities::future::open_ended::OpenEndedFutures;
use utilities::sync::promise;
=======
>>>>>>> b761f27e

/// Builder to create Swim server instance.
///
/// The builder can be created with default or custom configuration.
pub struct SwimServerBuilder {
    address: Option<SocketAddr>,
    config: SwimServerConfig,
<<<<<<< HEAD
    planes: Vec<PlaneSpec<RuntimeClock, EnvChannel, PlaneRouter<TopLevelServerRouter>>>,
=======
    planes: Vec<
        PlaneSpec<
            RuntimeClock,
            EnvChannel,
            PlaneRouter<TopLevelRouter>,
            SwimPlaneStore<RocksDatabase>,
        >,
    >,
    store: ServerStore<RocksOpts>,
>>>>>>> b761f27e
}

type ServerPlaneBuilder = PlaneBuilder<
    RuntimeClock,
    EnvChannel,
    PlaneRouter<TopLevelRouter>,
    SwimPlaneStore<RocksDatabase>,
>;

impl SwimServerBuilder {
    /// Create a new server builder with custom configuration.
    ///
    /// # Arguments
    /// * `config` - The custom configuration for the server.
    pub fn new(config: SwimServerConfig) -> io::Result<Self> {
        Ok(SwimServerBuilder {
            address: None,
            config,
            planes: Vec::new(),
            store: ServerStore::new(RocksOpts::default(), default_keyspaces(), "target".into())?,
        })
    }

    /// Set the address of the server.
    ///
    /// # Arguments
    /// * `addr` - The address of the serer.
    pub fn bind_to(self, addr: SocketAddr) -> Self {
        SwimServerBuilder {
            address: Some(addr),
            ..self
        }
    }

    /// Add a plane to the server.
    ///
    /// # Arguments
    /// * `plane` - The plane specification that will be added to the server.
    ///
    /// # Example
    /// ```
    /// use std::net::{SocketAddr, IpAddr, Ipv4Addr};
    /// use swim_server::interface::{SwimServer, SwimServerBuilder, SwimServerConfig};
    /// use swim_server::RoutePattern;
    /// use swim_server::agent_lifecycle;
    /// use swim_server::agent::SwimAgent;
    /// use swim_server::agent::AgentContext;
    /// use swim_server::plane::spec::PlaneBuilder;
    ///
    /// # #[tokio::main]
    /// # async fn main() {
    /// #[derive(Debug, SwimAgent)]
    /// #[agent(config = "RustAgentConfig")]
    /// pub struct RustAgent;
    ///
    /// #[derive(Debug, Clone)]
    /// pub struct RustAgentConfig;
    ///
    /// #[agent_lifecycle(agent = "RustAgent", on_start)]
    /// struct RustAgentLifecycle;
    ///
    /// impl RustAgentLifecycle {
    ///     async fn on_start<Context>(&self, _context: &Context)
    ///         where
    ///             Context: AgentContext<RustAgent> + Sized + Send + Sync,
    ///     {
    ///         println!("Rust agent has started!");
    ///     }
    /// }
    ///
    /// let mut swim_server_builder = SwimServerBuilder::temporary_store(SwimServerConfig::default(), "test").unwrap();
    /// let mut plane_builder = swim_server_builder.plane_builder("test").unwrap();
    ///
    /// plane_builder
    ///     .add_route(
    ///          RoutePattern::parse_str("/rust").unwrap(),
    ///          RustAgentConfig {},
    ///          RustAgentLifecycle {},
    ///     ).unwrap();
    ///
    /// swim_server_builder.add_plane(plane_builder.build());
    /// # }
    /// ```
<<<<<<< HEAD
    pub fn add_plane(
        &mut self,
        plane: PlaneSpec<RuntimeClock, EnvChannel, PlaneRouter<TopLevelServerRouter>>,
    ) {
=======
    pub fn add_plane(&mut self, plane: PlaneDef) {
>>>>>>> b761f27e
        if !self.planes.is_empty() {
            panic!("Multiple planes are not supported yet")
        }
        self.planes.push(plane)
    }

    pub fn plane_builder<I: Into<String>>(
        &mut self,
        name: I,
    ) -> Result<ServerPlaneBuilder, SwimServerBuilderError> {
        let store = self
            .store
            .plane_store(name.into())
            .map_err(SwimServerBuilderError::StoreError)?;
        Ok(PlaneBuilder::new(store))
    }

    /// Build the Swim Server.
    ///
    /// Returns an error if an address has not been provided for the server.
    ///
    /// # Example
    /// ```
    /// use std::net::{SocketAddr, IpAddr, Ipv4Addr};
    /// use swim_server::interface::{SwimServer, SwimServerBuilder, SwimServerConfig};
    /// use swim_server::RoutePattern;
    /// use swim_server::agent_lifecycle;
    /// use swim_server::agent::SwimAgent;
    /// use swim_server::agent::AgentContext;
    /// use swim_server::plane::spec::PlaneBuilder;
    ///
    /// # #[tokio::main]
    /// # async fn main() {
    /// #[derive(Debug, SwimAgent)]
    /// #[agent(config = "RustAgentConfig")]
    /// pub struct RustAgent;
    ///
    /// #[derive(Debug, Clone)]
    /// pub struct RustAgentConfig;
    ///
    /// #[agent_lifecycle(agent = "RustAgent", on_start)]
    /// struct RustAgentLifecycle;
    ///
    /// impl RustAgentLifecycle {
    ///     async fn on_start<Context>(&self, _context: &Context)
    ///         where
    ///             Context: AgentContext<RustAgent> + Sized + Send + Sync,
    ///     {
    ///         println!("Rust agent has started!");
    ///     }
    /// }
    ///
    /// let mut swim_server_builder = SwimServerBuilder::temporary_store(SwimServerConfig::default(), "test").unwrap();
    /// let mut plane_builder = swim_server_builder.plane_builder("test").unwrap();
    ///
    /// plane_builder
    ///     .add_route(
    ///          RoutePattern::parse_str("/rust").unwrap(),
    ///          RustAgentConfig {},
    ///          RustAgentLifecycle {},
    ///     ).unwrap();
    ///
    /// swim_server_builder.add_plane(plane_builder.build());
    ///
    /// let address = SocketAddr::new(IpAddr::V4(Ipv4Addr::new(127, 0, 0, 1)), 8080);
    /// let (swim_server, server_handle) = swim_server_builder.bind_to(address).build().unwrap();
    /// # }
    /// ```
    pub fn build(self) -> Result<(SwimServer, ServerHandle), SwimServerBuilderError> {
        let SwimServerBuilder {
            address,
            planes,
            config,
            store,
        } = self;

        let (close_tx, close_rx) = promise::promise();
        let (address_tx, address_rx) = promise::promise();

        let (client_tx, client_rx) = mpsc::channel(config.conn_config.channel_buffer_size.get());
        let (remote_tx, remote_rx) = mpsc::channel(config.conn_config.channel_buffer_size.get());
        let (plane_tx, plane_rx) = mpsc::channel(config.conn_config.channel_buffer_size.get());

        let top_level_router_fac = TopLevelServerRouterFactory::new(
            plane_tx.clone(),
            client_tx.clone(),
            remote_tx.clone(),
        );

        let client_router_factory =
            ClientRouterFactory::new(client_tx.clone(), top_level_router_fac.clone());

        //Todo dm this needs to be changed from default after the new configuration is finalised.
        let (connection_pool, connection_pool_task) = SwimConnPool::new(
            ClientParams::default(),
            (client_tx, client_rx),
            client_router_factory,
            close_rx.clone(),
        );

        let (downlinks, downlinks_task) = Downlinks::new(
            connection_pool,
            Arc::new(ConfigHierarchy::default()),
            close_rx.clone(),
        );

        let client = DownlinksContext::new(downlinks);

        Ok((
            SwimServer {
                config,
                planes,
                stop_trigger_rx: close_rx,
                address: address.ok_or(SwimServerBuilderError::MissingAddress)?,
                address_tx,
<<<<<<< HEAD
                top_level_router_fac,
                remote_channel: (remote_tx, remote_rx),
                plane_channel: (plane_tx, plane_rx),
                client,
                connection_pool_task,
                downlinks_task,
=======
                _store: store,
>>>>>>> b761f27e
            },
            ServerHandle {
                either_address: Either::Left(address_rx),
                stop_trigger_tx: close_tx,
            },
        ))
    }

    /// Constructs a new `SwimServerBuilder` with the default configuration and is backed by a
    /// temporary store.
    ///
    /// A temporary store uses a RocksDB engine that operates out of a temporary directory which is
    /// deleted when the application terminates.
    ///
    /// # Panics
    /// Panics if the directory cannot be created.
    pub fn temporary_store(config: SwimServerConfig, prefix: &str) -> io::Result<Self> {
        Ok(SwimServerBuilder {
            address: None,
            store: ServerStore::<RocksOpts>::transient(
                RocksOpts::default(),
                default_keyspaces(),
                prefix,
            )?,
            config,
            planes: vec![],
        })
    }
}

type PlaneDef =
    PlaneSpec<RuntimeClock, EnvChannel, PlaneRouter<TopLevelRouter>, SwimPlaneStore<RocksDatabase>>;

/// Swim server instance.
///
/// The Swim server runs a plane and its agents and a task for remote connections asynchronously.
pub struct SwimServer {
    address: SocketAddr,
    config: SwimServerConfig,
<<<<<<< HEAD
    planes: Vec<PlaneSpec<RuntimeClock, EnvChannel, PlaneRouter<TopLevelServerRouter>>>,
    stop_trigger_rx: CloseReceiver,
    address_tx: promise::Sender<SocketAddr>,
    top_level_router_fac: TopLevelServerRouterFactory,
    remote_channel: (
        mpsc::Sender<RemoteRoutingRequest>,
        mpsc::Receiver<RemoteRoutingRequest>,
    ),
    plane_channel: (
        mpsc::Sender<PlaneRoutingRequest>,
        mpsc::Receiver<PlaneRoutingRequest>,
    ),
    client: DownlinksContext<Path>,
    connection_pool_task: PoolTask<Path, TopLevelServerRouterFactory>,
    downlinks_task: DownlinksTask<Path>,
=======
    planes: Vec<PlaneDef>,
    stop_trigger_rx: trigger::Receiver,
    address_tx: promise::Sender<SocketAddr>,
    _store: ServerStore<RocksOpts>,
>>>>>>> b761f27e
}

impl SwimServer {
    /// Runs the Swim server instance.
    ///
    /// Runs the planes and remote connections tasks of the server asynchronously
    /// and returns any errors from the connections task.
    ///
    /// # Panics
    /// The task will panic if the address provided to the server is already being used.
    pub async fn run(self) -> Result<(), io::Error> {
        let SwimServer {
            address,
            config,
            mut planes,
            stop_trigger_rx,
            address_tx,
<<<<<<< HEAD
            top_level_router_fac,
            remote_channel: (remote_tx, remote_rx),
            plane_channel: (plane_tx, plane_rx),
            client,
            connection_pool_task,
            downlinks_task,
=======
            _store,
>>>>>>> b761f27e
        } = self;

        let SwimServerConfig {
            websocket_config,
            agent_config,
            conn_config,
        } = config;

        // Todo add support for multiple planes in the future
        let spec = planes
            .pop()
            .expect("The server cannot be started without a plane");

        let clock = swim_runtime::time::clock::runtime_clock();

        let context = ContextImpl::new(plane_tx.clone(), spec.routes());
        let PlaneSpec { routes, lifecycle } = spec;

        let resolver = RouteResolver::new(
            clock,
            client,
            agent_config,
            routes,
            PlaneRouterFactory::new(plane_tx, top_level_router_fac.clone()),
            stop_trigger_rx.clone(),
            PlaneActiveRoutes::default(),
        );

        let plane_future = run_plane(
            resolver,
            lifecycle,
            context,
            stop_trigger_rx.clone(),
            OpenEndedFutures::new(),
            plane_rx,
        );

        let connections_task = RemoteConnectionsTask::new_server_task(
            conn_config,
            TokioPlainTextNetworking::new(Arc::new(Resolver::new().await)),
            address,
            TungsteniteWsConnections {
                config: websocket_config,
            },
            top_level_router_fac,
            OpenEndedFutures::new(),
            RemoteConnectionChannels::new(remote_tx, remote_rx, stop_trigger_rx),
        )
        .await
        .unwrap_or_else(|err| panic!("Could not connect to \"{}\": {}", address, err));

        let _ = match connections_task.listener().unwrap().local_addr() {
            Ok(local_addr) => address_tx.provide(local_addr),
            Err(err) => panic!("Could not resolve server address: {}", err),
        };

        join!(
            connections_task.run(),
            plane_future,
            connection_pool_task.run(),
            downlinks_task.run(),
        )
        .0
    }
}

/// Represents an error that can occur while using the server builder.
#[derive(Debug)]
pub enum SwimServerBuilderError {
    /// An error that occurs when trying to create a server without providing the address first.
    MissingAddress,
    /// An error occured when attempting to build the delegate store.
    StoreError(StoreError),
}

impl Display for SwimServerBuilderError {
    fn fmt(&self, f: &mut Formatter<'_>) -> std::fmt::Result {
        match self {
            SwimServerBuilderError::MissingAddress => {
                write!(f, "Cannot create a swim server without an address")
            }
            SwimServerBuilderError::StoreError(e) => {
                write!(f, "{}", e)
            }
        }
    }
}

impl Error for SwimServerBuilderError {}

/// Represents errors that can occur in the server.
#[derive(Debug)]
pub enum ServerError {
    /// An error that occurred when the server was running.
    RuntimeError(io::Error),
    /// An error that occurred in the client router.
    RoutingError(RoutingError),
    /// An error that occurred when closing the server.
    CloseError(TaskError),
}

impl Display for ServerError {
    fn fmt(&self, f: &mut Formatter<'_>) -> std::fmt::Result {
        match self {
            ServerError::RuntimeError(err) => err.fmt(f),
            ServerError::CloseError(err) => err.fmt(f),
            ServerError::RoutingError(err) => err.fmt(f),
        }
    }
}

impl Error for ServerError {}

/// Swim server configuration.
///
/// * `conn_config` - Configuration parameters for remote connections.
/// * `agent_config` - Configuration parameters controlling how agents and lanes are executed.
/// * `websocket_config` - Configuration for WebSocket connections.
pub struct SwimServerConfig {
    conn_config: ConnectionConfig,
    agent_config: AgentExecutionConfig,
    websocket_config: WebSocketConfig,
}

impl Default for SwimServerConfig {
    fn default() -> Self {
        SwimServerConfig {
            conn_config: Default::default(),
            agent_config: Default::default(),
            websocket_config: Default::default(),
        }
    }
}

/// Handle for a server instance.
///
/// The handle is returned when a new server instance is created and is used for terminating
/// the server or obtaining its address.
pub struct ServerHandle {
    either_address: Either<promise::Receiver<SocketAddr>, Option<SocketAddr>>,
    stop_trigger_tx: CloseSender,
}

impl ServerHandle {
    /// Returns the local address that this server is bound to.
    ///
    /// This can be useful, for example, when binding to port 0 to figure out
    /// which port was actually bound.
    pub async fn address(&mut self) -> Option<&SocketAddr> {
        let ServerHandle { either_address, .. } = self;

        if either_address.is_left() {
            if let Either::Left(promise) = std::mem::replace(either_address, Either::Right(None)) {
                *either_address = Either::Right(promise.await.ok().map(|r| *r));
            }
        }

        either_address
            .as_ref()
            .right()
            .map(Option::as_ref)
            .flatten()
    }

    /// Terminates the associated server instance.
    ///
    /// Returns `Ok` if all sever tasks have been successfully notified to terminate
    /// and `ServerError` otherwise.
    ///
    /// # Example:
    /// ```
    /// use std::net::{SocketAddr, IpAddr, Ipv4Addr};
    /// use swim_server::interface::{SwimServer, SwimServerBuilder};
    ///
    /// let address = SocketAddr::new(IpAddr::V4(Ipv4Addr::new(127, 0, 0, 1)), 8080);
    /// let (mut swim_server, server_handle) = SwimServerBuilder::new(Default::default()).unwrap().bind_to(address).build().unwrap();
    ///
    /// let future = server_handle.stop();
    /// ```
    pub async fn stop(self) -> Result<(), ServerError> {
        let ServerHandle {
            stop_trigger_tx, ..
        } = self;

        let (tx, mut rx) = mpsc::channel(8);

        if stop_trigger_tx.provide(tx).is_err() {
            return Err(ServerError::CloseError(TaskError));
        }

        if let Some(Err(routing_err)) = rx.recv().await {
            return Err(ServerError::RoutingError(routing_err));
        }

        Ok(())
    }
}<|MERGE_RESOLUTION|>--- conflicted
+++ resolved
@@ -16,36 +16,24 @@
 //!
 //! The module provides methods and structures for creating and running Swim server instances.
 use crate::agent::lane::channels::AgentExecutionConfig;
-<<<<<<< HEAD
 use crate::plane::router::{PlaneRouter, PlaneRouterFactory};
-use crate::plane::spec::PlaneSpec;
+use crate::plane::spec::{PlaneBuilder, PlaneSpec};
+use crate::plane::store::SwimPlaneStore;
 use crate::plane::ContextImpl;
 use crate::plane::PlaneActiveRoutes;
 use crate::plane::RouteResolver;
 use crate::plane::{run_plane, EnvChannel};
 use crate::routing::{TopLevelServerRouter, TopLevelServerRouterFactory};
-=======
-use crate::plane::router::PlaneRouter;
-use crate::plane::spec::{PlaneBuilder, PlaneSpec};
-use crate::plane::store::SwimPlaneStore;
-use crate::plane::{run_plane, EnvChannel};
-use crate::routing::remote::config::ConnectionConfig;
-use crate::routing::remote::net::dns::Resolver;
-use crate::routing::remote::net::plain::TokioPlainTextNetworking;
-use crate::routing::remote::{RemoteConnectionChannels, RemoteConnectionsTask};
-use crate::routing::{TopLevelRouter, TopLevelRouterFactory};
 use crate::store::RocksOpts;
 use crate::store::{default_keyspaces, RocksDatabase};
 use crate::store::{ServerStore, SwimStore};
->>>>>>> b761f27e
 use either::Either;
 use futures::{io, join};
 use std::error::Error;
 use std::fmt::{Display, Formatter};
 use std::net::SocketAddr;
-
 use std::sync::Arc;
-<<<<<<< HEAD
+use store::StoreError;
 use swim_client::configuration::downlink::{ClientParams, ConfigHierarchy};
 use swim_client::connections::{PoolTask, SwimConnPool};
 use swim_client::downlink::subscription::DownlinksTask;
@@ -59,25 +47,15 @@
 use swim_common::routing::remote::{
     RemoteConnectionChannels, RemoteConnectionsTask, RemoteRoutingRequest,
 };
-=======
-use store::StoreError;
->>>>>>> b761f27e
 use swim_common::routing::ws::tungstenite::TungsteniteWsConnections;
 use swim_common::routing::{CloseReceiver, CloseSender, PlaneRoutingRequest};
 use swim_common::warp::path::Path;
 use swim_runtime::task::TaskError;
 use swim_runtime::time::clock::RuntimeClock;
 use swim_utilities::future::open_ended::OpenEndedFutures;
-use swim_utilities::trigger;
 use swim_utilities::trigger::promise;
 use tokio::sync::mpsc;
-
 use tokio_tungstenite::tungstenite::protocol::WebSocketConfig;
-<<<<<<< HEAD
-use utilities::future::open_ended::OpenEndedFutures;
-use utilities::sync::promise;
-=======
->>>>>>> b761f27e
 
 /// Builder to create Swim server instance.
 ///
@@ -85,25 +63,21 @@
 pub struct SwimServerBuilder {
     address: Option<SocketAddr>,
     config: SwimServerConfig,
-<<<<<<< HEAD
-    planes: Vec<PlaneSpec<RuntimeClock, EnvChannel, PlaneRouter<TopLevelServerRouter>>>,
-=======
     planes: Vec<
         PlaneSpec<
             RuntimeClock,
             EnvChannel,
-            PlaneRouter<TopLevelRouter>,
+            PlaneRouter<TopLevelServerRouter>,
             SwimPlaneStore<RocksDatabase>,
         >,
     >,
     store: ServerStore<RocksOpts>,
->>>>>>> b761f27e
 }
 
 type ServerPlaneBuilder = PlaneBuilder<
     RuntimeClock,
     EnvChannel,
-    PlaneRouter<TopLevelRouter>,
+    PlaneRouter<TopLevelServerRouter>,
     SwimPlaneStore<RocksDatabase>,
 >;
 
@@ -181,14 +155,7 @@
     /// swim_server_builder.add_plane(plane_builder.build());
     /// # }
     /// ```
-<<<<<<< HEAD
-    pub fn add_plane(
-        &mut self,
-        plane: PlaneSpec<RuntimeClock, EnvChannel, PlaneRouter<TopLevelServerRouter>>,
-    ) {
-=======
     pub fn add_plane(&mut self, plane: PlaneDef) {
->>>>>>> b761f27e
         if !self.planes.is_empty() {
             panic!("Multiple planes are not supported yet")
         }
@@ -304,16 +271,13 @@
                 stop_trigger_rx: close_rx,
                 address: address.ok_or(SwimServerBuilderError::MissingAddress)?,
                 address_tx,
-<<<<<<< HEAD
                 top_level_router_fac,
                 remote_channel: (remote_tx, remote_rx),
                 plane_channel: (plane_tx, plane_rx),
-                client,
+                downlinks_context: client,
                 connection_pool_task,
                 downlinks_task,
-=======
                 _store: store,
->>>>>>> b761f27e
             },
             ServerHandle {
                 either_address: Either::Left(address_rx),
@@ -344,8 +308,12 @@
     }
 }
 
-type PlaneDef =
-    PlaneSpec<RuntimeClock, EnvChannel, PlaneRouter<TopLevelRouter>, SwimPlaneStore<RocksDatabase>>;
+type PlaneDef = PlaneSpec<
+    RuntimeClock,
+    EnvChannel,
+    PlaneRouter<TopLevelServerRouter>,
+    SwimPlaneStore<RocksDatabase>,
+>;
 
 /// Swim server instance.
 ///
@@ -353,8 +321,7 @@
 pub struct SwimServer {
     address: SocketAddr,
     config: SwimServerConfig,
-<<<<<<< HEAD
-    planes: Vec<PlaneSpec<RuntimeClock, EnvChannel, PlaneRouter<TopLevelServerRouter>>>,
+    planes: Vec<PlaneDef>,
     stop_trigger_rx: CloseReceiver,
     address_tx: promise::Sender<SocketAddr>,
     top_level_router_fac: TopLevelServerRouterFactory,
@@ -366,15 +333,10 @@
         mpsc::Sender<PlaneRoutingRequest>,
         mpsc::Receiver<PlaneRoutingRequest>,
     ),
-    client: DownlinksContext<Path>,
+    downlinks_context: DownlinksContext<Path>,
     connection_pool_task: PoolTask<Path, TopLevelServerRouterFactory>,
     downlinks_task: DownlinksTask<Path>,
-=======
-    planes: Vec<PlaneDef>,
-    stop_trigger_rx: trigger::Receiver,
-    address_tx: promise::Sender<SocketAddr>,
     _store: ServerStore<RocksOpts>,
->>>>>>> b761f27e
 }
 
 impl SwimServer {
@@ -392,16 +354,13 @@
             mut planes,
             stop_trigger_rx,
             address_tx,
-<<<<<<< HEAD
             top_level_router_fac,
             remote_channel: (remote_tx, remote_rx),
             plane_channel: (plane_tx, plane_rx),
-            client,
+            downlinks_context: client,
             connection_pool_task,
             downlinks_task,
-=======
             _store,
->>>>>>> b761f27e
         } = self;
 
         let SwimServerConfig {
@@ -418,13 +377,18 @@
         let clock = swim_runtime::time::clock::runtime_clock();
 
         let context = ContextImpl::new(plane_tx.clone(), spec.routes());
-        let PlaneSpec { routes, lifecycle } = spec;
+        let PlaneSpec {
+            routes,
+            lifecycle,
+            store,
+        } = spec;
 
         let resolver = RouteResolver::new(
             clock,
             client,
             agent_config,
             routes,
+            store,
             PlaneRouterFactory::new(plane_tx, top_level_router_fac.clone()),
             stop_trigger_rx.clone(),
             PlaneActiveRoutes::default(),
