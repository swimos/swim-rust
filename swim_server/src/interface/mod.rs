// Copyright 2015-2021 SWIM.AI inc.
//
// Licensed under the Apache License, Version 2.0 (the "License");
// you may not use this file except in compliance with the License.
// You may obtain a copy of the License at
//
//     http://www.apache.org/licenses/LICENSE-2.0
//
// Unless required by applicable law or agreed to in writing, software
// distributed under the License is distributed on an "AS IS" BASIS,
// WITHOUT WARRANTIES OR CONDITIONS OF ANY KIND, either express or implied.
// See the License for the specific language governing permissions and
// limitations under the License.

//! Interface for creating and running Swim server instances.
//!
//! The module provides methods and structures for creating and running Swim server instances.
use crate::agent::lane::channels::AgentExecutionConfig;
<<<<<<< HEAD
use crate::plane::router::{PlaneRouter, PlaneRouterFactory};
use crate::plane::spec::PlaneSpec;
use crate::plane::ContextImpl;
use crate::plane::PlaneActiveRoutes;
use crate::plane::RouteResolver;
use crate::plane::{run_plane, EnvChannel};
use crate::routing::{TopLevelServerRouter, TopLevelServerRouterFactory};
=======
use crate::plane::router::PlaneRouter;
use crate::plane::spec::{PlaneBuilder, PlaneSpec};
use crate::plane::store::SwimPlaneStore;
use crate::plane::{run_plane, EnvChannel};
use crate::routing::remote::config::ConnectionConfig;
use crate::routing::remote::net::dns::Resolver;
use crate::routing::remote::net::plain::TokioPlainTextNetworking;
use crate::routing::remote::{RemoteConnectionChannels, RemoteConnectionsTask};
use crate::routing::{TopLevelRouter, TopLevelRouterFactory};
use crate::store::RocksOpts;
use crate::store::{default_keyspaces, RocksDatabase};
use crate::store::{ServerStore, SwimStore};
>>>>>>> b761f27e
use either::Either;
use futures::{io, join};
use std::error::Error;
use std::fmt::{Display, Formatter};
use std::net::SocketAddr;

use std::sync::Arc;
<<<<<<< HEAD
use swim_client::configuration::downlink::ConfigHierarchy;
use swim_client::configuration::router::ConnectionPoolParams;
use swim_client::connections::{PoolTask, SwimConnPool};
use swim_client::downlink::subscription::DownlinksTask;
use swim_client::downlink::Downlinks;
use swim_client::interface::DownlinksContext;
use swim_client::router::ClientRouterFactory;
use swim_common::routing::error::RoutingError;
use swim_common::routing::remote::config::ConnectionConfig;
use swim_common::routing::remote::net::dns::Resolver;
use swim_common::routing::remote::net::plain::TokioPlainTextNetworking;
use swim_common::routing::remote::{
    RemoteConnectionChannels, RemoteConnectionsTask, RemoteRoutingRequest,
};
=======
use store::StoreError;
>>>>>>> b761f27e
use swim_common::routing::ws::tungstenite::TungsteniteWsConnections;
use swim_common::routing::{CloseReceiver, CloseSender, PlaneRoutingRequest};
use swim_common::warp::path::Path;
use swim_runtime::task::TaskError;
use swim_runtime::time::clock::RuntimeClock;
use swim_utilities::future::open_ended::OpenEndedFutures;
use swim_utilities::trigger;
use swim_utilities::trigger::promise;
use tokio::sync::mpsc;

use tokio_tungstenite::tungstenite::protocol::WebSocketConfig;
<<<<<<< HEAD
use utilities::future::open_ended::OpenEndedFutures;
use utilities::sync::promise;
=======
>>>>>>> b761f27e

/// Builder to create Swim server instance.
///
/// The builder can be created with default or custom configuration.
pub struct SwimServerBuilder {
    address: Option<SocketAddr>,
    config: SwimServerConfig,
<<<<<<< HEAD
    planes: Vec<PlaneSpec<RuntimeClock, EnvChannel, PlaneRouter<TopLevelServerRouter>>>,
=======
    planes: Vec<
        PlaneSpec<
            RuntimeClock,
            EnvChannel,
            PlaneRouter<TopLevelRouter>,
            SwimPlaneStore<RocksDatabase>,
        >,
    >,
    store: ServerStore<RocksOpts>,
>>>>>>> b761f27e
}

type ServerPlaneBuilder = PlaneBuilder<
    RuntimeClock,
    EnvChannel,
    PlaneRouter<TopLevelRouter>,
    SwimPlaneStore<RocksDatabase>,
>;

impl SwimServerBuilder {
    /// Create a new server builder with custom configuration.
    ///
    /// # Arguments
    /// * `config` - The custom configuration for the server.
    pub fn new(config: SwimServerConfig) -> io::Result<Self> {
        Ok(SwimServerBuilder {
            address: None,
            config,
            planes: Vec::new(),
            store: ServerStore::new(RocksOpts::default(), default_keyspaces(), "target".into())?,
        })
    }

    /// Set the address of the server.
    ///
    /// # Arguments
    /// * `addr` - The address of the serer.
    pub fn bind_to(self, addr: SocketAddr) -> Self {
        SwimServerBuilder {
            address: Some(addr),
            ..self
        }
    }

    /// Add a plane to the server.
    ///
    /// # Arguments
    /// * `plane` - The plane specification that will be added to the server.
    ///
    /// # Example
    /// ```
    /// use std::net::{SocketAddr, IpAddr, Ipv4Addr};
    /// use swim_server::interface::{SwimServer, SwimServerBuilder, SwimServerConfig};
    /// use swim_server::RoutePattern;
    /// use swim_server::agent_lifecycle;
    /// use swim_server::agent::SwimAgent;
    /// use swim_server::agent::AgentContext;
    /// use swim_server::plane::spec::PlaneBuilder;
    ///
    /// # #[tokio::main]
    /// # async fn main() {
    /// #[derive(Debug, SwimAgent)]
    /// #[agent(config = "RustAgentConfig")]
    /// pub struct RustAgent;
    ///
    /// #[derive(Debug, Clone)]
    /// pub struct RustAgentConfig;
    ///
    /// #[agent_lifecycle(agent = "RustAgent", on_start)]
    /// struct RustAgentLifecycle;
    ///
    /// impl RustAgentLifecycle {
    ///     async fn on_start<Context>(&self, _context: &Context)
    ///         where
    ///             Context: AgentContext<RustAgent> + Sized + Send + Sync,
    ///     {
    ///         println!("Rust agent has started!");
    ///     }
    /// }
    ///
    /// let mut swim_server_builder = SwimServerBuilder::temporary_store(SwimServerConfig::default(), "test").unwrap();
    /// let mut plane_builder = swim_server_builder.plane_builder("test").unwrap();
    ///
    /// plane_builder
    ///     .add_route(
    ///          RoutePattern::parse_str("/rust").unwrap(),
    ///          RustAgentConfig {},
    ///          RustAgentLifecycle {},
    ///     ).unwrap();
    ///
    /// swim_server_builder.add_plane(plane_builder.build());
    /// # }
    /// ```
<<<<<<< HEAD
    pub fn add_plane(
        &mut self,
        plane: PlaneSpec<RuntimeClock, EnvChannel, PlaneRouter<TopLevelServerRouter>>,
    ) {
=======
    pub fn add_plane(&mut self, plane: PlaneDef) {
>>>>>>> b761f27e
        if !self.planes.is_empty() {
            panic!("Multiple planes are not supported yet")
        }
        self.planes.push(plane)
    }

    pub fn plane_builder<I: Into<String>>(
        &mut self,
        name: I,
    ) -> Result<ServerPlaneBuilder, SwimServerBuilderError> {
        let store = self
            .store
            .plane_store(name.into())
            .map_err(SwimServerBuilderError::StoreError)?;
        Ok(PlaneBuilder::new(store))
    }

    /// Build the Swim Server.
    ///
    /// Returns an error if an address has not been provided for the server.
    ///
    /// # Example
    /// ```
    /// use std::net::{SocketAddr, IpAddr, Ipv4Addr};
    /// use swim_server::interface::{SwimServer, SwimServerBuilder, SwimServerConfig};
    /// use swim_server::RoutePattern;
    /// use swim_server::agent_lifecycle;
    /// use swim_server::agent::SwimAgent;
    /// use swim_server::agent::AgentContext;
    /// use swim_server::plane::spec::PlaneBuilder;
    ///
    /// # #[tokio::main]
    /// # async fn main() {
    /// #[derive(Debug, SwimAgent)]
    /// #[agent(config = "RustAgentConfig")]
    /// pub struct RustAgent;
    ///
    /// #[derive(Debug, Clone)]
    /// pub struct RustAgentConfig;
    ///
    /// #[agent_lifecycle(agent = "RustAgent", on_start)]
    /// struct RustAgentLifecycle;
    ///
    /// impl RustAgentLifecycle {
    ///     async fn on_start<Context>(&self, _context: &Context)
    ///         where
    ///             Context: AgentContext<RustAgent> + Sized + Send + Sync,
    ///     {
    ///         println!("Rust agent has started!");
    ///     }
    /// }
    ///
    /// let mut swim_server_builder = SwimServerBuilder::temporary_store(SwimServerConfig::default(), "test").unwrap();
    /// let mut plane_builder = swim_server_builder.plane_builder("test").unwrap();
    ///
    /// plane_builder
    ///     .add_route(
    ///          RoutePattern::parse_str("/rust").unwrap(),
    ///          RustAgentConfig {},
    ///          RustAgentLifecycle {},
    ///     ).unwrap();
    ///
    /// swim_server_builder.add_plane(plane_builder.build());
    ///
    /// let address = SocketAddr::new(IpAddr::V4(Ipv4Addr::new(127, 0, 0, 1)), 8080);
    /// let (swim_server, server_handle) = swim_server_builder.bind_to(address).build().unwrap();
    /// # }
    /// ```
    pub fn build(self) -> Result<(SwimServer, ServerHandle), SwimServerBuilderError> {
        let SwimServerBuilder {
            address,
            planes,
            config,
            store,
        } = self;

        let (close_tx, close_rx) = promise::promise();
        let (address_tx, address_rx) = promise::promise();

        let (client_tx, client_rx) = mpsc::channel(config.conn_config.channel_buffer_size.get());
        let (remote_tx, remote_rx) = mpsc::channel(config.conn_config.channel_buffer_size.get());
        let (plane_tx, plane_rx) = mpsc::channel(config.conn_config.channel_buffer_size.get());

        let top_level_router_fac = TopLevelServerRouterFactory::new(
            plane_tx.clone(),
            client_tx.clone(),
            remote_tx.clone(),
        );

        let client_router_factory =
            ClientRouterFactory::new(client_tx.clone(), top_level_router_fac.clone());

        //Todo dm this needs to be changed from default after the new configuration is finalised.
        let (connection_pool, connection_pool_task) = SwimConnPool::new(
            ConnectionPoolParams::default(),
            (client_tx, client_rx),
            client_router_factory,
            close_rx.clone(),
        );

        let (downlinks, downlinks_task) = Downlinks::new(
            connection_pool,
            Arc::new(ConfigHierarchy::default()),
            close_rx.clone(),
        );

        let client = DownlinksContext::new(downlinks);

        Ok((
            SwimServer {
                config,
                planes,
                stop_trigger_rx: close_rx,
                address: address.ok_or(SwimServerBuilderError::MissingAddress)?,
                address_tx,
<<<<<<< HEAD
                top_level_router_fac,
                remote_channel: (remote_tx, remote_rx),
                plane_channel: (plane_tx, plane_rx),
                client,
                connection_pool_task,
                downlinks_task,
=======
                _store: store,
>>>>>>> b761f27e
            },
            ServerHandle {
                either_address: Either::Left(address_rx),
                stop_trigger_tx: close_tx,
            },
        ))
    }

    /// Constructs a new `SwimServerBuilder` with the default configuration and is backed by a
    /// temporary store.
    ///
    /// A temporary store uses a RocksDB engine that operates out of a temporary directory which is
    /// deleted when the application terminates.
    ///
    /// # Panics
    /// Panics if the directory cannot be created.
    pub fn temporary_store(config: SwimServerConfig, prefix: &str) -> io::Result<Self> {
        Ok(SwimServerBuilder {
            address: None,
            store: ServerStore::<RocksOpts>::transient(
                RocksOpts::default(),
                default_keyspaces(),
                prefix,
            )?,
            config,
            planes: vec![],
        })
    }
}

type PlaneDef =
    PlaneSpec<RuntimeClock, EnvChannel, PlaneRouter<TopLevelRouter>, SwimPlaneStore<RocksDatabase>>;

/// Swim server instance.
///
/// The Swim server runs a plane and its agents and a task for remote connections asynchronously.
pub struct SwimServer {
    address: SocketAddr,
    config: SwimServerConfig,
<<<<<<< HEAD
    planes: Vec<PlaneSpec<RuntimeClock, EnvChannel, PlaneRouter<TopLevelServerRouter>>>,
    stop_trigger_rx: CloseReceiver,
    address_tx: promise::Sender<SocketAddr>,
    top_level_router_fac: TopLevelServerRouterFactory,
    remote_channel: (
        mpsc::Sender<RemoteRoutingRequest>,
        mpsc::Receiver<RemoteRoutingRequest>,
    ),
    plane_channel: (
        mpsc::Sender<PlaneRoutingRequest>,
        mpsc::Receiver<PlaneRoutingRequest>,
    ),
    client: DownlinksContext<Path>,
    connection_pool_task: PoolTask<Path, TopLevelServerRouterFactory>,
    downlinks_task: DownlinksTask<Path>,
=======
    planes: Vec<PlaneDef>,
    stop_trigger_rx: trigger::Receiver,
    address_tx: promise::Sender<SocketAddr>,
    _store: ServerStore<RocksOpts>,
>>>>>>> b761f27e
}

impl SwimServer {
    /// Runs the Swim server instance.
    ///
    /// Runs the planes and remote connections tasks of the server asynchronously
    /// and returns any errors from the connections task.
    ///
    /// # Panics
    /// The task will panic if the address provided to the server is already being used.
    pub async fn run(self) -> Result<(), io::Error> {
        let SwimServer {
            address,
            config,
            mut planes,
            stop_trigger_rx,
            address_tx,
<<<<<<< HEAD
            top_level_router_fac,
            remote_channel: (remote_tx, remote_rx),
            plane_channel: (plane_tx, plane_rx),
            client,
            connection_pool_task,
            downlinks_task,
=======
            _store,
>>>>>>> b761f27e
        } = self;

        let SwimServerConfig {
            websocket_config,
            agent_config,
            conn_config,
        } = config;

        // Todo add support for multiple planes in the future
        let spec = planes
            .pop()
            .expect("The server cannot be started without a plane");

        let clock = swim_runtime::time::clock::runtime_clock();

        let context = ContextImpl::new(plane_tx.clone(), spec.routes());
        let PlaneSpec { routes, lifecycle } = spec;

        let resolver = RouteResolver::new(
            clock,
            client,
            agent_config,
            routes,
            PlaneRouterFactory::new(plane_tx, top_level_router_fac.clone()),
            stop_trigger_rx.clone(),
            PlaneActiveRoutes::default(),
        );

        let plane_future = run_plane(
            resolver,
            lifecycle,
            context,
            stop_trigger_rx.clone(),
            OpenEndedFutures::new(),
            plane_rx,
        );

        let connections_task = RemoteConnectionsTask::new_server_task(
            conn_config,
            TokioPlainTextNetworking::new(Arc::new(Resolver::new().await)),
            address,
            TungsteniteWsConnections {
                config: websocket_config,
            },
            top_level_router_fac,
            OpenEndedFutures::new(),
            RemoteConnectionChannels::new(remote_tx, remote_rx, stop_trigger_rx),
        )
        .await
        .unwrap_or_else(|err| panic!("Could not connect to \"{}\": {}", address, err));

        let _ = match connections_task.listener().unwrap().local_addr() {
            Ok(local_addr) => address_tx.provide(local_addr),
            Err(err) => panic!("Could not resolve server address: {}", err),
        };

        join!(
            connections_task.run(),
            plane_future,
            connection_pool_task.run(),
            downlinks_task.run(),
        )
        .0
    }
}

/// Represents an error that can occur while using the server builder.
#[derive(Debug)]
pub enum SwimServerBuilderError {
    /// An error that occurs when trying to create a server without providing the address first.
    MissingAddress,
    /// An error occured when attempting to build the delegate store.
    StoreError(StoreError),
}

impl Display for SwimServerBuilderError {
    fn fmt(&self, f: &mut Formatter<'_>) -> std::fmt::Result {
        match self {
            SwimServerBuilderError::MissingAddress => {
                write!(f, "Cannot create a swim server without an address")
            }
            SwimServerBuilderError::StoreError(e) => {
                write!(f, "{}", e)
            }
        }
    }
}

impl Error for SwimServerBuilderError {}

/// Represents errors that can occur in the server.
#[derive(Debug)]
pub enum ServerError {
    /// An error that occurred when the server was running.
    RuntimeError(io::Error),
    /// An error that occurred in the client router.
    RoutingError(RoutingError),
    /// An error that occurred when closing the server.
    CloseError(TaskError),
}

impl Display for ServerError {
    fn fmt(&self, f: &mut Formatter<'_>) -> std::fmt::Result {
        match self {
            ServerError::RuntimeError(err) => err.fmt(f),
            ServerError::CloseError(err) => err.fmt(f),
            ServerError::RoutingError(err) => err.fmt(f),
        }
    }
}

impl Error for ServerError {}

/// Swim server configuration.
///
/// * `conn_config` - Configuration parameters for remote connections.
/// * `agent_config` - Configuration parameters controlling how agents and lanes are executed.
/// * `websocket_config` - Configuration for WebSocket connections.
pub struct SwimServerConfig {
    conn_config: ConnectionConfig,
    agent_config: AgentExecutionConfig,
    websocket_config: WebSocketConfig,
}

impl Default for SwimServerConfig {
    fn default() -> Self {
        SwimServerConfig {
            conn_config: Default::default(),
            agent_config: Default::default(),
            websocket_config: Default::default(),
        }
    }
}

/// Handle for a server instance.
///
/// The handle is returned when a new server instance is created and is used for terminating
/// the server or obtaining its address.
pub struct ServerHandle {
    either_address: Either<promise::Receiver<SocketAddr>, Option<SocketAddr>>,
    stop_trigger_tx: CloseSender,
}

impl ServerHandle {
    /// Returns the local address that this server is bound to.
    ///
    /// This can be useful, for example, when binding to port 0 to figure out
    /// which port was actually bound.
    pub async fn address(&mut self) -> Option<&SocketAddr> {
        let ServerHandle { either_address, .. } = self;

        if either_address.is_left() {
            if let Either::Left(promise) = std::mem::replace(either_address, Either::Right(None)) {
                *either_address = Either::Right(promise.await.ok().map(|r| *r));
            }
        }

        either_address
            .as_ref()
            .right()
            .map(Option::as_ref)
            .flatten()
    }

    /// Terminates the associated server instance.
    ///
    /// Returns `Ok` if all sever tasks have been successfully notified to terminate
    /// and `ServerError` otherwise.
    ///
    /// # Example:
    /// ```
    /// use std::net::{SocketAddr, IpAddr, Ipv4Addr};
    /// use swim_server::interface::{SwimServer, SwimServerBuilder};
    ///
    /// let address = SocketAddr::new(IpAddr::V4(Ipv4Addr::new(127, 0, 0, 1)), 8080);
    /// let (mut swim_server, server_handle) = SwimServerBuilder::new(Default::default()).unwrap().bind_to(address).build().unwrap();
    ///
    /// let future = server_handle.stop();
    /// ```
    pub async fn stop(self) -> Result<(), ServerError> {
        let ServerHandle {
            stop_trigger_tx, ..
        } = self;

        let (tx, mut rx) = mpsc::channel(8);

        if stop_trigger_tx.provide(tx).is_err() {
            return Err(ServerError::CloseError(TaskError));
        }

        match rx.recv().await {
            Some(close_result) => {
                if let Err(routing_err) = close_result {
                    return Err(ServerError::RoutingError(routing_err));
                }
            }
            None => return Err(ServerError::CloseError(TaskError)),
        }

        Ok(())
    }
}<|MERGE_RESOLUTION|>--- conflicted
+++ resolved
@@ -16,15 +16,6 @@
 //!
 //! The module provides methods and structures for creating and running Swim server instances.
 use crate::agent::lane::channels::AgentExecutionConfig;
-<<<<<<< HEAD
-use crate::plane::router::{PlaneRouter, PlaneRouterFactory};
-use crate::plane::spec::PlaneSpec;
-use crate::plane::ContextImpl;
-use crate::plane::PlaneActiveRoutes;
-use crate::plane::RouteResolver;
-use crate::plane::{run_plane, EnvChannel};
-use crate::routing::{TopLevelServerRouter, TopLevelServerRouterFactory};
-=======
 use crate::plane::router::PlaneRouter;
 use crate::plane::spec::{PlaneBuilder, PlaneSpec};
 use crate::plane::store::SwimPlaneStore;
@@ -37,48 +28,21 @@
 use crate::store::RocksOpts;
 use crate::store::{default_keyspaces, RocksDatabase};
 use crate::store::{ServerStore, SwimStore};
->>>>>>> b761f27e
 use either::Either;
 use futures::{io, join};
 use std::error::Error;
 use std::fmt::{Display, Formatter};
 use std::net::SocketAddr;
-
 use std::sync::Arc;
-<<<<<<< HEAD
-use swim_client::configuration::downlink::ConfigHierarchy;
-use swim_client::configuration::router::ConnectionPoolParams;
-use swim_client::connections::{PoolTask, SwimConnPool};
-use swim_client::downlink::subscription::DownlinksTask;
-use swim_client::downlink::Downlinks;
-use swim_client::interface::DownlinksContext;
-use swim_client::router::ClientRouterFactory;
-use swim_common::routing::error::RoutingError;
-use swim_common::routing::remote::config::ConnectionConfig;
-use swim_common::routing::remote::net::dns::Resolver;
-use swim_common::routing::remote::net::plain::TokioPlainTextNetworking;
-use swim_common::routing::remote::{
-    RemoteConnectionChannels, RemoteConnectionsTask, RemoteRoutingRequest,
-};
-=======
 use store::StoreError;
->>>>>>> b761f27e
 use swim_common::routing::ws::tungstenite::TungsteniteWsConnections;
-use swim_common::routing::{CloseReceiver, CloseSender, PlaneRoutingRequest};
-use swim_common::warp::path::Path;
 use swim_runtime::task::TaskError;
 use swim_runtime::time::clock::RuntimeClock;
 use swim_utilities::future::open_ended::OpenEndedFutures;
 use swim_utilities::trigger;
 use swim_utilities::trigger::promise;
 use tokio::sync::mpsc;
-
 use tokio_tungstenite::tungstenite::protocol::WebSocketConfig;
-<<<<<<< HEAD
-use utilities::future::open_ended::OpenEndedFutures;
-use utilities::sync::promise;
-=======
->>>>>>> b761f27e
 
 /// Builder to create Swim server instance.
 ///
@@ -86,9 +50,6 @@
 pub struct SwimServerBuilder {
     address: Option<SocketAddr>,
     config: SwimServerConfig,
-<<<<<<< HEAD
-    planes: Vec<PlaneSpec<RuntimeClock, EnvChannel, PlaneRouter<TopLevelServerRouter>>>,
-=======
     planes: Vec<
         PlaneSpec<
             RuntimeClock,
@@ -98,7 +59,6 @@
         >,
     >,
     store: ServerStore<RocksOpts>,
->>>>>>> b761f27e
 }
 
 type ServerPlaneBuilder = PlaneBuilder<
@@ -182,14 +142,7 @@
     /// swim_server_builder.add_plane(plane_builder.build());
     /// # }
     /// ```
-<<<<<<< HEAD
-    pub fn add_plane(
-        &mut self,
-        plane: PlaneSpec<RuntimeClock, EnvChannel, PlaneRouter<TopLevelServerRouter>>,
-    ) {
-=======
     pub fn add_plane(&mut self, plane: PlaneDef) {
->>>>>>> b761f27e
         if !self.planes.is_empty() {
             panic!("Multiple planes are not supported yet")
         }
@@ -266,59 +219,21 @@
             store,
         } = self;
 
-        let (close_tx, close_rx) = promise::promise();
+        let (stop_trigger_tx, stop_trigger_rx) = trigger::trigger();
         let (address_tx, address_rx) = promise::promise();
-
-        let (client_tx, client_rx) = mpsc::channel(config.conn_config.channel_buffer_size.get());
-        let (remote_tx, remote_rx) = mpsc::channel(config.conn_config.channel_buffer_size.get());
-        let (plane_tx, plane_rx) = mpsc::channel(config.conn_config.channel_buffer_size.get());
-
-        let top_level_router_fac = TopLevelServerRouterFactory::new(
-            plane_tx.clone(),
-            client_tx.clone(),
-            remote_tx.clone(),
-        );
-
-        let client_router_factory =
-            ClientRouterFactory::new(client_tx.clone(), top_level_router_fac.clone());
-
-        //Todo dm this needs to be changed from default after the new configuration is finalised.
-        let (connection_pool, connection_pool_task) = SwimConnPool::new(
-            ConnectionPoolParams::default(),
-            (client_tx, client_rx),
-            client_router_factory,
-            close_rx.clone(),
-        );
-
-        let (downlinks, downlinks_task) = Downlinks::new(
-            connection_pool,
-            Arc::new(ConfigHierarchy::default()),
-            close_rx.clone(),
-        );
-
-        let client = DownlinksContext::new(downlinks);
 
         Ok((
             SwimServer {
                 config,
                 planes,
-                stop_trigger_rx: close_rx,
                 address: address.ok_or(SwimServerBuilderError::MissingAddress)?,
+                stop_trigger_rx,
                 address_tx,
-<<<<<<< HEAD
-                top_level_router_fac,
-                remote_channel: (remote_tx, remote_rx),
-                plane_channel: (plane_tx, plane_rx),
-                client,
-                connection_pool_task,
-                downlinks_task,
-=======
                 _store: store,
->>>>>>> b761f27e
             },
             ServerHandle {
                 either_address: Either::Left(address_rx),
-                stop_trigger_tx: close_tx,
+                stop_trigger_tx,
             },
         ))
     }
@@ -354,28 +269,10 @@
 pub struct SwimServer {
     address: SocketAddr,
     config: SwimServerConfig,
-<<<<<<< HEAD
-    planes: Vec<PlaneSpec<RuntimeClock, EnvChannel, PlaneRouter<TopLevelServerRouter>>>,
-    stop_trigger_rx: CloseReceiver,
-    address_tx: promise::Sender<SocketAddr>,
-    top_level_router_fac: TopLevelServerRouterFactory,
-    remote_channel: (
-        mpsc::Sender<RemoteRoutingRequest>,
-        mpsc::Receiver<RemoteRoutingRequest>,
-    ),
-    plane_channel: (
-        mpsc::Sender<PlaneRoutingRequest>,
-        mpsc::Receiver<PlaneRoutingRequest>,
-    ),
-    client: DownlinksContext<Path>,
-    connection_pool_task: PoolTask<Path, TopLevelServerRouterFactory>,
-    downlinks_task: DownlinksTask<Path>,
-=======
     planes: Vec<PlaneDef>,
     stop_trigger_rx: trigger::Receiver,
     address_tx: promise::Sender<SocketAddr>,
     _store: ServerStore<RocksOpts>,
->>>>>>> b761f27e
 }
 
 impl SwimServer {
@@ -393,16 +290,7 @@
             mut planes,
             stop_trigger_rx,
             address_tx,
-<<<<<<< HEAD
-            top_level_router_fac,
-            remote_channel: (remote_tx, remote_rx),
-            plane_channel: (plane_tx, plane_rx),
-            client,
-            connection_pool_task,
-            downlinks_task,
-=======
             _store,
->>>>>>> b761f27e
         } = self;
 
         let SwimServerConfig {
@@ -416,31 +304,23 @@
             .pop()
             .expect("The server cannot be started without a plane");
 
+        let (plane_tx, plane_rx) = mpsc::channel(agent_config.lane_attachment_buffer.get());
+        let (remote_tx, remote_rx) = mpsc::channel(conn_config.router_buffer_size.get());
+        let top_level_router_fac = TopLevelRouterFactory::new(plane_tx.clone(), remote_tx.clone());
+
         let clock = swim_runtime::time::clock::runtime_clock();
 
-        let context = ContextImpl::new(plane_tx.clone(), spec.routes());
-        let PlaneSpec { routes, lifecycle } = spec;
-
-        let resolver = RouteResolver::new(
+        let plane_future = run_plane(
+            agent_config.clone(),
             clock,
-            client,
-            agent_config,
-            routes,
-            PlaneRouterFactory::new(plane_tx, top_level_router_fac.clone()),
-            stop_trigger_rx.clone(),
-            PlaneActiveRoutes::default(),
-        );
-
-        let plane_future = run_plane(
-            resolver,
-            lifecycle,
-            context,
+            spec,
             stop_trigger_rx.clone(),
             OpenEndedFutures::new(),
-            plane_rx,
+            (plane_tx, plane_rx),
+            top_level_router_fac.clone(),
         );
 
-        let connections_task = RemoteConnectionsTask::new_server_task(
+        let connections_task = RemoteConnectionsTask::new(
             conn_config,
             TokioPlainTextNetworking::new(Arc::new(Resolver::new().await)),
             address,
@@ -449,23 +329,23 @@
             },
             top_level_router_fac,
             OpenEndedFutures::new(),
-            RemoteConnectionChannels::new(remote_tx, remote_rx, stop_trigger_rx),
+            RemoteConnectionChannels {
+                request_tx: remote_tx,
+                request_rx: remote_rx,
+                stop_trigger: stop_trigger_rx,
+            },
         )
         .await
         .unwrap_or_else(|err| panic!("Could not connect to \"{}\": {}", address, err));
 
-        let _ = match connections_task.listener().unwrap().local_addr() {
+        let _ = match connections_task.listener.local_addr() {
             Ok(local_addr) => address_tx.provide(local_addr),
             Err(err) => panic!("Could not resolve server address: {}", err),
         };
 
-        join!(
-            connections_task.run(),
-            plane_future,
-            connection_pool_task.run(),
-            downlinks_task.run(),
-        )
-        .0
+        let connections_future = connections_task.run();
+
+        join!(connections_future, plane_future).0
     }
 }
 
@@ -498,8 +378,6 @@
 pub enum ServerError {
     /// An error that occurred when the server was running.
     RuntimeError(io::Error),
-    /// An error that occurred in the client router.
-    RoutingError(RoutingError),
     /// An error that occurred when closing the server.
     CloseError(TaskError),
 }
@@ -509,7 +387,6 @@
         match self {
             ServerError::RuntimeError(err) => err.fmt(f),
             ServerError::CloseError(err) => err.fmt(f),
-            ServerError::RoutingError(err) => err.fmt(f),
         }
     }
 }
@@ -543,7 +420,7 @@
 /// the server or obtaining its address.
 pub struct ServerHandle {
     either_address: Either<promise::Receiver<SocketAddr>, Option<SocketAddr>>,
-    stop_trigger_tx: CloseSender,
+    stop_trigger_tx: trigger::Sender,
 }
 
 impl ServerHandle {
@@ -552,7 +429,10 @@
     /// This can be useful, for example, when binding to port 0 to figure out
     /// which port was actually bound.
     pub async fn address(&mut self) -> Option<&SocketAddr> {
-        let ServerHandle { either_address, .. } = self;
+        let ServerHandle {
+            either_address,
+            stop_trigger_tx: _,
+        } = self;
 
         if either_address.is_left() {
             if let Either::Left(promise) = std::mem::replace(either_address, Either::Right(None)) {
@@ -569,8 +449,8 @@
 
     /// Terminates the associated server instance.
     ///
-    /// Returns `Ok` if all sever tasks have been successfully notified to terminate
-    /// and `ServerError` otherwise.
+    /// Returns `true` if all sever tasks have been successfully notified to terminate
+    /// and `false` otherwise.
     ///
     /// # Example:
     /// ```
@@ -580,28 +460,11 @@
     /// let address = SocketAddr::new(IpAddr::V4(Ipv4Addr::new(127, 0, 0, 1)), 8080);
     /// let (mut swim_server, server_handle) = SwimServerBuilder::new(Default::default()).unwrap().bind_to(address).build().unwrap();
     ///
-    /// let future = server_handle.stop();
-    /// ```
-    pub async fn stop(self) -> Result<(), ServerError> {
-        let ServerHandle {
-            stop_trigger_tx, ..
-        } = self;
-
-        let (tx, mut rx) = mpsc::channel(8);
-
-        if stop_trigger_tx.provide(tx).is_err() {
-            return Err(ServerError::CloseError(TaskError));
-        }
-
-        match rx.recv().await {
-            Some(close_result) => {
-                if let Err(routing_err) = close_result {
-                    return Err(ServerError::RoutingError(routing_err));
-                }
-            }
-            None => return Err(ServerError::CloseError(TaskError)),
-        }
-
-        Ok(())
+    /// let success = server_handle.stop();
+    ///
+    /// assert!(success);
+    /// ```
+    pub fn stop(self) -> bool {
+        self.stop_trigger_tx.trigger()
     }
 }