// Copyright 2015-2021 Swim Inc.
//
// Licensed under the Apache License, Version 2.0 (the "License");
// you may not use this file except in compliance with the License.
// You may obtain a copy of the License at
//
//     http://www.apache.org/licenses/LICENSE-2.0
//
// Unless required by applicable law or agreed to in writing, software
// distributed under the License is distributed on an "AS IS" BASIS,
// WITHOUT WARRANTIES OR CONDITIONS OF ANY KIND, either express or implied.
// See the License for the specific language governing permissions and
// limitations under the License.

//! Interface for creating and running Swim server instances.
//!
//! The module provides methods and structures for creating and running Swim server instances.
//!
use crate::agent::lane::channels::AgentExecutionConfig;
use crate::plane::PlaneActiveRoutes;
use crate::plane::RouteResolver;
use crate::plane::{run_plane, EnvChannel};
use crate::plane::{ContextImpl, PlaneSpec};
use either::Either;
use futures::{io, join};
use ratchet::{NoExtProvider, ProtocolRegistry, WebSocketConfig};
use server_store::plane::PlaneStore;
use std::collections::HashMap;
use std::error::Error;
use std::fmt::{Display, Formatter};
use std::net::SocketAddr;
use std::sync::Arc;
use swim_async_runtime::task::TaskError;
use swim_async_runtime::time::clock::RuntimeClock;
use swim_client::downlink::subscription::DownlinksTask;
use swim_client::downlink::Downlinks;
use swim_client::interface::ClientContext;
use swim_model::path::Addressable;
use swim_runtime::configuration::{DownlinkConfig, DownlinkConnectionsConfig, DownlinksConfig};
use swim_runtime::ws::ext::RatchetNetworking;
use swim_utilities::future::open_ended::OpenEndedFutures;
use swim_utilities::trigger::promise;
use tokio::sync::mpsc;
use url::Url;

use crate::PlaneBuilder;
#[cfg(feature = "persistence")]
use server_store::rocks;
use server_store::{ServerStore, SwimStore};
use swim_client::downlink::error::SubscriptionError;
use swim_client::router::{ClientConnectionFactory, ClientRouterTask};
use swim_model::path::Path;
use swim_runtime::error::RoutingError;
use swim_runtime::remote::config::RemoteConnectionsConfig;
use swim_runtime::remote::net::dns::Resolver;
use swim_runtime::remote::net::plain::TokioPlainTextNetworking;
use swim_runtime::remote::{RemoteConnectionChannels, RemoteConnectionsTask};
use swim_runtime::routing::{CloseReceiver, CloseSender};
use swim_runtime::routing::{PlaneRoutingRequest, RemoteRoutingRequest, Router};
use swim_store::nostore::NoStoreOpts;
use swim_store::{Keyspaces, StoreError};

/// Builder to create Swim server instance.
///
/// The builder can be created with default or custom configuration.
pub struct SwimServerBuilder<S>
where
    S: SwimStore,
{
    address: Option<SocketAddr>,
    config: SwimServerConfig,
    planes: Vec<PlaneSpec<RuntimeClock, EnvChannel, S::PlaneStore>>,
    store: S,
}

type ServerPlaneBuilder<S> = PlaneBuilder<RuntimeClock, EnvChannel, S>;

impl<S> SwimServerBuilder<S>
where
    S: SwimStore,
{
    pub fn store(self, store: S) -> SwimServerBuilder<S> {
        SwimServerBuilder { store, ..self }
    }

    /// Set the address of the server.
    ///
    /// # Arguments
    /// * `addr` - The address of the serer.
    pub fn bind_to(self, addr: SocketAddr) -> Self {
        SwimServerBuilder {
            address: Some(addr),
            ..self
        }
    }

    /// Add a plane to the server.
    ///
    /// # Arguments
    /// * `plane` - The plane specification that will be added to the server.
    ///
    /// # Example
    /// ```
    /// use std::net::{SocketAddr, IpAddr, Ipv4Addr};
    /// use swim_server::interface::{SwimServer, SwimServerBuilder, SwimServerConfig};
    /// use swim_server::RoutePattern;
    /// use swim_server::agent_lifecycle;
    /// use swim_server::agent::SwimAgent;
    /// use swim_server::agent::AgentContext;
    /// use swim_server::PlaneBuilder;
    ///
    /// # #[tokio::main]
    /// # async fn main() {
    /// #[derive(Debug, SwimAgent)]
    /// #[agent(config = "RustAgentConfig")]
    /// pub struct RustAgent;
    ///
    /// #[derive(Debug, Clone)]
    /// pub struct RustAgentConfig;
    ///
    /// #[agent_lifecycle(agent = "RustAgent", on_start)]
    /// struct RustAgentLifecycle;
    ///
    /// impl RustAgentLifecycle {
    ///     async fn on_start<Context>(&self, _context: &Context)
    ///         where
    ///             Context: AgentContext<RustAgent> + Sized + Send + Sync,
    ///     {
    ///         println!("Rust agent has started!");
    ///     }
    /// }
    ///
    /// let mut swim_server_builder = SwimServerBuilder::no_store(SwimServerConfig::default()).unwrap();
    /// let mut plane_builder = swim_server_builder.plane_builder("test").unwrap();
    ///
    /// plane_builder
    ///     .add_route(
    ///          RoutePattern::parse_str("/rust").unwrap(),
    ///          RustAgentConfig {},
    ///          RustAgentLifecycle {},
    ///     ).unwrap();
    ///
    /// swim_server_builder.add_plane(plane_builder.build());
    /// # }
    /// ```
    pub fn add_plane(&mut self, plane: PlaneDef<S::PlaneStore>) {
        if !self.planes.is_empty() {
            panic!("Multiple planes are not supported yet")
        }
        self.planes.push(plane)
    }

    pub fn plane_builder<I: Into<String>>(
        &mut self,
        name: I,
    ) -> Result<ServerPlaneBuilder<S::PlaneStore>, SwimServerBuilderError> {
        let store = self
            .store
            .plane_store(name.into())
            .map_err(SwimServerBuilderError::StoreError)?;
        Ok(PlaneBuilder::new(store))
    }

    /// Build the Swim Server.
    ///
    /// Returns an error if an address has not been provided for the server.
    ///
    /// # Example
    /// ```
    /// use std::net::{SocketAddr, IpAddr, Ipv4Addr};
    /// use swim_server::interface::{SwimServer, SwimServerBuilder, SwimServerConfig};
    /// use swim_server::RoutePattern;
    /// use swim_server::agent_lifecycle;
    /// use swim_server::agent::SwimAgent;
    /// use swim_server::agent::AgentContext;
    /// use swim_server::PlaneBuilder;
    ///
    /// # #[tokio::main]
    /// # async fn main() {
    /// #[derive(Debug, SwimAgent)]
    /// #[agent(config = "RustAgentConfig")]
    /// pub struct RustAgent;
    ///
    /// #[derive(Debug, Clone)]
    /// pub struct RustAgentConfig;
    ///
    /// #[agent_lifecycle(agent = "RustAgent", on_start)]
    /// struct RustAgentLifecycle;
    ///
    /// impl RustAgentLifecycle {
    ///     async fn on_start<Context>(&self, _context: &Context)
    ///         where
    ///             Context: AgentContext<RustAgent> + Sized + Send + Sync,
    ///     {
    ///         println!("Rust agent has started!");
    ///     }
    /// }
    ///
    /// let mut swim_server_builder = SwimServerBuilder::no_store(SwimServerConfig::default()).unwrap();
    /// let mut plane_builder = swim_server_builder.plane_builder("test").unwrap();
    ///
    /// plane_builder
    ///     .add_route(
    ///          RoutePattern::parse_str("/rust").unwrap(),
    ///          RustAgentConfig {},
    ///          RustAgentLifecycle {},
    ///     ).unwrap();
    ///
    /// swim_server_builder.add_plane(plane_builder.build());
    ///
    /// let address = SocketAddr::new(IpAddr::V4(Ipv4Addr::new(127, 0, 0, 1)), 8080);
    /// let (swim_server, server_handle) = swim_server_builder.bind_to(address).build().unwrap();
    /// # }
    /// ```
    pub fn build(
        self,
    ) -> Result<(SwimServer<S::PlaneStore>, ServerHandle), SwimServerBuilderError> {
        let SwimServerBuilder {
            address,
            planes,
            config,
            store: _,
        } = self;

        let (close_tx, close_rx) = promise::promise();
        let (address_tx, address_rx) = promise::promise();

        let (client_tx, client_rx) = mpsc::channel(config.conn_config.channel_buffer_size.get());
        let (remote_tx, remote_rx) = mpsc::channel(config.conn_config.channel_buffer_size.get());
        let (plane_tx, plane_rx) = mpsc::channel(config.conn_config.channel_buffer_size.get());

<<<<<<< HEAD
        let router = Router::server(client_tx.clone(), plane_tx.clone(), remote_tx.clone());

        let (connection_pool, connection_pool_task) = SwimConnPool::new(
            config.downlink_connections_config,
            (client_tx, client_rx),
            router.clone(),
=======
        let top_level_router_fac = TopLevelServerRouterFactory::new(
            plane_tx.clone(),
            client_tx.clone(),
            remote_tx.clone(),
        );

        let connections = ClientConnectionFactory::new(
            top_level_router_fac.clone(),
            client_tx,
            remote_tx.clone(),
        );
        let client_router_task = ClientRouterTask::new(
>>>>>>> 27535297
            close_rx.clone(),
            client_rx,
            config.downlink_connections_config.buffer_size,
            config.downlink_connections_config.yield_after,
        );

        let (downlinks, downlinks_task) = Downlinks::new(
            connections,
            config.downlink_connections_config,
            Arc::new(config.downlinks_config.clone()),
            close_rx.clone(),
        );

        let downlinks_context = ClientContext::new(downlinks);

        Ok((
            SwimServer {
                config,
                planes,
                stop_trigger_rx: close_rx,
                address: address.ok_or(SwimServerBuilderError::MissingAddress)?,
                address_tx,
                router,
                remote_channel: (remote_tx, remote_rx),
                plane_channel: (plane_tx, plane_rx),
                client_context: downlinks_context,
                client_router_task,
                downlinks_task,
            },
            ServerHandle {
                either_address: Either::Left(address_rx),
                stop_trigger_tx: close_tx,
            },
        ))
    }
}

#[cfg(feature = "persistence")]
impl SwimServerBuilder<ServerStore<rocks::RocksOpts>> {
    /// Create a new server builder with custom configuration backed by RocksDB.
    ///
    /// # Arguments
    /// * `config` - The custom configuration for the server.
    pub fn new(config: SwimServerConfig) -> io::Result<Self> {
        Ok(SwimServerBuilder {
            address: None,
            config,
            planes: Vec::new(),
            store: ServerStore::new(
                rocks::RocksOpts::default(),
                rocks::default_keyspaces(),
                "target".into(),
            )?,
        })
    }

    /// Constructs a new `SwimServerBuilder` with the default configuration and is backed by a
    /// temporary store.
    ///
    /// A temporary store uses a RocksDB engine that operates out of a temporary directory which is
    /// deleted when the application terminates.
    ///
    /// # Panics
    /// Panics if the directory cannot be created.
    pub fn temporary_store(config: SwimServerConfig, prefix: &str) -> io::Result<Self> {
        Ok(SwimServerBuilder {
            address: None,
            store: ServerStore::<rocks::RocksOpts>::transient(
                rocks::RocksOpts::default(),
                rocks::default_keyspaces(),
                prefix,
            )?,
            config,
            planes: vec![],
        })
    }
}

impl SwimServerBuilder<ServerStore<NoStoreOpts>> {
    /// Create a new server builder with custom configuration which will persist no data.
    ///
    /// # Arguments
    /// * `config` - The custom configuration for the server.
    pub fn no_store(config: SwimServerConfig) -> io::Result<Self> {
        Ok(SwimServerBuilder {
            address: None,
            config,
            planes: Vec::new(),
            store: ServerStore::new(NoStoreOpts, Keyspaces::new(vec![]), "target".into())?,
        })
    }
}

type PlaneDef<S> = PlaneSpec<RuntimeClock, EnvChannel, S>;

/// Swim server instance.
///
/// The Swim server runs a plane and its agents and a task for remote connections asynchronously.
pub struct SwimServer<S>
where
    S: PlaneStore,
{
    address: SocketAddr,
    config: SwimServerConfig,
    planes: Vec<PlaneDef<S>>,
    stop_trigger_rx: CloseReceiver,
    address_tx: promise::Sender<SocketAddr>,
    router: Router<Path>,
    remote_channel: (
        mpsc::Sender<RemoteRoutingRequest>,
        mpsc::Receiver<RemoteRoutingRequest>,
    ),
    plane_channel: (
        mpsc::Sender<PlaneRoutingRequest>,
        mpsc::Receiver<PlaneRoutingRequest>,
    ),
    client_context: ClientContext<Path>,
<<<<<<< HEAD
    connection_pool_task: PoolTask<Path>,
    downlinks_task: DownlinksTask<Path>,
=======
    client_router_task: ClientRouterTask,
    downlinks_task: DownlinksTask<TopLevelServerRouterFactory, Path>,
>>>>>>> 27535297
}

impl<S> SwimServer<S>
where
    S: PlaneStore,
{
    /// Runs the Swim server instance.
    ///
    /// Runs the planes and remote connections tasks of the server asynchronously
    /// and returns any errors from the connections task.
    ///
    /// # Panics
    /// The task will panic if the address provided to the server is already being used.
    pub async fn run(self) -> Result<(), ServerError> {
        let SwimServer {
            address,
            config,
            mut planes,
            stop_trigger_rx,
            address_tx,
            router,
            remote_channel: (remote_tx, remote_rx),
            plane_channel: (plane_tx, plane_rx),
            client_context: downlinks_context,
            client_router_task,
            downlinks_task,
        } = self;

        let SwimServerConfig {
            websocket_config,
            agent_config,
            conn_config,
            ..
        } = config;

        // Todo add support for multiple planes in the future
        let mut spec = planes
            .pop()
            .expect("The server cannot be started without a plane");

        let clock = swim_async_runtime::time::clock::runtime_clock();

        let context = ContextImpl::new(plane_tx.clone(), spec.routes());

        let lifecycle = spec.take_lifecycle();

        let resolver = RouteResolver::new(
            clock,
            downlinks_context,
            agent_config,
            spec,
            router.clone(),
            stop_trigger_rx.clone(),
            PlaneActiveRoutes::default(),
        );

        let plane_future = run_plane(
            resolver,
            lifecycle,
            context,
            stop_trigger_rx.clone(),
            OpenEndedFutures::new(),
            plane_rx,
        );

        let connections_task = RemoteConnectionsTask::new_server_task(
            conn_config,
            TokioPlainTextNetworking::new(Arc::new(Resolver::new().await)),
            address,
            RatchetNetworking {
                config: websocket_config,
                provider: NoExtProvider,
                subprotocols: ProtocolRegistry::new(vec!["warp0"]).unwrap(),
            },
            router,
            OpenEndedFutures::new(),
            RemoteConnectionChannels::new(remote_tx, remote_rx, stop_trigger_rx),
        )
        .await
        .unwrap_or_else(|err| panic!("Could not connect to \"{}\": {}", address, err));

        let _ = match connections_task.listener().unwrap().local_addr() {
            Ok(local_addr) => address_tx.provide(local_addr),
            Err(err) => panic!("Could not resolve server address: {}", err),
        };

        let result = join!(
            downlinks_task.run(),
            connections_task.run(),
            client_router_task.run(),
            plane_future,
        );

        match result {
            (Err(err), _, _, _) => Err(err.into()),
            (_, Err(err), _, _) => Err(err.into()),
<<<<<<< HEAD
            (_, _, Err(err), _) => Err(ServerError::RoutingError(RoutingError::Connection(err))),
=======
>>>>>>> 27535297
            _ => Ok(()),
        }
    }

    /// Get a client context capable of opening downlinks to other servers.
    pub fn client_context(&self) -> ClientContext<Path> {
        self.client_context.clone()
    }
}

/// Represents an error that can occur while using the server builder.
#[derive(Debug)]
pub enum SwimServerBuilderError {
    /// An error that occurs when trying to create a server without providing the address first.
    MissingAddress,
    /// An error occurred when attempting to build the delegate store.
    StoreError(StoreError),
}

impl Display for SwimServerBuilderError {
    fn fmt(&self, f: &mut Formatter<'_>) -> std::fmt::Result {
        match self {
            SwimServerBuilderError::MissingAddress => {
                write!(f, "Cannot create a swim server without an address")
            }
            SwimServerBuilderError::StoreError(e) => {
                write!(f, "{}", e)
            }
        }
    }
}

impl Error for SwimServerBuilderError {}

/// Represents errors that can occur in the server.
#[derive(Debug)]
pub enum ServerError {
    /// An error that occurred when the server was running.
    RuntimeError(io::Error),
    /// An error that occurred in the client router.
    RoutingError(RoutingError),
    /// An error that occurred when subscribing to a downlink.
    Subscription(SubscriptionError<Path>),
    /// An error that occurred when closing the server.
    CloseError(TaskError),
}

impl Display for ServerError {
    fn fmt(&self, f: &mut Formatter<'_>) -> std::fmt::Result {
        match self {
            ServerError::RuntimeError(err) => err.fmt(f),
            ServerError::CloseError(err) => err.fmt(f),
            ServerError::Subscription(err) => err.fmt(f),
            ServerError::RoutingError(err) => err.fmt(f),
        }
    }
}

impl Error for ServerError {}

impl From<io::Error> for ServerError {
    fn from(err: std::io::Error) -> Self {
        ServerError::RuntimeError(err)
    }
}

impl From<SubscriptionError<Path>> for ServerError {
    fn from(err: SubscriptionError<Path>) -> Self {
        ServerError::Subscription(err)
    }
}

/// Swim server configuration.
///
/// * `conn_config` - Configuration parameters for remote connections.
/// * `agent_config` - Configuration parameters controlling how agents and lanes are executed.
/// * `websocket_config` - Configuration for WebSocket connections.
/// * `downlink_connections_config` - Configuration parameters for the downlink connections.
/// * `downlinks_config` - CConfiguration for the behaviour of downlinks.
pub struct SwimServerConfig {
    pub conn_config: RemoteConnectionsConfig,
    pub agent_config: AgentExecutionConfig,
    pub websocket_config: WebSocketConfig,
    pub downlink_connections_config: DownlinkConnectionsConfig,
    pub downlinks_config: ServerDownlinksConfig,
}

impl Default for SwimServerConfig {
    fn default() -> Self {
        SwimServerConfig {
            conn_config: Default::default(),
            agent_config: Default::default(),
            websocket_config: Default::default(),
            downlink_connections_config: Default::default(),
            downlinks_config: Default::default(),
        }
    }
}

#[derive(Clone, Debug)]
pub struct ServerDownlinksConfig {
    default: DownlinkConfig,
    by_host: HashMap<Url, DownlinkConfig>,
    by_lane: HashMap<Path, DownlinkConfig>,
}

impl ServerDownlinksConfig {
    pub fn new(default: DownlinkConfig) -> ServerDownlinksConfig {
        ServerDownlinksConfig {
            default,
            by_host: HashMap::new(),
            by_lane: HashMap::new(),
        }
    }
}

impl DownlinksConfig for ServerDownlinksConfig {
    type PathType = Path;

    fn config_for(&self, path: &Self::PathType) -> DownlinkConfig {
        let ServerDownlinksConfig {
            default,
            by_host,
            by_lane,
            ..
        } = self;
        match by_lane.get(path) {
            Some(config) => *config,
            _ => {
                let maybe_host = path.host();

                match maybe_host {
                    Some(host) => match by_host.get(&host) {
                        Some(config) => *config,
                        _ => *default,
                    },
                    None => *default,
                }
            }
        }
    }

    fn for_host(&mut self, host: Url, params: DownlinkConfig) {
        self.by_host.insert(host, params);
    }

    fn for_lane(&mut self, lane: &Path, params: DownlinkConfig) {
        self.by_lane.insert(lane.clone(), params);
    }
}

impl Default for ServerDownlinksConfig {
    fn default() -> Self {
        ServerDownlinksConfig::new(Default::default())
    }
}

/// Handle for a server instance.
///
/// The handle is returned when a new server instance is created and is used for terminating
/// the server or obtaining its address.
pub struct ServerHandle {
    either_address: Either<promise::Receiver<SocketAddr>, Option<SocketAddr>>,
    stop_trigger_tx: CloseSender,
}

impl ServerHandle {
    /// Returns the local address that this server is bound to.
    ///
    /// This can be useful, for example, when binding to port 0 to figure out
    /// which port was actually bound.
    pub async fn address(&mut self) -> Option<&SocketAddr> {
        let ServerHandle { either_address, .. } = self;

        if either_address.is_left() {
            if let Either::Left(promise) = std::mem::replace(either_address, Either::Right(None)) {
                *either_address = Either::Right(promise.await.ok().map(|r| *r));
            }
        }

        either_address
            .as_ref()
            .right()
            .map(Option::as_ref)
            .flatten()
    }

    /// Terminates the associated server instance.
    ///
    /// Returns `Ok` if all sever tasks have been successfully notified to terminate
    /// and `ServerError` otherwise.
    ///
    /// # Example:
    /// ```
    /// use std::net::{SocketAddr, IpAddr, Ipv4Addr};
    /// use swim_server::interface::{SwimServer, SwimServerBuilder};
    ///
    /// let address = SocketAddr::new(IpAddr::V4(Ipv4Addr::new(127, 0, 0, 1)), 8080);
    /// let (mut swim_server, server_handle) = SwimServerBuilder::no_store(Default::default()).unwrap().bind_to(address).build().unwrap();
    ///
    /// let future = server_handle.stop();
    /// ```
    pub async fn stop(self) -> Result<(), ServerError> {
        let ServerHandle {
            stop_trigger_tx, ..
        } = self;

        let (tx, mut rx) = mpsc::channel(8);

        if stop_trigger_tx.provide(tx).is_err() {
            return Err(ServerError::CloseError(TaskError));
        }

        if let Some(Err(routing_err)) = rx.recv().await {
            return Err(ServerError::RoutingError(routing_err));
        }

        Ok(())
    }
}<|MERGE_RESOLUTION|>--- conflicted
+++ resolved
@@ -229,27 +229,11 @@
         let (remote_tx, remote_rx) = mpsc::channel(config.conn_config.channel_buffer_size.get());
         let (plane_tx, plane_rx) = mpsc::channel(config.conn_config.channel_buffer_size.get());
 
-<<<<<<< HEAD
         let router = Router::server(client_tx.clone(), plane_tx.clone(), remote_tx.clone());
 
-        let (connection_pool, connection_pool_task) = SwimConnPool::new(
-            config.downlink_connections_config,
-            (client_tx, client_rx),
-            router.clone(),
-=======
-        let top_level_router_fac = TopLevelServerRouterFactory::new(
-            plane_tx.clone(),
-            client_tx.clone(),
-            remote_tx.clone(),
-        );
-
-        let connections = ClientConnectionFactory::new(
-            top_level_router_fac.clone(),
-            client_tx,
-            remote_tx.clone(),
-        );
+        let connections =
+            ClientConnectionFactory::new(router.clone(), client_tx, remote_tx.clone());
         let client_router_task = ClientRouterTask::new(
->>>>>>> 27535297
             close_rx.clone(),
             client_rx,
             config.downlink_connections_config.buffer_size,
@@ -357,7 +341,7 @@
     planes: Vec<PlaneDef<S>>,
     stop_trigger_rx: CloseReceiver,
     address_tx: promise::Sender<SocketAddr>,
-    router: Router<Path>,
+    router: Router,
     remote_channel: (
         mpsc::Sender<RemoteRoutingRequest>,
         mpsc::Receiver<RemoteRoutingRequest>,
@@ -367,13 +351,8 @@
         mpsc::Receiver<PlaneRoutingRequest>,
     ),
     client_context: ClientContext<Path>,
-<<<<<<< HEAD
-    connection_pool_task: PoolTask<Path>,
     downlinks_task: DownlinksTask<Path>,
-=======
     client_router_task: ClientRouterTask,
-    downlinks_task: DownlinksTask<TopLevelServerRouterFactory, Path>,
->>>>>>> 27535297
 }
 
 impl<S> SwimServer<S>
@@ -470,10 +449,6 @@
         match result {
             (Err(err), _, _, _) => Err(err.into()),
             (_, Err(err), _, _) => Err(err.into()),
-<<<<<<< HEAD
-            (_, _, Err(err), _) => Err(ServerError::RoutingError(RoutingError::Connection(err))),
-=======
->>>>>>> 27535297
             _ => Ok(()),
         }
     }
