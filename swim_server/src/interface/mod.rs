// Copyright 2015-2021 SWIM.AI inc.
//
// Licensed under the Apache License, Version 2.0 (the "License");
// you may not use this file except in compliance with the License.
// You may obtain a copy of the License at
//
//     http://www.apache.org/licenses/LICENSE-2.0
//
// Unless required by applicable law or agreed to in writing, software
// distributed under the License is distributed on an "AS IS" BASIS,
// WITHOUT WARRANTIES OR CONDITIONS OF ANY KIND, either express or implied.
// See the License for the specific language governing permissions and
// limitations under the License.

//! Interface for creating and running Swim server instances.
//!
//! The module provides methods and structures for creating and running Swim server instances.
//!
use crate::agent::lane::channels::AgentExecutionConfig;
<<<<<<< HEAD
use crate::plane::router::{PlaneRouter, PlaneRouterFactory};
use crate::plane::spec::PlaneBuilder;
use crate::plane::store::SwimPlaneStore;
use crate::plane::PlaneActiveRoutes;
use crate::plane::RouteResolver;
use crate::plane::{run_plane, EnvChannel};
use crate::plane::{ContextImpl, PlaneSpec};
use crate::routing::{TopLevelServerRouter, TopLevelServerRouterFactory};
use crate::store::RocksOpts;
use crate::store::{default_keyspaces, RocksDatabase};
use crate::store::{ServerStore, SwimStore};
use either::Either;
use futures::{io, join};
use std::collections::HashMap;
=======
use crate::plane::router::PlaneRouter;
use crate::plane::spec::{PlaneBuilder, PlaneSpec};
use crate::plane::{run_plane, EnvChannel};
use crate::routing::remote::config::ConnectionConfig;
use crate::routing::remote::net::dns::Resolver;
use crate::routing::remote::net::plain::TokioPlainTextNetworking;
use crate::routing::remote::{RemoteConnectionChannels, RemoteConnectionsTask};
use crate::routing::{TopLevelRouter, TopLevelRouterFactory};
use either::Either;
use futures::{io, join};
use server_store::plane::PlaneStore;
>>>>>>> 1e5a31bf
use std::error::Error;
use std::fmt::{Display, Formatter};
use std::net::SocketAddr;
use std::sync::Arc;
<<<<<<< HEAD
use store::StoreError;
use swim_client::configuration::DownlinkConnectionsConfig;
use swim_client::configuration::{DownlinkConfig, DownlinksConfig};
use swim_client::connections::{PoolTask, SwimConnPool};
use swim_client::downlink::subscription::DownlinksTask;
use swim_client::downlink::Downlinks;
use swim_client::interface::ClientContext;
use swim_client::router::ClientRouterFactory;
use swim_common::routing::error::RoutingError;
use swim_common::routing::remote::config::RemoteConnectionsConfig;
use swim_common::routing::remote::net::dns::Resolver;
use swim_common::routing::remote::net::plain::TokioPlainTextNetworking;
use swim_common::routing::remote::{
    RemoteConnectionChannels, RemoteConnectionsTask, RemoteRoutingRequest,
};
=======
>>>>>>> 1e5a31bf
use swim_common::routing::ws::tungstenite::TungsteniteWsConnections;
use swim_common::routing::{CloseReceiver, CloseSender, PlaneRoutingRequest};
use swim_common::warp::path::{Addressable, Path};
use swim_runtime::task::TaskError;
use swim_runtime::time::clock::RuntimeClock;
use swim_utilities::future::open_ended::OpenEndedFutures;
use swim_utilities::trigger::promise;
use tokio::sync::mpsc;
use tokio_tungstenite::tungstenite::protocol::WebSocketConfig;
use url::Url;

#[cfg(feature = "persistence")]
use server_store::rocks;
use server_store::{ServerStore, SwimStore};
use swim_store::nostore::NoStoreOpts;
use swim_store::{Keyspaces, StoreError};

/// Builder to create Swim server instance.
///
/// The builder can be created with default or custom configuration.
pub struct SwimServerBuilder<S>
where
    S: SwimStore,
{
    address: Option<SocketAddr>,
    config: SwimServerConfig,
<<<<<<< HEAD
    planes: Vec<
        PlaneSpec<
            RuntimeClock,
            EnvChannel,
            PlaneRouter<TopLevelServerRouter>,
            SwimPlaneStore<RocksDatabase>,
        >,
    >,
    store: ServerStore<RocksOpts>,
}

type ServerPlaneBuilder = PlaneBuilder<
    RuntimeClock,
    EnvChannel,
    PlaneRouter<TopLevelServerRouter>,
    SwimPlaneStore<RocksDatabase>,
>;
=======
    planes: Vec<PlaneSpec<RuntimeClock, EnvChannel, PlaneRouter<TopLevelRouter>, S::PlaneStore>>,
    store: S,
}

type ServerPlaneBuilder<S> = PlaneBuilder<RuntimeClock, EnvChannel, PlaneRouter<TopLevelRouter>, S>;
>>>>>>> 1e5a31bf

impl<S> SwimServerBuilder<S>
where
    S: SwimStore,
{
    pub fn store(self, store: S) -> SwimServerBuilder<S> {
        SwimServerBuilder { store, ..self }
    }

    /// Set the address of the server.
    ///
    /// # Arguments
    /// * `addr` - The address of the serer.
    pub fn bind_to(self, addr: SocketAddr) -> Self {
        SwimServerBuilder {
            address: Some(addr),
            ..self
        }
    }

    /// Add a plane to the server.
    ///
    /// # Arguments
    /// * `plane` - The plane specification that will be added to the server.
    ///
    /// # Example
    /// ```
    /// use std::net::{SocketAddr, IpAddr, Ipv4Addr};
    /// use swim_server::interface::{SwimServer, SwimServerBuilder, SwimServerConfig};
    /// use swim_server::RoutePattern;
    /// use swim_server::agent_lifecycle;
    /// use swim_server::agent::SwimAgent;
    /// use swim_server::agent::AgentContext;
    /// use swim_server::PlaneBuilder;
    ///
    /// # #[tokio::main]
    /// # async fn main() {
    /// #[derive(Debug, SwimAgent)]
    /// #[agent(config = "RustAgentConfig")]
    /// pub struct RustAgent;
    ///
    /// #[derive(Debug, Clone)]
    /// pub struct RustAgentConfig;
    ///
    /// #[agent_lifecycle(agent = "RustAgent", on_start)]
    /// struct RustAgentLifecycle;
    ///
    /// impl RustAgentLifecycle {
    ///     async fn on_start<Context>(&self, _context: &Context)
    ///         where
    ///             Context: AgentContext<RustAgent> + Sized + Send + Sync,
    ///     {
    ///         println!("Rust agent has started!");
    ///     }
    /// }
    ///
    /// let mut swim_server_builder = SwimServerBuilder::no_store(SwimServerConfig::default()).unwrap();
    /// let mut plane_builder = swim_server_builder.plane_builder("test").unwrap();
    ///
    /// plane_builder
    ///     .add_route(
    ///          RoutePattern::parse_str("/rust").unwrap(),
    ///          RustAgentConfig {},
    ///          RustAgentLifecycle {},
    ///     ).unwrap();
    ///
    /// swim_server_builder.add_plane(plane_builder.build());
    /// # }
    /// ```
    pub fn add_plane(&mut self, plane: PlaneDef<S::PlaneStore>) {
        if !self.planes.is_empty() {
            panic!("Multiple planes are not supported yet")
        }
        self.planes.push(plane)
    }

    pub fn plane_builder<I: Into<String>>(
        &mut self,
        name: I,
    ) -> Result<ServerPlaneBuilder<S::PlaneStore>, SwimServerBuilderError> {
        let store = self
            .store
            .plane_store(name.into())
            .map_err(SwimServerBuilderError::StoreError)?;
        Ok(PlaneBuilder::new(store))
    }

    /// Build the Swim Server.
    ///
    /// Returns an error if an address has not been provided for the server.
    ///
    /// # Example
    /// ```
    /// use std::net::{SocketAddr, IpAddr, Ipv4Addr};
    /// use swim_server::interface::{SwimServer, SwimServerBuilder, SwimServerConfig};
    /// use swim_server::RoutePattern;
    /// use swim_server::agent_lifecycle;
    /// use swim_server::agent::SwimAgent;
    /// use swim_server::agent::AgentContext;
    /// use swim_server::PlaneBuilder;
    ///
    /// # #[tokio::main]
    /// # async fn main() {
    /// #[derive(Debug, SwimAgent)]
    /// #[agent(config = "RustAgentConfig")]
    /// pub struct RustAgent;
    ///
    /// #[derive(Debug, Clone)]
    /// pub struct RustAgentConfig;
    ///
    /// #[agent_lifecycle(agent = "RustAgent", on_start)]
    /// struct RustAgentLifecycle;
    ///
    /// impl RustAgentLifecycle {
    ///     async fn on_start<Context>(&self, _context: &Context)
    ///         where
    ///             Context: AgentContext<RustAgent> + Sized + Send + Sync,
    ///     {
    ///         println!("Rust agent has started!");
    ///     }
    /// }
    ///
    /// let mut swim_server_builder = SwimServerBuilder::no_store(SwimServerConfig::default()).unwrap();
    /// let mut plane_builder = swim_server_builder.plane_builder("test").unwrap();
    ///
    /// plane_builder
    ///     .add_route(
    ///          RoutePattern::parse_str("/rust").unwrap(),
    ///          RustAgentConfig {},
    ///          RustAgentLifecycle {},
    ///     ).unwrap();
    ///
    /// swim_server_builder.add_plane(plane_builder.build());
    ///
    /// let address = SocketAddr::new(IpAddr::V4(Ipv4Addr::new(127, 0, 0, 1)), 8080);
    /// let (swim_server, server_handle) = swim_server_builder.bind_to(address).build().unwrap();
    /// # }
    /// ```
    pub fn build(
        self,
    ) -> Result<(SwimServer<S::PlaneStore>, ServerHandle), SwimServerBuilderError> {
        let SwimServerBuilder {
            address,
            planes,
            config,
            store: _,
        } = self;

        let (close_tx, close_rx) = promise::promise();
        let (address_tx, address_rx) = promise::promise();

        let (client_tx, client_rx) = mpsc::channel(config.conn_config.channel_buffer_size.get());
        let (remote_tx, remote_rx) = mpsc::channel(config.conn_config.channel_buffer_size.get());
        let (plane_tx, plane_rx) = mpsc::channel(config.conn_config.channel_buffer_size.get());

        let top_level_router_fac = TopLevelServerRouterFactory::new(
            plane_tx.clone(),
            client_tx.clone(),
            remote_tx.clone(),
        );

        let client_router_factory =
            ClientRouterFactory::new(client_tx.clone(), top_level_router_fac.clone());

        let (connection_pool, connection_pool_task) = SwimConnPool::new(
            config.downlink_connections_config,
            (client_tx, client_rx),
            client_router_factory,
            close_rx.clone(),
        );

        let (downlinks, downlinks_task) = Downlinks::new(
            config.downlink_connections_config.dl_req_buffer_size,
            connection_pool,
            Arc::new(config.downlinks_config.clone()),
            close_rx.clone(),
        );

        let downlinks_context = ClientContext::new(downlinks);

        Ok((
            SwimServer {
                config,
                planes,
                stop_trigger_rx: close_rx,
                address: address.ok_or(SwimServerBuilderError::MissingAddress)?,
                address_tx,
<<<<<<< HEAD
                top_level_router_fac,
                remote_channel: (remote_tx, remote_rx),
                plane_channel: (plane_tx, plane_rx),
                client_context: downlinks_context,
                connection_pool_task,
                downlinks_task,
                _store: store,
=======
>>>>>>> 1e5a31bf
            },
            ServerHandle {
                either_address: Either::Left(address_rx),
                stop_trigger_tx: close_tx,
            },
        ))
    }
}

#[cfg(feature = "persistence")]
impl SwimServerBuilder<ServerStore<rocks::RocksOpts>> {
    /// Create a new server builder with custom configuration backed by RocksDB.
    ///
    /// # Arguments
    /// * `config` - The custom configuration for the server.
    pub fn new(config: SwimServerConfig) -> io::Result<Self> {
        Ok(SwimServerBuilder {
            address: None,
            config,
            planes: Vec::new(),
            store: ServerStore::new(
                rocks::RocksOpts::default(),
                rocks::default_keyspaces(),
                "target".into(),
            )?,
        })
    }

    /// Constructs a new `SwimServerBuilder` with the default configuration and is backed by a
    /// temporary store.
    ///
    /// A temporary store uses a RocksDB engine that operates out of a temporary directory which is
    /// deleted when the application terminates.
    ///
    /// # Panics
    /// Panics if the directory cannot be created.
    pub fn temporary_store(config: SwimServerConfig, prefix: &str) -> io::Result<Self> {
        Ok(SwimServerBuilder {
            address: None,
            store: ServerStore::<rocks::RocksOpts>::transient(
                rocks::RocksOpts::default(),
                rocks::default_keyspaces(),
                prefix,
            )?,
            config,
            planes: vec![],
        })
    }
}

<<<<<<< HEAD
type PlaneDef = PlaneSpec<
    RuntimeClock,
    EnvChannel,
    PlaneRouter<TopLevelServerRouter>,
    SwimPlaneStore<RocksDatabase>,
>;
=======
impl SwimServerBuilder<ServerStore<NoStoreOpts>> {
    /// Create a new server builder with custom configuration which will persist no data.
    ///
    /// # Arguments
    /// * `config` - The custom configuration for the server.
    pub fn no_store(config: SwimServerConfig) -> io::Result<Self> {
        Ok(SwimServerBuilder {
            address: None,
            config,
            planes: Vec::new(),
            store: ServerStore::new(NoStoreOpts, Keyspaces::new(vec![]), "target".into())?,
        })
    }
}

type PlaneDef<S> = PlaneSpec<RuntimeClock, EnvChannel, PlaneRouter<TopLevelRouter>, S>;
>>>>>>> 1e5a31bf

/// Swim server instance.
///
/// The Swim server runs a plane and its agents and a task for remote connections asynchronously.
pub struct SwimServer<S>
where
    S: PlaneStore,
{
    address: SocketAddr,
    config: SwimServerConfig,
<<<<<<< HEAD
    planes: Vec<PlaneDef>,
    stop_trigger_rx: CloseReceiver,
    address_tx: promise::Sender<SocketAddr>,
    top_level_router_fac: TopLevelServerRouterFactory,
    remote_channel: (
        mpsc::Sender<RemoteRoutingRequest>,
        mpsc::Receiver<RemoteRoutingRequest>,
    ),
    plane_channel: (
        mpsc::Sender<PlaneRoutingRequest>,
        mpsc::Receiver<PlaneRoutingRequest>,
    ),
    client_context: ClientContext<Path>,
    connection_pool_task: PoolTask<Path, TopLevelServerRouterFactory>,
    downlinks_task: DownlinksTask<Path>,
    _store: ServerStore<RocksOpts>,
=======
    planes: Vec<PlaneDef<S>>,
    stop_trigger_rx: trigger::Receiver,
    address_tx: promise::Sender<SocketAddr>,
>>>>>>> 1e5a31bf
}

impl<S> SwimServer<S>
where
    S: PlaneStore,
{
    /// Runs the Swim server instance.
    ///
    /// Runs the planes and remote connections tasks of the server asynchronously
    /// and returns any errors from the connections task.
    ///
    /// # Panics
    /// The task will panic if the address provided to the server is already being used.
    pub async fn run(self) -> Result<(), io::Error> {
        let SwimServer {
            address,
            config,
            mut planes,
            stop_trigger_rx,
            address_tx,
<<<<<<< HEAD
            top_level_router_fac,
            remote_channel: (remote_tx, remote_rx),
            plane_channel: (plane_tx, plane_rx),
            client_context: downlinks_context,
            connection_pool_task,
            downlinks_task,
            _store,
=======
>>>>>>> 1e5a31bf
        } = self;

        let SwimServerConfig {
            websocket_config,
            agent_config,
            conn_config,
            ..
        } = config;

        // Todo add support for multiple planes in the future
        let mut spec = planes
            .pop()
            .expect("The server cannot be started without a plane");

        let clock = swim_runtime::time::clock::runtime_clock();

        let context = ContextImpl::new(plane_tx.clone(), spec.routes());

        let lifecycle = spec.take_lifecycle();

        let resolver = RouteResolver::new(
            clock,
            downlinks_context,
            agent_config,
            spec,
            PlaneRouterFactory::new(plane_tx, top_level_router_fac.clone()),
            stop_trigger_rx.clone(),
            PlaneActiveRoutes::default(),
        );

        let plane_future = run_plane(
            resolver,
            lifecycle,
            context,
            stop_trigger_rx.clone(),
            OpenEndedFutures::new(),
            plane_rx,
        );

        let connections_task = RemoteConnectionsTask::new_server_task(
            conn_config,
            TokioPlainTextNetworking::new(Arc::new(Resolver::new().await)),
            address,
            TungsteniteWsConnections {
                config: websocket_config,
            },
            top_level_router_fac,
            OpenEndedFutures::new(),
            RemoteConnectionChannels::new(remote_tx, remote_rx, stop_trigger_rx),
        )
        .await
        .unwrap_or_else(|err| panic!("Could not connect to \"{}\": {}", address, err));

        let _ = match connections_task.listener().unwrap().local_addr() {
            Ok(local_addr) => address_tx.provide(local_addr),
            Err(err) => panic!("Could not resolve server address: {}", err),
        };

        join!(
            connections_task.run(),
            plane_future,
            connection_pool_task.run(),
            downlinks_task.run(),
        )
        .0
    }

    /// Get a client context capable of opening downlinks to other servers.
    pub fn client_context(&self) -> ClientContext<Path> {
        self.client_context.clone()
    }
}

/// Represents an error that can occur while using the server builder.
#[derive(Debug)]
pub enum SwimServerBuilderError {
    /// An error that occurs when trying to create a server without providing the address first.
    MissingAddress,
    /// An error occured when attempting to build the delegate store.
    StoreError(StoreError),
}

impl Display for SwimServerBuilderError {
    fn fmt(&self, f: &mut Formatter<'_>) -> std::fmt::Result {
        match self {
            SwimServerBuilderError::MissingAddress => {
                write!(f, "Cannot create a swim server without an address")
            }
            SwimServerBuilderError::StoreError(e) => {
                write!(f, "{}", e)
            }
        }
    }
}

impl Error for SwimServerBuilderError {}

/// Represents errors that can occur in the server.
#[derive(Debug)]
pub enum ServerError {
    /// An error that occurred when the server was running.
    RuntimeError(io::Error),
    /// An error that occurred in the client router.
    RoutingError(RoutingError),
    /// An error that occurred when closing the server.
    CloseError(TaskError),
}

impl Display for ServerError {
    fn fmt(&self, f: &mut Formatter<'_>) -> std::fmt::Result {
        match self {
            ServerError::RuntimeError(err) => err.fmt(f),
            ServerError::CloseError(err) => err.fmt(f),
            ServerError::RoutingError(err) => err.fmt(f),
        }
    }
}

impl Error for ServerError {}

/// Swim server configuration.
///
/// * `conn_config` - Configuration parameters for remote connections.
/// * `agent_config` - Configuration parameters controlling how agents and lanes are executed.
/// * `websocket_config` - Configuration for WebSocket connections.
/// * `downlink_connections_config` - Configuration parameters for the downlink connections.
/// * `downlinks_config` - CConfiguration for the behaviour of downlinks.
pub struct SwimServerConfig {
    pub conn_config: RemoteConnectionsConfig,
    pub agent_config: AgentExecutionConfig,
    pub websocket_config: WebSocketConfig,
    pub downlink_connections_config: DownlinkConnectionsConfig,
    pub downlinks_config: ServerDownlinksConfig,
}

impl Default for SwimServerConfig {
    fn default() -> Self {
        SwimServerConfig {
            conn_config: Default::default(),
            agent_config: Default::default(),
            websocket_config: Default::default(),
            downlink_connections_config: Default::default(),
            downlinks_config: Default::default(),
        }
    }
}

#[derive(Clone, Debug)]
pub struct ServerDownlinksConfig {
    default: DownlinkConfig,
    by_host: HashMap<Url, DownlinkConfig>,
    by_lane: HashMap<Path, DownlinkConfig>,
}

impl ServerDownlinksConfig {
    pub fn new(default: DownlinkConfig) -> ServerDownlinksConfig {
        ServerDownlinksConfig {
            default,
            by_host: HashMap::new(),
            by_lane: HashMap::new(),
        }
    }
}

impl DownlinksConfig for ServerDownlinksConfig {
    type PathType = Path;

    fn config_for(&self, path: &Self::PathType) -> DownlinkConfig {
        let ServerDownlinksConfig {
            default,
            by_host,
            by_lane,
            ..
        } = self;
        match by_lane.get(path) {
            Some(config) => *config,
            _ => {
                let maybe_host = path.host();

                match maybe_host {
                    Some(host) => match by_host.get(&host) {
                        Some(config) => *config,
                        _ => *default,
                    },
                    None => *default,
                }
            }
        }
    }

    fn for_host(&mut self, host: Url, params: DownlinkConfig) {
        self.by_host.insert(host, params);
    }

    fn for_lane(&mut self, lane: &Path, params: DownlinkConfig) {
        self.by_lane.insert(lane.clone(), params);
    }
}

impl Default for ServerDownlinksConfig {
    fn default() -> Self {
        ServerDownlinksConfig::new(Default::default())
    }
}

/// Handle for a server instance.
///
/// The handle is returned when a new server instance is created and is used for terminating
/// the server or obtaining its address.
pub struct ServerHandle {
    either_address: Either<promise::Receiver<SocketAddr>, Option<SocketAddr>>,
    stop_trigger_tx: CloseSender,
}

impl ServerHandle {
    /// Returns the local address that this server is bound to.
    ///
    /// This can be useful, for example, when binding to port 0 to figure out
    /// which port was actually bound.
    pub async fn address(&mut self) -> Option<&SocketAddr> {
        let ServerHandle { either_address, .. } = self;

        if either_address.is_left() {
            if let Either::Left(promise) = std::mem::replace(either_address, Either::Right(None)) {
                *either_address = Either::Right(promise.await.ok().map(|r| *r));
            }
        }

        either_address
            .as_ref()
            .right()
            .map(Option::as_ref)
            .flatten()
    }

    /// Terminates the associated server instance.
    ///
    /// Returns `Ok` if all sever tasks have been successfully notified to terminate
    /// and `ServerError` otherwise.
    ///
    /// # Example:
    /// ```
    /// use std::net::{SocketAddr, IpAddr, Ipv4Addr};
    /// use swim_server::interface::{SwimServer, SwimServerBuilder};
    ///
    /// let address = SocketAddr::new(IpAddr::V4(Ipv4Addr::new(127, 0, 0, 1)), 8080);
    /// let (mut swim_server, server_handle) = SwimServerBuilder::no_store(Default::default()).unwrap().bind_to(address).build().unwrap();
    ///
    /// let future = server_handle.stop();
    /// ```
    pub async fn stop(self) -> Result<(), ServerError> {
        let ServerHandle {
            stop_trigger_tx, ..
        } = self;

        let (tx, mut rx) = mpsc::channel(8);

        if stop_trigger_tx.provide(tx).is_err() {
            return Err(ServerError::CloseError(TaskError));
        }

        if let Some(Err(routing_err)) = rx.recv().await {
            return Err(ServerError::RoutingError(routing_err));
        }

        Ok(())
    }
}<|MERGE_RESOLUTION|>--- conflicted
+++ resolved
@@ -17,40 +17,20 @@
 //! The module provides methods and structures for creating and running Swim server instances.
 //!
 use crate::agent::lane::channels::AgentExecutionConfig;
-<<<<<<< HEAD
 use crate::plane::router::{PlaneRouter, PlaneRouterFactory};
-use crate::plane::spec::PlaneBuilder;
-use crate::plane::store::SwimPlaneStore;
 use crate::plane::PlaneActiveRoutes;
 use crate::plane::RouteResolver;
 use crate::plane::{run_plane, EnvChannel};
 use crate::plane::{ContextImpl, PlaneSpec};
 use crate::routing::{TopLevelServerRouter, TopLevelServerRouterFactory};
-use crate::store::RocksOpts;
-use crate::store::{default_keyspaces, RocksDatabase};
-use crate::store::{ServerStore, SwimStore};
-use either::Either;
-use futures::{io, join};
-use std::collections::HashMap;
-=======
-use crate::plane::router::PlaneRouter;
-use crate::plane::spec::{PlaneBuilder, PlaneSpec};
-use crate::plane::{run_plane, EnvChannel};
-use crate::routing::remote::config::ConnectionConfig;
-use crate::routing::remote::net::dns::Resolver;
-use crate::routing::remote::net::plain::TokioPlainTextNetworking;
-use crate::routing::remote::{RemoteConnectionChannels, RemoteConnectionsTask};
-use crate::routing::{TopLevelRouter, TopLevelRouterFactory};
 use either::Either;
 use futures::{io, join};
 use server_store::plane::PlaneStore;
->>>>>>> 1e5a31bf
+use std::collections::HashMap;
 use std::error::Error;
 use std::fmt::{Display, Formatter};
 use std::net::SocketAddr;
 use std::sync::Arc;
-<<<<<<< HEAD
-use store::StoreError;
 use swim_client::configuration::DownlinkConnectionsConfig;
 use swim_client::configuration::{DownlinkConfig, DownlinksConfig};
 use swim_client::connections::{PoolTask, SwimConnPool};
@@ -65,8 +45,6 @@
 use swim_common::routing::remote::{
     RemoteConnectionChannels, RemoteConnectionsTask, RemoteRoutingRequest,
 };
-=======
->>>>>>> 1e5a31bf
 use swim_common::routing::ws::tungstenite::TungsteniteWsConnections;
 use swim_common::routing::{CloseReceiver, CloseSender, PlaneRoutingRequest};
 use swim_common::warp::path::{Addressable, Path};
@@ -78,6 +56,7 @@
 use tokio_tungstenite::tungstenite::protocol::WebSocketConfig;
 use url::Url;
 
+use crate::PlaneBuilder;
 #[cfg(feature = "persistence")]
 use server_store::rocks;
 use server_store::{ServerStore, SwimStore};
@@ -93,31 +72,13 @@
 {
     address: Option<SocketAddr>,
     config: SwimServerConfig,
-<<<<<<< HEAD
-    planes: Vec<
-        PlaneSpec<
-            RuntimeClock,
-            EnvChannel,
-            PlaneRouter<TopLevelServerRouter>,
-            SwimPlaneStore<RocksDatabase>,
-        >,
-    >,
-    store: ServerStore<RocksOpts>,
-}
-
-type ServerPlaneBuilder = PlaneBuilder<
-    RuntimeClock,
-    EnvChannel,
-    PlaneRouter<TopLevelServerRouter>,
-    SwimPlaneStore<RocksDatabase>,
->;
-=======
-    planes: Vec<PlaneSpec<RuntimeClock, EnvChannel, PlaneRouter<TopLevelRouter>, S::PlaneStore>>,
+    planes:
+        Vec<PlaneSpec<RuntimeClock, EnvChannel, PlaneRouter<TopLevelServerRouter>, S::PlaneStore>>,
     store: S,
 }
 
-type ServerPlaneBuilder<S> = PlaneBuilder<RuntimeClock, EnvChannel, PlaneRouter<TopLevelRouter>, S>;
->>>>>>> 1e5a31bf
+type ServerPlaneBuilder<S> =
+    PlaneBuilder<RuntimeClock, EnvChannel, PlaneRouter<TopLevelServerRouter>, S>;
 
 impl<S> SwimServerBuilder<S>
 where
@@ -305,16 +266,12 @@
                 stop_trigger_rx: close_rx,
                 address: address.ok_or(SwimServerBuilderError::MissingAddress)?,
                 address_tx,
-<<<<<<< HEAD
                 top_level_router_fac,
                 remote_channel: (remote_tx, remote_rx),
                 plane_channel: (plane_tx, plane_rx),
                 client_context: downlinks_context,
                 connection_pool_task,
                 downlinks_task,
-                _store: store,
-=======
->>>>>>> 1e5a31bf
             },
             ServerHandle {
                 either_address: Either::Left(address_rx),
@@ -365,14 +322,6 @@
     }
 }
 
-<<<<<<< HEAD
-type PlaneDef = PlaneSpec<
-    RuntimeClock,
-    EnvChannel,
-    PlaneRouter<TopLevelServerRouter>,
-    SwimPlaneStore<RocksDatabase>,
->;
-=======
 impl SwimServerBuilder<ServerStore<NoStoreOpts>> {
     /// Create a new server builder with custom configuration which will persist no data.
     ///
@@ -388,8 +337,7 @@
     }
 }
 
-type PlaneDef<S> = PlaneSpec<RuntimeClock, EnvChannel, PlaneRouter<TopLevelRouter>, S>;
->>>>>>> 1e5a31bf
+type PlaneDef<S> = PlaneSpec<RuntimeClock, EnvChannel, PlaneRouter<TopLevelServerRouter>, S>;
 
 /// Swim server instance.
 ///
@@ -400,8 +348,7 @@
 {
     address: SocketAddr,
     config: SwimServerConfig,
-<<<<<<< HEAD
-    planes: Vec<PlaneDef>,
+    planes: Vec<PlaneDef<S>>,
     stop_trigger_rx: CloseReceiver,
     address_tx: promise::Sender<SocketAddr>,
     top_level_router_fac: TopLevelServerRouterFactory,
@@ -416,12 +363,6 @@
     client_context: ClientContext<Path>,
     connection_pool_task: PoolTask<Path, TopLevelServerRouterFactory>,
     downlinks_task: DownlinksTask<Path>,
-    _store: ServerStore<RocksOpts>,
-=======
-    planes: Vec<PlaneDef<S>>,
-    stop_trigger_rx: trigger::Receiver,
-    address_tx: promise::Sender<SocketAddr>,
->>>>>>> 1e5a31bf
 }
 
 impl<S> SwimServer<S>
@@ -442,16 +383,12 @@
             mut planes,
             stop_trigger_rx,
             address_tx,
-<<<<<<< HEAD
             top_level_router_fac,
             remote_channel: (remote_tx, remote_rx),
             plane_channel: (plane_tx, plane_rx),
             client_context: downlinks_context,
             connection_pool_task,
             downlinks_task,
-            _store,
-=======
->>>>>>> 1e5a31bf
         } = self;
 
         let SwimServerConfig {
