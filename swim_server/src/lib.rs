// Copyright 2015-2021 SWIM.AI inc.
//
// Licensed under the Apache License, Version 2.0 (the "License");
// you may not use this file except in compliance with the License.
// You may obtain a copy of the License at
//
//     http://www.apache.org/licenses/LICENSE-2.0
//
// Unless required by applicable law or agreed to in writing, software
// distributed under the License is distributed on an "AS IS" BASIS,
// WITHOUT WARRANTIES OR CONDITIONS OF ANY KIND, either express or implied.
// See the License for the specific language governing permissions and
// limitations under the License.

#![allow(clippy::match_wild_err_arm)]

pub mod agent;
pub mod interface;
#[macro_use]
pub mod macros;
pub mod meta;
pub mod plane;
pub mod routing;

#[allow(unused_imports)]
pub use agent_derive::*;
pub use utilities::future::retryable::strategy::RetryStrategy;
pub use utilities::future::SwimStreamExt;
pub use utilities::route_pattern::RoutePattern;
<<<<<<< HEAD
pub use utilities::uri;
=======

pub use utilities::{stringify_attr, stringify_attr_raw};
>>>>>>> d68d1c30
<|MERGE_RESOLUTION|>--- conflicted
+++ resolved
@@ -16,8 +16,6 @@
 
 pub mod agent;
 pub mod interface;
-#[macro_use]
-pub mod macros;
 pub mod meta;
 pub mod plane;
 pub mod routing;
@@ -27,9 +25,4 @@
 pub use utilities::future::retryable::strategy::RetryStrategy;
 pub use utilities::future::SwimStreamExt;
 pub use utilities::route_pattern::RoutePattern;
-<<<<<<< HEAD
-pub use utilities::uri;
-=======
-
-pub use utilities::{stringify_attr, stringify_attr_raw};
->>>>>>> d68d1c30
+pub use utilities::uri;