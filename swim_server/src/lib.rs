--- conflicted
+++ resolved
@@ -19,22 +19,13 @@
 pub mod meta;
 #[macro_use]
 pub mod macros;
-<<<<<<< HEAD
-pub mod meta;
-=======
-pub mod plane;
->>>>>>> 603fbbef
 pub mod routing;
 
 mod plane;
 
 #[allow(unused_imports)]
 pub use agent_derive::*;
-<<<<<<< HEAD
 pub use plane::spec::PlaneBuilder;
-=======
-
->>>>>>> 603fbbef
 pub use stringify_attr::{stringify_attr, stringify_attr_raw};
 pub use swim_utilities::future::retryable::RetryStrategy;
 pub use swim_utilities::future::SwimStreamExt;
