// Copyright 2015-2021 Swim Inc.
//
// Licensed under the Apache License, Version 2.0 (the "License");
// you may not use this file except in compliance with the License.
// You may obtain a copy of the License at
//
//     http://www.apache.org/licenses/LICENSE-2.0
//
// Unless required by applicable law or agreed to in writing, software
// distributed under the License is distributed on an "AS IS" BASIS,
// WITHOUT WARRANTIES OR CONDITIONS OF ANY KIND, either express or implied.
// See the License for the specific language governing permissions and
// limitations under the License.

#![allow(clippy::match_wild_err_arm)]

pub mod agent;
pub mod interface;
pub mod meta;
#[macro_use]
pub mod macros;
<<<<<<< HEAD
=======
pub mod routing;
mod scheduler;
>>>>>>> 27535297
pub mod sync {
    pub mod circular_buffer {
        pub use swim_utilities::sync::circular_buffer::{
            channel,
            error::{RecvError, SendError},
            watch_channel, Receiver, Sender,
        };
    }
}

mod plane;

#[allow(unused_imports)]
pub use agent_derive::*;
pub use plane::spec::PlaneBuilder;
pub use stm;
pub use stringify_attr::{stringify_attr, stringify_attr_raw};
pub use swim_utilities::future::retryable::RetryStrategy;
pub use swim_utilities::future::SwimStreamExt;
pub use swim_utilities::routing::route_pattern::RoutePattern;
pub use swim_utilities::routing::uri;

#[doc(hidden)]
pub mod store {
    pub use server_store::agent::lane::value::ValueLaneStoreIo;
    pub use server_store::agent::lane::{LaneNoStore, StoreIo};
    pub use server_store::agent::NodeStore;
}<|MERGE_RESOLUTION|>--- conflicted
+++ resolved
@@ -19,11 +19,8 @@
 pub mod meta;
 #[macro_use]
 pub mod macros;
-<<<<<<< HEAD
-=======
 pub mod routing;
 mod scheduler;
->>>>>>> 27535297
 pub mod sync {
     pub mod circular_buffer {
         pub use swim_utilities::sync::circular_buffer::{
