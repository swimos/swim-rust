// Copyright 2015-2021 SWIM.AI inc.
//
// Licensed under the Apache License, Version 2.0 (the "License");
// you may not use this file except in compliance with the License.
// You may obtain a copy of the License at
//
//     http://www.apache.org/licenses/LICENSE-2.0
//
// Unless required by applicable law or agreed to in writing, software
// distributed under the License is distributed on an "AS IS" BASIS,
// WITHOUT WARRANTIES OR CONDITIONS OF ANY KIND, either express or implied.
// See the License for the specific language governing permissions and
// limitations under the License.

#![allow(clippy::match_wild_err_arm)]

pub mod agent;
pub mod interface;
pub mod meta;
#[macro_use]
pub mod macros;
pub mod routing;
<<<<<<< HEAD
pub mod store;
pub mod sync {
    pub mod circular_buffer {
        pub use swim_utilities::sync::circular_buffer::{
            channel,
            error::{RecvError, SendError},
            watch_channel, Receiver, Sender,
        };
    }
}
=======

>>>>>>> 022ee6d2
mod plane;

#[allow(unused_imports)]
pub use agent_derive::*;
pub use plane::spec::PlaneBuilder;
pub use stringify_attr::{stringify_attr, stringify_attr_raw};
pub use swim_utilities::future::retryable::RetryStrategy;
pub use swim_utilities::future::SwimStreamExt;
pub use swim_utilities::routing::route_pattern::RoutePattern;
pub use swim_utilities::routing::uri;

#[doc(hidden)]
pub mod store {
    pub use server_store::agent::lane::value::ValueLaneStoreIo;
    pub use server_store::agent::lane::{LaneNoStore, StoreIo};
    pub use server_store::agent::NodeStore;
}<|MERGE_RESOLUTION|>--- conflicted
+++ resolved
@@ -20,8 +20,6 @@
 #[macro_use]
 pub mod macros;
 pub mod routing;
-<<<<<<< HEAD
-pub mod store;
 pub mod sync {
     pub mod circular_buffer {
         pub use swim_utilities::sync::circular_buffer::{
@@ -31,9 +29,7 @@
         };
     }
 }
-=======
 
->>>>>>> 022ee6d2
 mod plane;
 
 #[allow(unused_imports)]
