// Copyright 2015-2021 SWIM.AI inc.
//
// Licensed under the Apache License, Version 2.0 (the "License");
// you may not use this file except in compliance with the License.
// You may obtain a copy of the License at
//
//     http://www.apache.org/licenses/LICENSE-2.0
//
// Unless required by applicable law or agreed to in writing, software
// distributed under the License is distributed on an "AS IS" BASIS,
// WITHOUT WARRANTIES OR CONDITIONS OF ANY KIND, either express or implied.
// See the License for the specific language governing permissions and
// limitations under the License.

use std::fmt::{Debug, Formatter};
use std::io;
use std::path::PathBuf;

use serde::{Deserialize, Serialize};

<<<<<<< HEAD
=======
use store::keyspaces::{Keyspace, Keyspaces};
use store::StoreError;
>>>>>>> ce293005
use utilities::fs::Dir;

use crate::plane::store::{open_plane, PlaneStore, SwimPlaneStore};

#[cfg(test)]
pub mod mock;

pub mod keystore;
mod nostore;
mod rocks;

<<<<<<< HEAD
pub use rocks::{default_db_opts, default_keyspaces, RocksDatabase};
use store::keyspaces::{Keyspace, Keyspaces};
use store::{Store, StoreError};
=======
use crate::store::keystore::KeystoreTask;
pub use rocks::{default_db_opts, default_keyspaces, RocksDatabase, RocksOpts};
use store::engines::StoreBuilder;
>>>>>>> ce293005

/// Unique lane identifier keyspace. The name is `default` as either the Rust RocksDB crate or
/// Rocks DB itself has an issue in using merge operators under a non-default column family.
///
/// See: https://github.com/rust-rocksdb/rust-rocksdb/issues/29
pub(crate) const LANE_KS: &str = "default";
/// Value lane store keyspace.
pub(crate) const VALUE_LANE_KS: &str = "value_lanes";
/// Map lane store keyspace.
pub(crate) const MAP_LANE_KS: &str = "map_lanes";

/// An enumeration over the keyspaces that exist in a store.
#[derive(Debug, Copy, Clone, PartialEq)]
pub enum KeyspaceName {
    Lane,
    Value,
    Map,
}

impl Keyspace for KeyspaceName {
    fn name(&self) -> &str {
        match self {
            KeyspaceName::Lane => LANE_KS,
            KeyspaceName::Value => VALUE_LANE_KS,
            KeyspaceName::Map => MAP_LANE_KS,
        }
    }
}

/// A Swim server store which will create plane stores on demand.
///
/// When a new plane store is requested, then the implementor is expected to either load the plane
/// from a delegate database or create a new database on demand.
pub trait SwimStore {
    /// The type of plane stores that are created.
    type PlaneStore: PlaneStore;

    /// Create a plane store with `plane_name`.
    ///
    /// # Errors
    /// Errors if the delegate database could not be created.
    fn plane_store<I>(&mut self, plane_name: I) -> Result<Self::PlaneStore, StoreError>
    where
        I: ToString;
}

/// A Swim server store that will open plane stores on request.
<<<<<<< HEAD
pub struct ServerStore<D: Store> {
=======
pub struct ServerStore<D>
where
    D: StoreBuilder,
{
>>>>>>> ce293005
    /// The directory that this store is operating from.
    dir: Dir,
    /// Database environment open options
    builder: D,
    /// The keyspaces that all stores will be opened with.
    keyspaces: Keyspaces<D>,
}

impl<D> Debug for ServerStore<D>
where
<<<<<<< HEAD
    D: Store,
=======
    D: StoreBuilder,
>>>>>>> ce293005
{
    fn fmt(&self, f: &mut Formatter<'_>) -> std::fmt::Result {
        f.debug_struct("ServerStore")
            .field("directory", &self.dir.path())
            .finish()
    }
}

impl<D> ServerStore<D>
where
<<<<<<< HEAD
    D: Store,
=======
    D: StoreBuilder,
>>>>>>> ce293005
{
    /// Constructs a new server store that will open stores using `opts` and will use the directory
    /// `base_path` for opening all new stores.
    ///
    /// # Panics
    /// Panics if the directory cannot be created.
    pub fn new(
        builder: D,
        keyspaces: Keyspaces<D>,
        base_path: PathBuf,
    ) -> io::Result<ServerStore<D>> {
        Ok(ServerStore {
            dir: Dir::persistent(base_path)?,
            builder,
            keyspaces,
        })
    }

    /// Constructs a new transient server store that will clear the directory (prefixed by `prefix`)
    /// when dropped and open stores using `db_opts`.
    ///
    /// # Panics
    /// Panics if the directory cannot be created.
    pub fn transient(
        builder: D,
        keyspaces: Keyspaces<D>,
        prefix: &str,
    ) -> io::Result<ServerStore<D>> {
        Ok(ServerStore {
            dir: Dir::transient(prefix)?,
            builder,
            keyspaces,
        })
    }
}

impl ServerStore<RocksOpts> {
    pub fn transient_default(prefix: &str) -> io::Result<ServerStore<RocksOpts>> {
        let db_opts = default_db_opts();
        let keyspaces = default_keyspaces();

        Self::transient(db_opts, keyspaces, prefix)
    }
}

impl<D> SwimStore for ServerStore<D>
where
<<<<<<< HEAD
    D: Store,
=======
    D: StoreBuilder,
    D::Store: KeystoreTask,
>>>>>>> ce293005
{
    type PlaneStore = SwimPlaneStore<D::Store>;

    fn plane_store<I: ToString>(&mut self, plane_name: I) -> Result<Self::PlaneStore, StoreError> {
        let ServerStore {
            builder,
            keyspaces,
            dir,
            ..
        } = self;
        let plane_name = plane_name.to_string();

        open_plane(dir.path(), &plane_name, builder.clone(), keyspaces.clone())
    }
}

/// A lane key that is either a map lane key or a value lane key.
#[derive(Serialize, Deserialize, Clone, Debug, PartialOrd, PartialEq)]
pub enum StoreKey {
    /// A map lane key.
    ///
    /// Within plane stores, map lane keys are defined in the format of `/lane_id/key` where `key`
    /// is the key of a lane's map data structure.
    Map {
        /// The lane ID.
        lane_id: u64,
        /// An optional, serialized, key. This is optional as ranged snapshots to not require the
        /// key.
        #[serde(skip_serializing_if = "Option::is_none")]
        key: Option<Vec<u8>>,
    },
    /// A value lane key.
    Value {
        /// The lane ID.
        lane_id: u64,
    },
}

impl StoreKey {
    pub fn keyspace_name(&self) -> KeyspaceName {
        match self {
            StoreKey::Map { .. } => KeyspaceName::Map,
            StoreKey::Value { .. } => KeyspaceName::Value,
        }
    }
}

pub trait StoreEngine {
    /// Put a key-value pair into the delegate store.
    fn put(&self, key: StoreKey, value: &[u8]) -> Result<(), StoreError>;

    /// Get a value keyed by a store key from the delegate store.
    fn get(&self, key: StoreKey) -> Result<Option<Vec<u8>>, StoreError>;

    /// Delete a key-value pair by its store key from the delegate store.
    fn delete(&self, key: StoreKey) -> Result<(), StoreError>;
}<|MERGE_RESOLUTION|>--- conflicted
+++ resolved
@@ -18,11 +18,8 @@
 
 use serde::{Deserialize, Serialize};
 
-<<<<<<< HEAD
-=======
 use store::keyspaces::{Keyspace, Keyspaces};
 use store::StoreError;
->>>>>>> ce293005
 use utilities::fs::Dir;
 
 use crate::plane::store::{open_plane, PlaneStore, SwimPlaneStore};
@@ -34,15 +31,12 @@
 mod nostore;
 mod rocks;
 
-<<<<<<< HEAD
+use crate::store::keystore::KeystoreTask;
+pub use rocks::{default_db_opts, default_keyspaces, RocksDatabase, RocksOpts};
+use store::engines::StoreBuilder;
 pub use rocks::{default_db_opts, default_keyspaces, RocksDatabase};
 use store::keyspaces::{Keyspace, Keyspaces};
 use store::{Store, StoreError};
-=======
-use crate::store::keystore::KeystoreTask;
-pub use rocks::{default_db_opts, default_keyspaces, RocksDatabase, RocksOpts};
-use store::engines::StoreBuilder;
->>>>>>> ce293005
 
 /// Unique lane identifier keyspace. The name is `default` as either the Rust RocksDB crate or
 /// Rocks DB itself has an issue in using merge operators under a non-default column family.
@@ -90,14 +84,10 @@
 }
 
 /// A Swim server store that will open plane stores on request.
-<<<<<<< HEAD
-pub struct ServerStore<D: Store> {
-=======
 pub struct ServerStore<D>
 where
     D: StoreBuilder,
 {
->>>>>>> ce293005
     /// The directory that this store is operating from.
     dir: Dir,
     /// Database environment open options
@@ -108,11 +98,7 @@
 
 impl<D> Debug for ServerStore<D>
 where
-<<<<<<< HEAD
-    D: Store,
-=======
-    D: StoreBuilder,
->>>>>>> ce293005
+    D: StoreBuilder,
 {
     fn fmt(&self, f: &mut Formatter<'_>) -> std::fmt::Result {
         f.debug_struct("ServerStore")
@@ -123,11 +109,7 @@
 
 impl<D> ServerStore<D>
 where
-<<<<<<< HEAD
-    D: Store,
-=======
-    D: StoreBuilder,
->>>>>>> ce293005
+    D: StoreBuilder,
 {
     /// Constructs a new server store that will open stores using `opts` and will use the directory
     /// `base_path` for opening all new stores.
@@ -175,12 +157,8 @@
 
 impl<D> SwimStore for ServerStore<D>
 where
-<<<<<<< HEAD
-    D: Store,
-=======
     D: StoreBuilder,
     D::Store: KeystoreTask,
->>>>>>> ce293005
 {
     type PlaneStore = SwimPlaneStore<D::Store>;
 
