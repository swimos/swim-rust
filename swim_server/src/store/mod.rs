--- conflicted
+++ resolved
@@ -18,13 +18,8 @@
 
 use serde::{Deserialize, Serialize};
 
-<<<<<<< HEAD
-use keystore::KeystoreTask;
-
-=======
 use store::keyspaces::{Keyspace, Keyspaces};
 use store::{StoreBuilder, StoreError};
->>>>>>> e64e00d5
 use utilities::fs::Dir;
 
 use crate::plane::store::{open_plane, PlaneStore, SwimPlaneStore};
@@ -36,14 +31,8 @@
 mod nostore;
 mod rocks;
 
-<<<<<<< HEAD
-pub use rocks::{default_db_opts, default_keyspaces, RocksDatabase};
-use store::keyspaces::{KeyType, Keyspace, Keyspaces};
-use store::{Store, StoreError};
-=======
 use crate::store::keystore::KeystoreTask;
 pub use rocks::{default_db_opts, default_keyspaces, RocksDatabase, RocksOpts};
->>>>>>> e64e00d5
 
 /// Unique lane identifier keyspace. The name is `default` as either the Rust RocksDB crate or
 /// Rocks DB itself has an issue in using merge operators under a non-default column family.
