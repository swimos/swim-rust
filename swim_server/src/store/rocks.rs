// Copyright 2015-2021 SWIM.AI inc.
//
// Licensed under the Apache License, Version 2.0 (the "License");
// you may not use this file except in compliance with the License.
// You may obtain a copy of the License at
//
//     http://www.apache.org/licenses/LICENSE-2.0
//
// Unless required by applicable law or agreed to in writing, software
// distributed under the License is distributed on an "AS IS" BASIS,
// WITHOUT WARRANTIES OR CONDITIONS OF ANY KIND, either express or implied.
// See the License for the specific language governing permissions and
// limitations under the License.

use crate::store::keystore::{incrementing_merge_operator, COUNTER_KEY};
use crate::store::{LANE_KS, MAP_LANE_KS, VALUE_LANE_KS};
<<<<<<< HEAD
use std::mem::size_of;
use std::path::Path;
use store::engines::{
    FromKeyspaces, KeyedSnapshot, RocksEngine, RocksIterator, RocksOpts, RocksPrefixIterator,
};
use store::iterator::{EngineIterOpts, EngineRefIterator};
use store::keyspaces::{
    Keyspace, KeyspaceByteEngine, KeyspaceDef, KeyspaceRangedSnapshotLoad, KeyspaceResolver,
    Keyspaces,
};
use store::{ColumnFamily, Options, SliceTransform, Store, StoreError, StoreInfo};
=======
use futures::future::BoxFuture;
use futures::FutureExt;
use futures::Stream;
use rocksdb::{ColumnFamily, ColumnFamilyDescriptor, Options, SliceTransform, DB};
use std::mem::size_of;
use std::path::Path;
use std::sync::Arc;
use store::engines::{RocksEngine, RocksIterator, RocksPrefixIterator, StoreBuilder};
use store::iterator::{EngineIterOpts, EngineRefIterator};
use store::keyspaces::{Keyspace, KeyspaceByteEngine};
use store::keyspaces::{KeyspaceDef, KeyspaceResolver, Keyspaces};
use store::{EngineInfo, Store, StoreError};
>>>>>>> ce293005

#[derive(Debug, Clone)]
pub struct RocksDatabase {
    db: RocksEngine,
}

impl Store for RocksDatabase {
    fn path(&self) -> &Path {
        self.db.path()
    }

    fn engine_info(&self) -> EngineInfo {
        self.db.engine_info()
    }
}

impl KeyspaceByteEngine for RocksDatabase {
    fn put_keyspace<K: Keyspace>(
        &self,
        keyspace: K,
        key: &[u8],
        value: &[u8],
    ) -> Result<(), StoreError> {
        self.db.put_keyspace(keyspace, key, value)
    }

    fn get_keyspace<K: Keyspace>(
        &self,
        keyspace: K,
        key: &[u8],
    ) -> Result<Option<Vec<u8>>, StoreError> {
        self.db.get_keyspace(keyspace, key)
    }

    fn delete_keyspace<K: Keyspace>(&self, keyspace: K, key: &[u8]) -> Result<(), StoreError> {
        self.db.delete_keyspace(keyspace, key)
    }

    fn merge_keyspace<K: Keyspace>(
        &self,
        keyspace: K,
        key: &[u8],
        step: u64,
    ) -> Result<(), StoreError> {
        self.db.merge_keyspace(keyspace, key, step)
    }

    fn get_prefix_range<F, K, V, S>(
        &self,
        keyspace: S,
        prefix: &[u8],
        map_fn: F,
    ) -> Result<Option<Vec<(K, V)>>, StoreError>
    where
        F: for<'i> Fn(&'i [u8], &'i [u8]) -> Result<(K, V), StoreError>,
        S: Keyspace,
    {
        self.db.get_prefix_range(keyspace, prefix, map_fn)
    }
}

impl<'a: 'b, 'b> EngineRefIterator<'a, 'b> for RocksDatabase {
    type EngineIterator = RocksIterator<'b>;
    type EnginePrefixIterator = RocksPrefixIterator<'b>;

    fn iterator_opt(
        &'a self,
        space: &'b Self::ResolvedKeyspace,
        opts: EngineIterOpts,
    ) -> Result<Self::EngineIterator, StoreError> {
        self.db.iterator_opt(space, opts)
    }

    fn prefix_iterator_opt(
        &'a self,
        space: &'b Self::ResolvedKeyspace,
        opts: EngineIterOpts,
        prefix: &'b [u8],
    ) -> Result<Self::EnginePrefixIterator, StoreError> {
        self.db.prefix_iterator_opt(space, opts, prefix)
    }
}

impl KeyspaceResolver for RocksDatabase {
    type ResolvedKeyspace = ColumnFamily;

    fn resolve_keyspace<K: Keyspace>(&self, space: &K) -> Option<&Self::ResolvedKeyspace> {
        self.db.resolve_keyspace(space)
    }
}

<<<<<<< HEAD
impl KeyspaceRangedSnapshotLoad for RocksDatabase {
    fn keyspace_load_ranged_snapshot<F, K, V, S>(
        &self,
        keyspace: &S,
        prefix: &[u8],
        map_fn: F,
    ) -> Result<Option<KeyedSnapshot<K, V>>, StoreError>
    where
        F: for<'i> Fn(&'i [u8], &'i [u8]) -> Result<(K, V), StoreError>,
        S: Keyspace,
    {
        self.db
            .keyspace_load_ranged_snapshot(keyspace, prefix, map_fn)
=======
impl KeystoreTask for RocksDatabase {
    fn run<DB, S>(db: Arc<DB>, events: S) -> BoxFuture<'static, Result<(), StoreError>>
    where
        DB: KeyspaceByteEngine,
        S: Stream<Item = KeyRequest> + Unpin + Send + 'static,
    {
        lane_key_task(db, events).boxed()
>>>>>>> ce293005
    }
}

#[derive(Clone)]
pub struct RocksOpts(Options);

impl Default for RocksOpts {
    fn default() -> Self {
        let mut rock_opts = rocksdb::Options::default();
        rock_opts.create_if_missing(true);
        rock_opts.create_missing_column_families(true);

        RocksOpts(rock_opts)
    }
}

impl StoreBuilder for RocksOpts {
    type Store = RocksDatabase;

    fn build<I>(self, path: I, keyspaces: &Keyspaces<Self>) -> Result<Self::Store, StoreError>
    where
        I: AsRef<Path>,
    {
        let Keyspaces { keyspaces } = keyspaces;
        let descriptors =
            keyspaces
                .into_iter()
                .fold(Vec::with_capacity(keyspaces.len()), |mut vec, def| {
                    let cf_descriptor =
                        ColumnFamilyDescriptor::new(def.name.to_string(), def.opts.0.clone());
                    vec.push(cf_descriptor);
                    vec
                });

        let db = DB::open_cf_descriptors(&self.0, path, descriptors)?;
        Ok(RocksDatabase {
            db: RocksEngine::new(db),
        })
    }
}

pub fn default_keyspaces() -> Keyspaces<RocksOpts> {
    let mut lane_counter_opts = Options::default();
    lane_counter_opts.set_merge_operator_associative(COUNTER_KEY, incrementing_merge_operator);

    let lane_def = KeyspaceDef::new(LANE_KS, RocksOpts(lane_counter_opts));
    let value_def = KeyspaceDef::new(VALUE_LANE_KS, RocksOpts(Options::default()));

    let mut map_opts = Options::default();
    map_opts.set_prefix_extractor(SliceTransform::create_fixed_prefix(size_of::<u64>()));
    map_opts.set_memtable_prefix_bloom_ratio(0.2);

    let map_def = KeyspaceDef::new(MAP_LANE_KS, RocksOpts(map_opts));

    Keyspaces::new(vec![lane_def, value_def, map_def])
}

pub fn default_db_opts() -> RocksOpts {
    let mut rock_opts = Options::default();
    rock_opts.create_if_missing(true);
    rock_opts.create_missing_column_families(true);

    RocksOpts(rock_opts)
}<|MERGE_RESOLUTION|>--- conflicted
+++ resolved
@@ -14,19 +14,6 @@
 
 use crate::store::keystore::{incrementing_merge_operator, COUNTER_KEY};
 use crate::store::{LANE_KS, MAP_LANE_KS, VALUE_LANE_KS};
-<<<<<<< HEAD
-use std::mem::size_of;
-use std::path::Path;
-use store::engines::{
-    FromKeyspaces, KeyedSnapshot, RocksEngine, RocksIterator, RocksOpts, RocksPrefixIterator,
-};
-use store::iterator::{EngineIterOpts, EngineRefIterator};
-use store::keyspaces::{
-    Keyspace, KeyspaceByteEngine, KeyspaceDef, KeyspaceRangedSnapshotLoad, KeyspaceResolver,
-    Keyspaces,
-};
-use store::{ColumnFamily, Options, SliceTransform, Store, StoreError, StoreInfo};
-=======
 use futures::future::BoxFuture;
 use futures::FutureExt;
 use futures::Stream;
@@ -35,11 +22,18 @@
 use std::path::Path;
 use std::sync::Arc;
 use store::engines::{RocksEngine, RocksIterator, RocksPrefixIterator, StoreBuilder};
+use store::engines::{
+    FromKeyspaces, KeyedSnapshot, RocksEngine, RocksIterator, RocksOpts, RocksPrefixIterator,
+};
 use store::iterator::{EngineIterOpts, EngineRefIterator};
 use store::keyspaces::{Keyspace, KeyspaceByteEngine};
 use store::keyspaces::{KeyspaceDef, KeyspaceResolver, Keyspaces};
 use store::{EngineInfo, Store, StoreError};
->>>>>>> ce293005
+use store::keyspaces::{
+    Keyspace, KeyspaceByteEngine, KeyspaceDef, KeyspaceRangedSnapshotLoad, KeyspaceResolver,
+    Keyspaces,
+};
+use store::{ColumnFamily, Options, SliceTransform, Store, StoreError, StoreInfo};
 
 #[derive(Debug, Clone)]
 pub struct RocksDatabase {
@@ -131,21 +125,6 @@
     }
 }
 
-<<<<<<< HEAD
-impl KeyspaceRangedSnapshotLoad for RocksDatabase {
-    fn keyspace_load_ranged_snapshot<F, K, V, S>(
-        &self,
-        keyspace: &S,
-        prefix: &[u8],
-        map_fn: F,
-    ) -> Result<Option<KeyedSnapshot<K, V>>, StoreError>
-    where
-        F: for<'i> Fn(&'i [u8], &'i [u8]) -> Result<(K, V), StoreError>,
-        S: Keyspace,
-    {
-        self.db
-            .keyspace_load_ranged_snapshot(keyspace, prefix, map_fn)
-=======
 impl KeystoreTask for RocksDatabase {
     fn run<DB, S>(db: Arc<DB>, events: S) -> BoxFuture<'static, Result<(), StoreError>>
     where
@@ -153,7 +132,6 @@
         S: Stream<Item = KeyRequest> + Unpin + Send + 'static,
     {
         lane_key_task(db, events).boxed()
->>>>>>> ce293005
     }
 }
 
