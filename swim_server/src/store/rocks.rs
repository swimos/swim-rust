// Copyright 2015-2021 SWIM.AI inc.
//
// Licensed under the Apache License, Version 2.0 (the "License");
// you may not use this file except in compliance with the License.
// You may obtain a copy of the License at
//
//     http://www.apache.org/licenses/LICENSE-2.0
//
// Unless required by applicable law or agreed to in writing, software
// distributed under the License is distributed on an "AS IS" BASIS,
// WITHOUT WARRANTIES OR CONDITIONS OF ANY KIND, either express or implied.
// See the License for the specific language governing permissions and
// limitations under the License.

use crate::store::keystore::{incrementing_merge_operator, COUNTER_KEY};
use crate::store::keystore::{lane_key_task, KeyRequest, KeystoreTask};
use crate::store::{LANE_KS, MAP_LANE_KS, VALUE_LANE_KS};
use futures::future::BoxFuture;
use futures::FutureExt;
use futures::Stream;
use rocksdb::{ColumnFamily, ColumnFamilyDescriptor, Options, SliceTransform, DB};
use std::mem::size_of;
use std::path::Path;
use std::sync::Arc;
<<<<<<< HEAD
use store::engines::{
    FromKeyspaces, KeyedSnapshot, RangedSnapshotLoad, RocksEngine, RocksIterator, RocksOpts,
    RocksPrefixIterator,
};
use store::iterator::{EngineIterOpts, EngineRefIterator};
use store::keyspaces::{
    KeyType, Keyspace, KeyspaceByteEngine, KeyspaceDef, KeyspaceResolver, Keyspaces,
};
use store::{ColumnFamily, Options, SliceTransform, Store, StoreError, StoreInfo};
=======
use store::keyspaces::{Keyspace, KeyspaceByteEngine};
use store::keyspaces::{KeyspaceDef, KeyspaceResolver, Keyspaces};
use store::{
    EngineInfo, EngineIterOpts, EngineRefIterator, RocksEngine, RocksIterator, RocksPrefixIterator,
    Store, StoreBuilder, StoreError,
};
>>>>>>> e64e00d5

#[derive(Debug, Clone)]
pub struct RocksDatabase {
    db: RocksEngine,
}

<<<<<<< HEAD
impl FromKeyspaces for RocksDatabase {
    type Opts = RocksOpts;

    fn from_keyspaces<I: AsRef<Path>>(
        path: I,
        db_opts: &Self::Opts,
        keyspaces: Keyspaces<Self>,
    ) -> Result<Self, StoreError> {
        let keyspaces = Keyspaces::new(keyspaces.keyspaces);
        let db = RocksEngine::from_keyspaces(path, db_opts, keyspaces)?;

        Ok(RocksDatabase { db })
    }
}

=======
>>>>>>> e64e00d5
impl Store for RocksDatabase {
    fn path(&self) -> &Path {
        self.db.path()
    }

    fn engine_info(&self) -> EngineInfo {
        self.db.engine_info()
    }
}

impl KeyspaceByteEngine for RocksDatabase {
    fn put_keyspace<K: Keyspace>(
        &self,
        keyspace: K,
        key: &[u8],
        value: &[u8],
    ) -> Result<(), StoreError> {
        self.db.put_keyspace(keyspace, key, value)
    }

    fn get_keyspace<K: Keyspace>(
        &self,
        keyspace: K,
        key: &[u8],
    ) -> Result<Option<Vec<u8>>, StoreError> {
        self.db.get_keyspace(keyspace, key)
    }

    fn delete_keyspace<K: Keyspace>(&self, keyspace: K, key: &[u8]) -> Result<(), StoreError> {
        self.db.delete_keyspace(keyspace, key)
    }

    fn merge_keyspace<K: Keyspace>(
        &self,
        keyspace: K,
        key: &[u8],
        step: u64,
    ) -> Result<(), StoreError> {
        self.db.merge_keyspace(keyspace, key, step)
    }

    fn get_prefix_range<F, K, V, S>(
        &self,
        keyspace: S,
        prefix: &[u8],
        map_fn: F,
    ) -> Result<Option<Vec<(K, V)>>, StoreError>
    where
        F: for<'i> Fn(&'i [u8], &'i [u8]) -> Result<(K, V), StoreError>,
        S: Keyspace,
    {
        self.db.get_prefix_range(keyspace, prefix, map_fn)
    }
}

impl<'a: 'b, 'b> EngineRefIterator<'a, 'b> for RocksDatabase {
    type EngineIterator = RocksIterator<'b>;
    type EnginePrefixIterator = RocksPrefixIterator<'b>;

    fn iterator_opt(
        &'a self,
        space: &'b Self::ResolvedKeyspace,
        opts: EngineIterOpts,
    ) -> Result<Self::EngineIterator, StoreError> {
        self.db.iterator_opt(space, opts)
    }

    fn prefix_iterator_opt(
        &'a self,
        space: &'b Self::ResolvedKeyspace,
        opts: EngineIterOpts,
        prefix: &'b [u8],
    ) -> Result<Self::EnginePrefixIterator, StoreError> {
        self.db.prefix_iterator_opt(space, opts, prefix)
    }
}

impl KeyspaceResolver for RocksDatabase {
    type ResolvedKeyspace = ColumnFamily;

    fn resolve_keyspace<K: Keyspace>(&self, space: &K) -> Option<&Self::ResolvedKeyspace> {
        self.db.resolve_keyspace(space)
    }
}

impl KeystoreTask for RocksDatabase {
    fn run<DB, S>(db: Arc<DB>, events: S) -> BoxFuture<'static, Result<(), StoreError>>
    where
        DB: KeyspaceByteEngine,
        S: Stream<Item = KeyRequest> + Unpin + Send + 'static,
    {
        lane_key_task(db, events).boxed()
    }
}

#[derive(Clone)]
pub struct RocksOpts(Options);

impl Default for RocksOpts {
    fn default() -> Self {
        let mut rock_opts = rocksdb::Options::default();
        rock_opts.create_if_missing(true);
        rock_opts.create_missing_column_families(true);

        RocksOpts(rock_opts)
    }
}

impl StoreBuilder for RocksOpts {
    type Store = RocksDatabase;

    fn build<I>(self, path: I, keyspaces: &Keyspaces<Self>) -> Result<Self::Store, StoreError>
    where
        I: AsRef<Path>,
    {
        let Keyspaces { keyspaces } = keyspaces;
        let descriptors =
            keyspaces
                .into_iter()
                .fold(Vec::with_capacity(keyspaces.len()), |mut vec, def| {
                    let cf_descriptor =
                        ColumnFamilyDescriptor::new(def.name.to_string(), def.opts.0.clone());
                    vec.push(cf_descriptor);
                    vec
                });

        let db = DB::open_cf_descriptors(&self.0, path, descriptors)?;
        Ok(RocksDatabase {
            db: RocksEngine::new(db),
        })
    }
}

pub fn default_keyspaces() -> Keyspaces<RocksOpts> {
    let mut lane_counter_opts = Options::default();
    lane_counter_opts.set_merge_operator_associative(COUNTER_KEY, incrementing_merge_operator);

    let lane_def = KeyspaceDef::new(LANE_KS, RocksOpts(lane_counter_opts));
    let value_def = KeyspaceDef::new(VALUE_LANE_KS, RocksOpts(Options::default()));

    let mut map_opts = Options::default();
    map_opts.set_prefix_extractor(SliceTransform::create_fixed_prefix(size_of::<u64>()));
    map_opts.set_memtable_prefix_bloom_ratio(0.2);

    let map_def = KeyspaceDef::new(MAP_LANE_KS, RocksOpts(map_opts));

    Keyspaces::new(vec![lane_def, value_def, map_def])
}

pub fn default_db_opts() -> RocksOpts {
    let mut rock_opts = Options::default();
    rock_opts.create_if_missing(true);
    rock_opts.create_missing_column_families(true);

    RocksOpts(rock_opts)
}<|MERGE_RESOLUTION|>--- conflicted
+++ resolved
@@ -22,48 +22,18 @@
 use std::mem::size_of;
 use std::path::Path;
 use std::sync::Arc;
-<<<<<<< HEAD
-use store::engines::{
-    FromKeyspaces, KeyedSnapshot, RangedSnapshotLoad, RocksEngine, RocksIterator, RocksOpts,
-    RocksPrefixIterator,
-};
-use store::iterator::{EngineIterOpts, EngineRefIterator};
-use store::keyspaces::{
-    KeyType, Keyspace, KeyspaceByteEngine, KeyspaceDef, KeyspaceResolver, Keyspaces,
-};
-use store::{ColumnFamily, Options, SliceTransform, Store, StoreError, StoreInfo};
-=======
 use store::keyspaces::{Keyspace, KeyspaceByteEngine};
 use store::keyspaces::{KeyspaceDef, KeyspaceResolver, Keyspaces};
 use store::{
     EngineInfo, EngineIterOpts, EngineRefIterator, RocksEngine, RocksIterator, RocksPrefixIterator,
     Store, StoreBuilder, StoreError,
 };
->>>>>>> e64e00d5
 
 #[derive(Debug, Clone)]
 pub struct RocksDatabase {
     db: RocksEngine,
 }
 
-<<<<<<< HEAD
-impl FromKeyspaces for RocksDatabase {
-    type Opts = RocksOpts;
-
-    fn from_keyspaces<I: AsRef<Path>>(
-        path: I,
-        db_opts: &Self::Opts,
-        keyspaces: Keyspaces<Self>,
-    ) -> Result<Self, StoreError> {
-        let keyspaces = Keyspaces::new(keyspaces.keyspaces);
-        let db = RocksEngine::from_keyspaces(path, db_opts, keyspaces)?;
-
-        Ok(RocksDatabase { db })
-    }
-}
-
-=======
->>>>>>> e64e00d5
 impl Store for RocksDatabase {
     fn path(&self) -> &Path {
         self.db.path()
