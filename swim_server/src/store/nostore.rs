--- conflicted
+++ resolved
@@ -17,19 +17,15 @@
 use futures::{Stream, StreamExt};
 use std::path::{Path, PathBuf};
 use std::sync::Arc;
-<<<<<<< HEAD
 use store::engines::{FromKeyspaces, KeyedSnapshot, RangedSnapshotLoad};
 use store::iterator::{
     EngineIterOpts, EngineIterator, EnginePrefixIterator, EngineRefIterator, IteratorKey,
-=======
+};
 use store::keyspaces::{Keyspace, KeyspaceByteEngine, KeyspaceResolver, Keyspaces};
 use store::{
     EngineInfo, EngineIterOpts, EngineIterator, EnginePrefixIterator, EngineRefIterator,
     IteratorKey, KvPair, Store, StoreBuilder, StoreError,
->>>>>>> e64e00d5
 };
-use store::keyspaces::{Keyspace, KeyspaceByteEngine, KeyspaceResolver, Keyspaces};
-use store::{KvBytes, Store, StoreError, StoreInfo};
 
 /// A store which will persist no data and exists purely to uphold the minimum contract required
 /// between a lane and its store.
@@ -74,11 +70,7 @@
 }
 
 impl EnginePrefixIterator for NoStoreIterator {
-<<<<<<< HEAD
     fn next(&mut self) -> Option<KvBytes> {
-=======
-    fn next(&mut self) -> KvPair {
->>>>>>> e64e00d5
         None
     }
 
