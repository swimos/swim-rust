// Copyright 2015-2021 SWIM.AI inc.
//
// Licensed under the Apache License, Version 2.0 (the "License");
// you may not use this file except in compliance with the License.
// You may obtain a copy of the License at
//
//     http://www.apache.org/licenses/LICENSE-2.0
//
// Unless required by applicable law or agreed to in writing, software
// distributed under the License is distributed on an "AS IS" BASIS,
// WITHOUT WARRANTIES OR CONDITIONS OF ANY KIND, either express or implied.
// See the License for the specific language governing permissions and
// limitations under the License.

use std::path::{Path, PathBuf};
<<<<<<< HEAD
use store::engines::{FromKeyspaces, KeyedSnapshot};
use store::iterator::{
    EngineIterOpts, EngineIterator, EnginePrefixIterator, EngineRefIterator, IteratorKey,
};
use store::keyspaces::{
    Keyspace, KeyspaceByteEngine, KeyspaceRangedSnapshotLoad, KeyspaceResolver, Keyspaces,
};
use store::{KvBytes, Store, StoreError, StoreInfo};
=======
use std::sync::Arc;
use store::engines::StoreBuilder;
use store::iterator::{
    EngineIterOpts, EngineIterator, EnginePrefixIterator, EngineRefIterator, IteratorKey,
};
use store::keyspaces::{Keyspace, KeyspaceByteEngine, KeyspaceResolver, Keyspaces};
use store::{EngineInfo, KvBytes, Store, StoreError};
>>>>>>> ce293005

/// A store which will persist no data and exists purely to uphold the minimum contract required
/// between a lane and its store.
#[derive(Debug, Clone)]
pub struct NoStore {
    path: PathBuf,
    ks: (),
}

impl Store for NoStore {
    fn path(&self) -> &Path {
        &self.path
    }

    fn engine_info(&self) -> EngineInfo {
        EngineInfo {
            path: "no store".to_string(),
            kind: "no store".to_string(),
        }
    }
}

<<<<<<< HEAD
impl KeyspaceRangedSnapshotLoad for NoStore {
    fn keyspace_load_ranged_snapshot<F, K, V, S>(
        &self,
        _keyspace: &S,
        _prefix: &[u8],
        _map_fn: F,
    ) -> Result<Option<KeyedSnapshot<K, V>>, StoreError>
    where
        F: for<'i> Fn(&'i [u8], &'i [u8]) -> Result<(K, V), StoreError>,
        S: Keyspace,
    {
        Ok(None)
    }
}

=======
>>>>>>> ce293005
pub struct NoStoreIterator;
impl EngineIterator for NoStoreIterator {
    fn seek_to(&mut self, _key: IteratorKey) -> Result<bool, StoreError> {
        Ok(false)
    }

    fn seek_next(&mut self) {}

    fn key(&self) -> Option<&[u8]> {
        None
    }

    fn value(&self) -> Option<&[u8]> {
        None
    }

    fn valid(&self) -> Result<bool, StoreError> {
        Ok(false)
    }
}

impl EnginePrefixIterator for NoStoreIterator {
    fn next(&mut self) -> Option<KvBytes> {
        None
    }

    fn valid(&self) -> Result<bool, StoreError> {
        Ok(false)
    }
}

impl<'a: 'b, 'b> EngineRefIterator<'a, 'b> for NoStore {
    type EngineIterator = NoStoreIterator;
    type EnginePrefixIterator = NoStoreIterator;

    fn iterator_opt(
        &'a self,
        _space: &'b Self::ResolvedKeyspace,
        _opts: EngineIterOpts,
    ) -> Result<Self::EngineIterator, StoreError> {
        Ok(NoStoreIterator)
    }

    fn prefix_iterator_opt(
        &'a self,
        _space: &'b Self::ResolvedKeyspace,
        _opts: EngineIterOpts,
        _prefix: &'b [u8],
    ) -> Result<Self::EnginePrefixIterator, StoreError> {
        Ok(NoStoreIterator)
    }
}

#[derive(Default, Clone)]
pub struct NoStoreOpts;
impl StoreBuilder for NoStoreOpts {
    type Store = NoStore;

    fn build<I>(self, _path: I, _keyspaces: &Keyspaces<Self>) -> Result<Self::Store, StoreError>
    where
        I: AsRef<Path>,
    {
        Ok(NoStore {
            path: PathBuf::from("Transient".to_string()),
            ks: (),
        })
    }
}

impl KeyspaceByteEngine for NoStore {
    fn put_keyspace<K: Keyspace>(
        &self,
        _keyspace: K,
        _key: &[u8],
        _value: &[u8],
    ) -> Result<(), StoreError> {
        Ok(())
    }

    fn get_keyspace<K: Keyspace>(
        &self,
        _keyspace: K,
        _key: &[u8],
    ) -> Result<Option<Vec<u8>>, StoreError> {
        Ok(None)
    }

    fn delete_keyspace<K: Keyspace>(&self, _keyspace: K, _key: &[u8]) -> Result<(), StoreError> {
        Ok(())
    }

    fn merge_keyspace<K: Keyspace>(
        &self,
        _keyspace: K,
        _key: &[u8],
        _step: u64,
    ) -> Result<(), StoreError> {
        Ok(())
    }

    fn get_prefix_range<F, K, V, S>(
        &self,
        _keyspace: S,
        _prefix: &[u8],
        _map_fn: F,
    ) -> Result<Option<Vec<(K, V)>>, StoreError>
    where
        F: for<'i> Fn(&'i [u8], &'i [u8]) -> Result<(K, V), StoreError>,
        S: Keyspace,
    {
        Ok(None)
    }
}

impl KeyspaceResolver for NoStore {
    type ResolvedKeyspace = ();

    fn resolve_keyspace<K: Keyspace>(&self, _space: &K) -> Option<&Self::ResolvedKeyspace> {
        Some(&self.ks)
    }
}<|MERGE_RESOLUTION|>--- conflicted
+++ resolved
@@ -13,8 +13,9 @@
 // limitations under the License.
 
 use std::path::{Path, PathBuf};
-<<<<<<< HEAD
 use store::engines::{FromKeyspaces, KeyedSnapshot};
+use std::sync::Arc;
+use store::engines::StoreBuilder;
 use store::iterator::{
     EngineIterOpts, EngineIterator, EnginePrefixIterator, EngineRefIterator, IteratorKey,
 };
@@ -22,15 +23,8 @@
     Keyspace, KeyspaceByteEngine, KeyspaceRangedSnapshotLoad, KeyspaceResolver, Keyspaces,
 };
 use store::{KvBytes, Store, StoreError, StoreInfo};
-=======
-use std::sync::Arc;
-use store::engines::StoreBuilder;
-use store::iterator::{
-    EngineIterOpts, EngineIterator, EnginePrefixIterator, EngineRefIterator, IteratorKey,
-};
 use store::keyspaces::{Keyspace, KeyspaceByteEngine, KeyspaceResolver, Keyspaces};
 use store::{EngineInfo, KvBytes, Store, StoreError};
->>>>>>> ce293005
 
 /// A store which will persist no data and exists purely to uphold the minimum contract required
 /// between a lane and its store.
@@ -53,24 +47,6 @@
     }
 }
 
-<<<<<<< HEAD
-impl KeyspaceRangedSnapshotLoad for NoStore {
-    fn keyspace_load_ranged_snapshot<F, K, V, S>(
-        &self,
-        _keyspace: &S,
-        _prefix: &[u8],
-        _map_fn: F,
-    ) -> Result<Option<KeyedSnapshot<K, V>>, StoreError>
-    where
-        F: for<'i> Fn(&'i [u8], &'i [u8]) -> Result<(K, V), StoreError>,
-        S: Keyspace,
-    {
-        Ok(None)
-    }
-}
-
-=======
->>>>>>> ce293005
 pub struct NoStoreIterator;
 impl EngineIterator for NoStoreIterator {
     fn seek_to(&mut self, _key: IteratorKey) -> Result<bool, StoreError> {
@@ -191,4 +167,19 @@
     fn resolve_keyspace<K: Keyspace>(&self, _space: &K) -> Option<&Self::ResolvedKeyspace> {
         Some(&self.ks)
     }
+}
+
+impl KeystoreTask for NoStore {
+    fn run<DB, S>(_: Arc<DB>, events: S) -> BoxFuture<'static, Result<(), StoreError>>
+    where
+        DB: KeyspaceByteEngine,
+        S: Stream<Item = KeyRequest> + Unpin + Send + 'static,
+    {
+        Box::pin(async move {
+            let _ = events.for_each(|(_, responder)| async {
+                let _ = responder.send(0);
+            });
+            Ok(())
+        })
+    }
 }