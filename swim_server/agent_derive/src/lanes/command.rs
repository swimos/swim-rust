--- conflicted
+++ resolved
@@ -74,6 +74,7 @@
             use swim_server::agent::lane::lifecycle::LaneLifecycle;
         },
         None,
+        quote!(Command),
     )
 }
 
@@ -109,28 +110,5 @@
                 }
             }
         }
-<<<<<<< HEAD
-    };
-
-    derive_lane(
-        "CommandLifecycle",
-        lifecycle_name,
-        has_fields,
-        task_name,
-        agent_name,
-        input_ast,
-        quote!(swim_server::agent::lane::model::action::CommandLane<#command_type>),
-        quote!(swim_server::agent::lane::model::action::Action<#command_type, ()>),
-        None,
-        on_event,
-        quote! {
-            use swim_server::agent::lane::model::action::CommandLane;
-            use swim_server::agent::lane::model::action::Action;
-            use swim_server::agent::lane::lifecycle::LaneLifecycle;
-        },
-        None,
-        quote!(Command),
-=======
->>>>>>> ad33f974
     )
 }