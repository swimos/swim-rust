// Copyright 2015-2020 SWIM.AI inc.
//
// Licensed under the Apache License, Version 2.0 (the "License");
// you may not use this file except in compliance with the License.
// You may obtain a copy of the License at
//
//     http://www.apache.org/licenses/LICENSE-2.0
//
// Unless required by applicable law or agreed to in writing, software
// distributed under the License is distributed on an "AS IS" BASIS,
// WITHOUT WARRANTIES OR CONDITIONS OF ANY KIND, either express or implied.
// See the License for the specific language governing permissions and
// limitations under the License.

use crate::utils::{
    get_task_struct_name, parse_callback, validate_input_ast, Callback, CallbackKind, InputAstType,
    LaneTasksImpl,
};
use darling::FromMeta;
use macro_helpers::{has_fields, string_to_ident};
use proc_macro::TokenStream;
use quote::quote;
use syn::{AttributeArgs, DeriveInput};

use crate::lanes::derive_lane;
use proc_macro2::Ident;

#[derive(Debug, FromMeta)]
struct CommandAttrs {
    #[darling(map = "string_to_ident")]
    agent: Ident,
    #[darling(map = "string_to_ident")]
    command_type: Ident,
    #[darling(default)]
    on_command: Option<darling::Result<String>>,
}

pub fn derive_command_lifecycle(attr_args: AttributeArgs, input_ast: DeriveInput) -> TokenStream {
    if let Err(error) = validate_input_ast(&input_ast, InputAstType::Lifecycle) {
        return TokenStream::from(quote! {#error});
    }

    let args = match CommandAttrs::from_list(&attr_args) {
        Ok(args) => args,
        Err(e) => {
            return TokenStream::from(e.write_errors());
        }
    };

    let lifecycle_name = input_ast.ident.clone();
    let has_fields = has_fields(&input_ast.data);
    let task_name = get_task_struct_name(&input_ast.ident.to_string());
    let agent_name = args.agent.clone();
    let command_type = &args.command_type;
    let on_command_callback =
        parse_callback(&args.on_command, task_name.clone(), CallbackKind::Command);
    let lane_tasks_impl = LaneTasksImpl::Command {
        on_command: on_command_callback,
    };

    derive_lane(
        "CommandLifecycle",
        lifecycle_name,
        task_name,
        agent_name,
        input_ast,
        quote!(swim_server::agent::lane::model::action::CommandLane<#command_type>),
        quote!(swim_server::agent::lane::model::action::Action<#command_type, ()>),
        lane_tasks_impl,
        quote! {
            use swim_server::agent::lane::model::action::CommandLane;
            use swim_server::agent::lane::model::action::Action;
        },
        None,
    )
}

pub fn derive_events_body(on_command: &Callback) -> proc_macro2::TokenStream {
    let task_name = &on_command.task_name;
    let on_command_func = &on_command.func_name;

    quote!(
        let #task_name {
            lifecycle,
            event_stream,
            projection,
            ..
        } = *self;

        let model = projection(context.agent()).clone();
        let mut events = event_stream.take_until(context.agent_stop_event());
        let mut events = unsafe { Pin::new_unchecked(&mut events) };

        while let Some(event) = events.next().await {
            let (command, responder) = event.destruct();

            tracing::event!(tracing::Level::TRACE, commanded = swim_server::agent::COMMANDED, ?command);

            tracing_futures::Instrument::instrument(
                lifecycle.#on_command_func(command, &model, &context),
                tracing::span!(tracing::Level::TRACE, swim_server::agent::ON_COMMAND)
            ).await;

            if let Some(tx) = responder {
                if tx.send(()).is_err() {
                    tracing::event!(tracing::Level::WARN, response_ingored = swim_server::agent::RESPONSE_IGNORED);
                }
            }
        }
<<<<<<< HEAD
=======
    };

    derive_lane(
        "CommandLifecycle",
        lifecycle_name,
        has_fields,
        task_name,
        agent_name,
        input_ast,
        quote!(swim_server::agent::lane::model::action::CommandLane<#command_type>),
        quote!(swim_server::agent::lane::model::action::Action<#command_type, ()>),
        None,
        on_event,
        quote! {
            use swim_server::agent::lane::model::action::CommandLane;
            use swim_server::agent::lane::model::action::Action;
            use swim_server::agent::lane::lifecycle::LaneLifecycle;
        },
        None,
>>>>>>> 7976b560
    )
}<|MERGE_RESOLUTION|>--- conflicted
+++ resolved
@@ -61,6 +61,7 @@
     derive_lane(
         "CommandLifecycle",
         lifecycle_name,
+        has_fields,
         task_name,
         agent_name,
         input_ast,
@@ -107,27 +108,5 @@
                 }
             }
         }
-<<<<<<< HEAD
-=======
-    };
-
-    derive_lane(
-        "CommandLifecycle",
-        lifecycle_name,
-        has_fields,
-        task_name,
-        agent_name,
-        input_ast,
-        quote!(swim_server::agent::lane::model::action::CommandLane<#command_type>),
-        quote!(swim_server::agent::lane::model::action::Action<#command_type, ()>),
-        None,
-        on_event,
-        quote! {
-            use swim_server::agent::lane::model::action::CommandLane;
-            use swim_server::agent::lane::model::action::Action;
-            use swim_server::agent::lane::lifecycle::LaneLifecycle;
-        },
-        None,
->>>>>>> 7976b560
     )
 }