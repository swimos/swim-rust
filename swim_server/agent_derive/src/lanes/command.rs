// Copyright 2015-2020 SWIM.AI inc.
//
// Licensed under the Apache License, Version 2.0 (the "License");
// you may not use this file except in compliance with the License.
// You may obtain a copy of the License at
//
//     http://www.apache.org/licenses/LICENSE-2.0
//
// Unless required by applicable law or agreed to in writing, software
// distributed under the License is distributed on an "AS IS" BASIS,
// WITHOUT WARRANTIES OR CONDITIONS OF ANY KIND, either express or implied.
// See the License for the specific language governing permissions and
// limitations under the License.

use crate::utils::{
    get_task_struct_name, parse_callback, validate_input_ast, Callback, CallbackKind, InputAstType,
    LaneTasksImpl,
};
use darling::FromMeta;
use macro_helpers::{has_fields, string_to_ident};
use proc_macro::TokenStream;
use quote::quote;
use syn::{AttributeArgs, DeriveInput};

use crate::lanes::derive_lane;
use proc_macro2::Ident;

#[derive(Debug, FromMeta)]
struct CommandAttrs {
    #[darling(map = "string_to_ident")]
    agent: Ident,
    #[darling(map = "string_to_ident")]
    command_type: Ident,
    #[darling(default)]
    on_command: Option<darling::Result<String>>,
}

pub fn derive_command_lifecycle(attr_args: AttributeArgs, input_ast: DeriveInput) -> TokenStream {
    if let Err(error) = validate_input_ast(&input_ast, InputAstType::Lifecycle) {
        return TokenStream::from(quote! {#error});
    }

    let args = match CommandAttrs::from_list(&attr_args) {
        Ok(args) => args,
        Err(e) => {
            return TokenStream::from(e.write_errors());
        }
    };

    let lifecycle_name = input_ast.ident.clone();
    let has_fields = has_fields(&input_ast.data);
    let task_name = get_task_struct_name(&input_ast.ident.to_string());
    let agent_name = args.agent.clone();
    let command_type = &args.command_type;
    let on_command_callback =
        parse_callback(&args.on_command, task_name.clone(), CallbackKind::Command);
    let lane_tasks_impl = LaneTasksImpl::Command {
        on_command: on_command_callback,
    };

    derive_lane(
        "CommandLifecycle",
        lifecycle_name,
        has_fields,
        task_name,
        agent_name,
        input_ast,
        quote!(swim_server::agent::lane::model::action::CommandLane<#command_type>),
        quote!(swim_server::agent::lane::model::action::Action<#command_type, ()>),
        lane_tasks_impl,
        quote! {
            use swim_server::agent::lane::model::action::CommandLane;
            use swim_server::agent::lane::model::action::Action;
            use swim_server::agent::lane::lifecycle::LaneLifecycle;
        },
        None,
    )
}

pub fn derive_events_body(on_command: &Callback) -> proc_macro2::TokenStream {
    let task_name = &on_command.task_name;
    let on_command_func = &on_command.func_name;

    quote!(
        let #task_name {
            lifecycle,
            event_stream,
            projection,
            ..
        } = *self;

        let model = projection(context.agent()).clone();
        let mut events = event_stream.take_until(context.agent_stop_event());
        let mut events = unsafe { Pin::new_unchecked(&mut events) };

        while let Some(event) = events.next().await {
            let (command, responder) = event.destruct();

            tracing::event!(tracing::Level::TRACE, commanded = swim_server::agent::COMMANDED, ?command);

            tracing_futures::Instrument::instrument(
                lifecycle.#on_command_func(command.clone(), &model, &context),
                tracing::span!(tracing::Level::TRACE, swim_server::agent::ON_COMMAND)
            ).await;

            if let Some(tx) = responder {
                if tx.send(command).is_err() {
                    tracing::event!(tracing::Level::WARN, response_ingored = swim_server::agent::RESPONSE_IGNORED);
                }
            }
        }
<<<<<<< HEAD
    };

    derive_lane(
        "CommandLifecycle",
        lifecycle_name,
        task_name,
        agent_name,
        input_ast,
        quote!(swim_server::agent::lane::model::command::CommandLane<#command_type>),
        quote!(swim_server::agent::lane::model::command::Command<#command_type>),
        None,
        on_event,
        quote! {
            use swim_server::agent::lane::model::command::CommandLane;
            use swim_server::agent::lane::model::command::Command;
        },
        None,
=======
>>>>>>> 8d97b0b1
    )
}<|MERGE_RESOLUTION|>--- conflicted
+++ resolved
@@ -65,12 +65,12 @@
         task_name,
         agent_name,
         input_ast,
-        quote!(swim_server::agent::lane::model::action::CommandLane<#command_type>),
-        quote!(swim_server::agent::lane::model::action::Action<#command_type, ()>),
+        quote!(swim_server::agent::lane::model::command::CommandLane<#command_type>),
+        quote!(swim_server::agent::lane::model::command::Command<#command_type>),
         lane_tasks_impl,
         quote! {
-            use swim_server::agent::lane::model::action::CommandLane;
-            use swim_server::agent::lane::model::action::Action;
+            use swim_server::agent::lane::model::command::CommandLane;
+            use swim_server::agent::lane::model::command::Command;
             use swim_server::agent::lane::lifecycle::LaneLifecycle;
         },
         None,
@@ -109,25 +109,5 @@
                 }
             }
         }
-<<<<<<< HEAD
-    };
-
-    derive_lane(
-        "CommandLifecycle",
-        lifecycle_name,
-        task_name,
-        agent_name,
-        input_ast,
-        quote!(swim_server::agent::lane::model::command::CommandLane<#command_type>),
-        quote!(swim_server::agent::lane::model::command::Command<#command_type>),
-        None,
-        on_event,
-        quote! {
-            use swim_server::agent::lane::model::command::CommandLane;
-            use swim_server::agent::lane::model::command::Command;
-        },
-        None,
-=======
->>>>>>> 8d97b0b1
     )
 }