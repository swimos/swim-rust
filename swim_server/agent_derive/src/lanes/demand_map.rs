// Copyright 2015-2020 SWIM.AI inc.
//
// Licensed under the Apache License, Version 2.0 (the "License");
// you may not use this file except in compliance with the License.
// You may obtain a copy of the License at
//
//     http://www.apache.org/licenses/LICENSE-2.0
//
// Unless required by applicable law or agreed to in writing, software
// distributed under the License is distributed on an "AS IS" BASIS,
// WITHOUT WARRANTIES OR CONDITIONS OF ANY KIND, either express or implied.
// See the License for the specific language governing permissions and
// limitations under the License.

use crate::lanes::derive_lane;
use crate::utils::{
    get_task_struct_name, validate_input_ast, CallbackKind, InputAstType, LaneTasksImpl,
};
use crate::utils::{parse_callback, Callback};
use darling::FromMeta;
use macro_helpers::{has_fields, string_to_ident};
use proc_macro::TokenStream;
use proc_macro2::TokenStream as TokenStream2;
use quote::quote;
use syn::{AttributeArgs, DeriveInput, Ident};

#[derive(Debug, FromMeta)]
struct DemandMapAttrs {
    #[darling(map = "string_to_ident")]
    agent: Ident,
    #[darling(map = "string_to_ident")]
    key_type: Ident,
    #[darling(map = "string_to_ident")]
    value_type: Ident,
    #[darling(default)]
    on_sync: Option<darling::Result<String>>,
    #[darling(default)]
    on_cue: Option<darling::Result<String>>,
    #[darling(default)]
    on_remove: Option<darling::Result<String>>,
}

pub fn derive_demand_map_lifecycle(
    attr_args: AttributeArgs,
    input_ast: DeriveInput,
) -> TokenStream {
    if let Err(error) = validate_input_ast(&input_ast, InputAstType::Lifecycle) {
        return TokenStream::from(quote! {#error});
    }

    let args = match DemandMapAttrs::from_list(&attr_args) {
        Ok(args) => args,
        Err(e) => {
            return TokenStream::from(e.write_errors());
        }
    };

    let lifecycle_name = input_ast.ident.clone();
    let has_fields = has_fields(&input_ast.data);
    let task_name = get_task_struct_name(&input_ast.ident.to_string());
    let agent_name = args.agent.clone();
    let key_type = &args.key_type;
    let value_type = &args.value_type;
    let on_sync_callback = parse_callback(&args.on_sync, task_name.clone(), CallbackKind::Sync);
    let on_cue_callback = parse_callback(&args.on_cue, task_name.clone(), CallbackKind::Cue);
    let on_remove_callback =
        parse_callback(&args.on_remove, task_name.clone(), CallbackKind::Remove);
    let lane_tasks_impl = LaneTasksImpl::DemandMap {
        on_sync: on_sync_callback,
        on_cue: on_cue_callback,
        on_remove: on_remove_callback,
    };

    derive_lane(
        "DemandMapLifecycle",
        lifecycle_name,
        has_fields,
        task_name,
        agent_name,
        input_ast,
        quote!(swim_server::agent::lane::model::demand_map::DemandMapLane<#key_type, #value_type>),
        quote!(swim_server::agent::lane::model::demand_map::DemandMapLaneCommand<#key_type, #value_type>),
        lane_tasks_impl,
        quote! {
            use swim_server::agent::lane::lifecycle::LaneLifecycle;
            use swim_server::agent::lane::model::demand_map::{DemandMapLane, DemandMapLaneEvent, DemandMapLaneCommand};
            use futures::stream::iter;
        },
        None,
        quote!(DemandMap),
    )
}

fn on_sync_body(on_sync_func_name: &Ident, on_cue_func_name: Option<&Ident>) -> TokenStream2 {
    let op = match on_cue_func_name {
        Some(on_cue_func_name) => quote! {
            if let Some(value) = lifecycle.#on_cue_func_name(&model, &context, key.clone()).await
            {
                results.push(DemandMapLaneEvent::update(key, value));
            }
        },
        None => quote!(),
    };
    quote! {
        DemandMapLaneCommand::Sync(sender) => {
            let keys: Vec<_> = lifecycle.#on_sync_func_name(&model, &context).await;
            let keys_len = keys.len();

            let mut values = iter(keys)
                .fold(Vec::with_capacity(keys_len), |mut results, key| async {
                    #op

                    results
                })
                .await;

            values.shrink_to_fit();

            let _ = sender.send(values);
        }
    }
}

fn on_cue_body(on_cue_func_name: &Ident) -> TokenStream2 {
    quote! {
        DemandMapLaneCommand::Cue(sender, key) => {
            let value = lifecycle.#on_cue_func_name(&model, &context, key).await;
            let _ = sender.send(value);
        }
    }
}

fn on_remove_body(on_remove_func_name: &Ident) -> TokenStream2 {
    quote! {
        DemandMapLaneCommand::Remove(key) => {
            lifecycle.#on_remove_func_name(&model, &context, key).await;
        }
    }
}

fn wrap(task_name: &Ident, body: TokenStream2) -> TokenStream2 {
    quote!(
        let #task_name {
            lifecycle,
            event_stream,
            projection,
            ..
        } = *self;

        let model = projection(context.agent()).clone();
        let mut events = event_stream.take_until(context.agent_stop_event());
        let mut events = unsafe { Pin::new_unchecked(&mut events) };

        while let Some(event) = events.next().await {
            match event {
                #body
            }
        }
    )
}

pub fn derive_events_body(
    on_sync: &Option<Callback>,
    on_cue: &Option<Callback>,
    on_remove: &Option<Callback>,
<<<<<<< HEAD
) -> Option<proc_macro2::TokenStream> {
    match (on_sync, on_cue, on_remove) {
        (Some(on_sync), Some(on_cue), Some(on_remove)) => {
            let task_name = &on_sync.task_name;
            let on_sync_func_name = &on_sync.func_name;
            let on_cue_func_name = &on_cue.func_name;
            let on_remove_func_name = &on_remove.func_name;

            Some(quote!(
                let #task_name {
                    lifecycle,
                    event_stream,
                    projection,
                    ..
                } = *self;

                let model = projection(context.agent()).clone();
                let mut events = event_stream.take_until(context.agent_stop_event());
                let mut events = unsafe { Pin::new_unchecked(&mut events) };

                while let Some(event) = events.next().await {
                    match event {
                        DemandMapLaneCommand::Sync(sender) => {
                            let keys: Vec<_> = lifecycle.#on_sync_func_name(&model, &context).await;
                            let keys_len = keys.len();

                            let mut values = iter(keys)
                                .fold(Vec::with_capacity(keys_len), |mut results, key| async {
                                    if let Some(value) =
                                        lifecycle.#on_cue_func_name(&model, &context, key.clone()).await
                                    {
                                        results.push(DemandMapLaneEvent::update(key, value));
                                    }

                                    results
                                })
                                .await;

                            values.shrink_to_fit();

                            let _ = sender.send(values);
                        }
                        DemandMapLaneCommand::Cue(sender, key) => {
                            let value = lifecycle.#on_cue_func_name(&model, &context, key).await;
                            let _ = sender.send(value);
                        }
                        DemandMapLaneCommand::Remove(key) => {
                            lifecycle.#on_remove_func_name(&model, &context, key).await;
                        }
                    }
                }
=======
) -> Option<TokenStream2> {
    match (on_sync, on_cue, on_remove) {
        (Some(on_sync), Some(on_cue), Some(on_remove)) => {
            let task_name = &on_sync.task_name;
            let on_sync_body = on_sync_body(&on_sync.func_name, Some(&on_cue.func_name));
            let on_cue_body = on_cue_body(&on_cue.func_name);
            let on_remove_body = on_remove_body(&on_remove.func_name);

            Some(wrap(
                task_name,
                quote! {
                    #on_sync_body
                    #on_cue_body
                    #on_remove_body
                },
>>>>>>> f3150d39
            ))
        }
        (Some(on_sync), None, None) => {
            let task_name = &on_sync.task_name;
<<<<<<< HEAD
            let on_sync_func_name = &on_sync.func_name;

            Some(quote!(
                let #task_name {
                    lifecycle,
                    event_stream,
                    projection,
                    ..
                } = *self;

                let model = projection(context.agent()).clone();
                let mut events = event_stream.take_until(context.agent_stop_event());
                let mut events = unsafe { Pin::new_unchecked(&mut events) };

                while let Some(event) = events.next().await {
                    match event {
                        DemandMapLaneCommand::Sync(sender) => {
                            let keys: Vec<_> = lifecycle.#on_sync_func_name(&model, &context).await;
                            let keys_len = keys.len();

                            let mut values = iter(keys)
                                .fold(Vec::with_capacity(keys_len), |mut results, key| async {
                                    results
                                })
                                .await;

                            values.shrink_to_fit();

                            let _ = sender.send(values);
                        }
                        _ => ()
                    }
                }
            ))
        }
        (None, Some(on_cue), None) => {
            let task_name = &on_cue.task_name;
            let on_cue_func_name = &on_cue.func_name;

            Some(quote!(
                let #task_name {
                    lifecycle,
                    event_stream,
                    projection,
                    ..
                } = *self;

                let model = projection(context.agent()).clone();
                let mut events = event_stream.take_until(context.agent_stop_event());
                let mut events = unsafe { Pin::new_unchecked(&mut events) };

                while let Some(event) = events.next().await {
                    match event {
                        DemandMapLaneCommand::Cue(sender, key) => {
                            let value = lifecycle.#on_cue_func_name(&model, &context, key).await;
                            let _ = sender.send(value);
                        }
                        _ => ()
                    }
                }
            ))
        }
        (None, None, Some(on_remove)) => {
            let task_name = &on_remove.task_name;
            let on_remove_func_name = &on_remove.func_name;

            Some(quote!(
                let #task_name {
                    lifecycle,
                    event_stream,
                    projection,
                    ..
                } = *self;

                let model = projection(context.agent()).clone();
                let mut events = event_stream.take_until(context.agent_stop_event());
                let mut events = unsafe { Pin::new_unchecked(&mut events) };

                while let Some(event) = events.next().await {
                    match event {
                        DemandMapLaneCommand::Remove(key) => {
                            lifecycle.#on_remove_func_name(&model, &context, key).await;
                        }
                        _ => ()
                    }
                }
            ))
        }
        (None, Some(on_cue), Some(on_remove)) => {
            let task_name = &on_cue.task_name;
            let on_cue_func_name = &on_cue.func_name;
            let on_remove_func_name = &on_remove.func_name;

            Some(quote!(
                let #task_name {
                    lifecycle,
                    event_stream,
                    projection,
                    ..
                } = *self;

                let model = projection(context.agent()).clone();
                let mut events = event_stream.take_until(context.agent_stop_event());
                let mut events = unsafe { Pin::new_unchecked(&mut events) };

                while let Some(event) = events.next().await {
                    match event {
                        DemandMapLaneCommand::Cue(sender, key) => {
                            let value = lifecycle.#on_cue_func_name(&model, &context, key).await;
                            let _ = sender.send(value);
                        }
                        DemandMapLaneCommand::Remove(key) => {
                            lifecycle.#on_remove_func_name(&model, &context, key).await;
                        }
                        _ => ()
                    }
                }
=======
            let on_sync_body = on_sync_body(&on_sync.func_name, None);

            Some(wrap(
                task_name,
                quote! {
                    #on_sync_body
                    _=> {}
                },
            ))
        }
        (None, Some(on_cue), None) => {
            let task_name = &on_cue.task_name;
            let on_cue_body = on_cue_body(&on_cue.func_name);

            Some(wrap(
                task_name,
                quote! {
                    #on_cue_body
                    _=> {}
                },
            ))
        }
        (None, None, Some(on_remove)) => {
            let task_name = &on_remove.task_name;
            let on_remove_body = on_remove_body(&on_remove.func_name);

            Some(wrap(
                task_name,
                quote! {
                    #on_remove_body
                    _=> {}
                },
            ))
        }
        (None, Some(on_cue), Some(on_remove)) => {
            let task_name = &on_cue.task_name;
            let on_cue_body = on_cue_body(&on_cue.func_name);
            let on_remove_body = on_remove_body(&on_remove.func_name);

            Some(wrap(
                task_name,
                quote! {
                    #on_cue_body
                    #on_remove_body
                    _=> {}
                },
>>>>>>> f3150d39
            ))
        }
        (Some(on_sync), None, Some(on_remove)) => {
            let task_name = &on_sync.task_name;
<<<<<<< HEAD
            let on_sync_func_name = &on_sync.func_name;
            let on_remove_func_name = &on_remove.func_name;

            Some(quote!(
                let #task_name {
                    lifecycle,
                    event_stream,
                    projection,
                    ..
                } = *self;

                let model = projection(context.agent()).clone();
                let mut events = event_stream.take_until(context.agent_stop_event());
                let mut events = unsafe { Pin::new_unchecked(&mut events) };

                while let Some(event) = events.next().await {
                    match event {
                        DemandMapLaneCommand::Sync(sender) => {
                            let keys: Vec<_> = lifecycle.#on_sync_func_name(&model, &context).await;
                            let keys_len = keys.len();

                            let mut values = iter(keys)
                                .fold(Vec::with_capacity(keys_len), |mut results, key| async {
                                    results
                                })
                                .await;

                            values.shrink_to_fit();

                            let _ = sender.send(values);
                        }
                        DemandMapLaneCommand::Remove(key) => {
                            lifecycle.#on_remove_func_name(&model, &context, key).await;
                        }
                        _ => ()
                    }
                }
=======
            let on_sync_body = on_sync_body(&on_sync.func_name, None);
            let on_remove_body = on_remove_body(&on_remove.func_name);

            Some(wrap(
                task_name,
                quote! {
                    #on_sync_body
                    #on_remove_body
                    _=> {}
                },
>>>>>>> f3150d39
            ))
        }
        (Some(on_sync), Some(on_cue), None) => {
            let task_name = &on_sync.task_name;
<<<<<<< HEAD
            let on_sync_func_name = &on_sync.func_name;
            let on_cue_func_name = &on_cue.func_name;

            Some(quote!(
                let #task_name {
                    lifecycle,
                    event_stream,
                    projection,
                    ..
                } = *self;

                let model = projection(context.agent()).clone();
                let mut events = event_stream.take_until(context.agent_stop_event());
                let mut events = unsafe { Pin::new_unchecked(&mut events) };

                while let Some(event) = events.next().await {
                    match event {
                        DemandMapLaneCommand::Sync(sender) => {
                            let keys: Vec<_> = lifecycle.#on_sync_func_name(&model, &context).await;
                            let keys_len = keys.len();

                            let mut values = iter(keys)
                                .fold(Vec::with_capacity(keys_len), |mut results, key| async {
                                    results
                                })
                                .await;

                            values.shrink_to_fit();

                            let _ = sender.send(values);
                        }
                        DemandMapLaneCommand::Cue(sender, key) => {
                            let value = lifecycle.#on_cue_func_name(&model, &context, key).await;
                            let _ = sender.send(value);
                        }
                        _ => ()
                    }
                }
=======
            let on_sync_body = on_sync_body(&on_sync.func_name, Some(&on_cue.func_name));
            let on_cue_body = on_cue_body(&on_cue.func_name);

            Some(wrap(
                task_name,
                quote! {
                    #on_sync_body
                    #on_cue_body
                    _=> {}
                },
>>>>>>> f3150d39
            ))
        }
        (None, None, None) => None,
    }
}<|MERGE_RESOLUTION|>--- conflicted
+++ resolved
@@ -87,7 +87,6 @@
             use futures::stream::iter;
         },
         None,
-        quote!(DemandMap),
     )
 }
 
@@ -163,59 +162,6 @@
     on_sync: &Option<Callback>,
     on_cue: &Option<Callback>,
     on_remove: &Option<Callback>,
-<<<<<<< HEAD
-) -> Option<proc_macro2::TokenStream> {
-    match (on_sync, on_cue, on_remove) {
-        (Some(on_sync), Some(on_cue), Some(on_remove)) => {
-            let task_name = &on_sync.task_name;
-            let on_sync_func_name = &on_sync.func_name;
-            let on_cue_func_name = &on_cue.func_name;
-            let on_remove_func_name = &on_remove.func_name;
-
-            Some(quote!(
-                let #task_name {
-                    lifecycle,
-                    event_stream,
-                    projection,
-                    ..
-                } = *self;
-
-                let model = projection(context.agent()).clone();
-                let mut events = event_stream.take_until(context.agent_stop_event());
-                let mut events = unsafe { Pin::new_unchecked(&mut events) };
-
-                while let Some(event) = events.next().await {
-                    match event {
-                        DemandMapLaneCommand::Sync(sender) => {
-                            let keys: Vec<_> = lifecycle.#on_sync_func_name(&model, &context).await;
-                            let keys_len = keys.len();
-
-                            let mut values = iter(keys)
-                                .fold(Vec::with_capacity(keys_len), |mut results, key| async {
-                                    if let Some(value) =
-                                        lifecycle.#on_cue_func_name(&model, &context, key.clone()).await
-                                    {
-                                        results.push(DemandMapLaneEvent::update(key, value));
-                                    }
-
-                                    results
-                                })
-                                .await;
-
-                            values.shrink_to_fit();
-
-                            let _ = sender.send(values);
-                        }
-                        DemandMapLaneCommand::Cue(sender, key) => {
-                            let value = lifecycle.#on_cue_func_name(&model, &context, key).await;
-                            let _ = sender.send(value);
-                        }
-                        DemandMapLaneCommand::Remove(key) => {
-                            lifecycle.#on_remove_func_name(&model, &context, key).await;
-                        }
-                    }
-                }
-=======
 ) -> Option<TokenStream2> {
     match (on_sync, on_cue, on_remove) {
         (Some(on_sync), Some(on_cue), Some(on_remove)) => {
@@ -231,275 +177,74 @@
                     #on_cue_body
                     #on_remove_body
                 },
->>>>>>> f3150d39
             ))
         }
         (Some(on_sync), None, None) => {
             let task_name = &on_sync.task_name;
-<<<<<<< HEAD
-            let on_sync_func_name = &on_sync.func_name;
-
-            Some(quote!(
-                let #task_name {
-                    lifecycle,
-                    event_stream,
-                    projection,
-                    ..
-                } = *self;
-
-                let model = projection(context.agent()).clone();
-                let mut events = event_stream.take_until(context.agent_stop_event());
-                let mut events = unsafe { Pin::new_unchecked(&mut events) };
-
-                while let Some(event) = events.next().await {
-                    match event {
-                        DemandMapLaneCommand::Sync(sender) => {
-                            let keys: Vec<_> = lifecycle.#on_sync_func_name(&model, &context).await;
-                            let keys_len = keys.len();
-
-                            let mut values = iter(keys)
-                                .fold(Vec::with_capacity(keys_len), |mut results, key| async {
-                                    results
-                                })
-                                .await;
-
-                            values.shrink_to_fit();
-
-                            let _ = sender.send(values);
-                        }
-                        _ => ()
-                    }
-                }
+            let on_sync_body = on_sync_body(&on_sync.func_name, None);
+
+            Some(wrap(
+                task_name,
+                quote! {
+                    #on_sync_body
+                    _=> {}
+                },
             ))
         }
         (None, Some(on_cue), None) => {
             let task_name = &on_cue.task_name;
-            let on_cue_func_name = &on_cue.func_name;
-
-            Some(quote!(
-                let #task_name {
-                    lifecycle,
-                    event_stream,
-                    projection,
-                    ..
-                } = *self;
-
-                let model = projection(context.agent()).clone();
-                let mut events = event_stream.take_until(context.agent_stop_event());
-                let mut events = unsafe { Pin::new_unchecked(&mut events) };
-
-                while let Some(event) = events.next().await {
-                    match event {
-                        DemandMapLaneCommand::Cue(sender, key) => {
-                            let value = lifecycle.#on_cue_func_name(&model, &context, key).await;
-                            let _ = sender.send(value);
-                        }
-                        _ => ()
-                    }
-                }
+            let on_cue_body = on_cue_body(&on_cue.func_name);
+
+            Some(wrap(
+                task_name,
+                quote! {
+                    #on_cue_body
+                    _=> {}
+                },
             ))
         }
         (None, None, Some(on_remove)) => {
             let task_name = &on_remove.task_name;
-            let on_remove_func_name = &on_remove.func_name;
-
-            Some(quote!(
-                let #task_name {
-                    lifecycle,
-                    event_stream,
-                    projection,
-                    ..
-                } = *self;
-
-                let model = projection(context.agent()).clone();
-                let mut events = event_stream.take_until(context.agent_stop_event());
-                let mut events = unsafe { Pin::new_unchecked(&mut events) };
-
-                while let Some(event) = events.next().await {
-                    match event {
-                        DemandMapLaneCommand::Remove(key) => {
-                            lifecycle.#on_remove_func_name(&model, &context, key).await;
-                        }
-                        _ => ()
-                    }
-                }
+            let on_remove_body = on_remove_body(&on_remove.func_name);
+
+            Some(wrap(
+                task_name,
+                quote! {
+                    #on_remove_body
+                    _=> {}
+                },
             ))
         }
         (None, Some(on_cue), Some(on_remove)) => {
             let task_name = &on_cue.task_name;
-            let on_cue_func_name = &on_cue.func_name;
-            let on_remove_func_name = &on_remove.func_name;
-
-            Some(quote!(
-                let #task_name {
-                    lifecycle,
-                    event_stream,
-                    projection,
-                    ..
-                } = *self;
-
-                let model = projection(context.agent()).clone();
-                let mut events = event_stream.take_until(context.agent_stop_event());
-                let mut events = unsafe { Pin::new_unchecked(&mut events) };
-
-                while let Some(event) = events.next().await {
-                    match event {
-                        DemandMapLaneCommand::Cue(sender, key) => {
-                            let value = lifecycle.#on_cue_func_name(&model, &context, key).await;
-                            let _ = sender.send(value);
-                        }
-                        DemandMapLaneCommand::Remove(key) => {
-                            lifecycle.#on_remove_func_name(&model, &context, key).await;
-                        }
-                        _ => ()
-                    }
-                }
-=======
+            let on_cue_body = on_cue_body(&on_cue.func_name);
+            let on_remove_body = on_remove_body(&on_remove.func_name);
+
+            Some(wrap(
+                task_name,
+                quote! {
+                    #on_cue_body
+                    #on_remove_body
+                    _=> {}
+                },
+            ))
+        }
+        (Some(on_sync), None, Some(on_remove)) => {
+            let task_name = &on_sync.task_name;
             let on_sync_body = on_sync_body(&on_sync.func_name, None);
-
-            Some(wrap(
-                task_name,
-                quote! {
-                    #on_sync_body
-                    _=> {}
-                },
-            ))
-        }
-        (None, Some(on_cue), None) => {
-            let task_name = &on_cue.task_name;
-            let on_cue_body = on_cue_body(&on_cue.func_name);
-
-            Some(wrap(
-                task_name,
-                quote! {
-                    #on_cue_body
-                    _=> {}
-                },
-            ))
-        }
-        (None, None, Some(on_remove)) => {
-            let task_name = &on_remove.task_name;
-            let on_remove_body = on_remove_body(&on_remove.func_name);
-
-            Some(wrap(
-                task_name,
-                quote! {
-                    #on_remove_body
-                    _=> {}
-                },
-            ))
-        }
-        (None, Some(on_cue), Some(on_remove)) => {
-            let task_name = &on_cue.task_name;
-            let on_cue_body = on_cue_body(&on_cue.func_name);
-            let on_remove_body = on_remove_body(&on_remove.func_name);
-
-            Some(wrap(
-                task_name,
-                quote! {
-                    #on_cue_body
-                    #on_remove_body
-                    _=> {}
-                },
->>>>>>> f3150d39
-            ))
-        }
-        (Some(on_sync), None, Some(on_remove)) => {
-            let task_name = &on_sync.task_name;
-<<<<<<< HEAD
-            let on_sync_func_name = &on_sync.func_name;
-            let on_remove_func_name = &on_remove.func_name;
-
-            Some(quote!(
-                let #task_name {
-                    lifecycle,
-                    event_stream,
-                    projection,
-                    ..
-                } = *self;
-
-                let model = projection(context.agent()).clone();
-                let mut events = event_stream.take_until(context.agent_stop_event());
-                let mut events = unsafe { Pin::new_unchecked(&mut events) };
-
-                while let Some(event) = events.next().await {
-                    match event {
-                        DemandMapLaneCommand::Sync(sender) => {
-                            let keys: Vec<_> = lifecycle.#on_sync_func_name(&model, &context).await;
-                            let keys_len = keys.len();
-
-                            let mut values = iter(keys)
-                                .fold(Vec::with_capacity(keys_len), |mut results, key| async {
-                                    results
-                                })
-                                .await;
-
-                            values.shrink_to_fit();
-
-                            let _ = sender.send(values);
-                        }
-                        DemandMapLaneCommand::Remove(key) => {
-                            lifecycle.#on_remove_func_name(&model, &context, key).await;
-                        }
-                        _ => ()
-                    }
-                }
-=======
-            let on_sync_body = on_sync_body(&on_sync.func_name, None);
-            let on_remove_body = on_remove_body(&on_remove.func_name);
-
-            Some(wrap(
-                task_name,
-                quote! {
-                    #on_sync_body
-                    #on_remove_body
-                    _=> {}
-                },
->>>>>>> f3150d39
+            let on_remove_body = on_remove_body(&on_remove.func_name);
+
+            Some(wrap(
+                task_name,
+                quote! {
+                    #on_sync_body
+                    #on_remove_body
+                    _=> {}
+                },
             ))
         }
         (Some(on_sync), Some(on_cue), None) => {
             let task_name = &on_sync.task_name;
-<<<<<<< HEAD
-            let on_sync_func_name = &on_sync.func_name;
-            let on_cue_func_name = &on_cue.func_name;
-
-            Some(quote!(
-                let #task_name {
-                    lifecycle,
-                    event_stream,
-                    projection,
-                    ..
-                } = *self;
-
-                let model = projection(context.agent()).clone();
-                let mut events = event_stream.take_until(context.agent_stop_event());
-                let mut events = unsafe { Pin::new_unchecked(&mut events) };
-
-                while let Some(event) = events.next().await {
-                    match event {
-                        DemandMapLaneCommand::Sync(sender) => {
-                            let keys: Vec<_> = lifecycle.#on_sync_func_name(&model, &context).await;
-                            let keys_len = keys.len();
-
-                            let mut values = iter(keys)
-                                .fold(Vec::with_capacity(keys_len), |mut results, key| async {
-                                    results
-                                })
-                                .await;
-
-                            values.shrink_to_fit();
-
-                            let _ = sender.send(values);
-                        }
-                        DemandMapLaneCommand::Cue(sender, key) => {
-                            let value = lifecycle.#on_cue_func_name(&model, &context, key).await;
-                            let _ = sender.send(value);
-                        }
-                        _ => ()
-                    }
-                }
-=======
             let on_sync_body = on_sync_body(&on_sync.func_name, Some(&on_cue.func_name));
             let on_cue_body = on_cue_body(&on_cue.func_name);
 
@@ -510,7 +255,6 @@
                     #on_cue_body
                     _=> {}
                 },
->>>>>>> f3150d39
             ))
         }
         (None, None, None) => None,
