--- conflicted
+++ resolved
@@ -62,6 +62,7 @@
     derive_lane(
         "ActionLifecycle",
         lifecycle_name,
+        has_fields,
         task_name,
         agent_name,
         input_ast,
@@ -110,27 +111,5 @@
                 }
             }
         }
-<<<<<<< HEAD
-=======
-    };
-
-    derive_lane(
-        "ActionLifecycle",
-        lifecycle_name,
-        has_fields,
-        task_name,
-        agent_name,
-        input_ast,
-        quote!(swim_server::agent::lane::model::action::ActionLane<#command_type, #response_type>),
-        quote!(swim_server::agent::lane::model::action::Action<#command_type, #response_type>),
-        None,
-        on_event,
-        quote! {
-            use swim_server::agent::lane::model::action::ActionLane;
-            use swim_server::agent::lane::model::action::Action;
-            use swim_server::agent::lane::lifecycle::LaneLifecycle;
-        },
-        None,
->>>>>>> 7976b560
     )
 }