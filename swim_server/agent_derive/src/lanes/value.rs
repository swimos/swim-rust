--- conflicted
+++ resolved
@@ -101,13 +101,9 @@
         Some(on_start),
         on_event,
         quote! {
-<<<<<<< HEAD
-            use swim_server::agent::lane::model::value::ValueLane;
-            use swim_server::agent::lane::lifecycle::LaneLifecycle;
-=======
             use swim_server::agent::lane::model::value::{ValueLane, ValueLaneEvent};
             use swim_server::SwimStreamExt;
->>>>>>> b8feb740
+            use swim_server::agent::lane::lifecycle::LaneLifecycle;
         },
         None,
     )
