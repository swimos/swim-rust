--- conflicted
+++ resolved
@@ -65,6 +65,7 @@
     derive_lane(
         "MapLifecycle",
         lifecycle_name,
+        has_fields,
         task_name,
         agent_name,
         input_ast,
@@ -112,27 +113,5 @@
                 tracing::span!(tracing::Level::TRACE, swim_server::agent::ON_EVENT, ?event)
             ).await;
         }
-<<<<<<< HEAD
-=======
-    };
-
-    derive_lane(
-        "MapLifecycle",
-        lifecycle_name,
-        has_fields,
-        task_name,
-        agent_name,
-        input_ast,
-        quote!(swim_server::agent::lane::model::map::MapLane<#key_type, #value_type>),
-        quote!(swim_server::agent::lane::model::map::MapLaneEvent<#key_type, #value_type>),
-        Some(on_start),
-        on_event,
-        quote! {
-            use swim_server::agent::lane::model::map::MapLane;
-            use swim_server::agent::lane::model::map::MapLaneEvent;
-            use swim_server::agent::lane::lifecycle::LaneLifecycle;
-        },
-        None,
->>>>>>> 7976b560
     )
 }