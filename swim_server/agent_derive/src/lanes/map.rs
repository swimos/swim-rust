--- conflicted
+++ resolved
@@ -115,28 +115,5 @@
                 tracing::span!(tracing::Level::TRACE, swim_server::agent::ON_EVENT, ?event)
             ).await;
         }
-<<<<<<< HEAD
-    };
-
-    derive_lane(
-        "MapLifecycle",
-        lifecycle_name,
-        has_fields,
-        task_name,
-        agent_name,
-        input_ast,
-        quote!(swim_server::agent::lane::model::map::MapLane<#key_type, #value_type>),
-        quote!(swim_server::agent::lane::model::map::MapLaneEvent<#key_type, #value_type>),
-        Some(on_start),
-        on_event,
-        quote! {
-            use swim_server::agent::lane::model::map::MapLane;
-            use swim_server::agent::lane::model::map::MapLaneEvent;
-            use swim_server::agent::lane::lifecycle::LaneLifecycle;
-        },
-        None,
-        quote!(Map),
-=======
->>>>>>> 52b1ab71
     )
 }