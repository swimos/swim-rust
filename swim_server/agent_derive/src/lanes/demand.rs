--- conflicted
+++ resolved
@@ -100,27 +100,5 @@
                 let _ = response_tx.send(value).await;
             }
         }
-<<<<<<< HEAD
-    };
-
-    derive_lane(
-        "DemandLifecycle",
-        lifecycle_name,
-        has_fields,
-        task_name,
-        agent_name,
-        input_ast,
-        quote!(swim_server::agent::lane::model::demand::DemandLane<#event_type>),
-        quote!(()),
-        None,
-        on_event,
-        quote! {
-            use swim_server::agent::lane::model::demand::DemandLane;
-            use swim_server::agent::lane::lifecycle::LaneLifecycle;
-        },
-        extra_field,
-        quote!(Demand),
-=======
->>>>>>> 52b1ab71
     )
 }