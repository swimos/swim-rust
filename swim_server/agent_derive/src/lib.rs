--- conflicted
+++ resolved
@@ -109,10 +109,6 @@
 /// use swim_server::agent::lane::model::action::{ActionLane, CommandLane};
 /// use swim_server::agent::lane::model::map::MapLane;
 /// use swim_server::agent::lane::model::value::{ValueLane, ValueLaneEvent};
-<<<<<<< HEAD
-/// # use swim_server::agent::lane::lifecycle::LifecycleBase;
-=======
->>>>>>> 52b1ab71
 /// # use swim_server::agent::lane::model::map::MapLaneEvent;
 /// # use swim_server::agent::AgentContext;
 /// # use swim_server::{action_lifecycle, command_lifecycle, map_lifecycle, value_lifecycle};
@@ -194,19 +190,7 @@
 /// #     }
 /// # }
 /// #
-<<<<<<< HEAD
-/// # impl LifecycleBase for TestValueLifecycle {
-/// #     type WatchStrategy = Queue;
-/// #
-/// #     fn create_strategy(&self) -> Self::WatchStrategy {
-/// #         Queue::default()
-/// #     }
-/// # }
-/// #
-/// # #[map_lifecycle(agent = "TestAgent", key_type = "String", value_type = "i32")]
-=======
 /// # #[map_lifecycle(agent = "TestAgent", key_type = "String", value_type = "i32", on_start, on_event)]
->>>>>>> 52b1ab71
 /// # struct TestMapLifecycle;
 /// #
 /// # impl TestMapLifecycle {
@@ -228,17 +212,6 @@
 /// #         println!("Event received {:?}", event)
 /// #     }
 /// # }
-<<<<<<< HEAD
-/// #
-/// # impl LifecycleBase for TestMapLifecycle {
-/// #     type WatchStrategy = Queue;
-/// #
-/// #     fn create_strategy(&self) -> Self::WatchStrategy {
-/// #         Queue::default()
-/// #     }
-/// # }
-=======
->>>>>>> 52b1ab71
 /// ```
 #[proc_macro_derive(SwimAgent, attributes(lifecycle, agent))]
 pub fn swim_agent(input: TokenStream) -> TokenStream {
@@ -557,11 +530,6 @@
 ///
 /// ```rust
 /// use swim_server::value_lifecycle;
-<<<<<<< HEAD
-/// use swim_server::agent::lane::lifecycle::LifecycleBase;
-/// use swim_server::agent::lane::strategy::Queue;
-=======
->>>>>>> 52b1ab71
 /// use swim_server::agent::lane::model::value::{ValueLane, ValueLaneEvent};
 /// use swim_server::agent::AgentContext;
 /// # use swim_server::SwimAgent;
@@ -588,17 +556,6 @@
 ///         println!("Event received: {}", event.current);
 ///     }
 /// }
-<<<<<<< HEAD
-///
-/// impl LifecycleBase for TestValueLifecycle {
-///     type WatchStrategy = Queue;
-///
-///     fn create_strategy(&self) -> Self::WatchStrategy {
-///         Queue::default()
-///     }
-/// }
-=======
->>>>>>> 52b1ab71
 /// # #[derive(Debug, SwimAgent)]
 /// # #[agent(config = "TestAgentConfig")]
 /// # pub struct TestAgent;
@@ -611,11 +568,6 @@
 ///
 /// ```rust
 /// use swim_server::value_lifecycle;
-<<<<<<< HEAD
-/// use swim_server::agent::lane::lifecycle::LifecycleBase;
-/// use swim_server::agent::lane::strategy::Queue;
-=======
->>>>>>> 52b1ab71
 /// use swim_server::agent::lane::model::value::{ValueLane, ValueLaneEvent};
 /// use swim_server::agent::AgentContext;
 /// # use swim_server::SwimAgent;
@@ -654,10 +606,6 @@
 /// # pub struct TestAgentConfig;
 /// ```
 ///
-<<<<<<< HEAD
-/// impl LifecycleBase for TestValueLifecycle {
-///     type WatchStrategy = Queue;
-=======
 /// Value lifecycle for a `ValueLane` with type [`i32`] on the `TestAgent`, created
 /// without `on_start` and `on_event` callbacks.
 ///
@@ -673,7 +621,6 @@
 ///     event_type = "i32",
 /// )]
 /// struct TestValueLifecycle;
->>>>>>> 52b1ab71
 ///
 /// # #[derive(Debug, SwimAgent)]
 /// # #[agent(config = "TestAgentConfig")]
@@ -702,11 +649,6 @@
 ///
 /// ```rust
 /// use swim_server::map_lifecycle;
-<<<<<<< HEAD
-/// use swim_server::agent::lane::lifecycle::LifecycleBase;
-/// use swim_server::agent::lane::strategy::Queue;
-=======
->>>>>>> 52b1ab71
 /// use swim_server::agent::lane::model::map::{MapLane, MapLaneEvent};
 /// use swim_server::agent::AgentContext;
 /// # use swim_server::SwimAgent;
@@ -733,17 +675,6 @@
 ///         println!("Event received {:?}", event)
 ///     }
 /// }
-<<<<<<< HEAD
-///
-/// impl LifecycleBase for TestMapLifecycle {
-///     type WatchStrategy = Queue;
-///
-///     fn create_strategy(&self) -> Self::WatchStrategy {
-///         Queue::default()
-///     }
-/// }
-=======
->>>>>>> 52b1ab71
 /// # #[derive(Debug, SwimAgent)]
 /// # #[agent(config = "TestAgentConfig")]
 /// # pub struct TestAgent;
@@ -756,11 +687,6 @@
 ///
 /// ```rust
 /// use swim_server::map_lifecycle;
-<<<<<<< HEAD
-/// use swim_server::agent::lane::lifecycle::LifecycleBase;
-/// use swim_server::agent::lane::strategy::Queue;
-=======
->>>>>>> 52b1ab71
 /// use swim_server::agent::lane::model::map::{MapLane, MapLaneEvent};
 /// use swim_server::agent::AgentContext;
 /// # use swim_server::SwimAgent;
@@ -800,10 +726,6 @@
 /// # pub struct TestAgentConfig;
 /// ```
 ///
-<<<<<<< HEAD
-/// impl LifecycleBase for TestMapLifecycle {
-///     type WatchStrategy = Queue;
-=======
 /// Map lifecycle for a `MapLane` with types [`String`] and [`i32`] on the `TestAgent`, created
 /// without `on_start` and `on_event` callbacks.
 ///
@@ -815,7 +737,6 @@
 ///
 /// #[map_lifecycle(agent = "TestAgent", key_type = "String", value_type = "i32")]
 /// struct TestMapLifecycle;
->>>>>>> 52b1ab71
 ///
 /// # #[derive(Debug, SwimAgent)]
 /// # #[agent(config = "TestAgentConfig")]
