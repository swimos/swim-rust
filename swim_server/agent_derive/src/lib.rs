// Copyright 2015-2020 SWIM.AI inc.
//
// Licensed under the Apache License, Version 2.0 (the "License");
// you may not use this file except in compliance with the License.
// You may obtain a copy of the License at
//
//     http://www.apache.org/licenses/LICENSE-2.0
//
// Unless required by applicable law or agreed to in writing, software
// distributed under the License is distributed on an "AS IS" BASIS,
// WITHOUT WARRANTIES OR CONDITIONS OF ANY KIND, either express or implied.
// See the License for the specific language governing permissions and
// limitations under the License.

//! Agent derive is a library for creating swim agents and lifecycles for them and their lanes, by
//! annotating structs and asynchronous functions.
//!
//! The minimum requirements for creating lifecycles is to provide the name of the swim agent for
//! which they will be used, the input/output types of the lanes that they will be applied to, and
//! the corresponding lifecycles functions.
//!
//! It is also possible to provide a configuration struct for the swim agent.
//!
//! # Example
//! Creating a custom swim agent with a single command lane and a configuration struct.
//!
//! ```rust
//! use swim_server::agent::AgentContext;
//! use swim_server::agent::lane::model::action::CommandLane;
//! use swim_server::{command_lifecycle, SwimAgent};
//!
//! // ----------------------- Agent derivation -----------------------
//!
//! #[derive(Debug, SwimAgent)]
//! #[agent(config = "TestAgentConfig")]
//! pub struct TestAgent {
//!     #[lifecycle(name = "TestCommandLifecycle")]
//!     pub command: CommandLane<String>,
//! }
//!
//! #[derive(Debug)]
//! pub struct TestAgentConfig;
//!
//! // ----------------------- Command Lifecycle -----------------------
//!
//! #[command_lifecycle(
//!     agent = "TestAgent",
//!     command_type = "String"
//! )]
//! struct TestCommandLifecycle;
//!
//! impl TestCommandLifecycle {
//!     async fn on_command<Context>(
//!         &self,
//!         command: String,
//!         _model: &CommandLane<String>,
//!         _context: &Context,
//!     ) where
//!         Context: AgentContext<TestAgent> + Sized + Send + Sync + 'static,
//!     {
//!         println!("Command received: {}", command);
//!     }
//! }
//! ```

use crate::agent::{derive_agent_lifecycle, derive_swim_agent};
use crate::lanes::action::derive_action_lifecycle;
use crate::lanes::command::derive_command_lifecycle;
use crate::lanes::map::derive_map_lifecycle;
use crate::lanes::value::derive_value_lifecycle;

use crate::internals::derive;
use crate::lanes::demand::derive_demand_lifecycle;
use crate::lanes::demand_map::derive_demand_map_lifecycle;
use macro_helpers::as_const;
use proc_macro::TokenStream;
use syn::{parse_macro_input, DeriveInput};

mod agent;
mod internals;
mod lanes;
mod utils;

/// A derive attribute for creating swim agents.
///
/// If the swim agent has configuration, it can be provided from the `config` attribute of the
/// `agent` annotation.
///
/// If the swim agent has lanes, they can be annotated with the appropriate lifecycle attributes
/// which require a correct lifecycle struct to be provided.
///
/// The lifecycles are private by default, and can be made public with the additional `public`
/// attribute.
///
/// # Example
/// Minimal swim agent without any lanes or configuration.
///
/// ```rust
/// use swim_server::SwimAgent;
///
/// #[derive(Debug, SwimAgent)]
/// pub struct TestAgent;
/// ```
///
/// Swim agent with multiple lanes of different types and custom configuration.
///
/// ```rust
/// use swim_server::SwimAgent;
/// use swim_server::agent::lane::model::action::{ActionLane, CommandLane};
/// use swim_server::agent::lane::model::map::MapLane;
<<<<<<< HEAD
/// use swim_server::agent::lane::model::value::ValueLane;
/// # use std::sync::Arc;
/// # use swim_server::agent::lane::lifecycle::LaneLifecycle;
=======
/// use swim_server::agent::lane::model::value::{ValueLane, ValueLaneEvent};
/// # use swim_server::agent::lane::lifecycle::StatefulLaneLifecycleBase;
>>>>>>> 7976b560
/// # use swim_server::agent::lane::model::map::MapLaneEvent;
/// # use swim_server::agent::lane::strategy::Queue;
/// # use swim_server::agent::AgentContext;
/// # use swim_server::{action_lifecycle, command_lifecycle, map_lifecycle, value_lifecycle};
///
/// #[derive(Debug, SwimAgent)]
/// #[agent(config = "TestAgentConfig")]
/// pub struct TestAgent {
///     #[lifecycle(name = "TestCommandLifecycle")]
///     command: CommandLane<String>,
///     // This is public.
///     #[lifecycle(name = "TestActionLifecycle")]
///     pub action: ActionLane<String, i32>,
///     #[lifecycle(name = "TestValueLifecycle")]
///     value: ValueLane<i32>,
///     #[lifecycle(name = "TestMapLifecycle")]
///     map: MapLane<String, i32>,
/// }
///
/// pub struct TestAgentConfig;
/// #
/// # #[command_lifecycle(
/// #     agent = "TestAgent",
/// #     command_type = "String",
/// #     on_command = "on_command"
/// # )]
/// # struct TestCommandLifecycle;
/// #
/// # impl TestCommandLifecycle {
/// #     async fn on_command<Context>(
/// #         &self,
/// #         command: String,
/// #         _model: &CommandLane<String>,
/// #         _context: &Context,
/// #     ) where
/// #         Context: AgentContext<TestAgent> + Sized + Send + Sync + 'static,
/// #     {
/// #        println!("Command received: {}", command);
/// #     }
/// # }
/// #
/// # #[action_lifecycle(agent = "TestAgent", command_type = "String", response_type = "i32")]
/// # struct TestActionLifecycle;
/// #
/// # impl TestActionLifecycle {
/// #     async fn on_command<Context>(
/// #         &self,
/// #         command: String,
/// #         _model: &ActionLane<String, i32>,
/// #         _context: &Context,
/// #     ) -> i32
/// #         where
/// #             Context: AgentContext<TestAgent> + Sized + Send + Sync + 'static,
/// #     {
/// #         println!("Command received: {}", command);
/// #         command.len() as i32
/// #     }
/// # }
/// #
/// # #[value_lifecycle(agent = "TestAgent", event_type = "i32")]
/// # struct TestValueLifecycle;
/// #
/// # impl TestValueLifecycle {
/// #     async fn on_start<Context>(&self, model: &ValueLane<i32>, _context: &Context)
/// #         where
/// #             Context: AgentContext<TestAgent> + Sized + Send + Sync,
/// #     {
/// #         println!("Started value lane: {:?}", model)
/// #     }
/// #
/// #     async fn on_event<Context>(
/// #         &self,
/// #         event: &ValueLaneEvent<i32>,
/// #         _model: &ValueLane<i32>,
/// #         _context: &Context,
/// #     ) where
/// #         Context: AgentContext<TestAgent> + Sized + Send + Sync + 'static,
/// #     {
/// #         println!("Event received: {}", event.current);
/// #     }
/// # }
/// #
/// # #[map_lifecycle(agent = "TestAgent", key_type = "String", value_type = "i32")]
/// # struct TestMapLifecycle;
/// #
/// # impl TestMapLifecycle {
/// #     async fn on_start<Context>(&self, model: &MapLane<String, i32>, _context: &Context)
/// #         where
/// #             Context: AgentContext<TestAgent> + Sized + Send + Sync,
/// #     {
/// #         println!("Started map lane: {:?}", model)
/// #     }
/// #
/// #     async fn on_event<Context>(
/// #         &self,
/// #         event: &MapLaneEvent<String, i32>,
/// #         _model: &MapLane<String, i32>,
/// #         _context: &Context,
/// #     ) where
/// #         Context: AgentContext<TestAgent> + Sized + Send + Sync + 'static,
/// #     {
/// #         println!("Event received {:?}", event)
/// #     }
/// # }
/// #
<<<<<<< HEAD
/// # impl LaneLifecycle<TestAgentConfig> for TestMapLifecycle {
/// #     fn create(_config: &TestAgentConfig) -> Self {
/// #         TestMapLifecycle {}
=======
/// # impl StatefulLaneLifecycleBase for TestMapLifecycle {
/// #     type WatchStrategy = Queue;
/// #
/// #     fn create_strategy(&self) -> Self::WatchStrategy {
/// #         Queue::default()
>>>>>>> 7976b560
/// #     }
/// # }
/// ```
#[proc_macro_derive(SwimAgent, attributes(lifecycle, agent))]
pub fn swim_agent(input: TokenStream) -> TokenStream {
    let input_ast = parse_macro_input!(input as DeriveInput);
    let ident = input_ast.ident.clone();
    let derived = match derive_swim_agent(input_ast) {
        Ok(derived) => derived,
        Err(ts) => return ts,
    };

    as_const("SwimAgent", ident, derived.into()).into()
}

/// An attribute for creating agent lifecycles for swim agents.
///
/// The attribute requires the name of the swim agent with which this lifecycle will be used.
///
/// By default, it expects an async method named `on_start`, but a method with a custom name can be
/// using the `on_start` attribute.
///
/// # Example
/// Agent lifecycle for `TestAgent`, created with the default name for the `on_start` action.
///
/// ```rust
/// use swim_server::agent_lifecycle;
/// use swim_server::agent::AgentContext;
/// # use swim_server::SwimAgent;
///
/// #[agent_lifecycle(agent = "TestAgent")]
/// struct TestAgentLifecycle;
///
/// impl TestAgentLifecycle {
///     async fn on_start<Context>(&self, _context: &Context)
///     where
///         Context: AgentContext<TestAgent> + Sized + Send + Sync,
///     {
///         println!("Agent started");
///     }
/// }
///
/// # #[derive(Debug, SwimAgent)]
/// # #[agent(config = "TestAgentConfig")]
/// # pub struct TestAgent;
/// #
/// # pub struct TestAgentConfig;
/// ```
///
/// Agent lifecycle for`TestAgent`, created with a custom name for the `on_start` action.
///
/// ```rust
/// use swim_server::agent_lifecycle;
/// use swim_server::agent::AgentContext;
/// # use swim_server::SwimAgent;
///
/// #[agent_lifecycle(agent = "TestAgent", on_start = "custom_start_function")]
/// struct TestAgentLifecycle;
///
/// impl TestAgentLifecycle {
///     async fn custom_start_function<Context>(&self, _context: &Context)
///     where
///         Context: AgentContext<TestAgent> + Sized + Send + Sync,
///     {
///         println!("Agent started");
///     }
/// }
/// # #[derive(Debug, SwimAgent)]
/// # #[agent(config = "TestAgentConfig")]
/// # pub struct TestAgent;
/// #
/// # pub struct TestAgentConfig;
/// ```
#[proc_macro_attribute]
pub fn agent_lifecycle(args: TokenStream, input: TokenStream) -> TokenStream {
    derive(args, input, derive_agent_lifecycle)
}

/// An attribute for creating lifecycles for command lanes on swim agents.
///
/// The attribute requires the name of the swim agent with which this lifecycle will be used and the
/// type of the `CommandLane` to which it will be applied.
///
/// By default, it expects an async method named `on_command`, but a method with a custom name can
/// be provided using the `on_command` attribute.
///
/// # Example
/// Command lifecycle for a `CommandLane` with type [`String`] on the `TestAgent`, created with the
/// default name for the `on_command` action.
///
/// ```
/// use swim_server::command_lifecycle;
/// use swim_server::agent::lane::model::action::CommandLane;
/// use swim_server::agent::AgentContext;
/// # use swim_server::SwimAgent;
///
/// #[command_lifecycle(
///     agent = "TestAgent",
///     command_type = "String"
/// )]
/// struct TestCommandLifecycle;
///
/// impl TestCommandLifecycle {
///     async fn on_command<Context>(
///         &self,
///         command: String,
///         _model: &CommandLane<String>,
///         _context: &Context,
///     ) where
///         Context: AgentContext<TestAgent> + Sized + Send + Sync + 'static,
///     {
///         println!("Command received: {}", command);
///     }
/// }
/// # #[derive(Debug, SwimAgent)]
/// # #[agent(config = "TestAgentConfig")]
/// # pub struct TestAgent;
/// #
/// # pub struct TestAgentConfig;
/// ```
///
/// Command lifecycle for a `CommandLane` with type [`String`] on the `TestAgent`, created with a
/// custom name for the `on_command` action.
///
/// ```rust
/// use swim_server::command_lifecycle;
/// use swim_server::agent::lane::model::action::CommandLane;
/// use swim_server::agent::AgentContext;
/// # use swim_server::SwimAgent;
///
/// #[command_lifecycle(
///     agent = "TestAgent",
///     command_type = "String",
///     on_command = "custom_on_command"
/// )]
/// struct TestCommandLifecycle;
///
/// impl TestCommandLifecycle {
///     async fn custom_on_command<Context>(
///         &self,
///         command: String,
///         _model: &CommandLane<String>,
///         _context: &Context,
///     ) where
///         Context: AgentContext<TestAgent> + Sized + Send + Sync + 'static,
///     {
///         println!("Command received: {}", command);
///     }
/// }
/// # #[derive(Debug, SwimAgent)]
/// # #[agent(config = "TestAgentConfig")]
/// # pub struct TestAgent;
/// #
/// # pub struct TestAgentConfig;
/// ```
#[proc_macro_attribute]
pub fn command_lifecycle(args: TokenStream, input: TokenStream) -> TokenStream {
    derive(args, input, derive_command_lifecycle)
}

/// An attribute for creating lifecycles for action lanes on swim agents.
///
/// The attribute requires the name of the swim agent with which this lifecycle will be used and the
/// types of the `ActionLane` to which it will be applied.
///
/// By default, it expects an async method named `on_command`, but a method with a custom name can
/// be provided using the `on_command` attribute.
///
/// # Example
/// Action lifecycle for an `ActionLane` with types [`String`] and [`i32`] on the `TestAgent`,
/// created with the default name for the `on_command` action.
///
/// ```rust
/// use swim_server::action_lifecycle;
/// use swim_server::agent::lane::model::action::ActionLane;
/// use swim_server::agent::AgentContext;
/// # use swim_server::SwimAgent;
///
/// #[action_lifecycle(agent = "TestAgent", command_type = "String", response_type = "i32")]
/// struct TestActionLifecycle;
///
/// impl TestActionLifecycle {
///     async fn on_command<Context>(
///         &self,
///         command: String,
///         _model: &ActionLane<String, i32>,
///         _context: &Context,
///     ) -> i32
///         where
///             Context: AgentContext<TestAgent> + Sized + Send + Sync + 'static,
///     {
///        println!("Command received: {}", command);
///        command.len() as i32
///     }
/// }
/// # #[derive(Debug, SwimAgent)]
/// # #[agent(config = "TestAgentConfig")]
/// # pub struct TestAgent;
/// #
/// # pub struct TestAgentConfig;
/// ```
///
/// Action lifecycle for an `ActionLane` with types [`String`] and [`i32`] on the`TestAgent`,
/// created with a custom name for the `on_command` action.
///
/// ```rust
/// use swim_server::action_lifecycle;
/// use swim_server::agent::lane::model::action::ActionLane;
/// use swim_server::agent::AgentContext;
/// # use swim_server::SwimAgent;
///
/// #[action_lifecycle(
///     agent = "TestAgent",
///     command_type = "String",
///     response_type = "i32",
///     on_command = "custom_on_command"
/// )]
/// struct TestActionLifecycle;
///
/// impl TestActionLifecycle {
///     async fn custom_on_command<Context>(
///         &self,
///         command: String,
///         _model: &ActionLane<String, i32>,
///         _context: &Context,
///     ) -> i32
///         where
///             Context: AgentContext<TestAgent> + Sized + Send + Sync + 'static,
///     {
///         println!("Command received: {}", command);
///         command.len() as i32
///     }
/// }
/// # #[derive(Debug, SwimAgent)]
/// # #[agent(config = "TestAgentConfig")]
/// # pub struct TestAgent;
/// #
/// # pub struct TestAgentConfig;
/// ```
#[proc_macro_attribute]
pub fn action_lifecycle(args: TokenStream, input: TokenStream) -> TokenStream {
    derive(args, input, derive_action_lifecycle)
}

/// An attribute for creating lifecycles for value lanes on swim agents.
///
/// The attribute requires the name of the swim agent with which this lifecycle will be used and the
/// type of the `ValueLane` to which it will be applied.
///
/// By default, it expects async methods named `on_start` and `on_event`, but methods with custom
/// names can be provided using the `on_start` and `on_event` attributes.
///
/// # Example
/// Value lifecycle for a `ValueLane` with type [`i32`] on the `TestAgent`, created with the default
/// names for the `on_start` and `on_event` actions.
///
/// ```rust
/// use swim_server::value_lifecycle;
<<<<<<< HEAD
/// use swim_server::agent::lane::lifecycle::LaneLifecycle;
=======
/// use swim_server::agent::lane::lifecycle::StatefulLaneLifecycleBase;
>>>>>>> 7976b560
/// use swim_server::agent::lane::strategy::Queue;
/// use swim_server::agent::lane::model::value::{ValueLane, ValueLaneEvent};
/// use swim_server::agent::AgentContext;
/// # use swim_server::SwimAgent;
///
/// #[value_lifecycle(agent = "TestAgent", event_type = "i32")]
/// struct TestValueLifecycle;
///
/// impl TestValueLifecycle {
///     async fn on_start<Context>(&self, model: &ValueLane<i32>, _context: &Context)
///     where
///         Context: AgentContext<TestAgent> + Sized + Send + Sync,
///     {
///        println!("Started value lane: {:?}", model)
///     }
///
///     async fn on_event<Context>(
///         &self,
///         event: &ValueLaneEvent<i32>,
///         _model: &ValueLane<i32>,
///         _context: &Context,
///     ) where
///         Context: AgentContext<TestAgent> + Sized + Send + Sync + 'static,
///     {
///         println!("Event received: {}", event.current);
///     }
/// }
/// # #[derive(Debug, SwimAgent)]
/// # #[agent(config = "TestAgentConfig")]
/// # pub struct TestAgent;
/// #
/// # pub struct TestAgentConfig;
/// ```
///
/// Value lifecycle for a `ValueLane` with type [`i32`] on the `TestAgent`, created with custom
/// names for the `on_start` and `on_event` actions.
///
/// ```rust
/// use swim_server::value_lifecycle;
<<<<<<< HEAD
/// use swim_server::agent::lane::lifecycle::LaneLifecycle;
=======
/// use swim_server::agent::lane::lifecycle::StatefulLaneLifecycleBase;
>>>>>>> 7976b560
/// use swim_server::agent::lane::strategy::Queue;
/// use swim_server::agent::lane::model::value::{ValueLane, ValueLaneEvent};
/// use swim_server::agent::AgentContext;
/// # use swim_server::SwimAgent;
///
/// #[value_lifecycle(
///     agent = "TestAgent",
///     event_type = "i32",
///     on_start = "custom_on_start",
///     on_event = "custom_on_event"
/// )]
/// struct TestValueLifecycle;
///
/// impl TestValueLifecycle {
///     async fn custom_on_start<Context>(&self, model: &ValueLane<i32>, _context: &Context)
///     where
///         Context: AgentContext<TestAgent> + Sized + Send + Sync,
///     {
///         println!("Started value lane: {:?}", model)
///     }
///
///     async fn custom_on_event<Context>(
///         &self,
///         event: &ValueLaneEvent<i32>,
///         _model: &ValueLane<i32>,
///         _context: &Context,
///     ) where
///         Context: AgentContext<TestAgent> + Sized + Send + Sync + 'static,
///     {
///         println!("Event received: {}", event.current);
///     }
/// }
///
/// # #[derive(Debug, SwimAgent)]
/// # #[agent(config = "TestAgentConfig")]
/// # pub struct TestAgent;
/// #
/// # pub struct TestAgentConfig;
/// ```
#[proc_macro_attribute]
pub fn value_lifecycle(args: TokenStream, input: TokenStream) -> TokenStream {
    derive(args, input, derive_value_lifecycle)
}

/// An attribute for creating lifecycles for map lanes on swim agents.
///
/// The attribute requires the name of the swim agent with which this lifecycle will be used and the
/// type of the `MapLane` to which it will be applied.
///
/// By default, it expects async methods named `on_start` and `on_event`, but methods with custom
/// names can be provided using the `on_start` and `on_event` attributes.
///
/// # Example
/// Map lifecycle for a `MapLane` with types [`String`] and [`i32`] on the `TestAgent`, created with
/// the default names for the `on_start` and `on_event` actions.
///
/// ```rust
/// use swim_server::map_lifecycle;
<<<<<<< HEAD
/// use swim_server::agent::lane::lifecycle::LaneLifecycle;
=======
/// use swim_server::agent::lane::lifecycle::StatefulLaneLifecycleBase;
>>>>>>> 7976b560
/// use swim_server::agent::lane::strategy::Queue;
/// use swim_server::agent::lane::model::map::{MapLane, MapLaneEvent};
/// use swim_server::agent::AgentContext;
/// # use swim_server::SwimAgent;
///
/// #[map_lifecycle(agent = "TestAgent", key_type = "String", value_type = "i32")]
/// struct TestMapLifecycle;
///
/// impl TestMapLifecycle {
///     async fn on_start<Context>(&self, model: &MapLane<String, i32>, _context: &Context)
///     where
///         Context: AgentContext<TestAgent> + Sized + Send + Sync,
///     {
///        println!("Started map lane: {:?}", model)
///     }
///
///     async fn on_event<Context>(
///         &self,
///         event: &MapLaneEvent<String, i32>,
///         _model: &MapLane<String, i32>,
///         _context: &Context,
///     ) where
///         Context: AgentContext<TestAgent> + Sized + Send + Sync + 'static,
///     {
///         println!("Event received {:?}", event)
///     }
/// }
///
<<<<<<< HEAD
/// impl LaneLifecycle<TestAgentConfig> for TestMapLifecycle {
///     fn create(_config: &TestAgentConfig) -> Self {
///         TestMapLifecycle {}
///     }
/// }
///
=======
/// impl StatefulLaneLifecycleBase for TestMapLifecycle {
///     type WatchStrategy = Queue;
///
///     fn create_strategy(&self) -> Self::WatchStrategy {
///         Queue::default()
///     }
/// }
>>>>>>> 7976b560
/// # #[derive(Debug, SwimAgent)]
/// # #[agent(config = "TestAgentConfig")]
/// # pub struct TestAgent;
/// #
/// # pub struct TestAgentConfig;
/// ```
/// Map lifecycle for a `MapLane` with types [`String`] and [`i32`] on the `TestAgent`, created with
/// custom names for the `on_start` and `on_event` actions.
///
/// ```rust
/// use swim_server::map_lifecycle;
<<<<<<< HEAD
/// use swim_server::agent::lane::lifecycle::LaneLifecycle;
=======
/// use swim_server::agent::lane::lifecycle::StatefulLaneLifecycleBase;
>>>>>>> 7976b560
/// use swim_server::agent::lane::strategy::Queue;
/// use swim_server::agent::lane::model::map::{MapLane, MapLaneEvent};
/// use swim_server::agent::AgentContext;
/// # use swim_server::SwimAgent;
///
/// #[map_lifecycle(
///     agent = "TestAgent",
///     key_type = "String",
///     value_type = "i32",
///     on_start = "custom_on_start",
///     on_event = "custom_on_event")]
/// struct TestMapLifecycle;
///
/// impl TestMapLifecycle {
///     async fn custom_on_start<Context>(&self, model: &MapLane<String, i32>, _context: &Context)
///     where
///         Context: AgentContext<TestAgent> + Sized + Send + Sync,
///     {
///         println!("Started map lane: {:?}", model)
///     }
///
///     async fn custom_on_event<Context>(
///         &self,
///         event: &MapLaneEvent<String, i32>,
///         _model: &MapLane<String, i32>,
///         _context: &Context,
///     ) where
///         Context: AgentContext<TestAgent> + Sized + Send + Sync + 'static,
///     {
///        println!("Event received {:?}", event)
///     }
/// }
///
<<<<<<< HEAD
/// impl LaneLifecycle<TestAgentConfig> for TestMapLifecycle {
///     fn create(_config: &TestAgentConfig) -> Self {
///         TestMapLifecycle {}
///     }
/// }
///
=======
/// impl StatefulLaneLifecycleBase for TestMapLifecycle {
///     type WatchStrategy = Queue;
///
///     fn create_strategy(&self) -> Self::WatchStrategy {
///         Queue::default()
///     }
/// }
>>>>>>> 7976b560
/// # #[derive(Debug, SwimAgent)]
/// # #[agent(config = "TestAgentConfig")]
/// # pub struct TestAgent;
/// #
/// # pub struct TestAgentConfig;
/// ```
#[proc_macro_attribute]
pub fn map_lifecycle(args: TokenStream, input: TokenStream) -> TokenStream {
    derive(args, input, derive_map_lifecycle)
}

/// An attribute for creating lifecycles for demand lanes on swim agents.
///
/// The attribute requires the name of the swim agent with which this lifecycle will be used and the
/// type of the `DemandLane` to which it will be applied.
///
/// By default, it expects an async method named `on_cue`, but methods with custom names can be
/// provided using the `on_cue` and `on_event` attributes.
///
/// Demand lifecycle for a `DemandMapLane` with type [`i32`] on the `TestAgent`, created with custom
/// names for the `on_cue` action.
///
/// ```rust
/// use swim_server::demand_lifecycle;
<<<<<<< HEAD
/// use swim_server::agent::lane::lifecycle::LaneLifecycle;
=======
>>>>>>> 7976b560
/// use swim_server::agent::lane::model::demand::DemandLane;
/// use swim_server::agent::AgentContext;
/// # use swim_server::SwimAgent;
/// # use tokio;
///
/// #[demand_lifecycle(
///     agent = "TestAgent",
///     event_type = "i32",
///     on_cue = "custom_on_cue"
/// )]
/// struct TestDemandLifecycle;
///
/// impl TestDemandLifecycle {
///     async fn custom_on_cue<Context>(
///         &self,
///         _model: &DemandLane<i32>,
///         _context: &Context,
///     ) -> Option<i32> where
///         Context: AgentContext<TestAgent> + Sized + Send + Sync + 'static,
///     {
///         Some(1)
///     }
/// }
///
/// # #[derive(Debug, SwimAgent)]
/// # #[agent(config = "TestAgentConfig")]
/// # pub struct TestAgent;
/// #
/// # pub struct TestAgentConfig;
/// ```
#[proc_macro_attribute]
pub fn demand_lifecycle(args: TokenStream, input: TokenStream) -> TokenStream {
    derive(args, input, derive_demand_lifecycle)
}

/// An attribute for creating lifecycles for demand map lanes on swim agents.
///
/// The attribute requires the name of the swim agent with which this lifecycle will be used and the
/// type of the `DemandMapLane` to which it will be applied.
///
/// By default, it expects async methods named `on_cue` and `on_sync`, but methods with custom
/// names can be provided using the `on_cue` and `on_sync` attributes.
///
/// Demand lifecycle for a `DemandMapLane` with a key type of `String` and a value type of `i32`
/// on the `TestAgent`
///
/// ```rust
/// use swim_server::demand_map_lifecycle;
/// use swim_server::agent::lane::model::demand_map::DemandMapLane;
/// use swim_server::agent::AgentContext;
/// # use swim_server::SwimAgent;
/// # use tokio;
///
/// #[demand_map_lifecycle(agent = "TestAgent", key_type = "String", value_type = "i32")]
/// struct TestDemandLifecycle;
///
/// impl TestDemandLifecycle {
///     async fn on_sync<Context>(
///        &self,
///        _model: &DemandMapLane<String, i32>,
///        _context: &Context,
///    ) -> Vec<String>
///    where
///        Context: AgentContext<TestAgent> + Sized + Send + Sync,
///    {
///        Vec::new()
///    }
///
///    async fn on_cue<Context>(
///        &self,
///        _model: &DemandMapLane<String, i32>,
///        context: &Context,
///        key: String,
///    ) -> Option<i32>
///    where
///        Context: AgentContext<TestAgent> + Sized + Send + Sync + 'static,
///    {
///        Some(1)
///    }
/// }
///
/// # #[derive(Debug, SwimAgent)]
/// # #[agent(config = "TestAgentConfig")]
/// # pub struct TestAgent;
/// #
/// # pub struct TestAgentConfig;
/// ```
#[proc_macro_attribute]
pub fn demand_map_lifecycle(args: TokenStream, input: TokenStream) -> TokenStream {
    derive(args, input, derive_demand_map_lifecycle)
}<|MERGE_RESOLUTION|>--- conflicted
+++ resolved
@@ -108,14 +108,9 @@
 /// use swim_server::SwimAgent;
 /// use swim_server::agent::lane::model::action::{ActionLane, CommandLane};
 /// use swim_server::agent::lane::model::map::MapLane;
-<<<<<<< HEAD
 /// use swim_server::agent::lane::model::value::ValueLane;
 /// # use std::sync::Arc;
 /// # use swim_server::agent::lane::lifecycle::LaneLifecycle;
-=======
-/// use swim_server::agent::lane::model::value::{ValueLane, ValueLaneEvent};
-/// # use swim_server::agent::lane::lifecycle::StatefulLaneLifecycleBase;
->>>>>>> 7976b560
 /// # use swim_server::agent::lane::model::map::MapLaneEvent;
 /// # use swim_server::agent::lane::strategy::Queue;
 /// # use swim_server::agent::AgentContext;
@@ -194,7 +189,7 @@
 /// #     ) where
 /// #         Context: AgentContext<TestAgent> + Sized + Send + Sync + 'static,
 /// #     {
-/// #         println!("Event received: {}", event.current);
+/// #         println!("Event received: {}", event);
 /// #     }
 /// # }
 /// #
@@ -220,20 +215,6 @@
 /// #         println!("Event received {:?}", event)
 /// #     }
 /// # }
-/// #
-<<<<<<< HEAD
-/// # impl LaneLifecycle<TestAgentConfig> for TestMapLifecycle {
-/// #     fn create(_config: &TestAgentConfig) -> Self {
-/// #         TestMapLifecycle {}
-=======
-/// # impl StatefulLaneLifecycleBase for TestMapLifecycle {
-/// #     type WatchStrategy = Queue;
-/// #
-/// #     fn create_strategy(&self) -> Self::WatchStrategy {
-/// #         Queue::default()
->>>>>>> 7976b560
-/// #     }
-/// # }
 /// ```
 #[proc_macro_derive(SwimAgent, attributes(lifecycle, agent))]
 pub fn swim_agent(input: TokenStream) -> TokenStream {
@@ -490,11 +471,6 @@
 ///
 /// ```rust
 /// use swim_server::value_lifecycle;
-<<<<<<< HEAD
-/// use swim_server::agent::lane::lifecycle::LaneLifecycle;
-=======
-/// use swim_server::agent::lane::lifecycle::StatefulLaneLifecycleBase;
->>>>>>> 7976b560
 /// use swim_server::agent::lane::strategy::Queue;
 /// use swim_server::agent::lane::model::value::{ValueLane, ValueLaneEvent};
 /// use swim_server::agent::AgentContext;
@@ -534,11 +510,6 @@
 ///
 /// ```rust
 /// use swim_server::value_lifecycle;
-<<<<<<< HEAD
-/// use swim_server::agent::lane::lifecycle::LaneLifecycle;
-=======
-/// use swim_server::agent::lane::lifecycle::StatefulLaneLifecycleBase;
->>>>>>> 7976b560
 /// use swim_server::agent::lane::strategy::Queue;
 /// use swim_server::agent::lane::model::value::{ValueLane, ValueLaneEvent};
 /// use swim_server::agent::AgentContext;
@@ -597,11 +568,6 @@
 ///
 /// ```rust
 /// use swim_server::map_lifecycle;
-<<<<<<< HEAD
-/// use swim_server::agent::lane::lifecycle::LaneLifecycle;
-=======
-/// use swim_server::agent::lane::lifecycle::StatefulLaneLifecycleBase;
->>>>>>> 7976b560
 /// use swim_server::agent::lane::strategy::Queue;
 /// use swim_server::agent::lane::model::map::{MapLane, MapLaneEvent};
 /// use swim_server::agent::AgentContext;
@@ -629,23 +595,6 @@
 ///         println!("Event received {:?}", event)
 ///     }
 /// }
-///
-<<<<<<< HEAD
-/// impl LaneLifecycle<TestAgentConfig> for TestMapLifecycle {
-///     fn create(_config: &TestAgentConfig) -> Self {
-///         TestMapLifecycle {}
-///     }
-/// }
-///
-=======
-/// impl StatefulLaneLifecycleBase for TestMapLifecycle {
-///     type WatchStrategy = Queue;
-///
-///     fn create_strategy(&self) -> Self::WatchStrategy {
-///         Queue::default()
-///     }
-/// }
->>>>>>> 7976b560
 /// # #[derive(Debug, SwimAgent)]
 /// # #[agent(config = "TestAgentConfig")]
 /// # pub struct TestAgent;
@@ -657,11 +606,6 @@
 ///
 /// ```rust
 /// use swim_server::map_lifecycle;
-<<<<<<< HEAD
-/// use swim_server::agent::lane::lifecycle::LaneLifecycle;
-=======
-/// use swim_server::agent::lane::lifecycle::StatefulLaneLifecycleBase;
->>>>>>> 7976b560
 /// use swim_server::agent::lane::strategy::Queue;
 /// use swim_server::agent::lane::model::map::{MapLane, MapLaneEvent};
 /// use swim_server::agent::AgentContext;
@@ -695,22 +639,6 @@
 ///     }
 /// }
 ///
-<<<<<<< HEAD
-/// impl LaneLifecycle<TestAgentConfig> for TestMapLifecycle {
-///     fn create(_config: &TestAgentConfig) -> Self {
-///         TestMapLifecycle {}
-///     }
-/// }
-///
-=======
-/// impl StatefulLaneLifecycleBase for TestMapLifecycle {
-///     type WatchStrategy = Queue;
-///
-///     fn create_strategy(&self) -> Self::WatchStrategy {
-///         Queue::default()
-///     }
-/// }
->>>>>>> 7976b560
 /// # #[derive(Debug, SwimAgent)]
 /// # #[agent(config = "TestAgentConfig")]
 /// # pub struct TestAgent;
@@ -735,10 +663,6 @@
 ///
 /// ```rust
 /// use swim_server::demand_lifecycle;
-<<<<<<< HEAD
-/// use swim_server::agent::lane::lifecycle::LaneLifecycle;
-=======
->>>>>>> 7976b560
 /// use swim_server::agent::lane::model::demand::DemandLane;
 /// use swim_server::agent::AgentContext;
 /// # use swim_server::SwimAgent;
