// Copyright 2015-2020 SWIM.AI inc.
//
// Licensed under the Apache License, Version 2.0 (the "License");
// you may not use this file except in compliance with the License.
// You may obtain a copy of the License at
//
//     http://www.apache.org/licenses/LICENSE-2.0
//
// Unless required by applicable law or agreed to in writing, software
// distributed under the License is distributed on an "AS IS" BASIS,
// WITHOUT WARRANTIES OR CONDITIONS OF ANY KIND, either express or implied.
// See the License for the specific language governing permissions and
// limitations under the License.

//! Agent derive is a library for creating swim agents and lifecycles for them and their lanes, by
//! annotating structs and asynchronous functions.
//!
//! The minimum requirements for creating lifecycles is to provide the name of the swim agent for
//! which they will be used, the input/output types of the lanes that they will be applied to, and
//! the corresponding lifecycles functions.
//!
//! It is also possible to provide a configuration struct for the swim agent.
//!
//! # Example
//! Creating a custom swim agent with a single command lane and a configuration struct.
//!
//! ```rust
//! use swim_server::agent::AgentContext;
//! use swim_server::agent::lane::model::action::CommandLane;
//! use swim_server::agent::lane::lifecycle::LaneLifecycle;
//! use swim_server::{command_lifecycle, SwimAgent};
//!
//! // ----------------------- Agent derivation -----------------------
//!
//! #[derive(Debug, SwimAgent)]
//! #[agent(config = "TestAgentConfig")]
//! pub struct TestAgent {
//!     #[lifecycle(public, name = "TestCommandLifecycle")]
//!     command: CommandLane<String>,
//! }
//!
//! #[derive(Debug)]
//! pub struct TestAgentConfig;
//!
//! // ----------------------- Command Lifecycle -----------------------
//!
//! #[command_lifecycle(
//!     agent = "TestAgent",
//!     command_type = "String"
//! )]
//! struct TestCommandLifecycle;
//!
//! impl TestCommandLifecycle {
//!     async fn on_command<Context>(
//!         &self,
//!         command: String,
//!         _model: &CommandLane<String>,
//!         _context: &Context,
//!     ) where
//!         Context: AgentContext<TestAgent> + Sized + Send + Sync + 'static,
//!     {
//!         println!("Command received: {}", command);
//!     }
//! }
//!
//! impl LaneLifecycle<TestAgentConfig> for TestCommandLifecycle {
//!     fn create(_config: &TestAgentConfig) -> Self {
//!         TestCommandLifecycle {}
//!     }
//! }
//! ```

use crate::agent::{derive_agent_lifecycle, derive_swim_agent};
use crate::lanes::action::derive_action_lifecycle;
use crate::lanes::command::derive_command_lifecycle;
use crate::lanes::map::derive_map_lifecycle;
use crate::lanes::value::derive_value_lifecycle;

use crate::internals::derive;
use crate::lanes::demand::derive_demand_lifecycle;
use crate::lanes::demand_map::derive_demand_map_lifecycle;
use macro_helpers::as_const;
use proc_macro::TokenStream;
use syn::{parse_macro_input, DeriveInput};

mod agent;
mod internals;
mod lanes;
mod utils;

/// A derive attribute for creating swim agents.
///
/// If the swim agent has configuration, it can be provided from the `config` attribute of the
/// `agent` annotation.
///
/// If the swim agent has lanes, they can be annotated with the appropriate lifecycle attributes
/// which require a correct lifecycle struct to be provided.
///
/// The lifecycles are private by default, and can be made public with the additional `public`
/// attribute.
///
/// # Example
/// Minimal swim agent without any lanes or configuration.
///
/// ```rust
/// use swim_server::SwimAgent;
///
/// #[derive(Debug, SwimAgent)]
/// pub struct TestAgent;
/// ```
///
/// Swim agent with multiple lanes of different types and custom configuration.
///
/// ```rust
/// use swim_server::SwimAgent;
/// use swim_server::agent::lane::model::action::{ActionLane, CommandLane};
/// use swim_server::agent::lane::model::map::MapLane;
/// use swim_server::agent::lane::model::value::ValueLane;
/// # use std::sync::Arc;
/// # use swim_server::agent::lane::lifecycle::{LaneLifecycle, StatefulLaneLifecycleBase};
/// # use swim_server::agent::lane::model::map::MapLaneEvent;
/// # use swim_server::agent::lane::strategy::Queue;
/// # use swim_server::agent::AgentContext;
/// # use swim_server::{action_lifecycle, command_lifecycle, map_lifecycle, value_lifecycle};
///
/// #[derive(Debug, SwimAgent)]
/// #[agent(config = "TestAgentConfig")]
/// pub struct TestAgent {
///     #[lifecycle(name = "TestCommandLifecycle")]
///     command: CommandLane<String>,
///     // This is public.
///     #[lifecycle(public, name = "TestActionLifecycle")]
///     action: ActionLane<String, i32>,
///     #[lifecycle(name = "TestValueLifecycle")]
///     value: ValueLane<i32>,
///     #[lifecycle(name = "TestMapLifecycle")]
///     map: MapLane<String, i32>,
/// }
///
/// pub struct TestAgentConfig;
/// #
/// # #[command_lifecycle(
/// #     agent = "TestAgent",
/// #     command_type = "String",
/// #     on_command = "on_command"
/// # )]
/// # struct TestCommandLifecycle;
/// #
/// # impl TestCommandLifecycle {
/// #     async fn on_command<Context>(
/// #         &self,
/// #         command: String,
/// #         _model: &CommandLane<String>,
/// #         _context: &Context,
/// #     ) where
/// #         Context: AgentContext<TestAgent> + Sized + Send + Sync + 'static,
/// #     {
/// #        println!("Command received: {}", command);
/// #     }
/// # }
/// #
/// # impl LaneLifecycle<TestAgentConfig> for TestCommandLifecycle {
/// #     fn create(_config: &TestAgentConfig) -> Self {
/// #         TestCommandLifecycle {}
/// #     }
/// # }
/// #
/// # #[action_lifecycle(agent = "TestAgent", command_type = "String", response_type = "i32")]
/// # struct TestActionLifecycle;
/// #
/// # impl TestActionLifecycle {
/// #     async fn on_command<Context>(
/// #         &self,
/// #         command: String,
/// #         _model: &ActionLane<String, i32>,
/// #         _context: &Context,
/// #     ) -> i32
/// #         where
/// #             Context: AgentContext<TestAgent> + Sized + Send + Sync + 'static,
/// #     {
/// #         println!("Command received: {}", command);
/// #         command.len() as i32
/// #     }
/// # }
/// #
/// # impl LaneLifecycle<TestAgentConfig> for TestActionLifecycle {
/// #     fn create(_config: &TestAgentConfig) -> Self {
/// #         TestActionLifecycle {}
/// #     }
/// # }
/// #
/// # #[value_lifecycle(agent = "TestAgent", event_type = "i32")]
/// # struct TestValueLifecycle;
/// #
/// # impl TestValueLifecycle {
/// #     async fn on_start<Context>(&self, model: &ValueLane<i32>, _context: &Context)
/// #         where
/// #             Context: AgentContext<TestAgent> + Sized + Send + Sync,
/// #     {
/// #         println!("Started value lane: {:?}", model)
/// #     }
/// #
/// #     async fn on_event<Context>(
/// #         &self,
/// #         event: &Arc<i32>,
/// #         _model: &ValueLane<i32>,
/// #         _context: &Context,
/// #     ) where
/// #         Context: AgentContext<TestAgent> + Sized + Send + Sync + 'static,
/// #     {
/// #         println!("Event received: {}", event);
/// #     }
/// # }
/// #
/// # impl LaneLifecycle<TestAgentConfig> for TestValueLifecycle {
/// #     fn create(_config: &TestAgentConfig) -> Self {
/// #         TestValueLifecycle {}
/// #     }
/// # }
/// #
/// # impl StatefulLaneLifecycleBase for TestValueLifecycle {
/// #     type WatchStrategy = Queue;
/// #
/// #     fn create_strategy(&self) -> Self::WatchStrategy {
/// #         Queue::default()
/// #     }
/// # }
/// #
/// # #[map_lifecycle(agent = "TestAgent", key_type = "String", value_type = "i32")]
/// # struct TestMapLifecycle;
/// #
/// # impl TestMapLifecycle {
/// #     async fn on_start<Context>(&self, model: &MapLane<String, i32>, _context: &Context)
/// #         where
/// #             Context: AgentContext<TestAgent> + Sized + Send + Sync,
/// #     {
/// #         println!("Started map lane: {:?}", model)
/// #     }
/// #
/// #     async fn on_event<Context>(
/// #         &self,
/// #         event: &MapLaneEvent<String, i32>,
/// #         _model: &MapLane<String, i32>,
/// #         _context: &Context,
/// #     ) where
/// #         Context: AgentContext<TestAgent> + Sized + Send + Sync + 'static,
/// #     {
/// #         println!("Event received {:?}", event)
/// #     }
/// # }
/// #
/// # impl LaneLifecycle<TestAgentConfig> for TestMapLifecycle {
/// #     fn create(_config: &TestAgentConfig) -> Self {
/// #         TestMapLifecycle {}
/// #     }
/// # }
/// #
/// # impl StatefulLaneLifecycleBase for TestMapLifecycle {
/// #     type WatchStrategy = Queue;
/// #
/// #     fn create_strategy(&self) -> Self::WatchStrategy {
/// #         Queue::default()
/// #     }
/// # }
/// ```
#[proc_macro_derive(SwimAgent, attributes(lifecycle, agent))]
pub fn swim_agent(input: TokenStream) -> TokenStream {
    let input_ast = parse_macro_input!(input as DeriveInput);
    let ident = input_ast.ident.clone();
    let derived = match derive_swim_agent(input_ast) {
        Ok(derived) => derived,
        Err(ts) => return ts,
    };

    as_const("SwimAgent", ident, derived.into()).into()
}

/// An attribute for creating agent lifecycles for swim agents.
///
/// The attribute requires the name of the swim agent with which this lifecycle will be used.
///
/// By default, it expects an async method named `on_start`, but a method with a custom name can be
/// using the `on_start` attribute.
///
/// # Example
/// Agent lifecycle for `TestAgent`, created with the default name for the `on_start` action.
///
/// ```rust
/// use swim_server::agent_lifecycle;
/// use swim_server::agent::AgentContext;
/// # use swim_server::SwimAgent;
///
/// #[agent_lifecycle(agent = "TestAgent")]
/// struct TestAgentLifecycle;
///
/// impl TestAgentLifecycle {
///     async fn on_start<Context>(&self, _context: &Context)
///     where
///         Context: AgentContext<TestAgent> + Sized + Send + Sync,
///     {
///         println!("Agent started");
///     }
/// }
///
/// # #[derive(Debug, SwimAgent)]
/// # #[agent(config = "TestAgentConfig")]
/// # pub struct TestAgent;
/// #
/// # pub struct TestAgentConfig;
/// ```
///
/// Agent lifecycle for`TestAgent`, created with a custom name for the `on_start` action.
///
/// ```rust
/// use swim_server::agent_lifecycle;
/// use swim_server::agent::AgentContext;
/// # use swim_server::SwimAgent;
///
/// #[agent_lifecycle(agent = "TestAgent", on_start = "custom_start_function")]
/// struct TestAgentLifecycle;
///
/// impl TestAgentLifecycle {
///     async fn custom_start_function<Context>(&self, _context: &Context)
///     where
///         Context: AgentContext<TestAgent> + Sized + Send + Sync,
///     {
///         println!("Agent started");
///     }
/// }
/// # #[derive(Debug, SwimAgent)]
/// # #[agent(config = "TestAgentConfig")]
/// # pub struct TestAgent;
/// #
/// # pub struct TestAgentConfig;
/// ```
#[proc_macro_attribute]
pub fn agent_lifecycle(args: TokenStream, input: TokenStream) -> TokenStream {
<<<<<<< HEAD
    let input_ast = parse_macro_input!(input as DeriveInput);
    let attr_args = parse_macro_input!(args as AttributeArgs);

    if let Err(error) = validate_input_ast(&input_ast, InputAstType::Lifecycle) {
        return TokenStream::from(quote! {#error});
    }

    let args = match AgentAttrs::from_list(&attr_args) {
        Ok(args) => args,
        Err(e) => {
            return TokenStream::from(e.write_errors());
        }
    };

    let lifecycle_name = &input_ast.ident;
    let agent_name = &args.agent;
    let on_start_func = &args.on_start;

    let output_ast = quote! {
        use futures::FutureExt as _;

        #[derive(core::clone::Clone, core::fmt::Debug)]
        #input_ast

        #[automatically_derived]
        impl swim_server::agent::lifecycle::AgentLifecycle<#agent_name> for #lifecycle_name {
            fn start<'a, C>(&'a self, context: &'a C) -> futures::future::BoxFuture<'a, ()>
            where
                C: swim_server::agent::AgentContext<#agent_name> + core::marker::Send + core::marker::Sync + 'a,
            {
                self.#on_start_func(context).boxed()
            }
        }

    };

    TokenStream::from(output_ast)
=======
    derive(args, input, derive_agent_lifecycle)
>>>>>>> b46a4f6c
}

/// An attribute for creating lifecycles for command lanes on swim agents.
///
/// The attribute requires the name of the swim agent with which this lifecycle will be used and the
/// type of the `CommandLane` to which it will be applied.
///
/// By default, it expects an async method named `on_command`, but a method with a custom name can
/// be provided using the `on_command` attribute.
///
/// # Example
/// Command lifecycle for a `CommandLane` with type [`String`] on the `TestAgent`, created with the
/// default name for the `on_command` action.
///
/// ```
/// use swim_server::command_lifecycle;
/// use swim_server::agent::lane::lifecycle::LaneLifecycle;
/// use swim_server::agent::lane::model::action::CommandLane;
/// use swim_server::agent::AgentContext;
/// # use swim_server::SwimAgent;
///
/// #[command_lifecycle(
///     agent = "TestAgent",
///     command_type = "String"
/// )]
/// struct TestCommandLifecycle;
///
/// impl LaneLifecycle<TestAgentConfig> for TestCommandLifecycle {
///     fn create(_config: &TestAgentConfig) -> Self {
///         TestCommandLifecycle {}
///     }
/// }
///
/// impl TestCommandLifecycle {
///     async fn on_command<Context>(
///         &self,
///         command: String,
///         _model: &CommandLane<String>,
///         _context: &Context,
///     ) where
///         Context: AgentContext<TestAgent> + Sized + Send + Sync + 'static,
///     {
///         println!("Command received: {}", command);
///     }
/// }
/// # #[derive(Debug, SwimAgent)]
/// # #[agent(config = "TestAgentConfig")]
/// # pub struct TestAgent;
/// #
/// # pub struct TestAgentConfig;
/// ```
///
/// Command lifecycle for a `CommandLane` with type [`String`] on the `TestAgent`, created with a
/// custom name for the `on_command` action.
///
/// ```rust
/// use swim_server::command_lifecycle;
/// use swim_server::agent::lane::lifecycle::LaneLifecycle;
/// use swim_server::agent::lane::model::action::CommandLane;
/// use swim_server::agent::AgentContext;
/// # use swim_server::SwimAgent;
///
/// #[command_lifecycle(
///     agent = "TestAgent",
///     command_type = "String",
///     on_command = "custom_on_command"
/// )]
/// struct TestCommandLifecycle;
///
/// impl LaneLifecycle<TestAgentConfig> for TestCommandLifecycle {
///     fn create(_config: &TestAgentConfig) -> Self {
///         TestCommandLifecycle {}
///     }
/// }
///
/// impl TestCommandLifecycle {
///     async fn custom_on_command<Context>(
///         &self,
///         command: String,
///         _model: &CommandLane<String>,
///         _context: &Context,
///     ) where
///         Context: AgentContext<TestAgent> + Sized + Send + Sync + 'static,
///     {
///         println!("Command received: {}", command);
///     }
/// }
/// # #[derive(Debug, SwimAgent)]
/// # #[agent(config = "TestAgentConfig")]
/// # pub struct TestAgent;
/// #
/// # pub struct TestAgentConfig;
/// ```
#[proc_macro_attribute]
pub fn command_lifecycle(args: TokenStream, input: TokenStream) -> TokenStream {
    derive(args, input, derive_command_lifecycle)
}

/// An attribute for creating lifecycles for action lanes on swim agents.
///
/// The attribute requires the name of the swim agent with which this lifecycle will be used and the
/// types of the `ActionLane` to which it will be applied.
///
/// By default, it expects an async method named `on_command`, but a method with a custom name can
/// be provided using the `on_command` attribute.
///
/// # Example
/// Action lifecycle for an `ActionLane` with types [`String`] and [`i32`] on the `TestAgent`,
/// created with the default name for the `on_command` action.
///
/// ```rust
/// use swim_server::action_lifecycle;
/// use swim_server::agent::lane::lifecycle::LaneLifecycle;
/// use swim_server::agent::lane::model::action::ActionLane;
/// use swim_server::agent::AgentContext;
/// # use swim_server::SwimAgent;
///
/// #[action_lifecycle(agent = "TestAgent", command_type = "String", response_type = "i32")]
/// struct TestActionLifecycle;
///
/// impl TestActionLifecycle {
///     async fn on_command<Context>(
///         &self,
///         command: String,
///         _model: &ActionLane<String, i32>,
///         _context: &Context,
///     ) -> i32
///         where
///             Context: AgentContext<TestAgent> + Sized + Send + Sync + 'static,
///     {
///        println!("Command received: {}", command);
///        command.len() as i32
///     }
/// }
///
/// impl LaneLifecycle<TestAgentConfig> for TestActionLifecycle {
///     fn create(_config: &TestAgentConfig) -> Self {
///         TestActionLifecycle {}
///     }
/// }
/// # #[derive(Debug, SwimAgent)]
/// # #[agent(config = "TestAgentConfig")]
/// # pub struct TestAgent;
/// #
/// # pub struct TestAgentConfig;
/// ```
///
/// Action lifecycle for an `ActionLane` with types [`String`] and [`i32`] on the`TestAgent`,
/// created with a custom name for the `on_command` action.
///
/// ```rust
/// use swim_server::action_lifecycle;
/// use swim_server::agent::lane::lifecycle::LaneLifecycle;
/// use swim_server::agent::lane::model::action::ActionLane;
/// use swim_server::agent::AgentContext;
/// # use swim_server::SwimAgent;
///
/// #[action_lifecycle(
///     agent = "TestAgent",
///     command_type = "String",
///     response_type = "i32",
///     on_command = "custom_on_command"
/// )]
/// struct TestActionLifecycle;
///
/// impl TestActionLifecycle {
///     async fn custom_on_command<Context>(
///         &self,
///         command: String,
///         _model: &ActionLane<String, i32>,
///         _context: &Context,
///     ) -> i32
///         where
///             Context: AgentContext<TestAgent> + Sized + Send + Sync + 'static,
///     {
///         println!("Command received: {}", command);
///         command.len() as i32
///     }
/// }
///
/// impl LaneLifecycle<TestAgentConfig> for TestActionLifecycle {
///     fn create(_config: &TestAgentConfig) -> Self {
///         TestActionLifecycle {}
///     }
/// }
/// # #[derive(Debug, SwimAgent)]
/// # #[agent(config = "TestAgentConfig")]
/// # pub struct TestAgent;
/// #
/// # pub struct TestAgentConfig;
/// ```
#[proc_macro_attribute]
pub fn action_lifecycle(args: TokenStream, input: TokenStream) -> TokenStream {
    derive(args, input, derive_action_lifecycle)
}

/// An attribute for creating lifecycles for value lanes on swim agents.
///
/// The attribute requires the name of the swim agent with which this lifecycle will be used and the
/// type of the `ValueLane` to which it will be applied.
///
/// By default, it expects async methods named `on_start` and `on_event`, but methods with custom
/// names can be provided using the `on_start` and `on_event` attributes.
///
/// # Example
/// Value lifecycle for a `ValueLane` with type [`i32`] on the `TestAgent`, created with the default
/// names for the `on_start` and `on_event` actions.
///
/// ```rust
/// use swim_server::value_lifecycle;
/// use swim_server::agent::lane::lifecycle::{StatefulLaneLifecycleBase, LaneLifecycle};
/// use swim_server::agent::lane::strategy::Queue;
/// use swim_server::agent::lane::model::value::ValueLane;
/// use std::sync::Arc;
/// use swim_server::agent::AgentContext;
/// # use swim_server::SwimAgent;
///
/// #[value_lifecycle(agent = "TestAgent", event_type = "i32")]
/// struct TestValueLifecycle;
///
/// impl TestValueLifecycle {
///     async fn on_start<Context>(&self, model: &ValueLane<i32>, _context: &Context)
///     where
///         Context: AgentContext<TestAgent> + Sized + Send + Sync,
///     {
///        println!("Started value lane: {:?}", model)
///     }
///
///     async fn on_event<Context>(
///         &self,
///         event: &Arc<i32>,
///         _model: &ValueLane<i32>,
///         _context: &Context,
///     ) where
///         Context: AgentContext<TestAgent> + Sized + Send + Sync + 'static,
///     {
///         println!("Event received: {}", event);
///     }
/// }
///
/// impl LaneLifecycle<TestAgentConfig> for TestValueLifecycle {
///     fn create(_config: &TestAgentConfig) -> Self {
///         TestValueLifecycle {}
///     }
/// }
///
/// impl StatefulLaneLifecycleBase for TestValueLifecycle {
///     type WatchStrategy = Queue;
///
///     fn create_strategy(&self) -> Self::WatchStrategy {
///         Queue::default()
///     }
/// }
/// # #[derive(Debug, SwimAgent)]
/// # #[agent(config = "TestAgentConfig")]
/// # pub struct TestAgent;
/// #
/// # pub struct TestAgentConfig;
/// ```
///
/// Value lifecycle for a `ValueLane` with type [`i32`] on the `TestAgent`, created with custom
/// names for the `on_start` and `on_event` actions.
///
/// ```rust
/// use swim_server::value_lifecycle;
/// use swim_server::agent::lane::lifecycle::{StatefulLaneLifecycleBase, LaneLifecycle};
/// use swim_server::agent::lane::strategy::Queue;
/// use swim_server::agent::lane::model::value::ValueLane;
/// use std::sync::Arc;
/// use swim_server::agent::AgentContext;
/// # use swim_server::SwimAgent;
///
/// #[value_lifecycle(
///     agent = "TestAgent",
///     event_type = "i32",
///     on_start = "custom_on_start",
///     on_event = "custom_on_event"
/// )]
/// struct TestValueLifecycle;
///
/// impl TestValueLifecycle {
///     async fn custom_on_start<Context>(&self, model: &ValueLane<i32>, _context: &Context)
///     where
///         Context: AgentContext<TestAgent> + Sized + Send + Sync,
///     {
///         println!("Started value lane: {:?}", model)
///     }
///
///     async fn custom_on_event<Context>(
///         &self,
///         event: &Arc<i32>,
///         _model: &ValueLane<i32>,
///         _context: &Context,
///     ) where
///         Context: AgentContext<TestAgent> + Sized + Send + Sync + 'static,
///     {
///         println!("Event received: {}", event);
///     }
/// }
///
/// impl LaneLifecycle<TestAgentConfig> for TestValueLifecycle {
///     fn create(_config: &TestAgentConfig) -> Self {
///         TestValueLifecycle {}
///     }
/// }
///
/// impl StatefulLaneLifecycleBase for TestValueLifecycle {
///     type WatchStrategy = Queue;
///
///     fn create_strategy(&self) -> Self::WatchStrategy {
///         Queue::default()
///     }
/// }
/// # #[derive(Debug, SwimAgent)]
/// # #[agent(config = "TestAgentConfig")]
/// # pub struct TestAgent;
/// #
/// # pub struct TestAgentConfig;
/// ```
#[proc_macro_attribute]
pub fn value_lifecycle(args: TokenStream, input: TokenStream) -> TokenStream {
    derive(args, input, derive_value_lifecycle)
}

/// An attribute for creating lifecycles for map lanes on swim agents.
///
/// The attribute requires the name of the swim agent with which this lifecycle will be used and the
/// type of the `MapLane` to which it will be applied.
///
/// By default, it expects async methods named `on_start` and `on_event`, but methods with custom
/// names can be provided using the `on_start` and `on_event` attributes.
///
/// # Example
/// Map lifecycle for a `MapLane` with types [`String`] and [`i32`] on the `TestAgent`, created with
/// the default names for the `on_start` and `on_event` actions.
///
/// ```rust
/// use swim_server::map_lifecycle;
/// use swim_server::agent::lane::lifecycle::{StatefulLaneLifecycleBase, LaneLifecycle};
/// use swim_server::agent::lane::strategy::Queue;
/// use swim_server::agent::lane::model::map::{MapLane, MapLaneEvent};
/// use swim_server::agent::AgentContext;
/// # use swim_server::SwimAgent;
///
/// #[map_lifecycle(agent = "TestAgent", key_type = "String", value_type = "i32")]
/// struct TestMapLifecycle;
///
/// impl TestMapLifecycle {
///     async fn on_start<Context>(&self, model: &MapLane<String, i32>, _context: &Context)
///     where
///         Context: AgentContext<TestAgent> + Sized + Send + Sync,
///     {
///        println!("Started map lane: {:?}", model)
///     }
///
///     async fn on_event<Context>(
///         &self,
///         event: &MapLaneEvent<String, i32>,
///         _model: &MapLane<String, i32>,
///         _context: &Context,
///     ) where
///         Context: AgentContext<TestAgent> + Sized + Send + Sync + 'static,
///     {
///         println!("Event received {:?}", event)
///     }
/// }
///
/// impl LaneLifecycle<TestAgentConfig> for TestMapLifecycle {
///     fn create(_config: &TestAgentConfig) -> Self {
///         TestMapLifecycle {}
///     }
/// }
///
/// impl StatefulLaneLifecycleBase for TestMapLifecycle {
///     type WatchStrategy = Queue;
///
///     fn create_strategy(&self) -> Self::WatchStrategy {
///         Queue::default()
///     }
/// }
/// # #[derive(Debug, SwimAgent)]
/// # #[agent(config = "TestAgentConfig")]
/// # pub struct TestAgent;
/// #
/// # pub struct TestAgentConfig;
/// ```
/// Map lifecycle for a `MapLane` with types [`String`] and [`i32`] on the `TestAgent`, created with
/// custom names for the `on_start` and `on_event` actions.
///
/// ```rust
/// use swim_server::map_lifecycle;
/// use swim_server::agent::lane::lifecycle::{StatefulLaneLifecycleBase, LaneLifecycle};
/// use swim_server::agent::lane::strategy::Queue;
/// use swim_server::agent::lane::model::map::{MapLane, MapLaneEvent};
/// use swim_server::agent::AgentContext;
/// # use swim_server::SwimAgent;
///
/// #[map_lifecycle(
///     agent = "TestAgent",
///     key_type = "String",
///     value_type = "i32",
///     on_start = "custom_on_start",
///     on_event = "custom_on_event")]
/// struct TestMapLifecycle;
///
/// impl TestMapLifecycle {
///     async fn custom_on_start<Context>(&self, model: &MapLane<String, i32>, _context: &Context)
///     where
///         Context: AgentContext<TestAgent> + Sized + Send + Sync,
///     {
///         println!("Started map lane: {:?}", model)
///     }
///
///     async fn custom_on_event<Context>(
///         &self,
///         event: &MapLaneEvent<String, i32>,
///         _model: &MapLane<String, i32>,
///         _context: &Context,
///     ) where
///         Context: AgentContext<TestAgent> + Sized + Send + Sync + 'static,
///     {
///        println!("Event received {:?}", event)
///     }
/// }
///
/// impl LaneLifecycle<TestAgentConfig> for TestMapLifecycle {
///     fn create(_config: &TestAgentConfig) -> Self {
///         TestMapLifecycle {}
///     }
/// }
///
/// impl StatefulLaneLifecycleBase for TestMapLifecycle {
///     type WatchStrategy = Queue;
///
///     fn create_strategy(&self) -> Self::WatchStrategy {
///         Queue::default()
///     }
/// }
/// # #[derive(Debug, SwimAgent)]
/// # #[agent(config = "TestAgentConfig")]
/// # pub struct TestAgent;
/// #
/// # pub struct TestAgentConfig;
/// ```
#[proc_macro_attribute]
pub fn map_lifecycle(args: TokenStream, input: TokenStream) -> TokenStream {
    derive(args, input, derive_map_lifecycle)
}

/// An attribute for creating lifecycles for demand lanes on swim agents.
///
/// The attribute requires the name of the swim agent with which this lifecycle will be used and the
/// type of the `DemandLane` to which it will be applied.
///
/// By default, it expects an async method named `on_cue`, but methods with custom names can be
/// provided using the `on_cue` and `on_event` attributes.
///
/// Demand lifecycle for a `DemandMapLane` with type [`i32`] on the `TestAgent`, created with custom
/// names for the `on_cue` action.
///
/// ```rust
/// use swim_server::demand_lifecycle;
/// use swim_server::agent::lane::lifecycle::{StatefulLaneLifecycleBase, LaneLifecycle};
/// use swim_server::agent::lane::model::demand::DemandLane;
/// use swim_server::agent::AgentContext;
/// # use swim_server::SwimAgent;
/// # use tokio;
///
/// #[demand_lifecycle(
///     agent = "TestAgent",
///     event_type = "i32",
///     on_cue = "custom_on_cue"
/// )]
/// struct TestDemandLifecycle;
///
/// impl TestDemandLifecycle {
///     async fn custom_on_cue<Context>(
///         &self,
///         _model: &DemandLane<i32>,
///         _context: &Context,
///     ) -> Option<i32> where
///         Context: AgentContext<TestAgent> + Sized + Send + Sync + 'static,
///     {
///         Some(1)
///     }
/// }
///
/// impl LaneLifecycle<TestAgentConfig> for TestDemandLifecycle {
///     fn create(_config: &TestAgentConfig) -> Self {
///         TestDemandLifecycle {}
///     }
/// }
///
/// # #[derive(Debug, SwimAgent)]
/// # #[agent(config = "TestAgentConfig")]
/// # pub struct TestAgent;
/// #
/// # pub struct TestAgentConfig;
/// ```
#[proc_macro_attribute]
pub fn demand_lifecycle(args: TokenStream, input: TokenStream) -> TokenStream {
    derive(args, input, derive_demand_lifecycle)
}

/// An attribute for creating lifecycles for demand map lanes on swim agents.
///
/// The attribute requires the name of the swim agent with which this lifecycle will be used and the
/// type of the `DemandMapLane` to which it will be applied.
///
/// By default, it expects async methods named `on_cue` and `on_sync`, but methods with custom
/// names can be provided using the `on_cue` and `on_sync` attributes.
///
/// Demand lifecycle for a `DemandMapLane` with a key type of `String` and a value type of `i32`
/// on the `TestAgent`
///
/// ```rust
/// use swim_server::demand_map_lifecycle;
/// use swim_server::agent::lane::lifecycle::LaneLifecycle;
/// use swim_server::agent::lane::model::demand_map::DemandMapLane;
/// use swim_server::agent::AgentContext;
/// # use swim_server::SwimAgent;
/// # use tokio;
///
/// #[demand_map_lifecycle(agent = "TestAgent", key_type = "String", value_type = "i32")]
/// struct TestDemandLifecycle;
///
/// impl TestDemandLifecycle {
///     async fn on_sync<Context>(
///        &self,
///        _model: &DemandMapLane<String, i32>,
///        _context: &Context,
///    ) -> Vec<String>
///    where
///        Context: AgentContext<TestAgent> + Sized + Send + Sync,
///    {
///        Vec::new()
///    }
///
///    async fn on_cue<Context>(
///        &self,
///        _model: &DemandMapLane<String, i32>,
///        context: &Context,
///        key: String,
///    ) -> Option<i32>
///    where
///        Context: AgentContext<TestAgent> + Sized + Send + Sync + 'static,
///    {
///        Some(1)
///    }
/// }
///
/// impl LaneLifecycle<TestAgentConfig> for TestDemandLifecycle {
///     fn create(_config: &TestAgentConfig) -> Self {
///         TestDemandLifecycle {}
///     }
/// }
///
/// # #[derive(Debug, SwimAgent)]
/// # #[agent(config = "TestAgentConfig")]
/// # pub struct TestAgent;
/// #
/// # pub struct TestAgentConfig;
/// ```
#[proc_macro_attribute]
pub fn demand_map_lifecycle(args: TokenStream, input: TokenStream) -> TokenStream {
    derive(args, input, derive_demand_map_lifecycle)
}<|MERGE_RESOLUTION|>--- conflicted
+++ resolved
@@ -335,47 +335,7 @@
 /// ```
 #[proc_macro_attribute]
 pub fn agent_lifecycle(args: TokenStream, input: TokenStream) -> TokenStream {
-<<<<<<< HEAD
-    let input_ast = parse_macro_input!(input as DeriveInput);
-    let attr_args = parse_macro_input!(args as AttributeArgs);
-
-    if let Err(error) = validate_input_ast(&input_ast, InputAstType::Lifecycle) {
-        return TokenStream::from(quote! {#error});
-    }
-
-    let args = match AgentAttrs::from_list(&attr_args) {
-        Ok(args) => args,
-        Err(e) => {
-            return TokenStream::from(e.write_errors());
-        }
-    };
-
-    let lifecycle_name = &input_ast.ident;
-    let agent_name = &args.agent;
-    let on_start_func = &args.on_start;
-
-    let output_ast = quote! {
-        use futures::FutureExt as _;
-
-        #[derive(core::clone::Clone, core::fmt::Debug)]
-        #input_ast
-
-        #[automatically_derived]
-        impl swim_server::agent::lifecycle::AgentLifecycle<#agent_name> for #lifecycle_name {
-            fn start<'a, C>(&'a self, context: &'a C) -> futures::future::BoxFuture<'a, ()>
-            where
-                C: swim_server::agent::AgentContext<#agent_name> + core::marker::Send + core::marker::Sync + 'a,
-            {
-                self.#on_start_func(context).boxed()
-            }
-        }
-
-    };
-
-    TokenStream::from(output_ast)
-=======
     derive(args, input, derive_agent_lifecycle)
->>>>>>> b46a4f6c
 }
 
 /// An attribute for creating lifecycles for command lanes on swim agents.
