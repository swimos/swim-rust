--- conflicted
+++ resolved
@@ -250,112 +250,4 @@
         }
         r => panic!("Expected Ok(Some(_)). Found: `{:?}`", r),
     }
-<<<<<<< HEAD
-}
-
-// #[tokio::test]
-// async fn io_load_some() {
-//     let mut expected_id_0 = HashMap::new();
-//     expected_id_0.insert("a".to_string(), Arc::new(1));
-//     expected_id_0.insert("b".to_string(), Arc::new(2));
-//     expected_id_0.insert("c".to_string(), Arc::new(3));
-//     expected_id_0.insert("d".to_string(), Arc::new(4));
-//     expected_id_0.insert("e".to_string(), Arc::new(5));
-//
-//     let mut expected_id_1 = HashMap::new();
-//     expected_id_1.insert("f".to_string(), Arc::new(6));
-//     expected_id_1.insert("g".to_string(), Arc::new(7));
-//     expected_id_1.insert("h".to_string(), Arc::new(8));
-//     expected_id_1.insert("i".to_string(), Arc::new(9));
-//     expected_id_1.insert("j".to_string(), Arc::new(10));
-//
-//     let mut initial = expected_id_0
-//         .clone()
-//         .into_iter()
-//         .fold(HashMap::new(), |mut map, (k, v)| {
-//             let store_key = make_store_key(0, k);
-//             map.insert(serialize(&store_key).unwrap(), serialize(&v).unwrap());
-//             map
-//         });
-//
-//     let serialized_id_1 = expected_id_1
-//         .into_iter()
-//         .fold(HashMap::new(), |mut map, (k, v)| {
-//             let store_key = make_store_key(1, k);
-//             map.insert(serialize(&store_key).unwrap(), serialize(&v).unwrap());
-//             map
-//         });
-//
-//     initial.extend(serialized_id_1);
-//
-//     let values = Arc::new(Mutex::new(initial));
-//     let store = TrackingMapStore {
-//         values: values.clone(),
-//     };
-//
-//     let model = MapDataModel::new(store, 0);
-//     let (lane, observer) =
-//         MapLane::<String, i32>::store_observable(&model, non_zero_usize!(8));
-//     let events = summaries_to_events::<String, i32>(observer.clone());
-//     let store_io = MapLaneStoreIo::new(events, model);
-//
-//     let _task_handle = tokio::spawn(store_io.attach(StoreErrorHandler::new(0)));
-//
-//     let lane_snapshot: HashMap<String, Arc<i32>> =
-//         atomically(&lane.snapshot(), ExactlyOnce).await.unwrap();
-//     assert_eq!(lane_snapshot, expected_id_0);
-// }
-
-// #[tokio::test]
-// async fn io_crud() {
-//     let mut initial = HashMap::new();
-//     initial.insert("a".to_string(), Arc::new(1));
-//     initial.insert("b".to_string(), Arc::new(2));
-//     initial.insert("c".to_string(), Arc::new(3));
-//     initial.insert("d".to_string(), Arc::new(4));
-//     initial.insert("e".to_string(), Arc::new(5));
-//
-//     let initial = initial
-//         .clone()
-//         .into_iter()
-//         .fold(HashMap::new(), |mut map, (k, v)| {
-//             let store_key = make_store_key(0, k);
-//             map.insert(serialize(&store_key).unwrap(), serialize(&v).unwrap());
-//             map
-//         });
-//
-//     let values = Arc::new(Mutex::new(initial));
-//     let store = TrackingMapStore {
-//         values: values.clone(),
-//     };
-//
-//     let model = MapDataModel::new(store, 0);
-//
-//     let (lane, observer) =
-//         MapLane::<String, i32>::store_observable(&model, non_zero_usize!(8));
-//     let events = summaries_to_events::<String, i32>(observer.clone());
-//
-//     let store_io = MapLaneStoreIo::new(events, model);
-//
-//     let _task_handle = tokio::spawn(store_io.attach(StoreErrorHandler::new(0)));
-//
-//     let update_stm = lane.update("b".to_string(), Arc::new(13));
-//     assert!(atomically(&update_stm, ExactlyOnce).await.is_ok());
-//
-//     let delete_stm = lane.remove("c".to_string());
-//     assert!(atomically(&delete_stm, ExactlyOnce).await.is_ok());
-//
-//     let lane_snapshot: HashMap<String, Arc<i32>> =
-//         atomically(&lane.snapshot(), ExactlyOnce).await.unwrap();
-//
-//     let mut expected = HashMap::new();
-//     expected.insert("a".to_string(), Arc::new(1));
-//     expected.insert("b".to_string(), Arc::new(13));
-//     expected.insert("d".to_string(), Arc::new(4));
-//     expected.insert("e".to_string(), Arc::new(5));
-//
-//     assert_eq!(lane_snapshot, expected);
-// }
-=======
-}
->>>>>>> 603fbbef
+}