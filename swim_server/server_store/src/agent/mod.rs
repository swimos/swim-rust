// Copyright 2015-2021 SWIM.AI inc.
//
// Licensed under the Apache License, Version 2.0 (the "License");
// you may not use this file except in compliance with the License.
// You may obtain a copy of the License at
//
//     http://www.apache.org/licenses/LICENSE-2.0
//
// Unless required by applicable law or agreed to in writing, software
// distributed under the License is distributed on an "AS IS" BASIS,
// WITHOUT WARRANTIES OR CONDITIONS OF ANY KIND, either express or implied.
// See the License for the specific language governing permissions and
// limitations under the License.

pub mod lane;
pub mod mock;

use std::fmt::{Debug, Formatter};
use std::sync::Arc;

use swim_model::Text;

use crate::plane::PlaneStore;
use crate::server::{StoreEngine, StoreKey};
<<<<<<< HEAD
use swim_model::Text;
=======

>>>>>>> 291e2ac0
use swim_store::{EngineInfo, StoreError};

/// A trait for defining store engines which open stores for nodes.
///
/// Node stores are responsible for ensuring that the data models that they open for their lanes
/// correctly map their keys to their delegate store engines.
///
/// # Data models
/// Data models may be either persistent or transient. Persistent data models are backed by a store
/// in which operations on persistent data models are mapped to the correct node and delegated to
/// the store; providing that the top-level server store is also persistent.
///
/// Transient data models will live in memory for the duration that a handle to the model exists.
pub trait NodeStore: StoreEngine + Send + Sync + Clone + Debug + 'static {
    type Delegate: PlaneStore;

    /// Returns information about the delegate store
    fn engine_info(&self) -> EngineInfo;

    fn lane_id_of(&self, lane: &str) -> Result<u64, StoreError>;

    /// Executes a ranged snapshot read prefixed by a lane key and deserialize each key-value pair
    /// using `map_fn`.
    ///
    /// Returns an optional snapshot iterator if entries were found that will yield deserialized
    /// key-value pairs.
    fn load_ranged_snapshot<F, K, V>(
        &self,
        prefix: StoreKey,
        map_fn: F,
    ) -> Result<Option<Vec<(K, V)>>, StoreError>
    where
        F: for<'i> Fn(&'i [u8], &'i [u8]) -> Result<(K, V), StoreError>;
}

/// A node store which is used to open value and map lane data models.
pub struct SwimNodeStore<D> {
    /// The plane store that value and map data models will delegate their store engine operations
    /// to.
    delegate: Arc<D>,
    /// The node URI that this store represents.
    node_uri: Text,
}

impl<D> Debug for SwimNodeStore<D> {
    fn fmt(&self, f: &mut Formatter) -> std::fmt::Result {
        f.debug_struct("SwimNodeStore")
            .field("node_uri", &self.node_uri)
            .finish()
    }
}

impl<D> Clone for SwimNodeStore<D> {
    fn clone(&self) -> Self {
        SwimNodeStore {
            delegate: self.delegate.clone(),
            node_uri: self.node_uri.clone(),
        }
    }
}

impl<D: PlaneStore> SwimNodeStore<D> {
    /// Create a new Swim node store which will delegate its engine operations to `delegate` and
    /// represents a node at `node_uri`.
    pub fn new<I: Into<Text>>(delegate: D, node_uri: I) -> SwimNodeStore<D> {
        SwimNodeStore {
            delegate: Arc::new(delegate),
            node_uri: node_uri.into(),
        }
    }
}

impl<D: PlaneStore> StoreEngine for SwimNodeStore<D> {
    fn put(&self, key: StoreKey, value: &[u8]) -> Result<(), StoreError> {
        self.delegate.put(key, value)
    }

    fn get(&self, key: StoreKey) -> Result<Option<Vec<u8>>, StoreError> {
        self.delegate.get(key)
    }

    fn delete(&self, key: StoreKey) -> Result<(), StoreError> {
        self.delegate.delete(key)
    }
}

impl<D: PlaneStore> NodeStore for SwimNodeStore<D> {
    type Delegate = D;

    fn engine_info(&self) -> EngineInfo {
        self.delegate.engine_info()
    }

    fn lane_id_of(&self, lane: &str) -> Result<u64, StoreError> {
        let node_id = format!("{}/{}", self.node_uri, lane);
        self.delegate.node_id_of(node_id)
    }

    fn load_ranged_snapshot<F, K, V>(
        &self,
        prefix: StoreKey,
        map_fn: F,
    ) -> Result<Option<Vec<(K, V)>>, StoreError>
    where
        F: for<'i> Fn(&'i [u8], &'i [u8]) -> Result<(K, V), StoreError>,
    {
        self.delegate.get_prefix_range(prefix, map_fn)
    }
}<|MERGE_RESOLUTION|>--- conflicted
+++ resolved
@@ -22,11 +22,7 @@
 
 use crate::plane::PlaneStore;
 use crate::server::{StoreEngine, StoreKey};
-<<<<<<< HEAD
-use swim_model::Text;
-=======
 
->>>>>>> 291e2ac0
 use swim_store::{EngineInfo, StoreError};
 
 /// A trait for defining store engines which open stores for nodes.
