[package]
name = "swim_server"
version = "0.1.0"
authors = ["Swim.AI developers info@swim.ai"]
edition = "2018"

[features]
default = []
debug = ["log_verbose"]
log_verbose = []

[target.'cfg(log_verbose)'.dependencies]
tracing = { version = "0.1.13", features = ["max_level_debug"] }

[target.'cfg(not(log_verbose))'.dependencies]
tracing = "0.1.16"

[dependencies]
either = "1.5.3"
futures = "0.3.4"
futures-util = "0.3.4"
http = "0.2.1"
im = "15.0.0"
parking_lot = "0.11.0"
pin-project = "0.4.20"
pin-utils = "0.1.0"
tokio = { version = "0.3.3", features = ["stream", "rt", "net"] }
url = "2.1.1"
swim_common = { path = "../swim_common", features = ["tls"] }
utilities = { path = "../utilities" }
swim_runtime = { path = "../swim_runtime" }
stm = { path = "../stm" }
tracing-futures = "0.2.4"
agent_derive = { path = "agent_derive" }
trybuild = "1.0.17"
tokio-tungstenite = { version = "0.12.0", git = "https://github.com/swimos/tokio-tungstenite/", branch = "tokio-0.3-deflate", features = ["tls", "deflate"] }
tokio-native-tls = "0.2"
auth = { path = "auth" }

[dev-dependencies]
<<<<<<< HEAD
tokio = { version = "0.2.21", features = ["rt-threaded", "macros", "test-util"] }
tracing = "0.1.16"
async-std = "1.7.0"
=======
tokio = { version = "0.3.3", features = ["rt-multi-thread", "macros", "test-util"] }
tracing = "0.1.16"
>>>>>>> f416a084
<|MERGE_RESOLUTION|>--- conflicted
+++ resolved
@@ -38,11 +38,6 @@
 auth = { path = "auth" }
 
 [dev-dependencies]
-<<<<<<< HEAD
-tokio = { version = "0.2.21", features = ["rt-threaded", "macros", "test-util"] }
-tracing = "0.1.16"
-async-std = "1.7.0"
-=======
 tokio = { version = "0.3.3", features = ["rt-multi-thread", "macros", "test-util"] }
 tracing = "0.1.16"
->>>>>>> f416a084
+async-std = "1.7.0"