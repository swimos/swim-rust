[package]
name = "swim_server"
version = "0.1.0"
authors = ["Swim.AI developers info@swim.ai"]
edition = "2018"

[features]
default = []
debug = ["log_verbose"]
log_verbose = []

[target.'cfg(log_verbose)'.dependencies]
tracing = { version = "0.1.13", features = ["max_level_debug"] }

[target.'cfg(not(log_verbose))'.dependencies]
tracing = "0.1.16"

[dependencies]
either = "1.5.3"
futures = "0.3.4"
futures-util = "0.3.4"
http = "0.2.1"
im = "15.0.0"
parking_lot = "0.11.0"
pin-project = "0.4.20"
pin-utils = "0.1.0"
<<<<<<< HEAD
tokio = { version = "0.3.3", features = ["stream", "rt"] }
=======
tokio = { version = "0.2.21", features = ["stream", "rt-core", "net"] }
>>>>>>> 43301803
url = "2.1.1"
swim_common = { path = "../swim_common" }
utilities = { path = "../utilities" }
swim_runtime = { path = "../swim_runtime" }
stm = { path = "../stm" }
tracing-futures = "0.2.4"
agent_derive = { path = "agent_derive" }
trybuild = "1.0.17"

[dev-dependencies]
<<<<<<< HEAD
tokio = { version = "0.3.3", features = ["rt-multi-thread", "macros"] }
=======
tokio = { version = "0.2.21", features = ["rt-threaded", "macros", "test-util"] }
>>>>>>> 43301803
tracing = "0.1.16"<|MERGE_RESOLUTION|>--- conflicted
+++ resolved
@@ -24,11 +24,7 @@
 parking_lot = "0.11.0"
 pin-project = "0.4.20"
 pin-utils = "0.1.0"
-<<<<<<< HEAD
-tokio = { version = "0.3.3", features = ["stream", "rt"] }
-=======
-tokio = { version = "0.2.21", features = ["stream", "rt-core", "net"] }
->>>>>>> 43301803
+tokio = { version = "0.3.3", features = ["stream", "rt", "net"] }
 url = "2.1.1"
 swim_common = { path = "../swim_common" }
 utilities = { path = "../utilities" }
@@ -39,9 +35,5 @@
 trybuild = "1.0.17"
 
 [dev-dependencies]
-<<<<<<< HEAD
-tokio = { version = "0.3.3", features = ["rt-multi-thread", "macros"] }
-=======
-tokio = { version = "0.2.21", features = ["rt-threaded", "macros", "test-util"] }
->>>>>>> 43301803
+tokio = { version = "0.3.3", features = ["rt-multi-thread", "macros", "test-util"] }
 tracing = "0.1.16"