[package]
name = "swim_server"
version = "0.1.0"
authors = ["Swim.AI developers info@swim.ai"]
edition = "2018"

[features]
default = []
debug = ["log_verbose"]
log_verbose = []
trust-dns = ["trust-dns-resolver"]

[target.'cfg(log_verbose)'.dependencies]
tracing = { version = "0.1.13", features = ["max_level_debug"] }

[target.'cfg(not(log_verbose))'.dependencies]
tracing = "0.1.16"

[dependencies]
either = "1.5.3"
futures = "0.3.4"
futures-util = "0.3.4"
http = "0.2.1"
im = "15.0.0"
parking_lot = "0.11.0"
pin-project = "0.4.20"
pin-utils = "0.1.0"
tokio = { version = "0.2.21", features = ["stream", "rt-core", "net"] }
url = "2.1.1"
swim_common = { path = "../swim_common", features = ["tls"] }
utilities = { path = "../utilities" }
swim_runtime = { path = "../swim_runtime" }
stm = { path = "../stm" }
tracing-futures = "0.2.4"
agent_derive = { path = "agent_derive" }
trybuild = "1.0.17"
<<<<<<< HEAD
tokio-tungstenite = { version = "0.10.1", git = "https://github.com/swimos/tokio-tungstenite/", branch = "v10-deflate", features = ["tls", "deflate"] }
tokio-tls = "0.3"
tokio-native-tls = "0.1"
native-tls = { version = "0.2", features = ["vendored"] }
=======
trust-dns-resolver = { version = "0.19", optional = true }
>>>>>>> d70174a8
auth = { path = "auth" }

[dev-dependencies]
tokio = { version = "0.2.21", features = ["rt-threaded", "macros", "test-util"] }
tracing = "0.1.16"<|MERGE_RESOLUTION|>--- conflicted
+++ resolved
@@ -34,15 +34,12 @@
 tracing-futures = "0.2.4"
 agent_derive = { path = "agent_derive" }
 trybuild = "1.0.17"
-<<<<<<< HEAD
 tokio-tungstenite = { version = "0.10.1", git = "https://github.com/swimos/tokio-tungstenite/", branch = "v10-deflate", features = ["tls", "deflate"] }
 tokio-tls = "0.3"
 tokio-native-tls = "0.1"
 native-tls = { version = "0.2", features = ["vendored"] }
-=======
+auth = { path = "auth" }
 trust-dns-resolver = { version = "0.19", optional = true }
->>>>>>> d70174a8
-auth = { path = "auth" }
 
 [dev-dependencies]
 tokio = { version = "0.2.21", features = ["rt-threaded", "macros", "test-util"] }
