[package]
name = "swim_server"
version = "0.1.0"
authors = ["Swim.AI developers info@swim.ai"]
edition = "2018"

[features]
default = []
debug = ["log_verbose"]
log_verbose = []
trust-dns = ["trust-dns-resolver", "tokio-compat-02"]

[target.'cfg(log_verbose)'.dependencies]
tracing = { version = "0.1.13", features = ["max_level_debug"] }

[target.'cfg(not(log_verbose))'.dependencies]
tracing = "0.1.16"

[dependencies]
either = "1.5.3"
futures = "0.3.4"
futures-util = "0.3.4"
http = "0.2.1"
im = "15.0.0"
parking_lot = "0.11.0"
pin-project = "0.4.20"
pin-utils = "0.1.0"
tokio = { version = "0.3.3", features = ["stream", "rt", "net"] }
url = "2.1.1"
<<<<<<< HEAD
swim_common = { path = "../swim_common" }
swim_warp = { path = "../swim_warp" }
=======
swim_common = { path = "../swim_common", features = ["tls"] }
>>>>>>> b46a4f6c
utilities = { path = "../utilities" }
swim_runtime = { path = "../swim_runtime" }
stm = { path = "../stm" }
tracing-futures = "0.2.4"
agent_derive = { path = "agent_derive" }
trybuild = "1.0.17"
tokio-tungstenite = { version = "0.12.0", git = "https://github.com/swimos/tokio-tungstenite/", branch = "tokio-0.3-deflate", features = ["tls", "deflate"] }
tokio-native-tls = "0.2"
trust-dns-resolver = { version = "0.19", optional = true }
tokio-compat-02 = { version = "0.1.2", optional = true }
auth = { path = "auth" }

[dev-dependencies]
tokio = { version = "0.3.3", features = ["rt-multi-thread", "macros", "test-util"] }
tracing = "0.1.16"<|MERGE_RESOLUTION|>--- conflicted
+++ resolved
@@ -27,12 +27,8 @@
 pin-utils = "0.1.0"
 tokio = { version = "0.3.3", features = ["stream", "rt", "net"] }
 url = "2.1.1"
-<<<<<<< HEAD
-swim_common = { path = "../swim_common" }
+swim_common = { path = "../swim_common", features = ["tls"] }
 swim_warp = { path = "../swim_warp" }
-=======
-swim_common = { path = "../swim_common", features = ["tls"] }
->>>>>>> b46a4f6c
 utilities = { path = "../utilities" }
 swim_runtime = { path = "../swim_runtime" }
 stm = { path = "../stm" }
