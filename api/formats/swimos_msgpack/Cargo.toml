[package]
name = "swimos_msgpack"
version = "0.1.0"
authors = ["Swim Inc. developers info@swim.ai"]
edition = "2021"

[dependencies]
base64 = { workspace = true }
either = { workspace = true }
swimos_form = { path = "../../swimos_form" }
swimos_model = { path = "../../swimos_model" }
bytes = { workspace = true }
<<<<<<< HEAD
byteorder = "1.4"
rmp = "0.8"
num-bigint = { workspace = true }
=======
byteorder = { workspace = true }
rmp = { workspace = true }
>>>>>>> ee6f9c31

[dev-dependencies]
<|MERGE_RESOLUTION|>--- conflicted
+++ resolved
@@ -10,13 +10,7 @@
 swimos_form = { path = "../../swimos_form" }
 swimos_model = { path = "../../swimos_model" }
 bytes = { workspace = true }
-<<<<<<< HEAD
-byteorder = "1.4"
-rmp = "0.8"
-num-bigint = { workspace = true }
-=======
 byteorder = { workspace = true }
 rmp = { workspace = true }
->>>>>>> ee6f9c31
 
 [dev-dependencies]
