--- conflicted
+++ resolved
@@ -362,11 +362,7 @@
 
 /// Tokio [`Decoder`] that parses its input as Recon and uses this to drive a [`Recognizer`] until
 /// it completes. Not that this is cannot be used as a stand-alone decoder as it has no concept of
-<<<<<<< HEAD
-/// a separator between frames. I needs to be incorporated into another decoder that can determine
-=======
 /// a separator between frames. It needs to be incorporated into another decoder that can determine
->>>>>>> 73c983b7
 /// where one record ends and another begins.
 pub struct RecognizerDecoder<R> {
     parser: IncrementalReconParser,
@@ -526,25 +522,6 @@
                         }
                         _ => (span, None),
                     };
-<<<<<<< HEAD
-                    let finalized = if let Some(res) = final_result {
-                        res
-                    } else {
-                        match recognizer.try_flush() {
-                            Some(Ok(target)) => Ok(Some(target)),
-                            Some(Err(e)) => Err(AsyncParseError::Parser(ParseError::Structure(e))),
-                            _ => {
-                                if buf.is_empty() {
-                                    Ok(None)
-                                } else {
-                                    Err(AsyncParseError::Parser(ParseError::Structure(
-                                        ReadError::IncompleteRecord,
-                                    )))
-                                }
-                            }
-                        }
-                    };
-=======
                     let finalized = final_result.unwrap_or_else(|| match recognizer.try_flush() {
                         Some(Ok(target)) => Ok(Some(target)),
                         Some(Err(e)) => Err(AsyncParseError::Parser(ParseError::Structure(e))),
@@ -558,7 +535,6 @@
                             }
                         }
                     });
->>>>>>> 73c983b7
                     (final_rem, finalized)
                 } else {
                     (rem, Ok(output))
