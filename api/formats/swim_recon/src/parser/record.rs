// Copyright 2015-2021 Swim Inc.
//
// Licensed under the Apache License, Version 2.0 (the "License");
// you may not use this file except in compliance with the License.
// You may obtain a copy of the License at
//
//     http://www.apache.org/licenses/LICENSE-2.0
//
// Unless required by applicable law or agreed to in writing, software
// distributed under the License is distributed on an "AS IS" BASIS,
// WITHOUT WARRANTIES OR CONDITIONS OF ANY KIND, either express or implied.
// See the License for the specific language governing permissions and
// limitations under the License.

use super::tokens::streaming::*;
use super::tokens::*;
use super::{FinalAttrStage, ParseEvents, Span};
use either::Either;
use nom::branch::alt;
use nom::character::complete as char_comp;
use nom::character::streaming as char_str;
use nom::combinator::{eof, map, opt, peek, recognize};
use nom::error::ErrorKind;
use nom::sequence::{pair, preceded};
use nom::{Finish, IResult, Parser};
use std::borrow::Cow;
use swim_form::structural::read::event::ReadEvent;

/// Change the state of the parser after producing an event.
#[derive(Debug)]
enum StateChange {
    /// Pop the frame for an attribute body and move into the 'after attribute' state.
    PopAfterAttr,
    /// Pop the frame for a record item and move into the 'after item' state.
    PopAfterItem,
    /// Change the state of the current frame to the specified value.
    ChangeState(ParseState),
    /// Push a new attribute body frame onto the stack.
    PushAttr,
    /// Start a new record frame, starting with an attribute.
    PushAttrNewRec {
        /// Whether the attribute has a body.
        has_body: bool,
    },
    /// Push a new frame for the items of a record body.
    PushBody,
}

impl StateChange {
    fn apply(self, state_stack: &mut Vec<ParseState>) {
        match self {
            StateChange::PopAfterAttr => {
                state_stack.pop();
                if let Some(top) = state_stack.last_mut() {
                    *top = ParseState::AfterAttr;
                }
            }
            StateChange::PopAfterItem => {
                state_stack.pop();
                if let Some(top) = state_stack.last_mut() {
                    top.after_item();
                }
            }
            StateChange::ChangeState(new_state) => {
                if let Some(top) = state_stack.last_mut() {
                    *top = new_state;
                }
            }
            StateChange::PushAttrNewRec { has_body } => {
                if has_body {
                    state_stack.push(ParseState::Init);
                    state_stack.push(ParseState::AttrBodyStartOrNl);
                } else {
                    state_stack.push(ParseState::AfterAttr);
                }
            }
            StateChange::PushAttr => {
                state_stack.push(ParseState::AttrBodyStartOrNl);
            }
            StateChange::PushBody => {
                state_stack.push(ParseState::RecordBodyStartOrNl);
            }
        }
    }
}

trait ReadEventExt<'a>: Sized {
    fn single(self) -> ParseEvents<'a>;

    fn followed_by(self, other: ReadEvent<'a>) -> ParseEvents<'a>;

    fn singleton_body(self) -> ParseEvents<'a>;
}

impl<'a> ReadEventExt<'a> for ReadEvent<'a> {
    fn single(self) -> ParseEvents<'a> {
        ParseEvents::SingleEvent(self)
    }

    fn followed_by(self, other: ReadEvent<'a>) -> ParseEvents<'a> {
        ParseEvents::TwoEvents(other, self)
    }

    fn singleton_body(self) -> ParseEvents<'a> {
        ParseEvents::ThreeEvents(ReadEvent::EndRecord, self, ReadEvent::StartBody)
    }
}

/// Possible states, within a single stack frame, for the parser.
#[derive(Debug, Clone, Copy, PartialEq, Eq)]
pub enum ParseState {
    Init,
    AttrBodyStartOrNl,
    AttrBodyAfterValue,
    AttrBodyAfterSlot,
    AttrBodySlot,
    AttrBodyAfterSep,
    AfterAttr,
    RecordBodyStartOrNl,
    RecordBodyAfterValue,
    RecordBodyAfterSlot,
    RecordBodySlot,
    RecordBodyAfterSep,
}

impl ParseState {
    /// Advance the state after an item.
    fn after_item(&mut self) {
        let new_state = match self {
            ParseState::Init => ParseState::AfterAttr,
            ParseState::AttrBodyStartOrNl | ParseState::AttrBodyAfterSep => {
                ParseState::AttrBodyAfterValue
            }
            ParseState::AttrBodySlot => ParseState::AttrBodyAfterSlot,
            ParseState::RecordBodyStartOrNl | ParseState::RecordBodyAfterSep => {
                ParseState::RecordBodyAfterValue
            }
            ParseState::RecordBodySlot => ParseState::RecordBodyAfterSlot,
            ow => panic!("Invalid state transition. {:?}", ow),
        };
        *self = new_state;
    }
}

fn attr_name(input: Span<'_>) -> IResult<Span<'_>, Cow<'_, str>> {
    alt((string_literal, map(identifier, Cow::Borrowed)))(input)
}

fn attr_name_final(input: Span<'_>) -> IResult<Span<'_>, Cow<'_, str>> {
    map(complete::identifier, Cow::Borrowed)(input)
}

impl<'a> ParseEvents<'a> {
    /// Take the next event for the iterator.
    fn take_event(&mut self) -> Option<EventOrEnd<'a>> {
        match std::mem::take(self) {
            ParseEvents::SingleEvent(ev) => Some(EventOrEnd::Event(ev, false)),
            ParseEvents::TwoEvents(second, first) => {
                *self = ParseEvents::SingleEvent(second);
                Some(EventOrEnd::Event(first, true))
            }
            ParseEvents::ThreeEvents(third, second, first) => {
                *self = ParseEvents::TwoEvents(third, second);
                Some(EventOrEnd::Event(first, true))
            }
            ParseEvents::TerminateWithAttr(stage) => match stage {
                FinalAttrStage::Start(name) => {
                    *self = ParseEvents::TerminateWithAttr(FinalAttrStage::EndAttr);
                    Some(EventOrEnd::Event(ReadEvent::StartAttribute(name), true))
                }
                FinalAttrStage::EndAttr => {
                    *self = ParseEvents::TerminateWithAttr(FinalAttrStage::StartBody);
                    Some(EventOrEnd::Event(ReadEvent::EndAttribute, true))
                }
                FinalAttrStage::StartBody => {
                    *self = ParseEvents::TerminateWithAttr(FinalAttrStage::EndBody);
                    Some(EventOrEnd::Event(ReadEvent::StartBody, true))
                }
                FinalAttrStage::EndBody => {
                    *self = ParseEvents::End;
                    Some(EventOrEnd::Event(ReadEvent::EndRecord, true))
                }
            },

            ParseEvents::End => Some(EventOrEnd::End),
            _ => None,
        }
    }

    #[cfg(feature = "async_parser")]
    pub fn is_empty(&self) -> bool {
        matches!(self, ParseEvents::NoEvent | ParseEvents::End)
    }
}

impl<'a> Default for ParseEvents<'a> {
    fn default() -> Self {
        ParseEvents::NoEvent
    }
}

enum EventOrEnd<'a> {
    Event(ReadEvent<'a>, bool),
    End,
}

/// An iterator which produces a sequence of parse events from a complete string by
/// applying an [`IncrementalReconParser`] repeatedly.
pub struct ParseIterator<'a> {
    input: Span<'a>,
    parser: Option<IncrementalReconParser>,
    pending: Option<ParseEvents<'a>>,
}

impl<'a> ParseIterator<'a> {
    pub fn new(input: Span<'a>, allow_comments: bool) -> Self {
        ParseIterator {
            input,
            parser: Some(IncrementalReconParser::new(allow_comments)),
            pending: None,
        }
    }
}

impl<'a> Iterator for ParseIterator<'a> {
    type Item = Result<ReadEvent<'a>, nom::error::Error<Span<'a>>>;

    fn next(&mut self) -> Option<Self::Item> {
        let ParseIterator {
            input,
            parser,
            pending,
        } = self;
        if let Some(pending_events) = pending {
            match pending_events.take_event() {
                Some(EventOrEnd::Event(ev, remaining)) => {
                    if !remaining {
                        *pending = None;
                    }
                    Some(Ok(ev))
                }
                _ => {
                    *parser = None;
                    None
                }
            }
        } else {
            loop {
                let ex = parser.as_mut()?.parse(*input);
                let (rem, mut events) = match ex {
                    Ok(r) => r,
                    Err(nom::Err::Incomplete(_)) => {
                        if let Some(mut p) = parser
                            .take()
                            .and_then(IncrementalReconParser::into_final_parser)
                        {
                            match p.parse(*input).finish() {
                                Ok(r) => r,
                                Err(e) => {
                                    return Some(Err(e));
                                }
                            }
                        } else {
                            let err = nom::error::Error::new(*input, ErrorKind::Alt);
                            return Some(Err(err));
                        }
                    }
                    Err(nom::Err::Error(e)) | Err(nom::Err::Failure(e)) => {
                        *parser = None;
                        return Some(Err(e));
                    }
                };
                *input = rem;
                match events.take_event() {
                    Some(EventOrEnd::Event(ev, remaining)) => {
                        if remaining {
                            *pending = Some(events);
                        }
                        return Some(Ok(ev));
                    }
                    Some(EventOrEnd::End) => {
                        *parser = None;
                        return None;
                    }
                    _ => {}
                }
            }
        }
    }
}

impl<'a> From<ReadEvent<'a>> for ParseEvents<'a> {
    fn from(event: ReadEvent<'a>) -> Self {
        ParseEvents::SingleEvent(event)
    }
}

/// A stateful, incremental Recon parser. Each call to `parse` will produce zero
/// or more parse events which are guaranteed to be consistent.
#[derive(Debug)]
pub struct IncrementalReconParser {
    state: Vec<ParseState>,
    allow_comments: bool,
}

impl IncrementalReconParser {
    pub fn new(allow_comments: bool) -> Self {
        IncrementalReconParser {
            state: vec![ParseState::Init],
            allow_comments,
        }
    }
}

impl Default for IncrementalReconParser {
    fn default() -> Self {
        IncrementalReconParser {
            state: vec![ParseState::Init],
            allow_comments: false,
        }
    }
}

enum FinalState {
    Init,
    AfterAttr,
}

/// The incremental recon parser will fail if it is possible that providing more input
/// could change the final result (to allow it be used in cases where the whole string
/// may not be available all at once). When the end of the data is reached, it should
/// be converted into the final segment parser which can read the final events.
pub struct FinalSegmentParser {
    state: FinalState,
    allow_comments: bool,
}

impl FinalSegmentParser {
    fn new(state: FinalState, allow_comments: bool) -> Self {
        FinalSegmentParser {
            state,
            allow_comments,
        }
    }
}

impl IncrementalReconParser {
    /// Convert to the final segment parser to handle the end of the input.
<<<<<<< HEAD
    pub fn into_final_parser(self) -> Option<FinalSegmentParser> {
        let IncrementalReconParser {
            mut state,
            allow_comments,
        } = self;
=======
    pub fn into_final_parser(mut self) -> Option<FinalSegmentParser> {
        self.final_parser()
    }

    fn final_parser(&mut self) -> Option<FinalSegmentParser> {
        let IncrementalReconParser { state } = self;
>>>>>>> e1653a82
        let top = state.pop();
        if state.is_empty() {
            match top {
                Some(ParseState::Init) => {
                    Some(FinalSegmentParser::new(FinalState::Init, allow_comments))
                }
                Some(ParseState::AfterAttr) => Some(FinalSegmentParser::new(
                    FinalState::AfterAttr,
                    allow_comments,
                )),
                _ => None,
            }
        } else {
            None
        }
    }
}

impl<'a> Parser<Span<'a>, ParseEvents<'a>, nom::error::Error<Span<'a>>> for IncrementalReconParser {
    fn parse(
        &mut self,
        input: Span<'a>,
    ) -> IResult<Span<'a>, ParseEvents<'a>, nom::error::Error<Span<'a>>> {
        let IncrementalReconParser {
            state,
            allow_comments,
        } = self;
        if let Some(top) = state.last_mut() {
            let (input, _) = char_str::space0(input)?;

            let input = if *allow_comments {
                comments(input)?.0
            } else {
                input
            };

            match top {
                ParseState::Init => {
                    let (input, (events, change)) =
                        preceded(char_str::multispace0, parse_init)(input)?;
                    if let Some(change) = change {
                        change.apply(state);
                    } else {
                        state.clear();
                    }
                    Ok((input, events))
                }
                ParseState::AfterAttr => {
                    let (input, (events, change)) = parse_after_attr(input)?;
                    change.apply(state);
                    Ok((input, events))
                }
                ParseState::RecordBodyStartOrNl => {
                    let (input, (events, change)) = preceded(
                        char_str::multispace0,
                        parse_not_after_item::<RecBody>(false),
                    )(input)?;
                    change.apply(state);
                    Ok((input, events))
                }
                ParseState::AttrBodyStartOrNl => {
                    let (input, (events, change)) = preceded(
                        char_str::multispace0,
                        parse_not_after_item::<AttrBody>(false),
                    )(input)?;
                    change.apply(state);
                    Ok((input, events))
                }
                ParseState::RecordBodyAfterSep => {
                    let (input, (events, change)) = preceded(
                        char_str::multispace0,
                        parse_not_after_item::<RecBody>(true),
                    )(input)?;
                    change.apply(state);
                    Ok((input, events))
                }
                ParseState::AttrBodyAfterSep => {
                    let (input, (events, change)) = preceded(
                        char_str::multispace0,
                        parse_not_after_item::<AttrBody>(true),
                    )(input)?;
                    change.apply(state);
                    Ok((input, events))
                }
                ParseState::RecordBodyAfterValue => {
                    let (input, new_state) =
                        preceded(char_str::space0, parse_after_value::<RecBody>)(input)?;
                    let events = if let Some(new_state) = new_state {
                        *top = new_state;
                        if new_state == ParseState::RecordBodySlot {
                            ReadEvent::Slot.single()
                        } else {
                            ParseEvents::NoEvent
                        }
                    } else {
                        StateChange::PopAfterItem.apply(state);
                        ReadEvent::EndRecord.single()
                    };
                    Ok((input, events))
                }
                ParseState::AttrBodyAfterValue => {
                    let (input, new_state) =
                        preceded(char_str::space0, parse_after_value::<AttrBody>)(input)?;
                    let events = if let Some(new_state) = new_state {
                        *top = new_state;
                        if new_state == ParseState::AttrBodySlot {
                            ReadEvent::Slot.single()
                        } else {
                            ParseEvents::NoEvent
                        }
                    } else {
                        StateChange::PopAfterAttr.apply(state);
                        ReadEvent::EndAttribute.single()
                    };
                    Ok((input, events))
                }
                ParseState::RecordBodyAfterSlot => {
                    let (input, new_state) =
                        preceded(char_str::space0, parse_after_slot::<RecBody>)(input)?;
                    let events = if let Some(new_state) = new_state {
                        *top = new_state;
                        ParseEvents::NoEvent
                    } else {
                        StateChange::PopAfterItem.apply(state);
                        ReadEvent::EndRecord.single()
                    };
                    Ok((input, events))
                }
                ParseState::AttrBodyAfterSlot => {
                    let (input, new_state) =
                        preceded(char_str::space0, parse_after_slot::<AttrBody>)(input)?;
                    let events = if let Some(new_state) = new_state {
                        *top = new_state;
                        ParseEvents::NoEvent
                    } else {
                        StateChange::PopAfterAttr.apply(state);
                        ReadEvent::EndAttribute.single()
                    };
                    Ok((input, events))
                }
                ParseState::RecordBodySlot => {
                    let (input, (events, change)) =
                        preceded(char_str::multispace0, parse_slot_value::<RecBody>)(input)?;
                    change.apply(state);
                    Ok((input, events))
                }
                ParseState::AttrBodySlot => {
                    let (input, (events, change)) =
                        preceded(char_str::multispace0, parse_slot_value::<AttrBody>)(input)?;
                    change.apply(state);
                    Ok((input, events))
                }
            }
        } else {
            Ok((input, ParseEvents::End))
        }
    }
}

impl<'a> Parser<Span<'a>, ParseEvents<'a>, nom::error::Error<Span<'a>>> for FinalSegmentParser {
    fn parse(
        &mut self,
        input: Span<'a>,
    ) -> IResult<Span<'a>, ParseEvents<'a>, nom::error::Error<Span<'a>>> {
        let FinalSegmentParser {
            state,
            allow_comments,
        } = self;
        match state {
            FinalState::Init => {
                let input = if *allow_comments {
                    complete::comments(input)?.0
                } else {
                    input
                };
                let (input, _) = char_comp::multispace0(input)?;
                parse_init_final(input)
            }
            FinalState::AfterAttr => {
                let input = if *allow_comments {
                    complete::comments(input)?.0
                } else {
                    input
                };
                let (input, _) = char_comp::space0(input)?;
                parse_after_attr_final(input)
            }
        }
    }
}

fn parse_init_final(input: Span<'_>) -> IResult<Span<'_>, ParseEvents<'_>> {
    alt((
        map(eof, |_| ReadEvent::Extant.single()),
        map(complete::identifier_or_bool, |v| {
            identifier_event(v).single()
        }),
        map(complete::numeric_literal, |l| ReadEvent::Number(l).single()),
        map(complete::blob, |data| ReadEvent::Blob(data).single()),
        attr_final,
    ))(input)
}

fn parse_after_attr_final(input: Span<'_>) -> IResult<Span<'_>, ParseEvents<'_>> {
    alt((
        map(eof, |_| {
            ReadEvent::StartBody.followed_by(ReadEvent::EndRecord)
        }),
        map(complete::identifier_or_bool, |v| {
            identifier_event(v).singleton_body()
        }),
        map(complete::numeric_literal, |l| {
            ReadEvent::Number(l).singleton_body()
        }),
        map(complete::blob, |data| {
            ReadEvent::Blob(data).singleton_body()
        }),
        attr_final,
    ))(input)
}

fn parse_init(input: Span<'_>) -> IResult<Span<'_>, (ParseEvents<'_>, Option<StateChange>)> {
    alt((
        map(string_literal, |s| (ReadEvent::TextValue(s).single(), None)),
        map(complete::identifier_or_bool, |v| {
            (identifier_event(v).single(), None)
        }),
        map(complete::numeric_literal, |l| {
            (ReadEvent::Number(l).single(), None)
        }),
        map(complete::blob, |data| {
            (ReadEvent::Blob(data).single(), None)
        }),
        map(secondary_attr, |(e, c)| (e, Some(c))),
        map(char_str::char('{'), |_| {
            (
                ReadEvent::StartBody.single(),
                Some(StateChange::ChangeState(ParseState::RecordBodyStartOrNl)),
            )
        }),
    ))(input)
}

fn attr(input: Span<'_>) -> IResult<Span<'_>, (Cow<'_, str>, bool)> {
    preceded(
        char_str::char('@'),
        pair(attr_name, map(opt(char_str::char('(')), |o| o.is_some())),
    )(input)
}

fn attr_final(input: Span<'_>) -> IResult<Span<'_>, ParseEvents<'_>> {
    map(preceded(char_comp::char('@'), attr_name_final), |name| {
        ParseEvents::TerminateWithAttr(FinalAttrStage::Start(name))
    })(input)
}

fn primary_attr(input: Span<'_>) -> IResult<Span<'_>, (ParseEvents<'_>, StateChange)> {
    map(attr, |(name, has_body)| {
        if has_body {
            (
                ReadEvent::StartAttribute(name).single(),
                StateChange::PushAttrNewRec { has_body: true },
            )
        } else {
            (
                ReadEvent::StartAttribute(name).followed_by(ReadEvent::EndAttribute),
                StateChange::PushAttrNewRec { has_body: false },
            )
        }
    })(input)
}

fn secondary_attr(input: Span<'_>) -> IResult<Span<'_>, (ParseEvents<'_>, StateChange)> {
    map(attr, |(name, has_body)| {
        if has_body {
            (
                ReadEvent::StartAttribute(name).single(),
                StateChange::PushAttr,
            )
        } else {
            (
                ReadEvent::StartAttribute(name).followed_by(ReadEvent::EndAttribute),
                StateChange::ChangeState(ParseState::AfterAttr),
            )
        }
    })(input)
}

fn identifier_event(value: Either<&str, bool>) -> ReadEvent<'_> {
    match value {
        Either::Left(s) => ReadEvent::TextValue(Cow::Borrowed(s)),
        Either::Right(p) => ReadEvent::Boolean(p),
    }
}

fn parse_after_attr(input: Span<'_>) -> IResult<Span<'_>, (ParseEvents<'_>, StateChange)> {
    alt((
        map(string_literal, |s| {
            (
                ReadEvent::TextValue(s).singleton_body(),
                StateChange::PopAfterItem,
            )
        }),
        map(identifier_or_bool, |v| {
            (
                identifier_event(v).singleton_body(),
                StateChange::PopAfterItem,
            )
        }),
        map(numeric_literal, |l| {
            (
                ReadEvent::Number(l).singleton_body(),
                StateChange::PopAfterItem,
            )
        }),
        map(blob, |data| {
            (
                ReadEvent::Blob(data).singleton_body(),
                StateChange::PopAfterItem,
            )
        }),
        secondary_attr,
        map(char_str::char('{'), |_| {
            (
                ReadEvent::StartBody.single(),
                StateChange::ChangeState(ParseState::RecordBodyStartOrNl),
            )
        }),
        map(
            peek(alt((
                recognize(alt((seperator, char_str::one_of(")}")))),
                char_str::line_ending,
            ))),
            |_| {
                (
                    ReadEvent::StartBody.followed_by(ReadEvent::EndRecord),
                    StateChange::PopAfterItem,
                )
            },
        ),
    ))(input)
}

fn value_item<K: ItemsKind>(event: ReadEvent<'_>) -> (ParseEvents<'_>, StateChange) {
    (event.single(), StateChange::ChangeState(K::after_value()))
}

fn slot_item<K: ItemsKind>(event: ReadEvent<'_>) -> (ParseEvents<'_>, StateChange) {
    (event.single(), StateChange::ChangeState(K::after_slot()))
}

/// Parsing of the body of an attribute and of the body of a record is very similar.
/// This trait encodes the differenes between the two to allow the same method to be
/// used for both.
trait ItemsKind {
    fn start_or_nl() -> ParseState;
    fn after_sep() -> ParseState;
    fn start_slot() -> ParseState;
    fn after_value() -> ParseState;
    fn after_slot() -> ParseState;
    fn end_delim() -> char;
    fn end_event<'a>() -> ReadEvent<'a>;
    fn end_state_change() -> StateChange;
}

struct AttrBody;

struct RecBody;

impl ItemsKind for AttrBody {
    fn start_or_nl() -> ParseState {
        ParseState::AttrBodyStartOrNl
    }

    fn after_sep() -> ParseState {
        ParseState::AttrBodyAfterSep
    }

    fn start_slot() -> ParseState {
        ParseState::AttrBodySlot
    }

    fn after_value() -> ParseState {
        ParseState::AttrBodyAfterValue
    }

    fn after_slot() -> ParseState {
        ParseState::AttrBodyAfterSlot
    }

    fn end_delim() -> char {
        ')'
    }

    fn end_event<'a>() -> ReadEvent<'a> {
        ReadEvent::EndAttribute
    }

    fn end_state_change() -> StateChange {
        StateChange::PopAfterAttr
    }
}

impl ItemsKind for RecBody {
    fn start_or_nl() -> ParseState {
        ParseState::RecordBodyStartOrNl
    }

    fn after_sep() -> ParseState {
        ParseState::RecordBodyAfterSep
    }

    fn start_slot() -> ParseState {
        ParseState::RecordBodySlot
    }

    fn end_delim() -> char {
        '}'
    }

    fn end_event<'a>() -> ReadEvent<'a> {
        ReadEvent::EndRecord
    }

    fn after_value() -> ParseState {
        ParseState::RecordBodyAfterValue
    }

    fn after_slot() -> ParseState {
        ParseState::RecordBodyAfterSlot
    }

    fn end_state_change() -> StateChange {
        StateChange::PopAfterItem
    }
}

fn parse_not_after_item<K: ItemsKind>(
    item_required: bool,
) -> impl for<'a> Fn(Span<'a>) -> IResult<Span<'a>, (ParseEvents<'a>, StateChange)> {
    move |input: Span<'_>| {
        alt((
            map(string_literal, |s| value_item::<K>(ReadEvent::TextValue(s))),
            map(identifier_or_bool, |v| value_item::<K>(identifier_event(v))),
            map(numeric_literal, |l| value_item::<K>(ReadEvent::Number(l))),
            map(blob, |data| value_item::<K>(ReadEvent::Blob(data))),
            map(seperator, |_| {
                (
                    ReadEvent::Extant.single(),
                    StateChange::ChangeState(K::after_sep()),
                )
            }),
            map(char_str::char(':'), |_| {
                (
                    ReadEvent::Extant.followed_by(ReadEvent::Slot),
                    StateChange::ChangeState(K::start_slot()),
                )
            }),
            map(char_str::char(K::end_delim()), move |_| {
                let event = K::end_event();
                let events = if item_required {
                    ReadEvent::Extant.followed_by(event)
                } else {
                    event.single()
                };
                (events, K::end_state_change())
            }),
            primary_attr,
            map(char_str::char('{'), |_| {
                (ReadEvent::StartBody.single(), StateChange::PushBody)
            }),
        ))(input)
    }
}

fn parse_slot_value<K: ItemsKind>(
    input: Span<'_>,
) -> IResult<Span<'_>, (ParseEvents<'_>, StateChange)> {
    alt((
        map(string_literal, |s| slot_item::<K>(ReadEvent::TextValue(s))),
        map(identifier_or_bool, |v| slot_item::<K>(identifier_event(v))),
        map(numeric_literal, |l| slot_item::<K>(ReadEvent::Number(l))),
        map(blob, |data| slot_item::<K>(ReadEvent::Blob(data))),
        map(seperator, |_| {
            (
                ReadEvent::Extant.single(),
                StateChange::ChangeState(K::after_sep()),
            )
        }),
        map(char_str::char(K::end_delim()), move |_| {
            (
                ReadEvent::Extant.followed_by(K::end_event()),
                K::end_state_change(),
            )
        }),
        primary_attr,
        map(char_str::char('{'), |_| {
            (ReadEvent::StartBody.single(), StateChange::PushBody)
        }),
    ))(input)
}

fn parse_after_value<K: ItemsKind>(input: Span<'_>) -> IResult<Span<'_>, Option<ParseState>> {
    alt((
        map(char_str::line_ending, |_| Some(K::start_or_nl())),
        map(seperator, |_| Some(K::after_sep())),
        map(char_str::char(':'), |_| Some(K::start_slot())),
        map(char_str::char(K::end_delim()), |_| None),
    ))(input)
}

fn parse_after_slot<K: ItemsKind>(input: Span<'_>) -> IResult<Span<'_>, Option<ParseState>> {
    alt((
        map(char_str::line_ending, |_| Some(K::start_or_nl())),
        map(seperator, |_| Some(K::after_sep())),
        map(char_str::char(K::end_delim()), |_| None),
    ))(input)
}

impl<'a> Iterator for ParseEvents<'a> {
    type Item = Option<ReadEvent<'a>>;

    fn next(&mut self) -> Option<Self::Item> {
        match std::mem::take(self) {
            ParseEvents::ThreeEvents(e1, e2, e3) => {
                *self = ParseEvents::TwoEvents(e1, e2);
                Some(Some(e3))
            }
            ParseEvents::TwoEvents(e1, e2) => {
                *self = ParseEvents::SingleEvent(e1);
                Some(Some(e2))
            }
            ParseEvents::SingleEvent(e1) => {
                *self = ParseEvents::NoEvent;
                Some(Some(e1))
            }
            ParseEvents::NoEvent => None,
            ParseEvents::TerminateWithAttr(stage) => match stage {
                FinalAttrStage::Start(name) => {
                    *self = ParseEvents::TerminateWithAttr(FinalAttrStage::EndAttr);
                    Some(Some(ReadEvent::StartAttribute(name)))
                }
                FinalAttrStage::EndAttr => {
                    *self = ParseEvents::TerminateWithAttr(FinalAttrStage::StartBody);
                    Some(Some(ReadEvent::EndAttribute))
                }
                FinalAttrStage::StartBody => {
                    *self = ParseEvents::TerminateWithAttr(FinalAttrStage::EndBody);
                    Some(Some(ReadEvent::StartBody))
                }
                FinalAttrStage::EndBody => {
                    *self = ParseEvents::End;
                    Some(Some(ReadEvent::EndRecord))
                }
            },
            ParseEvents::End => Some(None),
        }
    }
}<|MERGE_RESOLUTION|>--- conflicted
+++ resolved
@@ -346,29 +346,24 @@
 
 impl IncrementalReconParser {
     /// Convert to the final segment parser to handle the end of the input.
-<<<<<<< HEAD
-    pub fn into_final_parser(self) -> Option<FinalSegmentParser> {
+    pub fn into_final_parser(mut self) -> Option<FinalSegmentParser> {
+        self.final_parser()
+    }
+
+    fn final_parser(&mut self) -> Option<FinalSegmentParser> {
         let IncrementalReconParser {
-            mut state,
+            state,
             allow_comments,
         } = self;
-=======
-    pub fn into_final_parser(mut self) -> Option<FinalSegmentParser> {
-        self.final_parser()
-    }
-
-    fn final_parser(&mut self) -> Option<FinalSegmentParser> {
-        let IncrementalReconParser { state } = self;
->>>>>>> e1653a82
         let top = state.pop();
         if state.is_empty() {
             match top {
                 Some(ParseState::Init) => {
-                    Some(FinalSegmentParser::new(FinalState::Init, allow_comments))
+                    Some(FinalSegmentParser::new(FinalState::Init, *allow_comments))
                 }
                 Some(ParseState::AfterAttr) => Some(FinalSegmentParser::new(
                     FinalState::AfterAttr,
-                    allow_comments,
+                    *allow_comments,
                 )),
                 _ => None,
             }
