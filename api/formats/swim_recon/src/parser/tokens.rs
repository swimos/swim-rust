// Copyright 2015-2021 Swim Inc.
//
// Licensed under the Apache License, Version 2.0 (the "License");
// you may not use this file except in compliance with the License.
// You may obtain a copy of the License at
//
//     http://www.apache.org/licenses/LICENSE-2.0
//
// Unless required by applicable law or agreed to in writing, software
// distributed under the License is distributed on an "AS IS" BASIS,
// WITHOUT WARRANTIES OR CONDITIONS OF ANY KIND, either express or implied.
// See the License for the specific language governing permissions and
// limitations under the License.

use crate::parser::Span;
use either::Either;
use nom::branch::alt;
use nom::combinator::{map, map_res, opt, peek, recognize};
use nom::multi::{many0_count, many1_count};
use nom::sequence::{delimited, pair, preceded, tuple};
use nom::IResult;
use num_traits::Num;
use std::borrow::Cow;
use std::convert::TryFrom;
use std::fmt::{Display, Formatter};
use std::ops::{Deref, Neg};
use swim_form::structural::read::event::NumericValue;
use swim_model::bigint::{BigInt, BigUint, ParseBigIntError, Sign};
use swim_model::identifier::{is_identifier_char, is_identifier_start};
use swim_model::Text;

fn unwrap_span(span: Span<'_>) -> &str {
<<<<<<< HEAD
    span.deref()
=======
    &span
>>>>>>> f45bb036
}

/// States for the automaton to unescape a Java escaped string.
enum EscapeState {
    None,
    Escape,
    UnicodeEscape0,
    UnicodeEscape1(u32),
    UnicodeEscape2(u32, u32),
    UnicodeEscape3(u32, u32, u32),
    Failed,
}

fn is_escape(c: char) -> bool {
    c == '\\' || c == '\"' || c == 'b' || c == 'f' || c == 'n' || c == 'r' || c == 't'
}

/// Unescape a string using Java conventions. Returns the input as a failure if the string
/// contains an invalid escape.
///
/// TODO Handle escaped UTF-16 surrogate pairs.
fn unescape(literal: &str) -> Result<Text, Text> {
    let mut failed = false;
    let unescaped_string = literal
        .chars()
        .scan(EscapeState::None, |state, c| {
            Some(match state {
                EscapeState::None => {
                    if c == '\\' {
                        *state = EscapeState::Escape;
                        None
                    } else {
                        Some(c)
                    }
                }
                EscapeState::Escape if is_escape(c) => {
                    *state = EscapeState::None;
                    Some(match c {
                        '\\' => '\\',
                        '\"' => '\"',
                        'b' => '\u{08}',
                        'f' => '\u{0c}',
                        'n' => '\n',
                        'r' => '\r',
                        't' => '\t',
                        ow => ow,
                    })
                }
                EscapeState::Escape if c == 'u' => {
                    *state = EscapeState::UnicodeEscape0;
                    None
                }
                EscapeState::UnicodeEscape0 if c == 'u' => None,
                EscapeState::UnicodeEscape0 if c.is_ascii_hexdigit() => {
                    *state = EscapeState::UnicodeEscape1(c.to_digit(16).unwrap());
                    None
                }
                EscapeState::UnicodeEscape1(d1) if c.is_ascii_hexdigit() => {
                    *state = EscapeState::UnicodeEscape2(*d1, c.to_digit(16).unwrap());
                    None
                }
                EscapeState::UnicodeEscape2(d1, d2) if c.is_ascii_hexdigit() => {
                    *state = EscapeState::UnicodeEscape3(*d1, *d2, c.to_digit(16).unwrap());
                    None
                }
                EscapeState::UnicodeEscape3(d1, d2, d3) if c.is_ascii_hexdigit() => {
                    let uc: char = char::try_from(
                        (*d1 << 12) | (*d2 << 8) | (*d3 << 4) | c.to_digit(16).unwrap(),
                    )
                    .unwrap();
                    *state = EscapeState::None;
                    Some(uc)
                }
                EscapeState::Failed => None,
                _ => {
                    *state = EscapeState::Failed;
                    failed = true;
                    None
                }
            })
        })
        .flatten()
        .collect();
    if failed {
        Err(literal.into())
    } else {
        Ok(unescaped_string)
    }
}

fn resolve_escapes(span: Span<'_>) -> Result<Cow<'_, str>, InvalidEscapes> {
    let input = *span;
    if input.contains('\\') {
        match unescape(input) {
            Ok(text) => Ok(Cow::Owned(text.into())),
            Err(text) => Err(InvalidEscapes(text)),
        }
    } else {
        Ok(Cow::Borrowed(input))
    }
}

fn base64_digit(c: char) -> bool {
    c.is_ascii_alphanumeric() || c == '+' || c == '/'
}

fn padding(c: char) -> bool {
    c == '='
}

fn base64_digit_or_padding(c: char) -> bool {
    base64_digit(c) || padding(c)
}

#[derive(Debug)]
struct InvalidEscapes(Text);

impl Display for InvalidEscapes {
    fn fmt(&self, f: &mut Formatter<'_>) -> std::fmt::Result {
        write!(f, "\"{}\" contains invalid escape sequences.", self.0)
    }
}

impl std::error::Error for InvalidEscapes {}

fn escape(input: Span<'_>) -> IResult<Span<'_>, &str> {
    use nom::character::streaming as character;
    map(
        recognize(pair(character::char('\\'), character::anychar)),
        unwrap_span,
    )(input)
}

pub fn string_literal(input: Span<'_>) -> IResult<Span<'_>, Cow<'_, str>> {
    use nom::character::streaming as character;
    map_res(
        delimited(
            character::char('"'),
            recognize(many0_count(alt((
                recognize(character::satisfy(|c| c != '\\' && c != '\"')),
                recognize(escape),
            )))),
            character::char('"'),
        ),
        resolve_escapes,
    )(input)
}

pub fn separator(input: Span<'_>) -> IResult<Span<'_>, char> {
    use nom::character::streaming as character;
    character::one_of(",;")(input)
}

macro_rules! token_mod {
    ($name:ident, $submod:ident) => {
        pub mod $name {

            use super::*;
            use nom::bytes::$submod::tag_no_case;
            use nom::character::$submod as character;
            use nom::character::$submod::not_line_ending;
            use nom::multi::many0;
            use nom::number::$submod as number;

            pub fn identifier(input: Span<'_>) -> IResult<Span<'_>, &str> {
                map(
                    recognize(pair(
                        character::satisfy(is_identifier_start),
                        many0_count(character::satisfy(is_identifier_char)),
                    )),
                    unwrap_span,
                )(input)
            }

            pub fn identifier_or_bool(input: Span<'_>) -> IResult<Span<'_>, Either<&str, bool>> {
                map(identifier, |id| match id {
                    "true" => Either::Right(true),
                    "false" => Either::Right(false),
                    _ => Either::Left(id),
                })(input)
            }

            fn natural(
                tag: &'static str,
                digits: &'static str,
            ) -> impl FnMut(Span<'_>) -> IResult<Span<'_>, Span<'_>> {
                move |input: Span<'_>| {
                    preceded(
                        tag_no_case(tag),
                        recognize(many1_count(character::one_of(digits))),
                    )(input)
                }
            }

            pub fn numeric_literal(input: Span<'_>) -> IResult<Span<'_>, NumericValue> {
                alt((binary, hexadecimal, decimal_or_float))(input)
            }

            fn signed<F>(mut base: F) -> impl FnMut(Span<'_>) -> IResult<Span<'_>, (bool, Span<'_>)>
            where
                F: FnMut(Span<'_>) -> IResult<Span<'_>, Span<'_>>,
            {
                move |input: Span<'_>| {
                    pair(
                        map(opt(character::char('-')), |maybe| maybe.is_some()),
                        &mut base,
                    )(input)
                }
            }

            fn hexadecimal_str(input: Span<'_>) -> IResult<Span<'_>, Span<'_>> {
                natural("0x", "0123456789abcdefABCDEF")(input)
            }

            fn hexadecimal(input: Span<'_>) -> IResult<Span<'_>, NumericValue> {
                map_res(signed(hexadecimal_str), |(negative, rep)| {
                    try_to_int_literal(negative, *rep, 16)
                })(input)
            }

            fn binary_str(input: Span<'_>) -> IResult<Span<'_>, Span<'_>> {
                natural("0b", "01")(input)
            }

            fn binary(input: Span<'_>) -> IResult<Span<'_>, NumericValue> {
                map_res(signed(binary_str), |(negative, rep)| {
                    try_to_int_literal(negative, *rep, 2)
                })(input)
            }

            fn decimal_str(input: Span<'_>) -> IResult<Span<'_>, Span<'_>> {
                recognize(many1_count(character::one_of("0123456789")))(input)
            }

            fn decimal_or_float(input: Span<'_>) -> IResult<Span<'_>, NumericValue> {
                alt((
                    map_res(
                        map_res(
                            pair(signed(decimal_str), peek(opt(character::one_of(".eE")))),
                            |(r, is_float)| {
                                if is_float.is_some() {
                                    Err(())
                                } else {
                                    Ok(r)
                                }
                            },
                        ),
                        |(negative, rep)| try_to_int_literal(negative, *rep, 10),
                    ),
                    map(number::double, NumericValue::Float),
                ))(input)
            }

            fn try_to_int_literal(
                negative: bool,
                rep: &str,
                radix: u32,
            ) -> Result<NumericValue, ParseBigIntError> {
                if let Ok(n) = u64::from_str_radix(rep, radix) {
                    if negative {
                        if let Ok(m) = i64::try_from(n) {
                            Ok(NumericValue::Int(-m))
                        } else {
                            Ok(NumericValue::BigInt(BigInt::from(n).neg()))
                        }
                    } else {
                        Ok(NumericValue::UInt(n))
                    }
                } else {
                    let n = BigUint::from_str_radix(rep, radix)?;
                    if negative {
                        Ok(NumericValue::BigInt(BigInt::from_biguint(Sign::Minus, n)))
                    } else {
                        Ok(NumericValue::BigUint(n))
                    }
                }
            }

            fn base64_block(input: Span<'_>) -> IResult<Span<'_>, Span<'_>> {
                let digit = character::satisfy(base64_digit);
                let mut block = recognize(tuple((&digit, &digit, &digit, &digit)));
                block(input)
            }

            fn base64_final_block(input: Span<'_>) -> IResult<Span<'_>, Span<'_>> {
                let digit = character::satisfy(base64_digit);
                let padding = character::satisfy(padding);
                let digit_or_padding = character::satisfy(base64_digit_or_padding);
                let mut block = recognize(tuple((&digit, &digit, &digit_or_padding, &padding)));
                block(input)
            }

            fn base64(input: Span<'_>) -> IResult<Span<'_>, Span<'_>> {
                recognize(pair(many0_count(base64_block), opt(base64_final_block)))(input)
            }

            fn base64_literal(input: Span<'_>) -> IResult<Span<'_>, Span<'_>> {
                preceded(character::char('%'), base64)(input)
            }

            pub fn blob(input: Span<'_>) -> IResult<Span<'_>, Vec<u8>> {
                map_res(base64_literal, |span| base64::decode(*span))(input)
            }

            pub fn comments(input: Span<'_>) -> IResult<Span<'_>, Vec<Span<'_>>> {
                many0(preceded(
                    character::multispace0,
                    preceded(character::char('#'), not_line_ending),
                ))(input)
            }
        }
    };
}

token_mod!(streaming, streaming);
token_mod!(complete, complete);<|MERGE_RESOLUTION|>--- conflicted
+++ resolved
@@ -23,18 +23,14 @@
 use std::borrow::Cow;
 use std::convert::TryFrom;
 use std::fmt::{Display, Formatter};
-use std::ops::{Deref, Neg};
+use std::ops::Neg;
 use swim_form::structural::read::event::NumericValue;
 use swim_model::bigint::{BigInt, BigUint, ParseBigIntError, Sign};
 use swim_model::identifier::{is_identifier_char, is_identifier_start};
 use swim_model::Text;
 
 fn unwrap_span(span: Span<'_>) -> &str {
-<<<<<<< HEAD
-    span.deref()
-=======
     &span
->>>>>>> f45bb036
 }
 
 /// States for the automaton to unescape a Java escaped string.
