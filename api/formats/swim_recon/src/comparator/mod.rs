--- conflicted
+++ resolved
@@ -241,44 +241,6 @@
                 loop {
                     match (self_iter.next(), other_iter.next()) {
                         (Some(self_builder), Some(other_builder)) => {
-<<<<<<< HEAD
-                            if self_builder == other_builder {
-                                continue;
-                            } else {
-                                let mut self_items_len = self_builder.items_len();
-                                let mut other_items_len = other_builder.items_len();
-
-                                let mut self_attrs_len = self_builder.attrs_len();
-                                let mut other_attrs_len = other_builder.attrs_len();
-
-                                while let Some(self_builder_next) = self_iter.peek() {
-                                    if self_builder_next.key == KeyState::NoKey {
-                                        let self_builder_next = self_iter.next().unwrap();
-                                        self_items_len += self_builder_next.items_len();
-                                        self_attrs_len += self_builder_next.attrs_len();
-                                    } else {
-                                        break;
-                                    }
-                                }
-                                while let Some(other_builder_next) = other_iter.peek() {
-                                    if other_builder_next.key == KeyState::NoKey {
-                                        let other_builder_next = other_iter.next().unwrap();
-                                        other_items_len += other_builder_next.items_len();
-                                        other_attrs_len += other_builder_next.attrs_len();
-                                    } else {
-                                        break;
-                                    }
-                                }
-
-                                if self_items_len == other_items_len
-                                    && self_attrs_len == other_attrs_len
-                                {
-                                    continue;
-                                } else {
-                                    return false;
-                                }
-                            }
-=======
                             let mut self_items_len = self_builder.items_len();
                             let mut other_items_len = other_builder.items_len();
 
@@ -311,7 +273,6 @@
                             } else {
                                 return false;
                             }
->>>>>>> 3692b516
                         }
                         (Some(self_builder), None) => {
                             if self_builder.key == KeyState::NoKey
