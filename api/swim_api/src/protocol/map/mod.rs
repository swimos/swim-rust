--- conflicted
+++ resolved
@@ -456,11 +456,7 @@
     }
 }
 
-<<<<<<< HEAD
-/// Representation of map lane messages (used to form the body of Recon messages when operating)
-=======
-/// Representation of map lane messages (used to form the body of Recond messages when operating)
->>>>>>> 925ce12f
+/// Repreesentation of map lane messages (used to form the body of Recon messages when operating)
 /// on downlinks. This extends [`MapOperation`] with `Take` (retain the first `n` items) and `Drop`
 /// (remove teh first `n` items). We never use these internally but must support them for communicating
 /// with other implementations.
