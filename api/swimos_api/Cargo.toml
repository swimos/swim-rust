--- conflicted
+++ resolved
@@ -14,8 +14,5 @@
 bytes = { workspace = true }
 tokio = { workspace = true }
 static_assertions = { workspace = true }
-<<<<<<< HEAD
-=======
 uuid = { workspace = true }
->>>>>>> 2ae1bdd1
 http = { workspace = true }