// Copyright 2015-2023 Swim Inc.
//
// Licensed under the Apache License, Version 2.0 (the "License");
// you may not use this file except in compliance with the License.
// You may obtain a copy of the License at
//
//     http://www.apache.org/licenses/LICENSE-2.0
//
// Unless required by applicable law or agreed to in writing, software
// distributed under the License is distributed on an "AS IS" BASIS,
// WITHOUT WARRANTIES OR CONDITIONS OF ANY KIND, either express or implied.
// See the License for the specific language governing permissions and
// limitations under the License.

<<<<<<< HEAD
use std::{
    borrow::Borrow,
    fmt::{Display, Formatter},
};
=======
#[cfg(test)]
mod tests;

use std::fmt::{Display, Formatter};
>>>>>>> f1929ef1

use swimos_form::structural::{
    read::{
        error::ExpectedEvent,
        event::ReadEvent,
        recognizer::{Recognizer, RecognizerReadable, SimpleAttrBody, SimpleRecBody},
        ReadError,
    },
    write::{PrimitiveWriter, StructuralWritable, StructuralWriter},
    Tag,
};
use swimos_model::{Text, ValueKind};

use crate::agent::UplinkKind;

/// An enumeration representing the kinds of Warp lanes.
#[derive(Tag, Debug, PartialEq, Eq, Clone, Copy, Hash)]
pub enum WarpLaneKind {
    Command,
    Demand,
    DemandMap,
    Map,
    JoinMap,
    JoinValue,
    Supply,
    Spatial,
    Value,
}

impl From<WarpLaneKind> for LaneKind {
    fn from(value: WarpLaneKind) -> Self {
        match value {
            WarpLaneKind::Command => LaneKind::Command,
            WarpLaneKind::Demand => LaneKind::Demand,
            WarpLaneKind::DemandMap => LaneKind::DemandMap,
            WarpLaneKind::Map => LaneKind::Map,
            WarpLaneKind::JoinMap => LaneKind::JoinMap,
            WarpLaneKind::JoinValue => LaneKind::JoinValue,
            WarpLaneKind::Supply => LaneKind::Supply,
            WarpLaneKind::Spatial => LaneKind::Spatial,
            WarpLaneKind::Value => LaneKind::Value,
        }
    }
}

impl WarpLaneKind {
    pub fn map_like(&self) -> bool {
        matches!(
            self,
            WarpLaneKind::Map
                | WarpLaneKind::DemandMap
                | WarpLaneKind::JoinMap
                | WarpLaneKind::JoinValue
        )
    }

    pub fn uplink_kind(&self) -> UplinkKind {
        match self {
            WarpLaneKind::Map
            | WarpLaneKind::DemandMap
            | WarpLaneKind::JoinMap
            | WarpLaneKind::JoinValue => UplinkKind::Map,
            WarpLaneKind::Supply => UplinkKind::Supply,
            WarpLaneKind::Spatial => todo!("Spatial uplinks not supported."),
            _ => UplinkKind::Value,
        }
    }
}

impl Display for WarpLaneKind {
    fn fmt(&self, f: &mut Formatter<'_>) -> std::fmt::Result {
        let as_str: &str = self.as_ref();
        write!(f, "{}", as_str)
    }
}

/// An enumeration representing the type of a lane.
#[derive(Tag, Debug, PartialEq, Eq, Clone, Copy, Hash)]
pub enum LaneKind {
    Command,
    Demand,
    DemandMap,
    Map,
    JoinMap,
    JoinValue,
    Supply,
    Spatial,
    Value,
    Http,
}

pub struct LaneKindRecognizer;

impl Recognizer for LaneKindRecognizer {
    type Target = LaneKind;

    fn feed_event(&mut self, input: ReadEvent<'_>) -> Option<Result<Self::Target, ReadError>> {
        match input {
            ReadEvent::TextValue(txt) => {
                Some(
                    LaneKind::try_from(txt.borrow()).map_err(|_| ReadError::Malformatted {
                        text: txt.into(),
                        message: Text::new("Not a valid Lane kind."),
                    }),
                )
            }
            ow => Some(Err(
                ow.kind_error(ExpectedEvent::ValueEvent(ValueKind::Text))
            )),
        }
    }

    fn reset(&mut self) {}
}

impl RecognizerReadable for LaneKind {
    type Rec = LaneKindRecognizer;
    type AttrRec = SimpleAttrBody<LaneKindRecognizer>;
    type BodyRec = SimpleRecBody<LaneKindRecognizer>;

    fn make_recognizer() -> Self::Rec {
        LaneKindRecognizer
    }

    fn make_attr_recognizer() -> Self::AttrRec {
        SimpleAttrBody::new(LaneKindRecognizer)
    }

    fn make_body_recognizer() -> Self::BodyRec {
        SimpleRecBody::new(LaneKindRecognizer)
    }
}

impl StructuralWritable for LaneKind {
    fn write_with<W: StructuralWriter>(
        &self,
        writer: W,
    ) -> Result<<W as PrimitiveWriter>::Repr, <W as PrimitiveWriter>::Error> {
        writer.write_text(self.as_ref())
    }

    fn write_into<W: StructuralWriter>(
        self,
        writer: W,
    ) -> Result<<W as PrimitiveWriter>::Repr, <W as PrimitiveWriter>::Error> {
        writer.write_text(self.as_ref())
    }

    fn num_attributes(&self) -> usize {
        0
    }
}

impl LaneKind {
    pub fn map_like(&self) -> bool {
        matches!(
            self,
            LaneKind::Map | LaneKind::DemandMap | LaneKind::JoinMap | LaneKind::JoinValue
        )
    }
}

#[derive(Debug, PartialEq, Eq)]
pub struct LaneKindParseErr;

impl<'a> TryFrom<&'a str> for LaneKind {
    type Error = LaneKindParseErr;

    fn try_from(value: &'a str) -> Result<Self, Self::Error> {
        match value {
            "Command" => Ok(LaneKind::Command),
            "Demand" => Ok(LaneKind::Demand),
            "DemandMap" => Ok(LaneKind::DemandMap),
            "Map" => Ok(LaneKind::Map),
            "JoinMap" => Ok(LaneKind::JoinMap),
            "JoinValue" => Ok(LaneKind::JoinValue),
            "Supply" => Ok(LaneKind::Supply),
            "Spatial" => Ok(LaneKind::Spatial),
            "Value" => Ok(LaneKind::Value),
            _ => Err(LaneKindParseErr),
        }
    }
}

impl Display for LaneKind {
    fn fmt(&self, f: &mut Formatter<'_>) -> std::fmt::Result {
        let as_str: &str = self.as_ref();
        write!(f, "{}", as_str)
    }
}<|MERGE_RESOLUTION|>--- conflicted
+++ resolved
@@ -12,17 +12,13 @@
 // See the License for the specific language governing permissions and
 // limitations under the License.
 
-<<<<<<< HEAD
+#[cfg(test)]
+mod tests;
+
 use std::{
     borrow::Borrow,
     fmt::{Display, Formatter},
 };
-=======
-#[cfg(test)]
-mod tests;
-
-use std::fmt::{Display, Formatter};
->>>>>>> f1929ef1
 
 use swimos_form::structural::{
     read::{
