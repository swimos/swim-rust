// Copyright 2015-2021 Swim Inc.
//
// Licensed under the Apache License, Version 2.0 (the "License");
// you may not use this file except in compliance with the License.
// You may obtain a copy of the License at
//
//     http://www.apache.org/licenses/LICENSE-2.0
//
// Unless required by applicable law or agreed to in writing, software
// distributed under the License is distributed on an "AS IS" BASIS,
// WITHOUT WARRANTIES OR CONDITIONS OF ANY KIND, either express or implied.
// See the License for the specific language governing permissions and
// limitations under the License.

use crate::structural::bridge::RecognizerBridge;
use crate::structural::generic::coproduct::{CCons, CNil, Unify};
use crate::structural::read::error::ExpectedEvent;
use crate::structural::read::event::{NumericValue, ReadEvent};
use crate::structural::read::from_model::{
    AttrBodyMaterializer, DelegateBodyMaterializer, ValueMaterializer,
};
use crate::structural::read::recognizer::primitive::DataRecognizer;
use crate::structural::read::ReadError;
use crate::structural::write::StructuralWritable;
use crate::structural::Tag;
use chrono::{LocalResult, TimeZone, Utc};
use std::borrow::Borrow;
use std::collections::HashMap;
use std::fmt::Display;
use std::hash::Hash;
use std::marker::PhantomData;
use std::num::NonZeroUsize;
use std::option::Option::None;
use std::str::FromStr;
use std::sync::Arc;
use swim_model::bigint::{BigInt, BigUint};
use swim_model::time::Timestamp;
use swim_model::{Blob, Text, Value, ValueKind};
use swim_utilities::iteratee::Iteratee;
use swim_utilities::routing::uri::RelativeUri;
use url::Url;

/// [`Recognizer`] implementations for config types.
pub mod impls;
/// [`Recognizer`] implementations for basic types.
pub mod primitive;
#[cfg(test)]
mod tests;

/// Trait for types that can be recognized by a [`Recognizer`] state machine.
pub trait RecognizerReadable: Sized {
    type Rec: Recognizer<Target = Self>;
    type AttrRec: Recognizer<Target = Self>;
    type BodyRec: Recognizer<Target = Self>;

    /// Create a state machine that will recognize the representation of the type as a stream of
    /// [`ReadEvent`]s.
    fn make_recognizer() -> Self::Rec;

    /// Create a state machine that will recognize the representation of the type as a stream of
    /// [`ReadEvent`]s from the body of an attribute. (In most cases this will be identical
    /// to the `make_recognizer` state machine, followed by an end attribute event. However,
    /// for types that can be represented as records with no attributes, this may be more complex
    /// as it is permissible for the record to be collapsed into the body of the attribute.)
    fn make_attr_recognizer() -> Self::AttrRec;

    /// Create a state machine that will recognize the representation of the type as a stream of
    /// [`ReadEvent`]s where the read process has been delegated to a sub-value. This will
    /// be identical to the `make_recognizer` state machine save where the type is simple or
    /// is the generic model type [`Value`].
    fn make_body_recognizer() -> Self::BodyRec;

    /// If this value is expected as the value of a record field but was not present a default
    /// value will be used if provided here. For example, [`Option`] values are set to `None` if
    /// not provided.
    fn on_absent() -> Option<Self> {
        None
    }

    /// A value is simple if it can be represented by a single [`ReadEvent`].
    fn is_simple() -> bool {
        false
    }

    /// Attempt to write a value of a ['StructuralWritable'] type into an instance of this type.
    fn try_read_from<T: StructuralWritable>(writable: &T) -> Result<Self, ReadError> {
        let bridge = RecognizerBridge::new(Self::make_recognizer());
        writable.write_with(bridge)
    }

    /// Attempt to transform a value of a ['StructuralWritable'] type into an instance of this type.
    fn try_transform<T: StructuralWritable>(writable: T) -> Result<Self, ReadError> {
        let bridge = RecognizerBridge::new(Self::make_recognizer());
        writable.write_into(bridge)
    }

<<<<<<< HEAD
=======
    /// Attempte to create an instance of thist type from a [`Value`] model.
>>>>>>> 73c983b7
    fn try_interpret_structure(value: &Value) -> Result<Self, ReadError> {
        Self::try_read_from(value)
    }

<<<<<<< HEAD
=======
    /// Attempte to create an instance of thist type from a [`Value`] model, possibly consuming
    /// the model.
>>>>>>> 73c983b7
    fn try_from_structure(value: Value) -> Result<Self, ReadError> {
        Self::try_transform(value)
    }
}

/// Trait for state machines that can recognize a type from a stream of [`ReadEvent`]s. A
/// recognizer maybe be used multiple times but the `reset` method must be called between each
/// use.
pub trait Recognizer {
    /// The type that is produced by the state machine.
    type Target;

    /// Feed a single event into the state machine. The result will return nothing if more
    /// events are required. Otherwise it will return the completed value or an error if the
    /// event provided was invalid for the type.
    fn feed_event(&mut self, input: ReadEvent<'_>) -> Option<Result<Self::Target, ReadError>>;

    /// Attempt the produce a value based on the events that have already been provided, if possible.
    fn try_flush(&mut self) -> Option<Result<Self::Target, ReadError>> {
        None
    }

    /// Reset the state machine so that it can be used again.
    fn reset(&mut self);

    /// Wrap this state machine as an [`Iteratee`].
    fn as_iteratee(&mut self) -> RecognizerIteratee<'_, Self>
    where
        Self: Sized,
    {
        RecognizerIteratee(self)
    }
}

pub struct RecognizerIteratee<'b, R>(&'b mut R);

impl<'a, 'b, R> Iteratee<ReadEvent<'a>> for RecognizerIteratee<'b, R>
where
    R: Recognizer,
{
    type Item = Result<R::Target, ReadError>;

    fn feed(&mut self, input: ReadEvent<'a>) -> Option<Self::Item> {
        let RecognizerIteratee(inner) = self;
        inner.feed_event(input)
    }

    fn flush(self) -> Option<Self::Item>
    where
        Self: Sized,
    {
        let RecognizerIteratee(inner) = self;
        inner.try_flush()
    }
}
macro_rules! simple_readable {
    ($target:ty, $recog:ident) => {
        impl RecognizerReadable for $target {
            type Rec = primitive::$recog;
            type AttrRec = SimpleAttrBody<primitive::$recog>;
            type BodyRec = SimpleRecBody<primitive::$recog>;

            fn make_recognizer() -> Self::Rec {
                primitive::$recog
            }

            fn make_attr_recognizer() -> Self::AttrRec {
                SimpleAttrBody::new(primitive::$recog)
            }

            fn make_body_recognizer() -> Self::BodyRec {
                SimpleRecBody::new(primitive::$recog)
            }

            fn is_simple() -> bool {
                true
            }
        }
    };
}

simple_readable!((), UnitRecognizer);
simple_readable!(i32, I32Recognizer);
simple_readable!(i64, I64Recognizer);
simple_readable!(u32, U32Recognizer);
simple_readable!(u64, U64Recognizer);
simple_readable!(usize, UsizeRecognizer);
simple_readable!(NonZeroUsize, NonZeroUsizeRecognizer);
simple_readable!(f64, F64Recognizer);
simple_readable!(BigInt, BigIntRecognizer);
simple_readable!(BigUint, BigUintRecognizer);
simple_readable!(String, StringRecognizer);
simple_readable!(Text, TextRecognizer);
simple_readable!(Vec<u8>, DataRecognizer);
simple_readable!(bool, BoolRecognizer);

impl RecognizerReadable for Blob {
    type Rec = MappedRecognizer<DataRecognizer, fn(Vec<u8>) -> Blob>;
    type AttrRec = SimpleAttrBody<Self::Rec>;
    type BodyRec = SimpleRecBody<Self::Rec>;

    fn make_recognizer() -> Self::Rec {
        MappedRecognizer::new(DataRecognizer, Blob::from_vec)
    }

    fn make_attr_recognizer() -> Self::AttrRec {
        SimpleAttrBody::new(Self::make_recognizer())
    }

    fn make_body_recognizer() -> Self::BodyRec {
        SimpleRecBody::new(Self::make_recognizer())
    }

    fn is_simple() -> bool {
        true
    }
}

type BoxU8Vec = fn(Vec<u8>) -> Box<[u8]>;

impl RecognizerReadable for Box<[u8]> {
    type Rec = MappedRecognizer<DataRecognizer, BoxU8Vec>;
    type AttrRec = SimpleAttrBody<Self::Rec>;
    type BodyRec = SimpleRecBody<Self::Rec>;

    fn make_recognizer() -> Self::Rec {
        MappedRecognizer::new(DataRecognizer, Vec::into_boxed_slice)
    }

    fn make_attr_recognizer() -> Self::AttrRec {
        SimpleAttrBody::new(Self::make_recognizer())
    }

    fn make_body_recognizer() -> Self::BodyRec {
        SimpleRecBody::new(Self::make_recognizer())
    }

    fn is_simple() -> bool {
        true
    }
}

impl RecognizerReadable for RelativeUri {
    type Rec = RelativeUriRecognizer;
    type AttrRec = SimpleAttrBody<RelativeUriRecognizer>;
    type BodyRec = SimpleRecBody<RelativeUriRecognizer>;

    fn make_recognizer() -> Self::Rec {
        RelativeUriRecognizer
    }

    fn make_attr_recognizer() -> Self::AttrRec {
        SimpleAttrBody::new(RelativeUriRecognizer)
    }

    fn make_body_recognizer() -> Self::BodyRec {
        SimpleRecBody::new(RelativeUriRecognizer)
    }

    fn is_simple() -> bool {
        true
    }
}

pub struct RelativeUriRecognizer;

impl Recognizer for RelativeUriRecognizer {
    type Target = RelativeUri;

    fn feed_event(&mut self, input: ReadEvent<'_>) -> Option<Result<Self::Target, ReadError>> {
        match input {
            ReadEvent::TextValue(txt) => {
                let result = RelativeUri::from_str(txt.borrow());
                let uri = result.map_err(move |_| ReadError::Malformatted {
                    text: Text::from(txt),
                    message: Text::new("Not a valid relative URI."),
                });
                Some(uri)
            }
            ow => Some(Err(
                ow.kind_error(ExpectedEvent::ValueEvent(ValueKind::Text))
            )),
        }
    }

    fn reset(&mut self) {}
}

impl RecognizerReadable for Url {
    type Rec = UrlRecognizer;
    type AttrRec = SimpleAttrBody<UrlRecognizer>;
    type BodyRec = SimpleRecBody<UrlRecognizer>;

    fn make_recognizer() -> Self::Rec {
        UrlRecognizer
    }

    fn make_attr_recognizer() -> Self::AttrRec {
        SimpleAttrBody::new(UrlRecognizer)
    }

    fn make_body_recognizer() -> Self::BodyRec {
        SimpleRecBody::new(UrlRecognizer)
    }

    fn is_simple() -> bool {
        true
    }
}

pub struct UrlRecognizer;

impl Recognizer for UrlRecognizer {
    type Target = Url;

    fn feed_event(&mut self, input: ReadEvent<'_>) -> Option<Result<Self::Target, ReadError>> {
        match input {
            ReadEvent::TextValue(txt) => {
                let result = Url::from_str(txt.borrow());
                let url = result.map_err(move |_| ReadError::Malformatted {
                    text: Text::from(txt),
                    message: Text::new("Not a valid URL."),
                });
                Some(url)
            }
            ow => Some(Err(
                ow.kind_error(ExpectedEvent::ValueEvent(ValueKind::Text))
            )),
        }
    }

    fn reset(&mut self) {}
}

fn check_parse_time_result<T, V>(me: LocalResult<T>, ts: &V) -> Result<T, ReadError>
where
    V: Display,
{
    match me {
        LocalResult::Single(val) => Ok(val),
        _ => Err(ReadError::Message(
            format!("Failed to parse timestamp: {}", ts).into(),
        )),
    }
}

impl RecognizerReadable for Timestamp {
    type Rec = TimestampRecognizer;
    type AttrRec = SimpleAttrBody<TimestampRecognizer>;
    type BodyRec = SimpleRecBody<TimestampRecognizer>;

    fn make_recognizer() -> Self::Rec {
        TimestampRecognizer
    }

    fn make_attr_recognizer() -> Self::AttrRec {
        SimpleAttrBody::new(TimestampRecognizer)
    }

    fn make_body_recognizer() -> Self::BodyRec {
        SimpleRecBody::new(TimestampRecognizer)
    }
}

#[derive(Debug)]
pub struct TimestampRecognizer;

impl Recognizer for TimestampRecognizer {
    type Target = Timestamp;

    fn feed_event(&mut self, input: ReadEvent<'_>) -> Option<Result<Self::Target, ReadError>> {
        match input {
            ReadEvent::Number(NumericValue::Int(n)) => {
                let result = check_parse_time_result(
                    Utc.timestamp_opt(n / 1_000_000_000, (n % 1_000_000_000) as u32),
                    &n,
                )
                .map(Timestamp::from)
                .map_err(|_| ReadError::NumberOutOfRange);

                Some(result)
            }
            ReadEvent::Number(NumericValue::UInt(n)) => {
                let result = check_parse_time_result(
                    Utc.timestamp_opt((n / 1_000_000_000) as i64, (n % 1_000_000_000) as u32),
                    &n,
                )
                .map(Timestamp::from)
                .map_err(|_| ReadError::NumberOutOfRange);
                Some(result)
            }
            ow => Some(Err(
                ow.kind_error(ExpectedEvent::ValueEvent(ValueKind::UInt64))
            )),
        }
    }

    fn reset(&mut self) {}
}

/// Recognizes a vector of values of the same type.
#[derive(Debug)]
pub struct VecRecognizer<T, R> {
    is_attr_body: bool,
    stage: BodyStage,
    vector: Vec<T>,
    rec: R,
}

impl<T, R: Recognizer<Target = T>> Recognizer for VecRecognizer<T, R> {
    type Target = Vec<T>;

    fn feed_event(&mut self, input: ReadEvent<'_>) -> Option<Result<Self::Target, ReadError>> {
        match self.stage {
            BodyStage::Init => {
                if matches!(&input, ReadEvent::StartBody) {
                    self.stage = BodyStage::Between;
                    None
                } else {
                    Some(Err(input.kind_error(ExpectedEvent::RecordBody)))
                }
            }
            BodyStage::Between => match &input {
                ReadEvent::EndRecord if !self.is_attr_body => {
                    Some(Ok(std::mem::take(&mut self.vector)))
                }
                ReadEvent::EndAttribute if self.is_attr_body => {
                    Some(Ok(std::mem::take(&mut self.vector)))
                }
                _ => {
                    self.stage = BodyStage::Item;
                    match self.rec.feed_event(input)? {
                        Ok(t) => {
                            self.vector.push(t);
                            self.rec.reset();
                            self.stage = BodyStage::Between;
                            None
                        }
                        Err(e) => Some(Err(e)),
                    }
                }
            },
            BodyStage::Item => match self.rec.feed_event(input)? {
                Ok(t) => {
                    self.vector.push(t);
                    self.rec.reset();
                    self.stage = BodyStage::Between;
                    None
                }
                Err(e) => Some(Err(e)),
            },
        }
    }

    fn reset(&mut self) {
        self.stage = BodyStage::Init;
        self.vector.clear();
        self.rec.reset();
    }
}

impl<T, R> VecRecognizer<T, R> {
    fn new(is_attr_body: bool, rec: R) -> Self {
        let stage = if is_attr_body {
            BodyStage::Between
        } else {
            BodyStage::Init
        };
        VecRecognizer {
            is_attr_body,
            stage,
            vector: vec![],
            rec,
        }
    }
}

pub type CollaspsibleRec<R> = FirstOf<R, SimpleAttrBody<R>>;

impl<T: RecognizerReadable> RecognizerReadable for Vec<T> {
    type Rec = VecRecognizer<T, T::Rec>;
    type AttrRec = CollaspsibleRec<VecRecognizer<T, T::Rec>>;
    type BodyRec = VecRecognizer<T, T::Rec>;

    fn make_recognizer() -> Self::Rec {
        VecRecognizer::new(false, T::make_recognizer())
    }

    fn make_attr_recognizer() -> Self::AttrRec {
        FirstOf::new(
            VecRecognizer::new(true, T::make_recognizer()),
            SimpleAttrBody::new(VecRecognizer::new(false, T::make_recognizer())),
        )
    }

    fn make_body_recognizer() -> Self::BodyRec {
        Self::make_recognizer()
    }
}

#[derive(Debug, Clone, Copy)]
enum BodyStage {
    Init,
    Item,
    Between,
}

type Selector<Flds> = for<'a> fn(&mut Flds, u32, ReadEvent<'a>) -> Option<Result<(), ReadError>>;

struct Bitset(u32, u64);

impl Bitset {
    fn new(cap: u32) -> Self {
        Bitset(cap, 0)
    }

    fn set(&mut self, index: u32) {
        let Bitset(cap, bits) = self;
        if index <= *cap {
            *bits |= 1 << index
        }
    }

    fn get(&self, index: u32) -> Option<bool> {
        let Bitset(cap, bits) = self;
        if index <= *cap {
            Some((*bits >> index) & 0x1 != 0)
        } else {
            None
        }
    }

    fn clear(&mut self) {
        self.1 = 0
    }
}

enum BodyFieldState {
    Init,
    Between,
    ExpectingSlot,
    SlotValue,
}

/// A [`Recognizer`] that can be configured to recognize any type that can be represented as a
/// record consisting of named fields. The `Flds` type is the state of the state machine that
/// stores the value for each named field as it is encouted in the output. Another function is then
/// called to transform this state into the final result.
pub struct NamedFieldsRecognizer<T, Flds> {
    is_attr_body: bool,
    state: BodyFieldState,
    fields: Flds,
    progress: Bitset,
    select_index: fn(&str) -> Option<u32>,
    index: u32,
    select_recog: Selector<Flds>,
    on_done: fn(&mut Flds) -> Result<T, ReadError>,
    reset: fn(&mut Flds),
}

impl<T, Flds> NamedFieldsRecognizer<T, Flds> {
    /// Configure a recognizer.
    ///
    /// #Arguments
    ///
    /// * `fields` - The state for the state machine.
    /// * `select_index` - Map the field names of the type to integer indicies.
    /// * `num_fields` - The total number of named fields in the representation.
    /// * `select_recog` - Attempt to update the state with the next read event.
    /// * `on_done` - Called when the recognizer is complete to convert the state to the output type.
    /// * `reset` - Called to reset the state to its initial value.
    pub fn new(
        fields: Flds,
        select_index: fn(&str) -> Option<u32>,
        num_fields: u32,
        select_recog: Selector<Flds>,
        on_done: fn(&mut Flds) -> Result<T, ReadError>,
        reset: fn(&mut Flds),
    ) -> Self {
        NamedFieldsRecognizer {
            is_attr_body: false,
            state: BodyFieldState::Init,
            fields,
            progress: Bitset::new(num_fields),
            select_index,
            index: 0,
            select_recog,
            on_done,
            reset,
        }
    }

    /// Configure a recognizer for the type unpacked into an attribute body.
    ///
    /// #Arguments
    ///
    /// * `fields` - The state for the state machine.
    /// * `select_index` - Map the field names of the type to integer indicies.
    /// * `num_fields` - The total number of named fields in the representation.
    /// * `select_recog` - Attempt to update the state with the next read event.
    /// * `on_done` - Called when the recognizer is complete to convert the state to the output type.
    /// * `reset` - Called to reset the state to its initial value.
    pub fn new_attr(
        fields: Flds,
        select_index: fn(&str) -> Option<u32>,
        num_fields: u32,
        select_recog: Selector<Flds>,
        on_done: fn(&mut Flds) -> Result<T, ReadError>,
        reset: fn(&mut Flds),
    ) -> Self {
        NamedFieldsRecognizer {
            is_attr_body: true,
            state: BodyFieldState::Between,
            fields,
            progress: Bitset::new(num_fields),
            select_index,
            index: 0,
            select_recog,
            on_done,
            reset,
        }
    }
}

impl<T, Flds> Recognizer for NamedFieldsRecognizer<T, Flds> {
    type Target = T;

    fn feed_event(&mut self, input: ReadEvent<'_>) -> Option<Result<Self::Target, ReadError>> {
        let NamedFieldsRecognizer {
            is_attr_body,
            state,
            fields,
            progress,
            select_index,
            index,
            select_recog,
            on_done,
            ..
        } = self;
        match state {
            BodyFieldState::Init => {
                if matches!(input, ReadEvent::StartBody) {
                    *state = BodyFieldState::Between;
                    None
                } else {
                    Some(Err(input.kind_error(ExpectedEvent::RecordBody)))
                }
            }
            BodyFieldState::Between => match input {
                ReadEvent::EndRecord if !*is_attr_body => Some(on_done(fields)),
                ReadEvent::EndAttribute if *is_attr_body => Some(on_done(fields)),
                ReadEvent::TextValue(name) => {
                    if let Some(i) = select_index(name.borrow()) {
                        if progress.get(i).unwrap_or(false) {
                            Some(Err(ReadError::DuplicateField(Text::from(name))))
                        } else {
                            *index = i;
                            *state = BodyFieldState::ExpectingSlot;
                            None
                        }
                    } else {
                        Some(Err(ReadError::UnexpectedSlot))
                    }
                }
                ow => {
                    let mut expected = vec![];
                    if *is_attr_body {
                        expected.push(ExpectedEvent::EndOfAttribute);
                    } else {
                        expected.push(ExpectedEvent::EndOfRecord);
                    }
                    expected.push(ExpectedEvent::ValueEvent(ValueKind::Text));
                    Some(Err(ow.kind_error(ExpectedEvent::Or(expected))))
                }
            },
            BodyFieldState::ExpectingSlot => {
                if matches!(input, ReadEvent::Slot) {
                    *state = BodyFieldState::SlotValue;
                    None
                } else {
                    Some(Err(ReadError::unexpected_kind(
                        ValueKind::Text,
                        Some(ExpectedEvent::Slot),
                    )))
                }
            }
            BodyFieldState::SlotValue => {
                let r = select_recog(fields, *index, input)?;
                if let Err(e) = r {
                    Some(Err(e))
                } else {
                    progress.set(*index);
                    *state = BodyFieldState::Between;
                    None
                }
            }
        }
    }

    fn reset(&mut self) {
        self.progress.clear();
        self.state = BodyFieldState::Init;
        (self.reset)(&mut self.fields)
    }
}

/// A [`Recognizer`] that can be configured to recognize any type that can be represented as a
/// record consisting of a tuple of values. The `Flds` type is the state of the state machine that
/// stores the value for each named field as it is encouted in the output. Another function is then
/// called to transform this state into the final result.
pub struct OrdinalFieldsRecognizer<T, Flds> {
    is_attr_body: bool,
    state: BodyStage,
    fields: Flds,
    num_fields: u32,
    index: u32,
    select_recog: Selector<Flds>,
    on_done: fn(&mut Flds) -> Result<T, ReadError>,
    reset: fn(&mut Flds),
}

impl<T, Flds> OrdinalFieldsRecognizer<T, Flds> {
    /// Configure a recognizer.
    ///
    /// #Arguments
    ///
    /// * `fields` - The state for the state machine.
    /// * `num_fields` - The total number of named fields in the representation.
    /// * `select_recog` - Attempt to update the state with the next read event.
    /// * `on_done` - Called when the recognizer is complete to convert the state to the output type.
    /// * `reset` - Called to reset the state to its initial value.
    pub fn new(
        fields: Flds,
        num_fields: u32,
        select_recog: Selector<Flds>,
        on_done: fn(&mut Flds) -> Result<T, ReadError>,
        reset: fn(&mut Flds),
    ) -> Self {
        OrdinalFieldsRecognizer {
            is_attr_body: false,
            state: BodyStage::Init,
            fields,
            num_fields,
            index: 0,
            select_recog,
            on_done,
            reset,
        }
    }

    /// Configure a recognizer for the type unpacked into an attribute body.
    ///
    /// #Arguments
    ///
    /// * `fields` - The state for the state machine.
    /// * `num_fields` - The total number of named fields in the representation.
    /// * `select_recog` - Attempt to update the state with the next read event.
    /// * `on_done` - Called when the recognizer is complete to convert the state to the output type.
    /// * `reset` - Called to reset the state to its initial value.
    pub fn new_attr(
        fields: Flds,
        num_fields: u32,
        select_recog: Selector<Flds>,
        on_done: fn(&mut Flds) -> Result<T, ReadError>,
        reset: fn(&mut Flds),
    ) -> Self {
        OrdinalFieldsRecognizer {
            is_attr_body: true,
            state: BodyStage::Between,
            fields,
            num_fields,
            index: 0,
            select_recog,
            on_done,
            reset,
        }
    }
}

impl<T, Flds> Recognizer for OrdinalFieldsRecognizer<T, Flds> {
    type Target = T;

    fn feed_event(&mut self, input: ReadEvent<'_>) -> Option<Result<Self::Target, ReadError>> {
        let OrdinalFieldsRecognizer {
            is_attr_body,
            state,
            fields,
            num_fields,
            index,
            select_recog,
            on_done,
            ..
        } = self;
        if matches!(state, BodyStage::Init) {
            if matches!(input, ReadEvent::StartBody) {
                *state = BodyStage::Between;
                None
            } else {
                Some(Err(input.kind_error(ExpectedEvent::RecordBody)))
            }
        } else if matches!(state, BodyStage::Between)
            && ((!*is_attr_body && matches!(&input, ReadEvent::EndRecord))
                || (*is_attr_body && matches!(&input, ReadEvent::EndAttribute)))
        {
            Some(on_done(fields))
        } else if *index == *num_fields {
            Some(Err(ReadError::UnexpectedItem))
        } else {
            let r = select_recog(fields, *index, input)?;
            if let Err(e) = r {
                Some(Err(e))
            } else {
                *index += 1;
                *state = BodyStage::Between;
                None
            }
        }
    }

    fn reset(&mut self) {
        self.index = 0;
        self.state = BodyStage::Init;
        (self.reset)(&mut self.fields)
    }
}

/// Wraps another [`Recognizer`] to recognize the same type as an attribute body (terminated by
/// a final end attribute event).
#[derive(Debug)]
pub struct SimpleAttrBody<R: Recognizer> {
    after_content: bool,
    value: Option<R::Target>,
    delegate: R,
}

impl<R: Recognizer> SimpleAttrBody<R> {
    pub fn new(rec: R) -> Self {
        SimpleAttrBody {
            after_content: false,
            value: None,
            delegate: rec,
        }
    }
}

impl<R: Recognizer> Recognizer for SimpleAttrBody<R> {
    type Target = R::Target;

    fn feed_event(&mut self, input: ReadEvent<'_>) -> Option<Result<Self::Target, ReadError>> {
        if self.after_content {
            if matches!(&input, ReadEvent::EndAttribute) {
                if let Some(t) = self.value.take() {
                    Some(Ok(t))
                } else {
                    Some(Err(ReadError::IncompleteRecord))
                }
            } else {
                Some(Err(input.kind_error(ExpectedEvent::EndOfAttribute)))
            }
        } else {
            let r = self.delegate.feed_event(input)?;
            self.after_content = true;
            match r {
                Ok(t) => {
                    self.value = Some(t);
                    None
                }
                Err(e) => Some(Err(e)),
            }
        }
    }

    fn reset(&mut self) {
        self.after_content = false;
        self.value = None;
        self.delegate.reset();
    }
}

/// Runs two [`Recognizer`]s in parallel returning the result of the first that completes
/// successfully. If both complete with an error, the error from the recognizer that failed
/// last is returned.
#[derive(Debug)]
pub struct FirstOf<R1, R2> {
    first_active: bool,
    second_active: bool,
    recognizer1: R1,
    recognizer2: R2,
}

impl<R1, R2> FirstOf<R1, R2>
where
    R1: Recognizer,
    R2: Recognizer<Target = R1::Target>,
{
    pub fn new(recognizer1: R1, recognizer2: R2) -> Self {
        FirstOf {
            first_active: true,
            second_active: true,
            recognizer1,
            recognizer2,
        }
    }
}

impl<R1, R2> Recognizer for FirstOf<R1, R2>
where
    R1: Recognizer,
    R2: Recognizer<Target = R1::Target>,
{
    type Target = R1::Target;

    fn feed_event(&mut self, input: ReadEvent<'_>) -> Option<Result<Self::Target, ReadError>> {
        let FirstOf {
            first_active,
            second_active,
            recognizer1,
            recognizer2,
        } = self;
        if *first_active && *second_active {
            match recognizer1.feed_event(input.clone()) {
                r @ Some(Ok(_)) => {
                    *first_active = false;
                    *second_active = false;
                    return r;
                }
                Some(Err(_)) => {
                    *first_active = false;
                }
                _ => {}
            }
            match recognizer2.feed_event(input) {
                r @ Some(Ok(_)) => {
                    *first_active = false;
                    *second_active = false;
                    r
                }
                r @ Some(Err(_)) => {
                    *second_active = false;
                    if *first_active {
                        None
                    } else {
                        r
                    }
                }
                _ => None,
            }
        } else if *first_active {
            let r = recognizer1.feed_event(input)?;
            *first_active = false;
            Some(r)
        } else if *second_active {
            let r = recognizer2.feed_event(input)?;
            *second_active = false;
            Some(r)
        } else {
            Some(Err(ReadError::InconsistentState))
        }
    }

    fn reset(&mut self) {
        self.first_active = true;
        self.second_active = true;
        self.recognizer1.reset();
        self.recognizer2.reset();
    }
}

/// A key to specify the field that has been encounted in the stream of events when reading
/// a type with labelled body fields.
#[derive(Clone, Copy)]
pub enum LabelledFieldKey<'a> {
    /// The name of the tag when this is used to populate a field.
    Tag,
    Header,
    /// Another attribute after the tag.
    Attr(&'a str),
    /// A labelled slot in the body of the record.
    Item(&'a str),
}

#[derive(Clone, Copy)]
enum LabelledStructState {
    Init,
    Header,
    NoHeader,
    AttrBetween,
    AttrItem,
    BodyBetween,
    BodyExpectingSlot,
    BodyItem,
}

#[derive(Clone, Copy)]
enum OrdinalStructState {
    Init,
    Header,
    NoHeader,
    AttrBetween,
    AttrItem,
    BodyBetween,
    BodyItem,
}

/// A key to specify the field that has been encounted in the stream of events when reading
/// a type with un-labelled body fields.
#[derive(Clone, Copy)]
pub enum OrdinalFieldKey<'a> {
    /// The name of the tag when this is used to populate a field.
    Tag,
    Header,
    /// Another attribute after the tag.
    Attr(&'a str),
    /// The first field in the body of the record. All other body fields are assumed to ocurr
    /// sequentially after the first.
    FirstItem,
}

/// Specifies whether the tag attribute for a record is expected to be a fixed string or should
/// be used to populate one of the fields.
pub enum TagSpec {
    Fixed(&'static str),
    Field,
}

/// This type is used to encode the standard encoding of Rust structs, with labelled fields, as
/// generated by the derivation macro for [`RecognizerReadable`]. It should not generally be
/// necessary to use this type explicitly.
pub struct LabelledStructRecognizer<T, Flds> {
    tag: TagSpec,
    state: LabelledStructState,
    fields: Flds,
    progress: Bitset,
    index: u32,
    vtable: LabelledVTable<T, Flds>,
}

/// The derivation macro produces the functions that are used to populate this table to provide
/// the specific parts of the implementation.
pub struct LabelledVTable<T, Flds> {
    select_index: for<'a> fn(LabelledFieldKey<'a>) -> Option<u32>,
    select_recog: Selector<Flds>,
    on_done: fn(&mut Flds) -> Result<T, ReadError>,
    reset: fn(&mut Flds),
}

impl<T, Flds> LabelledVTable<T, Flds> {
    pub fn new(
        select_index: for<'a> fn(LabelledFieldKey<'a>) -> Option<u32>,
        select_recog: Selector<Flds>,
        on_done: fn(&mut Flds) -> Result<T, ReadError>,
        reset: fn(&mut Flds),
    ) -> Self {
        LabelledVTable {
            select_index,
            select_recog,
            on_done,
            reset,
        }
    }
}

/// The derivation macro produces the functions that are used to populate this table to provide
/// the specific parts of the implementation.
pub struct OrdinalVTable<T, Flds> {
    select_index: for<'a> fn(OrdinalFieldKey<'a>) -> Option<u32>,
    select_recog: Selector<Flds>,
    on_done: fn(&mut Flds) -> Result<T, ReadError>,
    reset: fn(&mut Flds),
}

impl<T, Flds> OrdinalVTable<T, Flds> {
    pub fn new(
        select_index: for<'a> fn(OrdinalFieldKey<'a>) -> Option<u32>,
        select_recog: Selector<Flds>,
        on_done: fn(&mut Flds) -> Result<T, ReadError>,
        reset: fn(&mut Flds),
    ) -> Self {
        OrdinalVTable {
            select_index,
            select_recog,
            on_done,
            reset,
        }
    }
}

impl<T, Flds> LabelledStructRecognizer<T, Flds> {
    /// #Arguments
    /// * `tag` - The expected name of the first attribute or an inidcation that it should be used
    /// to populate a field.
    /// * `fields` - The state of the recognizer state machine (specified by the macro).
    /// * `num_fields` - The total numer of (non-skipped) fields that the recognizer expects.
    /// * `vtable` - Functions that are generated by the macro that determine how incoming events
    /// modify the state.
    pub fn new(
        tag: TagSpec,
        fields: Flds,
        num_fields: u32,
        vtable: LabelledVTable<T, Flds>,
    ) -> Self {
        LabelledStructRecognizer {
            tag,
            state: LabelledStructState::Init,
            fields,
            progress: Bitset::new(num_fields),
            index: 0,
            vtable,
        }
    }

    /// This constructor is used for enumeration variants. The primary different is that the tag
    /// of the record has already been read before this recognizers is called so the initial state
    /// is skipped.
    ///
    /// #Arguments
    /// * `fields` - The state of the recognizer state machine (specified by the macro).
    /// * `num_fields` - The total numer of (non-skipped) fields that the recognizer expects.
    /// * `vtable` - Functions that are generated by the macro that determine how incoming events
    /// modify the state.
    pub fn variant(fields: Flds, num_fields: u32, vtable: LabelledVTable<T, Flds>) -> Self {
        let (state, index) = if let Some(i) = (vtable.select_index)(LabelledFieldKey::Header) {
            (LabelledStructState::Header, i)
        } else {
            (LabelledStructState::NoHeader, 0)
        };
        LabelledStructRecognizer {
            tag: TagSpec::Fixed(""),
            state,
            fields,
            progress: Bitset::new(num_fields),
            index,
            vtable,
        }
    }
}

impl<T, Flds> OrdinalStructRecognizer<T, Flds> {
    /// #Arguments
    /// * `tag` - The expected name of the first attribute or an inidcation that it should be used
    /// to populate a field.
    /// * `fields` - The state of the recognizer state machine (specified by the macro).
    /// * `num_fields` - The total numer of (non-skipped) fields that the recognizer expects.
    /// * `vtable` - Functions that are generated by the macro that determine how incoming events
    /// modify the state.
    pub fn new(
        tag: TagSpec,
        fields: Flds,
        num_fields: u32,
        vtable: OrdinalVTable<T, Flds>,
    ) -> Self {
        OrdinalStructRecognizer {
            tag,
            state: OrdinalStructState::Init,
            fields,
            progress: Bitset::new(num_fields),
            index: 0,
            vtable,
        }
    }

    /// This constructor is used for enumeration variants. The primary different is that the tag
    /// of the record has already been read before this recognizers is called so the initial state
    /// is skipped.
    ///
    /// #Arguments
    /// * `fields` - The state of the recognizer state machine (specified by the macro).
    /// * `num_fields` - The total numer of (non-skipped) fields that the recognizer expects.
    /// * `vtable` - Functions that are generated by the macro that determine how incoming events
    /// modify the state.
    pub fn variant(fields: Flds, num_fields: u32, vtable: OrdinalVTable<T, Flds>) -> Self {
        let (state, index) = if let Some(i) = (vtable.select_index)(OrdinalFieldKey::Header) {
            (OrdinalStructState::Header, i)
        } else {
            (OrdinalStructState::NoHeader, 0)
        };
        OrdinalStructRecognizer {
            tag: TagSpec::Fixed(""),
            state,
            fields,
            progress: Bitset::new(num_fields),
            index,
            vtable,
        }
    }
}

impl<T, Flds> Recognizer for LabelledStructRecognizer<T, Flds> {
    type Target = T;

    fn feed_event(&mut self, input: ReadEvent<'_>) -> Option<Result<Self::Target, ReadError>> {
        let LabelledStructRecognizer {
            tag,
            state,
            fields,
            progress,
            index,
            vtable:
                LabelledVTable {
                    select_index,
                    select_recog,
                    on_done,
                    ..
                },
            ..
        } = self;

        match state {
            LabelledStructState::Init => match input {
                ReadEvent::StartAttribute(name) => match tag {
                    TagSpec::Fixed(tag) => {
                        if name == *tag {
                            if let Some(i) = select_index(LabelledFieldKey::Header) {
                                *index = i;
                                *state = LabelledStructState::Header;
                            } else {
                                *state = LabelledStructState::NoHeader;
                            }
                            None
                        } else {
                            Some(Err(ReadError::UnexpectedAttribute(name.into())))
                        }
                    }
                    TagSpec::Field => {
                        if let Some(i) = select_index(LabelledFieldKey::Tag) {
                            if let Err(e) = select_recog(fields, i, ReadEvent::TextValue(name))? {
                                Some(Err(e))
                            } else {
                                if let Some(i) = select_index(LabelledFieldKey::Header) {
                                    *index = i;
                                    *state = LabelledStructState::Header;
                                } else {
                                    *state = LabelledStructState::NoHeader;
                                }
                                None
                            }
                        } else {
                            Some(Err(ReadError::InconsistentState))
                        }
                    }
                },
                ow => {
                    let name = if let TagSpec::Fixed(name) = tag {
                        Some(Text::new(name))
                    } else {
                        None
                    };
                    Some(Err(ow.kind_error(ExpectedEvent::Attribute(name))))
                }
            },
            LabelledStructState::Header => {
                if let Err(e) = select_recog(fields, *index, input)? {
                    Some(Err(e))
                } else {
                    *state = LabelledStructState::AttrBetween;
                    None
                }
            }
            LabelledStructState::NoHeader => match input {
                ReadEvent::Extant => None,
                ReadEvent::EndAttribute => {
                    *state = LabelledStructState::AttrBetween;
                    None
                }
                ow => Some(Err(ow.kind_error(ExpectedEvent::EndOfAttribute))),
            },
            LabelledStructState::AttrBetween => match input {
                ReadEvent::StartBody => {
                    *state = LabelledStructState::BodyBetween;
                    None
                }
                ReadEvent::StartAttribute(name) => {
                    if let Some(i) = select_index(LabelledFieldKey::Attr(name.borrow())) {
                        if progress.get(i).unwrap_or(false) {
                            Some(Err(ReadError::DuplicateField(Text::new(name.borrow()))))
                        } else {
                            *index = i;
                            *state = LabelledStructState::AttrItem;
                            None
                        }
                    } else {
                        Some(Err(ReadError::UnexpectedField(name.into())))
                    }
                }
                ow => Some(Err(ow.kind_error(ExpectedEvent::Or(vec![
                    ExpectedEvent::RecordBody,
                    ExpectedEvent::Attribute(None),
                ])))),
            },
            LabelledStructState::AttrItem => {
                if let Err(e) = select_recog(fields, *index, input)? {
                    Some(Err(e))
                } else {
                    progress.set(*index);
                    *state = LabelledStructState::AttrBetween;
                    None
                }
            }
            LabelledStructState::BodyBetween => match input {
                ReadEvent::EndRecord => Some(on_done(fields)),
                ReadEvent::TextValue(name) => {
                    if let Some(i) = select_index(LabelledFieldKey::Item(name.borrow())) {
                        if progress.get(i).unwrap_or(false) {
                            Some(Err(ReadError::DuplicateField(Text::new(name.borrow()))))
                        } else {
                            *index = i;
                            *state = LabelledStructState::BodyExpectingSlot;
                            None
                        }
                    } else {
                        Some(Err(ReadError::UnexpectedField(name.into())))
                    }
                }
                ow => Some(Err(ow.kind_error(ExpectedEvent::Or(vec![
                    ExpectedEvent::EndOfRecord,
                    ExpectedEvent::ValueEvent(ValueKind::Text),
                ])))),
            },
            LabelledStructState::BodyExpectingSlot => {
                if matches!(&input, ReadEvent::Slot) {
                    *state = LabelledStructState::BodyItem;
                    None
                } else {
                    Some(Err(input.kind_error(ExpectedEvent::Slot)))
                }
            }
            LabelledStructState::BodyItem => {
                if let Err(e) = select_recog(fields, *index, input)? {
                    Some(Err(e))
                } else {
                    progress.set(*index);
                    *state = LabelledStructState::BodyBetween;
                    None
                }
            }
        }
    }

    fn reset(&mut self) {
        self.state = LabelledStructState::Init;
        self.progress.clear();
        self.index = 0;
        (self.vtable.reset)(&mut self.fields);
    }
}

/// This type is used to encode the standard encoding of Rust structs, with unlabelled fields, as
/// generated by the derivation macro for [`RecognizerReadable`]. It should not generally be
/// necessary to use this type explicitly.
pub struct OrdinalStructRecognizer<T, Flds> {
    tag: TagSpec,
    state: OrdinalStructState,
    fields: Flds,
    progress: Bitset,
    index: u32,
    vtable: OrdinalVTable<T, Flds>,
}

impl<T, Flds> Recognizer for OrdinalStructRecognizer<T, Flds> {
    type Target = T;

    fn feed_event(&mut self, input: ReadEvent<'_>) -> Option<Result<Self::Target, ReadError>> {
        let OrdinalStructRecognizer {
            tag,
            state,
            fields,
            progress,
            index,
            vtable:
                OrdinalVTable {
                    select_index,
                    select_recog,
                    on_done,
                    ..
                },
            ..
        } = self;

        match state {
            OrdinalStructState::Init => match input {
                ReadEvent::StartAttribute(name) => match tag {
                    TagSpec::Fixed(tag) => {
                        if name == *tag {
                            if let Some(i) = select_index(OrdinalFieldKey::Header) {
                                *index = i;
                                *state = OrdinalStructState::Header;
                            } else {
                                *state = OrdinalStructState::NoHeader;
                            }
                            None
                        } else {
                            Some(Err(ReadError::UnexpectedAttribute(name.into())))
                        }
                    }
                    TagSpec::Field => {
                        if let Some(i) = select_index(OrdinalFieldKey::Tag) {
                            if let Err(e) = select_recog(fields, i, ReadEvent::TextValue(name))? {
                                Some(Err(e))
                            } else {
                                if let Some(i) = select_index(OrdinalFieldKey::Header) {
                                    *index = i;
                                    *state = OrdinalStructState::Header;
                                } else {
                                    *state = OrdinalStructState::NoHeader;
                                }
                                None
                            }
                        } else {
                            Some(Err(ReadError::InconsistentState))
                        }
                    }
                },
                ow => {
                    let name = if let TagSpec::Fixed(name) = tag {
                        Some(Text::new(name))
                    } else {
                        None
                    };
                    Some(Err(ow.kind_error(ExpectedEvent::Attribute(name))))
                }
            },
            OrdinalStructState::Header => {
                if let Err(e) = select_recog(fields, *index, input)? {
                    Some(Err(e))
                } else {
                    *state = OrdinalStructState::AttrBetween;
                    None
                }
            }
            OrdinalStructState::NoHeader => match input {
                ReadEvent::Extant => None,
                ReadEvent::EndAttribute => {
                    *state = OrdinalStructState::AttrBetween;
                    None
                }
                ow => Some(Err(ow.kind_error(ExpectedEvent::EndOfAttribute))),
            },
            OrdinalStructState::AttrBetween => match &input {
                ReadEvent::StartBody => {
                    *state = OrdinalStructState::BodyBetween;
                    if let Some(i) = select_index(OrdinalFieldKey::FirstItem) {
                        *index = i;
                    }
                    None
                }
                ReadEvent::StartAttribute(name) => {
                    if let Some(i) = select_index(OrdinalFieldKey::Attr(name.borrow())) {
                        if progress.get(i).unwrap_or(false) {
                            Some(Err(ReadError::DuplicateField(Text::new(name.borrow()))))
                        } else {
                            *index = i;
                            *state = OrdinalStructState::AttrItem;
                            None
                        }
                    } else {
                        Some(Err(ReadError::UnexpectedField(Text::new(name.borrow()))))
                    }
                }
                _ => Some(Err(input.kind_error(ExpectedEvent::Or(vec![
                    ExpectedEvent::RecordBody,
                    ExpectedEvent::Attribute(None),
                ])))),
            },
            OrdinalStructState::AttrItem => {
                if let Err(e) = select_recog(fields, *index, input)? {
                    Some(Err(e))
                } else {
                    progress.set(*index);
                    *state = OrdinalStructState::AttrBetween;
                    None
                }
            }
            OrdinalStructState::BodyBetween => match &input {
                ReadEvent::EndRecord => Some(on_done(fields)),
                _ => {
                    *state = OrdinalStructState::BodyItem;
                    if let Err(e) = select_recog(fields, *index, input)? {
                        Some(Err(e))
                    } else {
                        progress.set(*index);
                        *index += 1;
                        *state = OrdinalStructState::BodyBetween;
                        None
                    }
                }
            },
            OrdinalStructState::BodyItem => {
                if let Err(e) = select_recog(fields, *index, input)? {
                    Some(Err(e))
                } else {
                    progress.set(*index);
                    *index += 1;
                    *state = OrdinalStructState::BodyBetween;
                    None
                }
            }
        }
    }

    fn reset(&mut self) {
        self.state = OrdinalStructState::Init;
        self.progress.clear();
        self.index = 0;
        (self.vtable.reset)(&mut self.fields);
    }
}

type MakeArc<T> = fn(T) -> Arc<T>;

impl<T: RecognizerReadable> RecognizerReadable for Arc<T> {
    type Rec = MappedRecognizer<T::Rec, MakeArc<T>>;
    type AttrRec = MappedRecognizer<T::AttrRec, MakeArc<T>>;
    type BodyRec = MappedRecognizer<T::BodyRec, MakeArc<T>>;

    fn make_recognizer() -> Self::Rec {
        MappedRecognizer::new(T::make_recognizer(), Arc::new)
    }

    fn make_attr_recognizer() -> Self::AttrRec {
        MappedRecognizer::new(T::make_attr_recognizer(), Arc::new)
    }

    fn make_body_recognizer() -> Self::BodyRec {
        MappedRecognizer::new(T::make_body_recognizer(), Arc::new)
    }

    fn on_absent() -> Option<Self> {
        T::on_absent().map(Arc::new)
    }

    fn is_simple() -> bool {
        T::is_simple()
    }
}

#[derive(Debug)]
pub struct OptionRecognizer<R> {
    inner: R,
    reading_value: bool,
}

impl<R> OptionRecognizer<R> {
    fn new(inner: R) -> Self {
        OptionRecognizer {
            inner,
            reading_value: false,
        }
    }
}

impl<R: Recognizer> Recognizer for OptionRecognizer<R> {
    type Target = Option<R::Target>;

    fn feed_event(&mut self, input: ReadEvent<'_>) -> Option<Result<Self::Target, ReadError>> {
        let OptionRecognizer {
            inner,
            reading_value,
        } = self;
        if *reading_value {
            inner.feed_event(input).map(|r| r.map(Option::Some))
        } else {
            match &input {
                ReadEvent::Extant => {
                    let r = inner.feed_event(ReadEvent::Extant);
                    if matches!(&r, Some(Err(_))) {
                        Some(Ok(None))
                    } else {
                        r.map(|r| r.map(Option::Some))
                    }
                }
                _ => {
                    *reading_value = true;
                    inner.feed_event(input).map(|r| r.map(Option::Some))
                }
            }
        }
    }

    fn try_flush(&mut self) -> Option<Result<Self::Target, ReadError>> {
        match self.inner.try_flush() {
            Some(Ok(r)) => Some(Ok(Some(r))),
            _ => Some(Ok(None)),
        }
    }

    fn reset(&mut self) {
        self.reading_value = false;
        self.inner.reset();
    }
}

pub struct EmptyAttrRecognizer<T> {
    seen_extant: bool,
    _type: PhantomData<fn() -> Option<T>>,
}

impl<T> Default for EmptyAttrRecognizer<T> {
    fn default() -> Self {
        EmptyAttrRecognizer {
            seen_extant: false,
            _type: PhantomData,
        }
    }
}

impl<T> Recognizer for EmptyAttrRecognizer<T> {
    type Target = Option<T>;

    fn feed_event(&mut self, input: ReadEvent<'_>) -> Option<Result<Self::Target, ReadError>> {
        if matches!(&input, ReadEvent::EndAttribute) {
            Some(Ok(None))
        } else if !self.seen_extant && matches!(&input, ReadEvent::Extant) {
            self.seen_extant = true;
            None
        } else {
            Some(Err(input.kind_error(ExpectedEvent::EndOfAttribute)))
        }
    }

    fn reset(&mut self) {
        self.seen_extant = false;
    }
}

pub struct EmptyBodyRecognizer<T> {
    seen_start: bool,
    _type: PhantomData<fn() -> Option<T>>,
}

impl<T> Default for EmptyBodyRecognizer<T> {
    fn default() -> Self {
        EmptyBodyRecognizer {
            seen_start: false,
            _type: PhantomData,
        }
    }
}

impl<T> Recognizer for EmptyBodyRecognizer<T> {
    type Target = Option<T>;

    fn feed_event(&mut self, input: ReadEvent<'_>) -> Option<Result<Self::Target, ReadError>> {
        if self.seen_start {
            if matches!(input, ReadEvent::EndRecord) {
                Some(Ok(None))
            } else {
                Some(Err(input.kind_error(ExpectedEvent::EndOfRecord)))
            }
        } else if matches!(input, ReadEvent::StartBody) {
            self.seen_start = true;
            None
        } else {
            Some(Err(input.kind_error(ExpectedEvent::RecordBody)))
        }
    }

    fn reset(&mut self) {
        self.seen_start = false;
    }
}

/// Runs another recognizer and then transforms its result by applying a function to it.
pub struct MappedRecognizer<R, F> {
    inner: R,
    f: F,
}

impl<R, F> MappedRecognizer<R, F> {
    pub fn new(inner: R, f: F) -> Self {
        MappedRecognizer { inner, f }
    }
}

impl<U, R, F> Recognizer for MappedRecognizer<R, F>
where
    R: Recognizer,
    F: Fn(R::Target) -> U,
{
    type Target = U;

    fn feed_event(&mut self, input: ReadEvent<'_>) -> Option<Result<Self::Target, ReadError>> {
        let MappedRecognizer { inner, f, .. } = self;
        inner.feed_event(input).map(|r| r.map(f))
    }

    fn try_flush(&mut self) -> Option<Result<Self::Target, ReadError>> {
        let MappedRecognizer { inner, f } = self;
        inner.try_flush().map(|r| r.map(f))
    }

    fn reset(&mut self) {
        self.inner.reset()
    }
}

pub type MakeOption<T> = fn(T) -> Option<T>;

impl<T: RecognizerReadable> RecognizerReadable for Option<T> {
    type Rec = OptionRecognizer<T::Rec>;
    type AttrRec = FirstOf<EmptyAttrRecognizer<T>, MappedRecognizer<T::AttrRec, MakeOption<T>>>;
    type BodyRec = FirstOf<EmptyBodyRecognizer<T>, MappedRecognizer<T::BodyRec, MakeOption<T>>>;

    fn make_recognizer() -> Self::Rec {
        OptionRecognizer::new(T::make_recognizer())
    }

    fn make_attr_recognizer() -> Self::AttrRec {
        FirstOf::new(
            EmptyAttrRecognizer::default(),
            MappedRecognizer::new(T::make_attr_recognizer(), Option::Some),
        )
    }

    fn make_body_recognizer() -> Self::BodyRec {
        FirstOf::new(
            EmptyBodyRecognizer::default(),
            MappedRecognizer::new(T::make_body_recognizer(), Option::Some),
        )
    }

    fn on_absent() -> Option<Self> {
        Some(None)
    }

    fn is_simple() -> bool {
        T::is_simple()
    }
}

impl RecognizerReadable for Value {
    type Rec = ValueMaterializer;
    type AttrRec = AttrBodyMaterializer;
    type BodyRec = DelegateBodyMaterializer;

    fn make_recognizer() -> Self::Rec {
        ValueMaterializer::default()
    }

    fn make_attr_recognizer() -> Self::AttrRec {
        AttrBodyMaterializer::default()
    }

    fn make_body_recognizer() -> Self::BodyRec {
        DelegateBodyMaterializer::default()
    }

    fn try_interpret_structure(value: &Value) -> Result<Self, ReadError> {
        Ok(value.clone())
    }

    fn try_from_structure(value: Value) -> Result<Self, ReadError> {
        Ok(value)
    }
}

#[derive(Debug)]
enum MapStage {
    Init,
    Between,
    Key,
    Slot,
    Value,
}

/// [`Recognizer`] for [`HashMap`]s encoded as key-value pairs in the slots of the record body.
#[derive(Debug)]
pub struct HashMapRecognizer<RK: Recognizer, RV: Recognizer> {
    is_attr_body: bool,
    stage: MapStage,
    key: Option<RK::Target>,
    map: HashMap<RK::Target, RV::Target>,
    key_rec: RK,
    val_rec: RV,
}

impl<RK: Recognizer, RV: Recognizer> HashMapRecognizer<RK, RV> {
    fn new(key_rec: RK, val_rec: RV) -> Self {
        HashMapRecognizer {
            is_attr_body: false,
            stage: MapStage::Init,
            key: None,
            map: HashMap::new(),
            key_rec,
            val_rec,
        }
    }

    fn new_attr(key_rec: RK, val_rec: RV) -> Self {
        HashMapRecognizer {
            is_attr_body: true,
            stage: MapStage::Between,
            key: None,
            map: HashMap::new(),
            key_rec,
            val_rec,
        }
    }
}

impl<K, V> RecognizerReadable for HashMap<K, V>
where
    K: Eq + Hash + RecognizerReadable,
    V: RecognizerReadable,
{
    type Rec = HashMapRecognizer<K::Rec, V::Rec>;
    type AttrRec = HashMapRecognizer<K::Rec, V::Rec>;
    type BodyRec = HashMapRecognizer<K::Rec, V::Rec>;

    fn make_recognizer() -> Self::Rec {
        HashMapRecognizer::new(K::make_recognizer(), V::make_recognizer())
    }

    fn make_attr_recognizer() -> Self::AttrRec {
        HashMapRecognizer::new_attr(K::make_recognizer(), V::make_recognizer())
    }

    fn make_body_recognizer() -> Self::BodyRec {
        HashMapRecognizer::new(K::make_recognizer(), V::make_recognizer())
    }
}

impl<RK, RV> Recognizer for HashMapRecognizer<RK, RV>
where
    RK: Recognizer,
    RV: Recognizer,
    RK::Target: Eq + Hash,
{
    type Target = HashMap<RK::Target, RV::Target>;

    fn feed_event(&mut self, input: ReadEvent<'_>) -> Option<Result<Self::Target, ReadError>> {
        match self.stage {
            MapStage::Init => {
                if matches!(&input, ReadEvent::StartBody) {
                    self.stage = MapStage::Between;
                    None
                } else {
                    Some(Err(input.kind_error(ExpectedEvent::RecordBody)))
                }
            }
            MapStage::Between => match &input {
                ReadEvent::EndRecord if !self.is_attr_body => {
                    Some(Ok(std::mem::take(&mut self.map)))
                }
                ReadEvent::EndAttribute if self.is_attr_body => {
                    Some(Ok(std::mem::take(&mut self.map)))
                }
                _ => {
                    self.stage = MapStage::Key;
                    match self.key_rec.feed_event(input)? {
                        Ok(t) => {
                            self.key = Some(t);
                            self.key_rec.reset();
                            self.stage = MapStage::Slot;
                            None
                        }
                        Err(e) => Some(Err(e)),
                    }
                }
            },
            MapStage::Key => match self.key_rec.feed_event(input)? {
                Ok(t) => {
                    self.key = Some(t);
                    self.key_rec.reset();
                    self.stage = MapStage::Slot;
                    None
                }
                Err(e) => Some(Err(e)),
            },
            MapStage::Slot => {
                if matches!(&input, ReadEvent::Slot) {
                    self.stage = MapStage::Value;
                    None
                } else {
                    Some(Err(input.kind_error(ExpectedEvent::Slot)))
                }
            }
            MapStage::Value => match self.val_rec.feed_event(input)? {
                Ok(v) => {
                    if let Some(k) = self.key.take() {
                        self.map.insert(k, v);
                        self.val_rec.reset();
                        self.stage = MapStage::Between;
                        None
                    } else {
                        Some(Err(ReadError::InconsistentState))
                    }
                }
                Err(e) => Some(Err(e)),
            },
        }
    }

    fn reset(&mut self) {
        self.key = None;
        self.stage = MapStage::Init;
        self.key_rec.reset();
        self.val_rec.reset();
    }
}

pub fn feed_field<R>(
    name: &'static str,
    field: &mut Option<R::Target>,
    recognizer: &mut R,
    event: ReadEvent<'_>,
) -> Option<Result<(), ReadError>>
where
    R: Recognizer,
{
    if field.is_some() {
        Some(Err(ReadError::DuplicateField(Text::new(name))))
    } else {
        match recognizer.feed_event(event) {
            Some(Ok(t)) => {
                *field = Some(t);
                Some(Ok(()))
            }
            Some(Err(e)) => Some(Err(e)),
            _ => None,
        }
    }
}

#[derive(Clone, Copy)]
enum DelegateStructState {
    Init,
    Header,
    NoHeader,
    AttrBetween,
    AttrItem,
    Delegated,
}

/// This type is used to encode the standard encoding of Rust structs, where the body of the record
/// is determined by one of the fields, generated by the derivation macro for
/// [`RecognizerReadable`]. It should not generally be necessary to use this type explicitly.
pub struct DelegateStructRecognizer<T, Flds> {
    tag: TagSpec,
    state: DelegateStructState,
    fields: Flds,
    progress: Bitset,
    select_index: for<'a> fn(OrdinalFieldKey<'a>) -> Option<u32>,
    index: u32,
    select_recog: Selector<Flds>,
    on_done: fn(&mut Flds) -> Result<T, ReadError>,
    reset: fn(&mut Flds),
}

impl<T, Flds> DelegateStructRecognizer<T, Flds> {
    /// #Arguments
    /// * `tag` - The expected name of the first attribute or an inidcation that it should be used
    /// to populate a field.
    /// * `fields` - The state of the recognizer state machine (specified by the macro).
    /// * `num_fields` - The total numer of (non-skipped) fields that the recognizer expects.
    /// * `vtable` - Functions that are generated by the macro that determine how incoming events
    /// modify the state.
    pub fn new(
        tag: TagSpec,
        fields: Flds,
        num_fields: u32,
        vtable: OrdinalVTable<T, Flds>,
    ) -> Self {
        DelegateStructRecognizer {
            tag,
            state: DelegateStructState::Init,
            fields,
            progress: Bitset::new(num_fields),
            select_index: vtable.select_index,
            index: 0,
            select_recog: vtable.select_recog,
            on_done: vtable.on_done,
            reset: vtable.reset,
        }
    }

    /// This constructor is used for enumeration variants. The primary different is that the tag
    /// of the record has already been read before this recognizers is called so the initial state
    /// is skipped.
    ///
    /// #Arguments
    /// * `fields` - The state of the recognizer state machine (specified by the macro).
    /// * `num_fields` - The total numer of (non-skipped) fields that the recognizer expects.
    /// * `vtable` - Functions that are generated by the macro that determine how incoming events
    /// modify the state.
    pub fn variant(fields: Flds, num_fields: u32, vtable: OrdinalVTable<T, Flds>) -> Self {
        let (state, index) = if let Some(i) = (vtable.select_index)(OrdinalFieldKey::Header) {
            (DelegateStructState::Header, i)
        } else {
            (DelegateStructState::NoHeader, 0)
        };
        DelegateStructRecognizer {
            tag: TagSpec::Fixed(""),
            state,
            fields,
            progress: Bitset::new(num_fields),
            select_index: vtable.select_index,
            index,
            select_recog: vtable.select_recog,
            on_done: vtable.on_done,
            reset: vtable.reset,
        }
    }
}

impl<T, Flds> Recognizer for DelegateStructRecognizer<T, Flds> {
    type Target = T;

    fn feed_event(&mut self, input: ReadEvent<'_>) -> Option<Result<Self::Target, ReadError>> {
        let DelegateStructRecognizer {
            tag,
            state,
            fields,
            progress,
            select_index,
            index,
            select_recog,
            on_done,
            ..
        } = self;

        match state {
            DelegateStructState::Init => match input {
                ReadEvent::StartAttribute(name) => match tag {
                    TagSpec::Fixed(tag) => {
                        if name == *tag {
                            if let Some(i) = select_index(OrdinalFieldKey::Header) {
                                *index = i;
                                *state = DelegateStructState::Header;
                            } else {
                                *state = DelegateStructState::NoHeader;
                            }
                            None
                        } else {
                            Some(Err(ReadError::UnexpectedAttribute(name.into())))
                        }
                    }
                    TagSpec::Field => {
                        if let Some(i) = select_index(OrdinalFieldKey::Tag) {
                            if let Err(e) = select_recog(fields, i, ReadEvent::TextValue(name))? {
                                Some(Err(e))
                            } else {
                                if let Some(i) = select_index(OrdinalFieldKey::Header) {
                                    *index = i;
                                    *state = DelegateStructState::Header;
                                } else {
                                    *state = DelegateStructState::NoHeader;
                                }
                                None
                            }
                        } else {
                            Some(Err(ReadError::InconsistentState))
                        }
                    }
                },
                ow => {
                    let name = if let TagSpec::Fixed(name) = tag {
                        Some(Text::new(name))
                    } else {
                        None
                    };
                    Some(Err(ow.kind_error(ExpectedEvent::Attribute(name))))
                }
            },
            DelegateStructState::Header => {
                if let Err(e) = select_recog(fields, *index, input)? {
                    Some(Err(e))
                } else {
                    *state = DelegateStructState::AttrBetween;
                    None
                }
            }
            DelegateStructState::NoHeader => match input {
                ReadEvent::Extant => None,
                ReadEvent::EndAttribute => {
                    *state = DelegateStructState::AttrBetween;
                    None
                }
                ow => Some(Err(ow.kind_error(ExpectedEvent::EndOfAttribute))),
            },
            DelegateStructState::AttrBetween => match input {
                ReadEvent::StartBody => {
                    if let Some(i) = select_index(OrdinalFieldKey::FirstItem) {
                        *index = i;
                        *state = DelegateStructState::Delegated;
                        if let Err(e) = select_recog(fields, *index, ReadEvent::StartBody)? {
                            Some(Err(e))
                        } else {
                            Some(Err(ReadError::InconsistentState))
                        }
                    } else {
                        Some(Err(ReadError::InconsistentState))
                    }
                }
                ReadEvent::StartAttribute(name) => {
                    if let Some(i) = select_index(OrdinalFieldKey::Attr(name.borrow())) {
                        if progress.get(i).unwrap_or(false) {
                            Some(Err(ReadError::DuplicateField(Text::new(name.borrow()))))
                        } else {
                            *index = i;
                            *state = DelegateStructState::AttrItem;
                            None
                        }
                    } else if let Some(i) = select_index(OrdinalFieldKey::FirstItem) {
                        *index = i;
                        *state = DelegateStructState::Delegated;
                        if let Err(e) =
                            select_recog(fields, *index, ReadEvent::StartAttribute(name))?
                        {
                            Some(Err(e))
                        } else {
                            Some(Err(ReadError::InconsistentState))
                        }
                    } else {
                        Some(Err(ReadError::UnexpectedField(name.into())))
                    }
                }
                ow => Some(Err(ow.kind_error(ExpectedEvent::Or(vec![
                    ExpectedEvent::RecordBody,
                    ExpectedEvent::Attribute(None),
                ])))),
            },
            DelegateStructState::AttrItem => {
                if let Err(e) = select_recog(fields, *index, input)? {
                    Some(Err(e))
                } else {
                    progress.set(*index);
                    *state = DelegateStructState::AttrBetween;
                    None
                }
            }
            DelegateStructState::Delegated => {
                if let Err(e) = select_recog(fields, *index, input)? {
                    Some(Err(e))
                } else {
                    Some(on_done(fields))
                }
            }
        }
    }

    fn reset(&mut self) {
        self.state = DelegateStructState::Init;
        self.progress.clear();
        self.index = 0;
        (self.reset)(&mut self.fields);
    }
}

impl Recognizer for CNil {
    type Target = CNil;

    fn feed_event(&mut self, _input: ReadEvent<'_>) -> Option<Result<Self::Target, ReadError>> {
        self.explode()
    }

    fn reset(&mut self) {}
}

impl<H, T> Recognizer for CCons<H, T>
where
    H: Recognizer,
    T: Recognizer,
{
    type Target = CCons<H::Target, T::Target>;

    fn feed_event(&mut self, input: ReadEvent<'_>) -> Option<Result<Self::Target, ReadError>> {
        match self {
            CCons::Head(h) => h.feed_event(input).map(|r| r.map(CCons::Head)),
            CCons::Tail(t) => t.feed_event(input).map(|r| r.map(CCons::Tail)),
        }
    }

    fn try_flush(&mut self) -> Option<Result<Self::Target, ReadError>> {
        match self {
            CCons::Head(h) => h.try_flush().map(|r| r.map(CCons::Head)),
            CCons::Tail(t) => t.try_flush().map(|r| r.map(CCons::Tail)),
        }
    }

    fn reset(&mut self) {
        match self {
            CCons::Head(h) => h.reset(),
            CCons::Tail(t) => t.reset(),
        }
    }
}

/// This type is used to encode the standard encoding of Rust enums, generated by the derivation
/// macro for [`RecognizerReadable`]. It should not generally be necessary to use this type
/// explicitly. The type parameter `Var` is the type of a recognizer that can recognizer any of
/// the variants of the enum.
pub struct TaggedEnumRecognizer<Var> {
    select_var: fn(&str) -> Option<Var>,
    variant: Option<Var>,
}

impl<Var> TaggedEnumRecognizer<Var> {
    /// #Arguments
    /// * `select_var` - A function that configures the wrapped recognizer to expect the
    /// representation of the appropriate variant, based on the name of the tag attribute.
    pub fn new(select_var: fn(&str) -> Option<Var>) -> Self {
        TaggedEnumRecognizer {
            select_var,
            variant: None,
        }
    }
}

impl<Var> Recognizer for TaggedEnumRecognizer<Var>
where
    Var: Recognizer,
    Var::Target: Unify,
{
    type Target = <<Var as Recognizer>::Target as Unify>::Out;

    fn feed_event(&mut self, input: ReadEvent<'_>) -> Option<Result<Self::Target, ReadError>> {
        let TaggedEnumRecognizer {
            select_var,
            variant,
        } = self;
        match variant {
            None => match input {
                ReadEvent::StartAttribute(name) => {
                    *variant = select_var(name.borrow());
                    if variant.is_some() {
                        None
                    } else {
                        Some(Err(ReadError::UnexpectedAttribute(name.into())))
                    }
                }
                ow => Some(Err(ow.kind_error(ExpectedEvent::Attribute(None)))),
            },
            Some(var) => var.feed_event(input).map(|r| r.map(Unify::unify)),
        }
    }

    fn reset(&mut self) {
        self.variant = None;
    }
}

#[derive(Clone, Copy)]
enum UnitStructState {
    Init,
    Tag,
    SeenExtant,
    AfterTag,
    Body,
}

/// Simple [`Recognizer`] for unit structs and enum variants. This is used by the derive macros
/// to avoid generating superfluous code in the degenerate case.
pub struct UnitStructRecognizer<T> {
    tag: &'static str,
    state: UnitStructState,
    on_done: fn() -> T,
}

impl<T> UnitStructRecognizer<T> {
    /// #Arguments
    /// * `tag` - The expected name of the tag attribute.
    /// * `on_done` - Factory to create an instance.
    pub fn new(tag: &'static str, on_done: fn() -> T) -> Self {
        UnitStructRecognizer {
            tag,
            state: UnitStructState::Init,
            on_done,
        }
    }

    /// For an enum variant, the wrapping [`Recognizer`] will already have read the tag name.
    /// #Arguments
    /// * `on_done` - Factory to create an instance.
    pub fn variant(on_done: fn() -> T) -> Self {
        UnitStructRecognizer {
            tag: "",
            state: UnitStructState::Tag,
            on_done,
        }
    }
}

impl<T> Recognizer for UnitStructRecognizer<T> {
    type Target = T;

    fn feed_event(&mut self, input: ReadEvent<'_>) -> Option<Result<Self::Target, ReadError>> {
        let UnitStructRecognizer {
            tag,
            state,
            on_done,
        } = self;
        match *state {
            UnitStructState::Init => {
                if let ReadEvent::StartAttribute(name) = input {
                    if name == *tag {
                        *state = UnitStructState::Tag;
                        None
                    } else {
                        Some(Err(ReadError::UnexpectedAttribute(name.into())))
                    }
                } else {
                    Some(Err(
                        input.kind_error(ExpectedEvent::Attribute(Some(Text::new(*tag))))
                    ))
                }
            }
            UnitStructState::Tag => match input {
                ReadEvent::Extant => {
                    *state = UnitStructState::SeenExtant;
                    None
                }
                ReadEvent::EndAttribute => {
                    *state = UnitStructState::AfterTag;
                    None
                }
                ow => Some(Err(ow.kind_error(ExpectedEvent::EndOfAttribute))),
            },
            UnitStructState::SeenExtant => {
                if matches!(&input, ReadEvent::EndAttribute) {
                    *state = UnitStructState::AfterTag;
                    None
                } else {
                    Some(Err(input.kind_error(ExpectedEvent::EndOfAttribute)))
                }
            }
            UnitStructState::AfterTag => {
                if matches!(&input, ReadEvent::StartBody) {
                    *state = UnitStructState::Body;
                    None
                } else {
                    Some(Err(input.kind_error(ExpectedEvent::RecordBody)))
                }
            }
            UnitStructState::Body => {
                if matches!(&input, ReadEvent::EndRecord) {
                    Some(Ok(on_done()))
                } else {
                    Some(Err(input.kind_error(ExpectedEvent::EndOfRecord)))
                }
            }
        }
    }

    fn reset(&mut self) {
        self.state = UnitStructState::Init
    }
}

/// A recognizer that always fails (used for uninhabited types).
pub struct RecognizeNothing<T>(PhantomData<T>);

impl<T> Default for RecognizeNothing<T> {
    fn default() -> Self {
        RecognizeNothing(PhantomData)
    }
}

impl<T> Recognizer for RecognizeNothing<T> {
    type Target = T;

    fn feed_event(&mut self, _input: ReadEvent<'_>) -> Option<Result<Self::Target, ReadError>> {
        Some(Err(ReadError::Message(
            format!("{} is uninhabited.", std::any::type_name::<T>()).into(),
        )))
    }

    fn reset(&mut self) {}
}

macro_rules! impl_readable_tuple {
    ( $len:expr => ($([$idx:pat, $pname:ident, $vname:ident, $rname:ident])+)) => {
        const _: () = {

            type Builder<$($pname),+> = (($(Option<$pname>,)+), ($(<$pname as RecognizerReadable>::Rec,)+));

            fn select_feed<$($pname: RecognizerReadable),+>(builder: &mut Builder<$($pname),+>, i: u32, input: ReadEvent<'_>) -> Option<Result<(), ReadError>> {
                let (($($vname,)+), ($($rname,)+)) = builder;
                match i {
                    $(
                        $idx => {
                            let result = $rname.feed_event(input)?;
                            match result {
                                Ok(v) => {
                                    *$vname = Some(v);
                                    None
                                },
                                Err(e) => {
                                    Some(Err(e))
                                }
                            }
                        },
                    )+
                    _ => Some(Err(ReadError::InconsistentState))
                }

            }

            fn on_done<$($pname: RecognizerReadable),+>(builder: &mut Builder<$($pname),+>) -> Result<($($pname,)+), ReadError> {
                let (($($vname,)+), _) = builder;
                if let ($(Some($vname),)+) = ($($vname.take(),)+) {
                    Ok(($($vname,)+))
                } else {
                    Err(ReadError::IncompleteRecord)
                }
            }

            fn reset<$($pname: RecognizerReadable),+>(builder: &mut Builder<$($pname),+>) {
                let (($($vname,)+), ($($rname,)+)) = builder;

                $(*$vname = None;)+
                $($rname.reset();)+
            }

            impl<$($pname: RecognizerReadable),+> RecognizerReadable for ($($pname,)+) {
                type Rec = OrdinalFieldsRecognizer<($($pname,)+), Builder<$($pname),+>>;
                type AttrRec = FirstOf<SimpleAttrBody<Self::Rec>, Self::Rec>;
                type BodyRec = Self::Rec;

                fn make_recognizer() -> Self::Rec {
                    OrdinalFieldsRecognizer::new(
                        (Default::default(), ($(<$pname as RecognizerReadable>::make_recognizer(),)+)),
                        $len,
                        select_feed,
                        on_done,
                        reset,
                    )
                }

                fn make_attr_recognizer() -> Self::AttrRec {
                    let attr = OrdinalFieldsRecognizer::new_attr(
                        (Default::default(), ($(<$pname as RecognizerReadable>::make_recognizer(),)+)),
                        $len,
                        select_feed,
                        on_done,
                        reset,
                    );
                    FirstOf::new(SimpleAttrBody::new(Self::make_recognizer()), attr)
                }

                fn make_body_recognizer() -> Self::BodyRec {
                    Self::make_recognizer()
                }
            }
        };
    }
}

impl_readable_tuple! { 1 => ([0, T0, v0, r0]) }
impl_readable_tuple! { 2 => ([0, T0, v0, r0] [1, T1, v1, r1]) }
impl_readable_tuple! { 3 => ([0, T0, v0, r0] [1, T1, v1, r1] [2, T2, v2, r2]) }
impl_readable_tuple! { 4 => ([0, T0, v0, r0] [1, T1, v1, r1] [2, T2, v2, r2] [3, T3, v3, r3]) }
impl_readable_tuple! { 5 => ([0, T0, v0, r0] [1, T1, v1, r1] [2, T2, v2, r2] [3, T3, v3, r3] [4, T4, v4, r4]) }
impl_readable_tuple! { 6 => ([0, T0, v0, r0] [1, T1, v1, r1] [2, T2, v2, r2] [3, T3, v3, r3] [4, T4, v4, r4] [5, T5, v5, r5]) }
impl_readable_tuple! { 7 => ([0, T0, v0, r0] [1, T1, v1, r1] [2, T2, v2, r2] [3, T3, v3, r3] [4, T4, v4, r4] [5, T5, v5, r5] [6, T6, v6, r6]) }
impl_readable_tuple! { 8 => ([0, T0, v0, r0] [1, T1, v1, r1] [2, T2, v2, r2] [3, T3, v3, r3] [4, T4, v4, r4] [5, T5, v5, r5] [6, T6, v6, r6] [7, T7, v7, r7]) }
impl_readable_tuple! { 9 => ([0, T0, v0, r0] [1, T1, v1, r1] [2, T2, v2, r2] [3, T3, v3, r3] [4, T4, v4, r4] [5, T5, v5, r5] [6, T6, v6, r6] [7, T7, v7, r7] [8, T8, v8, r8]) }
impl_readable_tuple! { 10 => ([0, T0, v0, r0] [1, T1, v1, r1] [2, T2, v2, r2] [3, T3, v3, r3] [4, T4, v4, r4] [5, T5, v5, r5] [6, T6, v6, r6] [7, T7, v7, r7] [8, T8, v8, r8] [9, T9, v9, r9]) }
impl_readable_tuple! { 11 => ([0, T0, v0, r0] [1, T1, v1, r1] [2, T2, v2, r2] [3, T3, v3, r3] [4, T4, v4, r4] [5, T5, v5, r5] [6, T6, v6, r6] [7, T7, v7, r7] [8, T8, v8, r8] [9, T9, v9, r9] [10, T10, v10, r10]) }
impl_readable_tuple! { 12 => ([0, T0, v0, r0] [1, T1, v1, r1] [2, T2, v2, r2] [3, T3, v3, r3] [4, T4, v4, r4] [5, T5, v5, r5] [6, T6, v6, r6] [7, T7, v7, r7] [8, T8, v8, r8] [9, T9, v9, r9] [10, T10, v10, r10] [11, T11, v11, r11]) }

pub struct TagRecognizer<T>(PhantomData<fn(&str) -> T>);

impl<T: Tag> Default for TagRecognizer<T> {
    fn default() -> Self {
        TagRecognizer(PhantomData)
    }
}

impl<T: Tag> Recognizer for TagRecognizer<T> {
    type Target = T;

    fn feed_event(&mut self, input: ReadEvent<'_>) -> Option<Result<Self::Target, ReadError>> {
        let result = if let ReadEvent::TextValue(txt) = input {
            T::from_str(txt.borrow()).map_err(|message| ReadError::Malformatted {
                text: txt.into(),
                message,
            })
        } else {
            Err(input.kind_error(ExpectedEvent::ValueEvent(ValueKind::Text)))
        };
        Some(result)
    }

    fn reset(&mut self) {}
}

enum HeaderState {
    Init,
    ExpectingBody,
    BodyItem,
    BetweenSlots,
    ExpectingSlot,
    SlotItem,
    End,
}

/// A key to specify the field that has been encounted in the stream of events when reading
/// a header of a record.
#[derive(Clone, Copy)]
pub enum HeaderFieldKey<'a> {
    /// The first value inside the tag attribute.
    HeaderBody,
    /// A labelled slot in the tag attribute.
    HeaderSlot(&'a str),
}

/// The derivation macro produces the functions that are used to populate this table to provide
/// the specific parts of the implementation.
pub struct HeaderVTable<T, Flds> {
    select_index: for<'a> fn(HeaderFieldKey<'a>) -> Option<u32>,
    select_recog: Selector<Flds>,
    on_done: fn(&mut Flds) -> Result<T, ReadError>,
    reset: fn(&mut Flds),
}

impl<T, Flds> HeaderVTable<T, Flds> {
    pub fn new(
        select_index: for<'a> fn(HeaderFieldKey<'a>) -> Option<u32>,
        select_recog: Selector<Flds>,
        on_done: fn(&mut Flds) -> Result<T, ReadError>,
        reset: fn(&mut Flds),
    ) -> Self {
        HeaderVTable {
            select_index,
            select_recog,
            on_done,
            reset,
        }
    }
}

impl<T, Flds> Clone for HeaderVTable<T, Flds> {
    fn clone(&self) -> Self {
        HeaderVTable {
            select_index: self.select_index,
            select_recog: self.select_recog,
            on_done: self.on_done,
            reset: self.reset,
        }
    }
}

impl<T, Flds> Copy for HeaderVTable<T, Flds> {}

/// This type is used to recognize the header for types which lift fields into it. It is used
/// by the derivation macro for [`RecognizerReadable`]. It should not generally be necessary to use
/// this type explicitly.
pub struct HeaderRecognizer<T, Flds> {
    has_body: bool,
    flattened: bool,
    state: HeaderState,
    fields: Flds,
    progress: Bitset,
    index: u32,
    vtable: HeaderVTable<T, Flds>,
}

/// Create a recognizer for the body of the header attribute of a record.
///
/// #Arguments
/// * `has_body` - Whehter there is a field lifted to be the body of the header.
/// * `make_fields` - Factory to construct the state of the recognizer.
/// * `num_slots` - The number of slots lifted into the header.
/// * `vtable` - Functions that are generated by the macro that determine how incoming events
/// modify the state.
pub fn header_recognizer<T, Flds, MkFlds>(
    has_body: bool,
    make_fields: MkFlds,
    num_slots: u32,
    vtable: HeaderVTable<T, Flds>,
) -> FirstOf<HeaderRecognizer<T, Flds>, HeaderRecognizer<T, Flds>>
where
    MkFlds: Fn() -> Flds,
{
    let simple = HeaderRecognizer::new(has_body, true, num_slots, make_fields(), vtable);
    let flattened = HeaderRecognizer::new(has_body, false, num_slots, make_fields(), vtable);
    FirstOf::new(simple, flattened)
}

/// #Arguments
/// * `has_body` - Whehter there is a field lifted to be the body of the header.
/// * `flattened` - Whether the record containing the fields has been flattened into the attribute
/// body (and so does not have explicit record body delimiting).
/// * `num_slots` - The number of slots lifted into the header.
/// * `fields` - The state of the recognizer.
/// * `vtable` - Functions that are generated by the macro that determine how incoming events
/// modify the state.
impl<T, Flds> HeaderRecognizer<T, Flds> {
    pub fn new(
        has_body: bool,
        flattened: bool,
        num_slots: u32,
        fields: Flds,
        vtable: HeaderVTable<T, Flds>,
    ) -> Self {
        let state = if flattened {
            if !has_body {
                HeaderState::BetweenSlots
            } else {
                HeaderState::ExpectingBody
            }
        } else {
            HeaderState::Init
        };

        let num_fields = if !has_body { num_slots } else { num_slots + 1 };

        HeaderRecognizer {
            has_body,
            flattened,
            state,
            fields,
            progress: Bitset::new(num_fields),
            index: 0,
            vtable,
        }
    }
}

impl<T, Flds> Recognizer for HeaderRecognizer<T, Flds> {
    type Target = T;

    fn feed_event(&mut self, input: ReadEvent<'_>) -> Option<Result<Self::Target, ReadError>> {
        let HeaderRecognizer {
            has_body,
            flattened,
            state,
            fields,
            progress,
            index,
            vtable:
                HeaderVTable {
                    select_index,
                    select_recog,
                    on_done,
                    ..
                },
        } = self;
        match *state {
            HeaderState::Init => {
                if matches!(&input, ReadEvent::StartBody) {
                    *state = if !*has_body {
                        HeaderState::BetweenSlots
                    } else {
                        HeaderState::ExpectingBody
                    };
                    None
                } else {
                    Some(Err(input.kind_error(ExpectedEvent::RecordBody)))
                }
            }
            HeaderState::ExpectingBody => {
                if *flattened && matches!(&input, ReadEvent::EndAttribute) {
                    Some(on_done(fields))
                } else if !*flattened && matches!(&input, ReadEvent::EndRecord) {
                    *state = HeaderState::End;
                    None
                } else if let Some(i) = select_index(HeaderFieldKey::HeaderBody) {
                    *index = i;
                    *state = HeaderState::BodyItem;
                    if let Err(e) = select_recog(fields, *index, input)? {
                        Some(Err(e))
                    } else {
                        *state = HeaderState::BetweenSlots;
                        progress.set(*index);
                        None
                    }
                } else {
                    Some(Err(ReadError::InconsistentState))
                }
            }
            HeaderState::BodyItem | HeaderState::SlotItem => {
                if let Err(e) = select_recog(fields, *index, input)? {
                    Some(Err(e))
                } else {
                    *state = HeaderState::BetweenSlots;
                    progress.set(*index);
                    None
                }
            }
            HeaderState::BetweenSlots => match input {
                ReadEvent::EndAttribute if *flattened => Some(on_done(fields)),
                ReadEvent::EndRecord if !*flattened => {
                    *state = HeaderState::End;
                    None
                }
                ReadEvent::TextValue(name) => {
                    if let Some(i) = select_index(HeaderFieldKey::HeaderSlot(name.borrow())) {
                        if progress.get(i).unwrap_or(false) {
                            Some(Err(ReadError::DuplicateField(Text::from(name))))
                        } else {
                            *index = i;
                            *state = HeaderState::ExpectingSlot;
                            None
                        }
                    } else {
                        Some(Err(ReadError::UnexpectedField(name.into())))
                    }
                }
                ow => {
                    let mut expected = vec![];
                    if *flattened {
                        expected.push(ExpectedEvent::EndOfAttribute);
                    } else {
                        expected.push(ExpectedEvent::EndOfRecord);
                    }
                    expected.push(ExpectedEvent::ValueEvent(ValueKind::Text));
                    Some(Err(ow.kind_error(ExpectedEvent::Or(expected))))
                }
            },
            HeaderState::ExpectingSlot => {
                if matches!(&input, ReadEvent::Slot) {
                    *state = HeaderState::SlotItem;
                    None
                } else {
                    Some(Err(input.kind_error(ExpectedEvent::Slot)))
                }
            }
            HeaderState::End => {
                if matches!(&input, ReadEvent::EndAttribute) {
                    Some(on_done(fields))
                } else {
                    Some(Err(input.kind_error(ExpectedEvent::EndOfAttribute)))
                }
            }
        }
    }

    fn reset(&mut self) {
        self.state = if self.flattened {
            if !self.has_body {
                HeaderState::BetweenSlots
            } else {
                HeaderState::ExpectingBody
            }
        } else {
            HeaderState::Init
        };
        (self.vtable.reset)(&mut self.fields);
        self.progress.clear();
        self.index = 0;
    }
}

pub fn take_fields<T: Default, U, V>(state: &mut (T, U, V)) -> Result<T, ReadError> {
    Ok(std::mem::take(&mut state.0))
}

#[derive(Debug)]
enum SimpleRecBodyState {
    Init,
    ReadingValue,
    AfterValue,
}

/// Wraps another simple [`Recognizer`] to recognize the same type as the single item in the body
/// of a record.
#[derive(Debug)]
pub struct SimpleRecBody<R: Recognizer> {
    state: SimpleRecBodyState,
    value: Option<R::Target>,
    delegate: R,
}

impl<R: Recognizer> SimpleRecBody<R> {
    pub fn new(wrapped: R) -> Self {
        SimpleRecBody {
            state: SimpleRecBodyState::Init,
            value: None,
            delegate: wrapped,
        }
    }
}

impl<R: Recognizer> Recognizer for SimpleRecBody<R> {
    type Target = R::Target;

    fn feed_event(&mut self, input: ReadEvent<'_>) -> Option<Result<Self::Target, ReadError>> {
        let SimpleRecBody {
            state,
            value,
            delegate,
        } = self;

        match state {
            SimpleRecBodyState::Init => {
                if matches!(input, ReadEvent::StartBody) {
                    *state = SimpleRecBodyState::ReadingValue;
                    None
                } else {
                    Some(Err(input.kind_error(ExpectedEvent::RecordBody)))
                }
            }
            SimpleRecBodyState::ReadingValue => match delegate.feed_event(input)? {
                Ok(v) => {
                    *value = Some(v);
                    *state = SimpleRecBodyState::AfterValue;
                    None
                }
                Err(e) => Some(Err(e)),
            },
            SimpleRecBodyState::AfterValue => {
                if matches!(input, ReadEvent::EndRecord) {
                    value.take().map(Ok)
                } else {
                    Some(Err(input.kind_error(ExpectedEvent::EndOfRecord)))
                }
            }
        }
    }

    fn reset(&mut self) {
        self.state = SimpleRecBodyState::Init;
        self.value = None;
        self.delegate.reset();
    }
}<|MERGE_RESOLUTION|>--- conflicted
+++ resolved
@@ -94,19 +94,13 @@
         writable.write_into(bridge)
     }
 
-<<<<<<< HEAD
-=======
-    /// Attempte to create an instance of thist type from a [`Value`] model.
->>>>>>> 73c983b7
+    /// Attempt to create an instance of thist type from a [`Value`] model.
     fn try_interpret_structure(value: &Value) -> Result<Self, ReadError> {
         Self::try_read_from(value)
     }
 
-<<<<<<< HEAD
-=======
-    /// Attempte to create an instance of thist type from a [`Value`] model, possibly consuming
+    /// Attempt to create an instance of thist type from a [`Value`] model, possibly consuming
     /// the model.
->>>>>>> 73c983b7
     fn try_from_structure(value: Value) -> Result<Self, ReadError> {
         Self::try_transform(value)
     }
