// Copyright 2015-2021 Swim Inc.
//
// Licensed under the Apache License, Version 2.0 (the "License");
// you may not use this file except in compliance with the License.
// You may obtain a copy of the License at
//
//     http://www.apache.org/licenses/LICENSE-2.0
//
// Unless required by applicable law or agreed to in writing, software
// distributed under the License is distributed on an "AS IS" BASIS,
// WITHOUT WARRANTIES OR CONDITIONS OF ANY KIND, either express or implied.
// See the License for the specific language governing permissions and
// limitations under the License.

use crate::structural::read::error::ExpectedEvent;
use crate::structural::read::event::ReadEvent;
use crate::structural::read::recognizer::primitive::{
    NonZeroUsizeRecognizer, U32Recognizer, U64Recognizer,
};
use crate::structural::read::recognizer::{
    Recognizer, RecognizerReadable, SimpleAttrBody, SimpleRecBody,
};
use crate::structural::read::ReadError;
use crate::structural::tags::{
    ABSOLUTE_PATH_TAG, DELAY_TAG, DURATION_TAG, HOST_TAG, INFINITE_TAG, LANE_TAG, MAX_BACKOFF_TAG,
    MAX_INTERVAL_TAG, NANOS_TAG, NODE_TAG, RETRIES_TAG, RETRY_EXPONENTIAL_TAG, RETRY_IMMEDIATE_TAG,
    RETRY_INTERVAL_TAG, RETRY_NONE_TAG, SECS_TAG,
};
use std::borrow::Borrow;
use std::num::NonZeroUsize;
use std::time::Duration;
use swim_model::path::AbsolutePath;
use swim_model::{Text, ValueKind};
use swim_utilities::future::retryable::strategy::{
    DEFAULT_EXPONENTIAL_MAX_BACKOFF, DEFAULT_EXPONENTIAL_MAX_INTERVAL, DEFAULT_IMMEDIATE_RETRIES,
    DEFAULT_INTERVAL_DELAY, DEFAULT_INTERVAL_RETRIES,
};
use swim_utilities::future::retryable::{Quantity, RetryStrategy};
use url::Url;

enum RetryStrategyStage {
    Init,
    Tag,
    AfterTag,
    InBody,
    Slot(RetryStrategyField),
    Field(RetryStrategyField),
}

impl Default for RetryStrategyStage {
    fn default() -> Self {
        RetryStrategyStage::Init
    }
}

#[derive(Clone, Copy)]
enum RetryStrategyField {
    ImmediateRetries,
    IntervalDelay,
    IntervalRetries,
    ExponentialMaxInterval,
    ExponentialMaxBackoff,
}

impl RecognizerReadable for RetryStrategy {
    type Rec = RetryStrategyRecognizer;
    type AttrRec = SimpleAttrBody<RetryStrategyRecognizer>;
    type BodyRec = SimpleRecBody<RetryStrategyRecognizer>;

    fn make_recognizer() -> Self::Rec {
        RetryStrategyRecognizer {
            stage: RetryStrategyStage::Init,
            fields: None,
        }
    }

    fn make_attr_recognizer() -> Self::AttrRec {
        SimpleAttrBody::new(RetryStrategyRecognizer {
            stage: RetryStrategyStage::Init,
            fields: None,
        })
    }

    fn make_body_recognizer() -> Self::BodyRec {
        SimpleRecBody::new(RetryStrategyRecognizer {
            stage: RetryStrategyStage::Init,
            fields: None,
        })
    }
}

#[derive(Default)]
pub struct RetryStrategyRecognizer {
    stage: RetryStrategyStage,
    fields: Option<RetryStrategyFields>,
}

pub enum RetryStrategyFields {
    Immediate {
        retries: Option<NonZeroUsize>,
        retries_recognizer: Option<NonZeroUsizeRecognizer>,
    },
    Interval {
        retries: Option<Quantity<NonZeroUsize>>,
        delay: Option<Duration>,
        retries_recognizer: Option<QuantityRecognizer<NonZeroUsize>>,
        delay_recognizer: Option<DurationRecognizer>,
    },
    Exponential {
        max_interval: Option<Duration>,
        max_backoff: Option<Quantity<Duration>>,
        max_interval_recognizer: Option<DurationRecognizer>,
        max_backoff_recognizer: Option<QuantityRecognizer<Duration>>,
    },
}

impl Recognizer for RetryStrategyRecognizer {
    type Target = RetryStrategy;

    fn feed_event(&mut self, input: ReadEvent<'_>) -> Option<Result<Self::Target, ReadError>> {
        match &self.stage {
            RetryStrategyStage::Init => {
                if let ReadEvent::StartAttribute(name) = input {
                    match name.borrow() {
                        RETRY_IMMEDIATE_TAG => {
                            self.stage = RetryStrategyStage::Tag;
                            self.fields = Some(RetryStrategyFields::Immediate {
                                retries: None,
                                retries_recognizer: None,
                            });
                            None
                        }
                        RETRY_INTERVAL_TAG => {
                            self.stage = RetryStrategyStage::Tag;
                            self.fields = Some(RetryStrategyFields::Interval {
                                retries: None,
                                delay: None,
                                retries_recognizer: None,
                                delay_recognizer: None,
                            });
                            None
                        }
                        RETRY_EXPONENTIAL_TAG => {
                            self.stage = RetryStrategyStage::Tag;
                            self.fields = Some(RetryStrategyFields::Exponential {
                                max_interval: None,
                                max_backoff: None,
                                max_interval_recognizer: None,
                                max_backoff_recognizer: None,
                            });
                            None
                        }
                        RETRY_NONE_TAG => {
                            self.stage = RetryStrategyStage::Tag;
                            None
                        }
                        _ => Some(Err(ReadError::UnexpectedAttribute(name.into()))),
                    }
                } else {
                    Some(Err(input.kind_error(ExpectedEvent::Or(vec![
                        ExpectedEvent::Attribute(Some(Text::new(RETRY_IMMEDIATE_TAG))),
                        ExpectedEvent::Attribute(Some(Text::new(RETRY_INTERVAL_TAG))),
                        ExpectedEvent::Attribute(Some(Text::new(RETRY_EXPONENTIAL_TAG))),
                        ExpectedEvent::Attribute(Some(Text::new(RETRY_NONE_TAG))),
                    ]))))
                }
            }
            RetryStrategyStage::Tag => match input {
                ReadEvent::Extant => None,
                ReadEvent::EndAttribute => {
                    self.stage = RetryStrategyStage::AfterTag;
                    None
                }
                ow => Some(Err(ow.kind_error(ExpectedEvent::EndOfAttribute))),
            },
            RetryStrategyStage::AfterTag => {
                if matches!(&input, ReadEvent::StartBody) {
                    self.stage = RetryStrategyStage::InBody;
                    None
                } else if matches!(&input, ReadEvent::EndRecord) {
                    match self.fields {
                        Some(RetryStrategyFields::Immediate { .. }) => {
                            Some(Ok(RetryStrategy::default_immediate()))
                        }
                        Some(RetryStrategyFields::Interval { .. }) => {
                            Some(Ok(RetryStrategy::default_interval()))
                        }
                        Some(RetryStrategyFields::Exponential { .. }) => {
                            Some(Ok(RetryStrategy::default_exponential()))
                        }
                        None => Some(Ok(RetryStrategy::none())),
                    }
                } else {
                    Some(Err(input.kind_error(ExpectedEvent::Or(vec![
                        ExpectedEvent::RecordBody,
                        ExpectedEvent::EndOfRecord,
                    ]))))
                }
            }
            RetryStrategyStage::InBody => match self.fields {
                Some(RetryStrategyFields::Immediate {
                    retries,
                    ref mut retries_recognizer,
                }) => match input {
                    ReadEvent::TextValue(slot_name) => match slot_name.borrow() {
                        RETRIES_TAG => {
                            self.stage =
                                RetryStrategyStage::Slot(RetryStrategyField::ImmediateRetries);
                            *retries_recognizer = Some(NonZeroUsize::make_recognizer());
                            None
                        }
                        ow => Some(Err(ReadError::UnexpectedField(Text::new(ow)))),
                    },
<<<<<<< HEAD
                    ReadEvent::EndRecord => {
                        Some(Ok(RetryStrategy::immediate(retries.unwrap_or_else(|| {
                            DEFAULT_IMMEDIATE_RETRIES
                        }))))
                    }
=======
                    ReadEvent::EndRecord => Some(Ok(RetryStrategy::immediate(
                        retries.unwrap_or(DEFAULT_IMMEDIATE_RETRIES),
                    ))),
>>>>>>> 95d5732e
                    ow => Some(Err(ow.kind_error(ExpectedEvent::Or(vec![
                        ExpectedEvent::ValueEvent(ValueKind::Text),
                        ExpectedEvent::EndOfRecord,
                    ])))),
                },
                Some(RetryStrategyFields::Interval {
                    delay,
                    retries,
                    ref mut delay_recognizer,
                    ref mut retries_recognizer,
                }) => match input {
                    ReadEvent::TextValue(slot_name) => match slot_name.borrow() {
                        DELAY_TAG => {
                            self.stage =
                                RetryStrategyStage::Slot(RetryStrategyField::IntervalDelay);
                            *delay_recognizer = Some(Duration::make_recognizer());
                            None
                        }
                        RETRIES_TAG => {
                            self.stage =
                                RetryStrategyStage::Slot(RetryStrategyField::IntervalRetries);
                            *retries_recognizer = Some(Quantity::<NonZeroUsize>::make_recognizer());
                            None
                        }
                        ow => Some(Err(ReadError::UnexpectedField(Text::new(ow)))),
                    },
                    ReadEvent::EndRecord => Some(Ok(RetryStrategy::interval(
                        delay.unwrap_or_else(|| Duration::from_secs(DEFAULT_INTERVAL_DELAY)),
<<<<<<< HEAD
                        retries.unwrap_or_else(|| {
                            Quantity::Finite(DEFAULT_INTERVAL_RETRIES)
                        }),
=======
                        retries.unwrap_or(Quantity::Finite(DEFAULT_INTERVAL_RETRIES)),
>>>>>>> 95d5732e
                    ))),
                    ow => Some(Err(ow.kind_error(ExpectedEvent::Or(vec![
                        ExpectedEvent::ValueEvent(ValueKind::Text),
                        ExpectedEvent::EndOfRecord,
                    ])))),
                },
                Some(RetryStrategyFields::Exponential {
                    max_interval,
                    max_backoff,
                    ref mut max_interval_recognizer,
                    ref mut max_backoff_recognizer,
                }) => match input {
                    ReadEvent::TextValue(slot_name) => match slot_name.borrow() {
                        MAX_INTERVAL_TAG => {
                            self.stage = RetryStrategyStage::Slot(
                                RetryStrategyField::ExponentialMaxInterval,
                            );
                            *max_interval_recognizer = Some(Duration::make_recognizer());
                            None
                        }
                        MAX_BACKOFF_TAG => {
                            self.stage =
                                RetryStrategyStage::Slot(RetryStrategyField::ExponentialMaxBackoff);
                            *max_backoff_recognizer = Some(Quantity::<Duration>::make_recognizer());
                            None
                        }
                        ow => Some(Err(ReadError::UnexpectedField(Text::new(ow)))),
                    },
                    ReadEvent::EndRecord => Some(Ok(RetryStrategy::exponential(
                        max_interval.unwrap_or(DEFAULT_EXPONENTIAL_MAX_INTERVAL),
                        max_backoff.unwrap_or(Quantity::Finite(DEFAULT_EXPONENTIAL_MAX_BACKOFF)),
                    ))),
                    ow => Some(Err(ow.kind_error(ExpectedEvent::Or(vec![
                        ExpectedEvent::ValueEvent(ValueKind::Text),
                        ExpectedEvent::EndOfRecord,
                    ])))),
                },
                None => match input {
                    ReadEvent::EndRecord => Some(Ok(RetryStrategy::none())),
                    ow => Some(Err(ow.kind_error(ExpectedEvent::EndOfRecord))),
                },
            },
            RetryStrategyStage::Slot(fld) => {
                if matches!(&input, ReadEvent::Slot) {
                    self.stage = RetryStrategyStage::Field(*fld);
                    None
                } else {
                    Some(Err(input.kind_error(ExpectedEvent::Slot)))
                }
            }
            RetryStrategyStage::Field(field) => match &mut self.fields {
                Some(RetryStrategyFields::Immediate {
                    retries,
                    retries_recognizer,
                }) => match field {
                    RetryStrategyField::ImmediateRetries => {
                        match retries_recognizer.as_mut()?.feed_event(input)? {
                            Ok(value) => {
                                *retries = Some(value);
                                self.stage = RetryStrategyStage::InBody;
                                None
                            }
                            Err(err) => Some(Err(err)),
                        }
                    }
                    _ => None,
                },
                Some(RetryStrategyFields::Interval {
                    retries,
                    retries_recognizer,
                    delay,
                    delay_recognizer,
                }) => match field {
                    RetryStrategyField::IntervalRetries => {
                        match retries_recognizer.as_mut()?.feed_event(input)? {
                            Ok(value) => {
                                *retries = Some(value);
                                self.stage = RetryStrategyStage::InBody;
                                None
                            }
                            Err(err) => Some(Err(err)),
                        }
                    }
                    RetryStrategyField::IntervalDelay => {
                        match delay_recognizer.as_mut()?.feed_event(input)? {
                            Ok(value) => {
                                *delay = Some(value);
                                self.stage = RetryStrategyStage::InBody;
                                None
                            }
                            Err(err) => Some(Err(err)),
                        }
                    }
                    _ => None,
                },
                Some(RetryStrategyFields::Exponential {
                    max_interval,
                    max_interval_recognizer,
                    max_backoff,
                    max_backoff_recognizer,
                }) => match field {
                    RetryStrategyField::ExponentialMaxInterval => {
                        match max_interval_recognizer.as_mut()?.feed_event(input)? {
                            Ok(value) => {
                                *max_interval = Some(value);
                                self.stage = RetryStrategyStage::InBody;
                                None
                            }
                            Err(err) => Some(Err(err)),
                        }
                    }
                    RetryStrategyField::ExponentialMaxBackoff => {
                        match max_backoff_recognizer.as_mut()?.feed_event(input)? {
                            Ok(value) => {
                                *max_backoff = Some(value);
                                self.stage = RetryStrategyStage::InBody;
                                None
                            }
                            Err(err) => Some(Err(err)),
                        }
                    }
                    _ => None,
                },
                None => None,
            },
        }
    }

    fn reset(&mut self) {
        self.stage = RetryStrategyStage::Init;
        self.fields = None;
    }
}

impl<T: RecognizerReadable> RecognizerReadable for Quantity<T> {
    type Rec = QuantityRecognizer<T>;
    type AttrRec = SimpleAttrBody<QuantityRecognizer<T>>;
    type BodyRec = SimpleRecBody<QuantityRecognizer<T>>;

    fn make_recognizer() -> Self::Rec {
        QuantityRecognizer {
            recognizer: T::make_recognizer(),
        }
    }

    fn make_attr_recognizer() -> Self::AttrRec {
        SimpleAttrBody::new(QuantityRecognizer {
            recognizer: T::make_recognizer(),
        })
    }

    fn make_body_recognizer() -> Self::BodyRec {
        SimpleRecBody::new(QuantityRecognizer {
            recognizer: T::make_recognizer(),
        })
    }
}

pub struct QuantityRecognizer<T: RecognizerReadable> {
    recognizer: T::Rec,
}

impl<T: RecognizerReadable> Recognizer for QuantityRecognizer<T> {
    type Target = Quantity<T>;

    fn feed_event(&mut self, input: ReadEvent<'_>) -> Option<Result<Self::Target, ReadError>> {
        match input {
            ReadEvent::TextValue(value) if value == INFINITE_TAG => Some(Ok(Quantity::Infinite)),
            _ => match self.recognizer.feed_event(input)? {
                Ok(val) => Some(Ok(Quantity::Finite(val))),
                Err(err) => Some(Err(err)),
            },
        }
    }

    fn reset(&mut self) {
        self.recognizer.reset()
    }
}

#[derive(Default)]
pub struct DurationRecognizer {
    stage: DurationStage,
    secs: Option<u64>,
    nanos: Option<u32>,
}

enum DurationStage {
    Init,
    Tag,
    AfterTag,
    InBody,
    Slot(DurationField),
    Field(DurationField),
}

impl Default for DurationStage {
    fn default() -> Self {
        DurationStage::Init
    }
}

#[derive(Clone, Copy)]
enum DurationField {
    Secs,
    Nanos,
}

impl RecognizerReadable for Duration {
    type Rec = DurationRecognizer;
    type AttrRec = SimpleAttrBody<DurationRecognizer>;
    type BodyRec = SimpleRecBody<DurationRecognizer>;

    fn make_recognizer() -> Self::Rec {
        DurationRecognizer {
            stage: DurationStage::Init,
            secs: None,
            nanos: None,
        }
    }

    fn make_attr_recognizer() -> Self::AttrRec {
        SimpleAttrBody::new(DurationRecognizer {
            stage: DurationStage::Init,
            secs: None,
            nanos: None,
        })
    }

    fn make_body_recognizer() -> Self::BodyRec {
        SimpleRecBody::new(DurationRecognizer {
            stage: DurationStage::Init,
            secs: None,
            nanos: None,
        })
    }
}

impl Recognizer for DurationRecognizer {
    type Target = Duration;

    fn feed_event(&mut self, input: ReadEvent<'_>) -> Option<Result<Self::Target, ReadError>> {
        match &self.stage {
            DurationStage::Init => {
                if let ReadEvent::StartAttribute(name) = input {
                    if name == DURATION_TAG {
                        self.stage = DurationStage::Tag;
                        None
                    } else {
                        Some(Err(ReadError::UnexpectedAttribute(name.into())))
                    }
                } else {
                    Some(Err(input.kind_error(ExpectedEvent::Attribute(Some(
                        Text::new(DURATION_TAG),
                    )))))
                }
            }
            DurationStage::Tag => match input {
                ReadEvent::Extant => None,
                ReadEvent::EndAttribute => {
                    self.stage = DurationStage::AfterTag;
                    None
                }
                ow => Some(Err(ow.kind_error(ExpectedEvent::EndOfAttribute))),
            },
            DurationStage::AfterTag => {
                if matches!(&input, ReadEvent::StartBody) {
                    self.stage = DurationStage::InBody;
                    None
                } else {
                    Some(Err(input.kind_error(ExpectedEvent::RecordBody)))
                }
            }
            DurationStage::InBody => match input {
                ReadEvent::TextValue(slot_name) => match slot_name.borrow() {
                    SECS_TAG => {
                        self.stage = DurationStage::Slot(DurationField::Secs);
                        None
                    }
                    NANOS_TAG => {
                        self.stage = DurationStage::Slot(DurationField::Nanos);
                        None
                    }
                    ow => Some(Err(ReadError::UnexpectedField(Text::new(ow)))),
                },
                ReadEvent::EndRecord => Some(Ok(Duration::new(
                    self.secs.unwrap_or_default(),
                    self.nanos.unwrap_or_default(),
                ))),
                ow => Some(Err(ow.kind_error(ExpectedEvent::Or(vec![
                    ExpectedEvent::ValueEvent(ValueKind::Text),
                    ExpectedEvent::EndOfRecord,
                ])))),
            },
            DurationStage::Slot(fld) => {
                if matches!(&input, ReadEvent::Slot) {
                    self.stage = DurationStage::Field(*fld);
                    None
                } else {
                    Some(Err(input.kind_error(ExpectedEvent::Slot)))
                }
            }
            DurationStage::Field(DurationField::Secs) => match U64Recognizer.feed_event(input) {
                Some(Ok(n)) => {
                    self.secs = Some(n);
                    self.stage = DurationStage::InBody;
                    None
                }
                Some(Err(e)) => Some(Err(e)),
                _ => Some(Err(ReadError::InconsistentState)),
            },
            DurationStage::Field(DurationField::Nanos) => match U32Recognizer.feed_event(input) {
                Some(Ok(n)) => {
                    self.nanos = Some(n);
                    self.stage = DurationStage::InBody;
                    None
                }
                Some(Err(e)) => Some(Err(e)),
                _ => Some(Err(ReadError::InconsistentState)),
            },
        }
    }

    fn reset(&mut self) {
        let DurationRecognizer { stage, secs, nanos } = self;
        *stage = DurationStage::Init;
        *secs = None;
        *nanos = None;
    }
}

#[derive(Debug)]
pub struct AbsolutePathRecognizer {
    stage: AbsolutePathStage,
    host: Option<Url>,
    node: Option<Text>,
    lane: Option<Text>,
}

#[derive(Debug)]
enum AbsolutePathStage {
    Init,
    Tag,
    AfterTag,
    InBody,
    Slot(AbsolutePathField),
    Field(AbsolutePathField),
}

#[derive(Clone, Copy, Debug)]
enum AbsolutePathField {
    Host,
    Node,
    Lane,
}

impl RecognizerReadable for AbsolutePath {
    type Rec = AbsolutePathRecognizer;
    type AttrRec = SimpleAttrBody<AbsolutePathRecognizer>;
    type BodyRec = SimpleRecBody<AbsolutePathRecognizer>;

    fn make_recognizer() -> Self::Rec {
        AbsolutePathRecognizer {
            stage: AbsolutePathStage::Init,
            host: None,
            node: None,
            lane: None,
        }
    }

    fn make_attr_recognizer() -> Self::AttrRec {
        SimpleAttrBody::new(AbsolutePathRecognizer {
            stage: AbsolutePathStage::Init,
            host: None,
            node: None,
            lane: None,
        })
    }

    fn make_body_recognizer() -> Self::BodyRec {
        SimpleRecBody::new(AbsolutePathRecognizer {
            stage: AbsolutePathStage::Init,
            host: None,
            node: None,
            lane: None,
        })
    }
}

impl AbsolutePathRecognizer {
    fn try_done(&mut self) -> Result<AbsolutePath, ReadError> {
        let AbsolutePathRecognizer {
            host, node, lane, ..
        } = self;

        let mut missing = vec![];
        if host.is_none() {
            missing.push(Text::new(HOST_TAG));
        }
        if node.is_none() {
            missing.push(Text::new(NODE_TAG));
        }
        if lane.is_none() {
            missing.push(Text::new(LANE_TAG));
        }
        if let (Some(host), Some(node), Some(lane)) = (host.take(), node.take(), lane.take()) {
            Ok(AbsolutePath { host, node, lane })
        } else {
            Err(ReadError::MissingFields(missing))
        }
    }
}

impl Recognizer for AbsolutePathRecognizer {
    type Target = AbsolutePath;

    fn feed_event(&mut self, input: ReadEvent<'_>) -> Option<Result<Self::Target, ReadError>> {
        match &self.stage {
            AbsolutePathStage::Init => {
                if let ReadEvent::StartAttribute(name) = input {
                    if name == ABSOLUTE_PATH_TAG {
                        self.stage = AbsolutePathStage::Tag;
                        None
                    } else {
                        Some(Err(ReadError::UnexpectedAttribute(name.into())))
                    }
                } else {
                    Some(Err(input.kind_error(ExpectedEvent::Attribute(Some(
                        Text::new(ABSOLUTE_PATH_TAG),
                    )))))
                }
            }
            AbsolutePathStage::Tag => match input {
                ReadEvent::Extant => None,
                ReadEvent::EndAttribute => {
                    self.stage = AbsolutePathStage::AfterTag;
                    None
                }
                ow => Some(Err(ow.kind_error(ExpectedEvent::EndOfAttribute))),
            },
            AbsolutePathStage::AfterTag => {
                if matches!(&input, ReadEvent::StartBody) {
                    self.stage = AbsolutePathStage::InBody;
                    None
                } else {
                    Some(Err(input.kind_error(ExpectedEvent::RecordBody)))
                }
            }
            AbsolutePathStage::InBody => match input {
                ReadEvent::TextValue(slot_name) => match slot_name.borrow() {
                    HOST_TAG => {
                        self.stage = AbsolutePathStage::Slot(AbsolutePathField::Host);
                        None
                    }
                    NODE_TAG => {
                        self.stage = AbsolutePathStage::Slot(AbsolutePathField::Node);
                        None
                    }
                    LANE_TAG => {
                        self.stage = AbsolutePathStage::Slot(AbsolutePathField::Lane);
                        None
                    }
                    ow => Some(Err(ReadError::UnexpectedField(Text::new(ow)))),
                },
                ReadEvent::EndRecord => Some(self.try_done()),
                ow => Some(Err(ow.kind_error(ExpectedEvent::Or(vec![
                    ExpectedEvent::ValueEvent(ValueKind::Text),
                    ExpectedEvent::EndOfRecord,
                ])))),
            },
            AbsolutePathStage::Slot(fld) => {
                if matches!(&input, ReadEvent::Slot) {
                    self.stage = AbsolutePathStage::Field(*fld);
                    None
                } else {
                    Some(Err(input.kind_error(ExpectedEvent::Slot)))
                }
            }
            AbsolutePathStage::Field(AbsolutePathField::Host) => {
                match Url::make_recognizer().feed_event(input)? {
                    Ok(value) => {
                        self.host = Some(value);
                        self.stage = AbsolutePathStage::InBody;
                        None
                    }
                    Err(err) => Some(Err(err)),
                }
            }
            AbsolutePathStage::Field(AbsolutePathField::Lane) => {
                match Text::make_recognizer().feed_event(input)? {
                    Ok(value) => {
                        self.lane = Some(value);
                        self.stage = AbsolutePathStage::InBody;
                        None
                    }
                    Err(err) => Some(Err(err)),
                }
            }
            AbsolutePathStage::Field(AbsolutePathField::Node) => {
                match Text::make_recognizer().feed_event(input)? {
                    Ok(value) => {
                        self.node = Some(value);
                        self.stage = AbsolutePathStage::InBody;
                        None
                    }
                    Err(err) => Some(Err(err)),
                }
            }
        }
    }

    fn reset(&mut self) {
        let AbsolutePathRecognizer {
            stage,
            host,
            node,
            lane,
        } = self;
        *stage = AbsolutePathStage::Init;
        *host = None;
        *node = None;
        *lane = None;
    }
}<|MERGE_RESOLUTION|>--- conflicted
+++ resolved
@@ -211,17 +211,9 @@
                         }
                         ow => Some(Err(ReadError::UnexpectedField(Text::new(ow)))),
                     },
-<<<<<<< HEAD
-                    ReadEvent::EndRecord => {
-                        Some(Ok(RetryStrategy::immediate(retries.unwrap_or_else(|| {
-                            DEFAULT_IMMEDIATE_RETRIES
-                        }))))
-                    }
-=======
                     ReadEvent::EndRecord => Some(Ok(RetryStrategy::immediate(
                         retries.unwrap_or(DEFAULT_IMMEDIATE_RETRIES),
                     ))),
->>>>>>> 95d5732e
                     ow => Some(Err(ow.kind_error(ExpectedEvent::Or(vec![
                         ExpectedEvent::ValueEvent(ValueKind::Text),
                         ExpectedEvent::EndOfRecord,
@@ -250,13 +242,7 @@
                     },
                     ReadEvent::EndRecord => Some(Ok(RetryStrategy::interval(
                         delay.unwrap_or_else(|| Duration::from_secs(DEFAULT_INTERVAL_DELAY)),
-<<<<<<< HEAD
-                        retries.unwrap_or_else(|| {
-                            Quantity::Finite(DEFAULT_INTERVAL_RETRIES)
-                        }),
-=======
                         retries.unwrap_or(Quantity::Finite(DEFAULT_INTERVAL_RETRIES)),
->>>>>>> 95d5732e
                     ))),
                     ow => Some(Err(ow.kind_error(ExpectedEvent::Or(vec![
                         ExpectedEvent::ValueEvent(ValueKind::Text),
