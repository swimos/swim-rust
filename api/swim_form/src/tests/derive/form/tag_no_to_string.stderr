error[E0277]: the trait bound `B: AsRef<str>` is not satisfied
<<<<<<< HEAD
  --> src/tests/derive/form/tag_no_to_string.rs:25:9
=======
  --> src/tests/derive/form/tag_no_to_string.rs:24:9
>>>>>>> ce1e6692
   |
21 |     #[derive(Form)]
   |              ---- required by a bound introduced by this call
...
<<<<<<< HEAD
25 |         a: B,
=======
24 |         a: B,
>>>>>>> ce1e6692
   |         ^ the trait `AsRef<str>` is not implemented for `B`

error[E0277]: the trait bound `B: AsRef<str>` is not satisfied
  --> src/tests/derive/form/tag_no_to_string.rs:21:14
   |
21 |     #[derive(Form)]
   |              ^^^^ the trait `AsRef<str>` is not implemented for `B`
   |
   = note: this error originates in the derive macro `Form` (in Nightly builds, run with -Z macro-backtrace for more info)

error[E0277]: the trait bound `B: swim_form::structural::Tag` is not satisfied
    --> src/tests/derive/form/tag_no_to_string.rs:21:14
     |
21   |     #[derive(Form)]
     |              ^^^^ the trait `swim_form::structural::Tag` is not implemented for `B`
     |
     = help: the trait `Recognizer` is implemented for `TagRecognizer<T>`
     = note: required because of the requirements on the impl of `Recognizer` for `TagRecognizer<B>`
note: required by a bound in `feed_field`
    --> src/structural/read/recognizer/mod.rs
     |
     |     R: Recognizer,
     |        ^^^^^^^^^^ required by this bound in `feed_field`
     = note: this error originates in the derive macro `Form` (in Nightly builds, run with -Z macro-backtrace for more info)

error[E0277]: the trait bound `B: swim_form::structural::Tag` is not satisfied
  --> src/tests/derive/form/tag_no_to_string.rs:21:14
   |
21 |     #[derive(Form)]
   |              ^^^^ the trait `swim_form::structural::Tag` is not implemented for `B`
   |
   = help: the trait `Recognizer` is implemented for `TagRecognizer<T>`
   = note: required because of the requirements on the impl of `Recognizer` for `TagRecognizer<B>`
   = note: this error originates in the derive macro `Form` (in Nightly builds, run with -Z macro-backtrace for more info)

error[E0277]: the trait bound `B: swim_form::structural::Tag` is not satisfied
  --> src/tests/derive/form/tag_no_to_string.rs:21:14
   |
21 |     #[derive(Form)]
   |              ^^^^ the trait `swim_form::structural::Tag` is not implemented for `B`
   |
   = help: the trait `Default` is implemented for `TagRecognizer<T>`
   = note: required because of the requirements on the impl of `Default` for `TagRecognizer<B>`
   = note: this error originates in the derive macro `Form` (in Nightly builds, run with -Z macro-backtrace for more info)<|MERGE_RESOLUTION|>--- conflicted
+++ resolved
@@ -1,18 +1,10 @@
 error[E0277]: the trait bound `B: AsRef<str>` is not satisfied
-<<<<<<< HEAD
   --> src/tests/derive/form/tag_no_to_string.rs:25:9
-=======
-  --> src/tests/derive/form/tag_no_to_string.rs:24:9
->>>>>>> ce1e6692
    |
 21 |     #[derive(Form)]
    |              ---- required by a bound introduced by this call
 ...
-<<<<<<< HEAD
 25 |         a: B,
-=======
-24 |         a: B,
->>>>>>> ce1e6692
    |         ^ the trait `AsRef<str>` is not implemented for `B`
 
 error[E0277]: the trait bound `B: AsRef<str>` is not satisfied
@@ -29,6 +21,7 @@
 21   |     #[derive(Form)]
      |              ^^^^ the trait `swim_form::structural::Tag` is not implemented for `B`
      |
+     = help: the trait `Recognizer` is implemented for `TagRecognizer<T>`
      = help: the trait `Recognizer` is implemented for `TagRecognizer<T>`
      = note: required because of the requirements on the impl of `Recognizer` for `TagRecognizer<B>`
 note: required by a bound in `feed_field`
