error[E0599]: the method `as_value` exists for struct `S<Valid, Invalid>`, but its trait bounds were not satisfied
<<<<<<< HEAD
  --> src/tests/derive/form/generic.rs:36:15
=======
  --> src/tests/derive/form/generic.rs:34:15
>>>>>>> ce1e6692
   |
26 |     struct S<A, B> {
   |     --------------
   |     |
   |     method `as_value` not found for this
   |     doesn't satisfy `S<Valid, Invalid>: Form`
   |     doesn't satisfy `S<Valid, Invalid>: StructuralReadable`
   |     doesn't satisfy `S<Valid, Invalid>: StructuralWritable`
...
36 |     let _ = s.as_value();
   |               ^^^^^^^^ method cannot be called on `S<Valid, Invalid>` due to unsatisfied trait bounds
   |
   = note: the following trait bounds were not satisfied:
           `S<Valid, Invalid>: StructuralReadable`
           which is required by `S<Valid, Invalid>: Form`
           `S<Valid, Invalid>: StructuralWritable`
           which is required by `S<Valid, Invalid>: Form`
note: the following traits must be implemented
  --> src/structural/read/mod.rs
   |
   |  / pub trait StructuralReadable: RecognizerReadable {
   |  |     fn read_extant() -> Result<Self, ReadError> {
   |  |         let mut rec = Self::make_recognizer();
   |  |         rec.feed_event(ReadEvent::Extant)
...   |
   |  |     }
   |  | }
   |  |_^
   |
  ::: src/structural/write/mod.rs
   |
   | /  pub trait StructuralWritable {
   | |      /// The number of attributes that will be written by this instance.
   | |      fn num_attributes(&self) -> usize;
   | |
...  |
   | |      }
   | |  }
   | |__^<|MERGE_RESOLUTION|>--- conflicted
+++ resolved
@@ -1,9 +1,5 @@
 error[E0599]: the method `as_value` exists for struct `S<Valid, Invalid>`, but its trait bounds were not satisfied
-<<<<<<< HEAD
   --> src/tests/derive/form/generic.rs:36:15
-=======
-  --> src/tests/derive/form/generic.rs:34:15
->>>>>>> ce1e6692
    |
 26 |     struct S<A, B> {
    |     --------------
@@ -42,4 +38,26 @@
 ...  |
    | |      }
    | |  }
+   | |__^
+note: the following traits must be implemented
+  --> src/structural/read/mod.rs
+   |
+   |  / pub trait StructuralReadable: RecognizerReadable {
+   |  |     fn read_extant() -> Result<Self, ReadError> {
+   |  |         let mut rec = Self::make_recognizer();
+   |  |         rec.feed_event(ReadEvent::Extant)
+...   |
+   |  |     }
+   |  | }
+   |  |_^
+   |
+  ::: src/structural/write/mod.rs
+   |
+   | /  pub trait StructuralWritable {
+   | |      /// The number of attributes that will be written by this instance.
+   | |      fn num_attributes(&self) -> usize;
+   | |
+...  |
+   | |      }
+   | |  }
    | |__^