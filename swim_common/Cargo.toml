--- conflicted
+++ resolved
@@ -30,11 +30,7 @@
 base64 = "0.12.3"
 form_derive = { path = "form_derive" }
 im = "14.2.0"
-<<<<<<< HEAD
-=======
-http = "0.2.1"
 chrono = "0.4"
->>>>>>> fdb6e6ee
 
 [dependencies.native-tls]
 version = "0.2"
