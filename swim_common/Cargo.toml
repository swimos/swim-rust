[package]
name = "swim_common"
version = "0.1.0"
authors = ["Swim.AI developers info@swim.ai"]
edition = "2018"

[features]
tls = ["tokio-native-tls", "tokio-tungstenite/tls"]

[dependencies]
swim_runtime = { path = "../swim_runtime" }
pin-utils = "0.1.0"
byteorder = "1.4"
bytes = "^1.0.0"
either = "1.5.3"
futures = "0.3.4"
futures-util = "0.3.4"
http = "0.2.3"
pin-project = "1.0.5"
tokio = { version = "1.1.1", features = ["sync", "rt"] }
tokio-stream = "0.1.2"
regex = "1.3.6"
tokio-util = { version = "0.6.3", features = ["codec"] }
utilities = { path = "../utilities" }
url = "2.1.1"
tracing = { version = "0.1.13"}
tracing-subscriber = "0.2.11"
tracing-futures = "0.2.4"
num-bigint = "0.3"
num-traits = "0.2.12"
base64 = "0.13.0"
form_derive = { path = "form_derive" }
im = "15.0.0"
chrono = "0.4"
<<<<<<< HEAD
tokio-tungstenite = { version = "0.13.0", git = "https://github.com/swimos/tokio-tungstenite/", branch = "deflate-v13", features = ["deflate"], optional = true }
nom = "6.1"
nom_locate = "3.0"
rmp = "0.8"
=======
tokio-tungstenite = { version = "0.13.0", git = "https://github.com/swimos/tokio-tungstenite/", branch = "deflate-v13", features = ["deflate"] }
>>>>>>> d34f45ae

[dependencies.tokio-native-tls]
version = "0.3"
optional = true

[dev-dependencies]
tokio = { version = "1.1.1", features = ["fs", "macros", "test-util"] }
rand = "0.7"
num-bigint = { version = "0.3", features = ["rand"] }
trybuild = "1.0.37"
parking_lot = "0.11.0"<|MERGE_RESOLUTION|>--- conflicted
+++ resolved
@@ -32,14 +32,10 @@
 form_derive = { path = "form_derive" }
 im = "15.0.0"
 chrono = "0.4"
-<<<<<<< HEAD
-tokio-tungstenite = { version = "0.13.0", git = "https://github.com/swimos/tokio-tungstenite/", branch = "deflate-v13", features = ["deflate"], optional = true }
+tokio-tungstenite = { version = "0.13.0", git = "https://github.com/swimos/tokio-tungstenite/", branch = "deflate-v13", features = ["deflate"] }
 nom = "6.1"
 nom_locate = "3.0"
 rmp = "0.8"
-=======
-tokio-tungstenite = { version = "0.13.0", git = "https://github.com/swimos/tokio-tungstenite/", branch = "deflate-v13", features = ["deflate"] }
->>>>>>> d34f45ae
 
 [dependencies.tokio-native-tls]
 version = "0.3"
