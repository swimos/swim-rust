[package]
name = "swim_common"
version = "0.1.0"
authors = ["Swim.AI developers info@swim.ai"]
edition = "2018"

[features]
tls = ["tokio-native-tls", "tokio-tungstenite/tls"]

[dependencies]
swim_runtime = { path = "../swim_runtime" }
pin-utils = "0.1.0"
bytes = "^1.0.0"
either = "1.5.3"
futures = "0.3.4"
futures-util = "0.3.4"
http = "0.2.3"
pin-project = "1.0.5"
tokio = { version = "1.1.1", features = ["sync", "rt"] }
tokio-stream = "0.1.2"
regex = "1.3.6"
tokio-util = { version = "0.6.3", features = ["codec"] }
utilities = { path = "../utilities" }
url = "2.1.1"
tracing = { version = "0.1.13"}
tracing-subscriber = "0.2.11"
tracing-futures = "0.2.4"
num-bigint = "0.3"
num-traits = "0.2.12"
base64 = "0.13.0"
form_derive = { path = "form_derive" }
im = "15.0.0"
chrono = "0.4"
<<<<<<< HEAD
tokio-tungstenite = { version = "0.13.0", git = "https://github.com/swimos/tokio-tungstenite/", branch = "deflate-v13", features = ["deflate"], optional = true }
parking_lot = "0.11.0"
=======
tokio-tungstenite = { version = "0.13.0", git = "https://github.com/swimos/tokio-tungstenite/", branch = "deflate-v13", features = ["deflate"] }
>>>>>>> d34f45ae

[dependencies.tokio-native-tls]
version = "0.3"
optional = true

[dev-dependencies]
tokio = { version = "1.1.1", features = ["fs", "macros", "test-util"] }
rand = "0.7"
num-bigint = { version = "0.3", features = ["rand"] }
trybuild = "1.0.37"
parking_lot = "0.11.0"<|MERGE_RESOLUTION|>--- conflicted
+++ resolved
@@ -31,12 +31,7 @@
 form_derive = { path = "form_derive" }
 im = "15.0.0"
 chrono = "0.4"
-<<<<<<< HEAD
-tokio-tungstenite = { version = "0.13.0", git = "https://github.com/swimos/tokio-tungstenite/", branch = "deflate-v13", features = ["deflate"], optional = true }
-parking_lot = "0.11.0"
-=======
 tokio-tungstenite = { version = "0.13.0", git = "https://github.com/swimos/tokio-tungstenite/", branch = "deflate-v13", features = ["deflate"] }
->>>>>>> d34f45ae
 
 [dependencies.tokio-native-tls]
 version = "0.3"
