--- conflicted
+++ resolved
@@ -198,20 +198,7 @@
             Label::Anonymous(_) => quote!(
                 swim_common::model::schema::ItemSchema::ValueItem(#field_schema)
             ),
-<<<<<<< HEAD
-            Label::Foreign(ident, ..) => {
-                quote! {
-                    swim_common::model::schema::ItemSchema::Field(
-                        swim_common::model::schema::slot::SlotSchema::new(
-                            swim_common::model::schema::StandardSchema::text(swim_common::form::Tag::as_string(&(self.#ident)),
-                            #field_schema,
-                        ))
-                    )
-                }
-            }
-=======
             Label::Foreign(..) => unreachable!("Attempted to derive a tag as an item"),
->>>>>>> ec79e82e
         }
     }
 }
