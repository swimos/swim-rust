// Copyright 2015-2021 SWIM.AI inc.
//
// Licensed under the Apache License, Version 2.0 (the "License");
// you may not use this file except in compliance with the License.
// You may obtain a copy of the License at
//
//     http://www.apache.org/licenses/LICENSE-2.0
//
// Unless required by applicable law or agreed to in writing, software
// distributed under the License is distributed on an "AS IS" BASIS,
// WITHOUT WARRANTIES OR CONDITIONS OF ANY KIND, either express or implied.
// See the License for the specific language governing permissions and
// limitations under the License.

use super::ValidateFrom;
use crate::parser::{
    ATTR_PATH, BODY_PATH, HEADER_BODY_PATH, HEADER_PATH, NAME_PATH, SKIP_PATH, SLOT_PATH, TAG_PATH,
};
use crate::structural::model::{NameTransform, SynValidation};
use macro_helpers::{FieldKind, Symbol};
use proc_macro2::TokenStream;
use quote::ToTokens;
use std::convert::TryFrom;
use std::ops::Add;
use syn::{Field, Ident, Lit, Meta, NestedMeta, Type};
use utilities::validation::Validation;

/// Describes how to extract a field from a struct.
pub enum FieldIndex<'a> {
    ///Field in a lablled struct (identified by name).
    Named(&'a Ident),
    ///Field in a tuple struct (identified by its index).
    Ordinal(usize),
}

// Consistently gives the same name to a given field wherever is is referred to.
impl<'a> ToTokens for FieldIndex<'a> {
    fn to_tokens(&self, tokens: &mut TokenStream) {
        match self {
            FieldIndex::Named(id) => id.to_tokens(tokens),
            FieldIndex::Ordinal(i) => format_ident!("value_{}", *i).to_tokens(tokens),
        }
    }
}

/// Description of a field within a struct.
pub struct FieldModel<'a> {
    /// Means to index the field from an instanced of the struct.
    pub name: FieldIndex<'a>,
    /// Definition ordinal of the field within the struct.
    pub ordinal: usize,
    /// Optional transformation for the name of the type for the tag attribute.
    pub transform: Option<NameTransform>,
    /// The type of the field.
    pub field_ty: &'a Type,
}

impl<'a> FieldModel<'a> {
    /// Get the (potentially renamed) name of the field as a string literal.
    pub fn resolve_name(&self) -> ResolvedName {
        ResolvedName(self)
    }
}

pub struct ResolvedName<'a, 'b>(&'b FieldModel<'a>);

impl<'a, 'b> ToTokens for ResolvedName<'a, 'b> {
    fn to_tokens(&self, tokens: &mut TokenStream) {
        let ResolvedName(field) = self;
        if let Some(trans) = field.transform.as_ref() {
            match trans {
                NameTransform::Rename(name) => proc_macro2::Literal::string(&name),
            }
        } else {
            match field.name {
                FieldIndex::Ordinal(i) => {
                    let string = format!("value_{}", i);
                    proc_macro2::Literal::string(&string)
                }
                FieldIndex::Named(id) => proc_macro2::Literal::string(&id.to_string()),
            }
        }
        .to_tokens(tokens);
    }
}

/// A field model with a modifier describing how it should be serialized.
pub struct TaggedFieldModel<'a> {
    pub model: FieldModel<'a>,
    pub directive: FieldKind,
}

impl<'a> TaggedFieldModel<'a> {
    /// Determine whether the serialized from of the field should have a label.
    pub fn is_labelled(&self) -> bool {
        !matches!(
            &self.model,
            FieldModel {
                name: FieldIndex::Ordinal(_),
                transform: None,
                ..
            }
        )
    }

    /// Determine if the serialization directive applied to the field is valid (header and attribute
    /// fields must be labelled).
    pub fn is_valid(&self) -> bool {
        match self.directive {
            FieldKind::Header | FieldKind::Attr => self.is_labelled(),
            _ => true,
        }
    }
}

/// Description of modifications that can be applied to a field by attributes placed upon it.
enum FieldAttr {
    /// Rename the field in the serialized form.
    Transform(NameTransform),
    /// Specify where the field should occur in the serialized record.
    Kind(FieldKind),
    Other,
}

/// Validated attributes for a field.
#[derive(Default)]
struct FieldAttributes {
    transform: Option<NameTransform>,
    directive: Option<FieldKind>,
}

impl FieldAttributes {
    /// Attempt to apply another attribyte, failing of the combined effect is invalid.
    fn add(mut self, field: &syn::Field, attr: FieldAttr) -> SynValidation<FieldAttributes> {
        let FieldAttributes {
            transform,
            directive,
        } = &mut self;
        match attr {
            FieldAttr::Transform(t) => {
                if transform.is_some() {
                    let err = syn::Error::new_spanned(field, "Field renamed multiple times");
                    Validation::Validated(self, err.into())
                } else {
                    *transform = Some(t);
                    Validation::valid(self)
                }
            }
            FieldAttr::Kind(k) => {
                if directive.is_some() {
                    let err = syn::Error::new_spanned(field, "Field has multiple kind tags");
                    Validation::Validated(self, err.into())
                } else {
                    *directive = Some(k);
                    Validation::valid(self)
                }
            }
            FieldAttr::Other => Validation::valid(self),
        }
    }
}

pub struct FieldWithIndex<'a>(pub &'a Field, pub usize);

impl<'a> ValidateFrom<FieldWithIndex<'a>> for TaggedFieldModel<'a> {
    fn validate(input: FieldWithIndex<'a>) -> SynValidation<Self> {
        let FieldWithIndex(field, i) = input;
        let Field {
            attrs, ident, ty, ..
        } = field;
        let field_attrs =
            super::fold_attr_meta(attrs.iter(), FieldAttributes::default(), |attrs, nested| {
                match FieldAttr::try_from(nested) {
                    Ok(field_attr) => attrs.add(field, field_attr),
                    Err(e) => Validation::Validated(attrs, e.into()),
                }
            });

        field_attrs.and_then(
            |FieldAttributes {
                 transform,
                 directive,
             }| {
                let model = TaggedFieldModel {
                    model: FieldModel {
                        name: ident
                            .as_ref()
                            .map(FieldIndex::Named)
                            .unwrap_or_else(|| FieldIndex::Ordinal(i)),
                        ordinal: i,
                        transform,
                        field_ty: ty,
                    },
                    directive: directive.unwrap_or(FieldKind::Item),
                };
                if model.is_valid() {
                    Validation::valid(model)
                } else {
                    let err = syn::Error::new_spanned(
                        field,
                        "Header and attribute fields must be labelled",
                    );
                    Validation::Validated(model, err.into())
                }
            },
        )
    }
}

/// Mapping from attribute values to field kind tags.
const KIND_MAPPING: [(&Symbol, FieldKind); 7] = [
    (&HEADER_PATH, FieldKind::Header),
    (&ATTR_PATH, FieldKind::Attr),
    (&SLOT_PATH, FieldKind::Item),
    (&BODY_PATH, FieldKind::Body),
    (&HEADER_BODY_PATH, FieldKind::HeaderBody),
    (&SKIP_PATH, FieldKind::Skip),
    (&TAG_PATH, FieldKind::Tagged),
];

impl TryFrom<NestedMeta> for FieldAttr {
    type Error = syn::Error;

    fn try_from(input: NestedMeta) -> Result<Self, Self::Error> {
        match &input {
            NestedMeta::Meta(Meta::Path(path)) => {
                for (path_name, kind) in &KIND_MAPPING {
                    if path == *path_name {
                        return Ok(FieldAttr::Kind(*kind));
                    }
                }
<<<<<<< HEAD
                Ok(FieldAttr::Other) //Overlap with schema macro.
=======
                Err(syn::Error::new_spanned(path, "Unknown attribute"))
>>>>>>> 9052fe1c
            }
            NestedMeta::Meta(Meta::NameValue(named)) if named.path == NAME_PATH => {
                if let Lit::Str(new_name) = &named.lit {
                    Ok(FieldAttr::Transform(NameTransform::Rename(
                        new_name.value(),
                    )))
                } else {
                    Err(syn::Error::new_spanned(named, "Expected string argument"))
                }
            }
            _ => Ok(FieldAttr::Other), //Overlap with schema macro.
        }
    }
}

<<<<<<< HEAD
=======
impl ValidateFrom<NestedMeta> for FieldAttr {
    fn validate(input: NestedMeta) -> SynValidation<Self> {
        let result = match &input {
            NestedMeta::Meta(Meta::Path(path)) => loop {
                let mut it = (&KIND_MAPPING).iter();
                if let Some((path_name, kind)) = it.next() {
                    if path == *path_name {
                        break Ok(FieldAttr::Kind(*kind));
                    }
                } else {
                    break Err(syn::Error::new_spanned(input, "Unrecognized field kind"));
                }
            },
            NestedMeta::Meta(Meta::NameValue(named)) if named.path == NAME_PATH => {
                if let Lit::Str(new_name) = &named.lit {
                    Ok(FieldAttr::Transform(NameTransform::Rename(
                        new_name.value(),
                    )))
                } else {
                    Err(syn::Error::new_spanned(input, "Expected string argument"))
                }
            }
            _ => Err(syn::Error::new_spanned(input, "Unknown attribute")),
        };
        Validation::from(result)
    }
}

>>>>>>> 9052fe1c
/// Description of how fields should be written into the attributes of the record.
#[derive(Default, Clone)]
pub struct HeaderFields<'a, 'b> {
    /// A field that should be used to replaced the name of the tag attribute.
    pub tag_name: Option<&'b FieldModel<'a>>,
    /// A field that should be promoted to the body of the tag.
    pub tag_body: Option<&'b FieldModel<'a>>,
    /// Fields that should be promoted to the body of the tag (after the `tag_body` field, if it
    /// exists. These must be labelled.
    pub header_fields: Vec<&'b FieldModel<'a>>,
    /// Fields that should be promoted to an attribute.
    pub attributes: Vec<&'b FieldModel<'a>>,
}

/// The fields that should be written into the body of the record.
#[derive(Clone)]
pub enum BodyFields<'a, 'b> {
    /// Simple items in the record body.
    ReplacedBody(&'b FieldModel<'a>),
    /// A single field is used to replace the entire body (potentially adding more attributes). All
    /// other fields must be lifted into the header. If this cannot be done (for example, some of
    /// those fields are not labelled) it is an error.
    StdBody(Vec<&'b FieldModel<'a>>),
}

impl<'a, 'b> Default for BodyFields<'a, 'b> {
    fn default() -> Self {
        BodyFields::StdBody(vec![])
    }
}

/// Description of how the fields of a type are written into a record.
#[derive(Default, Clone)]
pub struct SegregatedFields<'a, 'b> {
    pub header: HeaderFields<'a, 'b>,
    pub body: BodyFields<'a, 'b>,
}

impl<'a, 'b> SegregatedFields<'a, 'b> {
    pub fn not_skipped(&self) -> usize {
        let SegregatedFields {
            header:
                HeaderFields {
                    tag_name,
                    tag_body,
                    header_fields,
                    attributes,
                },
            body,
        } = self;
        let mut n = 0;
        if tag_name.is_some() {
            n += 1;
        }
        if tag_body.is_some() {
            n += 1;
        }
        n += header_fields.len();
        n += attributes.len();
        n += if let BodyFields::StdBody(v) = body {
            v.len()
        } else {
            1
        };
        n
    }
}

impl<'a, 'b> Add<&'b TaggedFieldModel<'a>> for SegregatedFields<'a, 'b> {
    type Output = Self;

    fn add(self, rhs: &'b TaggedFieldModel<'a>) -> Self::Output {
        let SegregatedFields {
            mut header,
            mut body,
        } = self;
        let TaggedFieldModel { model, directive } = rhs;
        match directive {
            FieldKind::HeaderBody => {
                if header.tag_body.is_none() {
                    header.tag_body = Some(model);
                }
            }
            FieldKind::Header => {
                header.header_fields.push(model);
            }
            FieldKind::Attr => {
                header.attributes.push(model);
            }
            FieldKind::Item => {
                if let BodyFields::StdBody(slots) = &mut body {
                    slots.push(model);
                } else {
                    header.header_fields.push(model);
                }
            }
            FieldKind::Body => {
                if let BodyFields::StdBody(slots) = body {
                    header.header_fields.extend(slots.into_iter());
                    body = BodyFields::ReplacedBody(model);
                }
            }
            FieldKind::Tagged => {
                if header.tag_name.is_none() {
                    header.tag_name = Some(model);
                }
            }
            _ => {}
        }
        SegregatedFields { header, body }
    }
}<|MERGE_RESOLUTION|>--- conflicted
+++ resolved
@@ -229,11 +229,7 @@
                         return Ok(FieldAttr::Kind(*kind));
                     }
                 }
-<<<<<<< HEAD
                 Ok(FieldAttr::Other) //Overlap with schema macro.
-=======
-                Err(syn::Error::new_spanned(path, "Unknown attribute"))
->>>>>>> 9052fe1c
             }
             NestedMeta::Meta(Meta::NameValue(named)) if named.path == NAME_PATH => {
                 if let Lit::Str(new_name) = &named.lit {
@@ -249,37 +245,6 @@
     }
 }
 
-<<<<<<< HEAD
-=======
-impl ValidateFrom<NestedMeta> for FieldAttr {
-    fn validate(input: NestedMeta) -> SynValidation<Self> {
-        let result = match &input {
-            NestedMeta::Meta(Meta::Path(path)) => loop {
-                let mut it = (&KIND_MAPPING).iter();
-                if let Some((path_name, kind)) = it.next() {
-                    if path == *path_name {
-                        break Ok(FieldAttr::Kind(*kind));
-                    }
-                } else {
-                    break Err(syn::Error::new_spanned(input, "Unrecognized field kind"));
-                }
-            },
-            NestedMeta::Meta(Meta::NameValue(named)) if named.path == NAME_PATH => {
-                if let Lit::Str(new_name) = &named.lit {
-                    Ok(FieldAttr::Transform(NameTransform::Rename(
-                        new_name.value(),
-                    )))
-                } else {
-                    Err(syn::Error::new_spanned(input, "Expected string argument"))
-                }
-            }
-            _ => Err(syn::Error::new_spanned(input, "Unknown attribute")),
-        };
-        Validation::from(result)
-    }
-}
-
->>>>>>> 9052fe1c
 /// Description of how fields should be written into the attributes of the record.
 #[derive(Default, Clone)]
 pub struct HeaderFields<'a, 'b> {
