// Copyright 2015-2020 SWIM.AI inc.
//
// Licensed under the Apache License, Version 2.0 (the "License");
// you may not use this file except in compliance with the License.
// You may obtain a copy of the License at
//
//     http://www.apache.org/licenses/LICENSE-2.0
//
// Unless required by applicable law or agreed to in writing, software
// distributed under the License is distributed on an "AS IS" BASIS,
// WITHOUT WARRANTIES OR CONDITIONS OF ANY KIND, either express or implied.
// See the License for the specific language governing permissions and
// limitations under the License.

use proc_macro2::Ident;
use syn::punctuated::Punctuated;
use syn::spanned::Spanned;
use syn::{Attribute, DeriveInput, Lit, Meta, NestedMeta, Variant};

use macro_helpers::{get_attribute_meta, CompoundTypeKind, Context, Label, Symbol};

pub const FORM_PATH: Symbol = Symbol("form");
pub const HEADER_PATH: Symbol = Symbol("header");
pub const ATTR_PATH: Symbol = Symbol("attr");
pub const SLOT_PATH: Symbol = Symbol("slot");
pub const BODY_PATH: Symbol = Symbol("body");
pub const HEADER_BODY_PATH: Symbol = Symbol("header_body");
pub const RENAME_PATH: Symbol = Symbol("rename");
pub const TAG_PATH: Symbol = Symbol("tag");
pub const SKIP_PATH: Symbol = Symbol("skip");
pub const SCHEMA_PATH: Symbol = Symbol("schema");

<<<<<<< HEAD
/// An enumeration representing the contents of a derive input.
pub enum TypeContents<'t, D, F> {
=======
/// An enumeration representing the contents of an input.
#[derive(Clone)]
pub enum TypeContents<'t> {
>>>>>>> 7cb50b6a
    /// An enumeration input. Containing a vector of enumeration variants.
    Enum(Vec<EnumVariant<'t, D, F>>),
    /// A struct input containing its representation.
    Struct(StructRepr<'t, D, F>),
}

/// A representation of a parsed struct from the AST.
<<<<<<< HEAD
pub struct StructRepr<'t, D, F> {
    pub input: &'t DeriveInput,
=======
#[derive(Clone)]
pub struct StructRepr<'t> {
>>>>>>> 7cb50b6a
    /// The struct's type: tuple, named, unit.
    pub compound_type: CompoundTypeKind,
    /// The field members of the struct.
    pub fields: Vec<F>,
    /// A derived [`FieldManifest`] from the attributes on the members.
    pub manifest: FieldManifest,
    /// A form descriptor
    pub descriptor: D,
}

/// A representation of a parsed enumeration from the AST.
<<<<<<< HEAD
pub struct EnumVariant<'t, D, F> {
    pub syn_variant: &'t Variant,
=======
#[derive(Clone)]
pub struct EnumVariant<'a> {
>>>>>>> 7cb50b6a
    /// The name of the variant.
    pub name: Label,
    /// The variant's type: tuple, named, unit.
    pub compound_type: CompoundTypeKind,
    /// The field members of the variant.
    pub fields: Vec<F>,
    /// A derived [`FieldManifest`] from the attributes on the members.
    pub manifest: FieldManifest,
    /// A form descriptor
    pub descriptor: D,
}

<<<<<<< HEAD
/// A representation of a parsed field for a form from the AST.
pub struct FormField<'a> {
=======
/// A representation of a parsed field from the AST.
#[derive(Clone)]
pub struct Field<'a> {
>>>>>>> 7cb50b6a
    /// The original field from the [`DeriveInput`].
    pub original: &'a syn::Field,
    /// The name of the field.
    pub identity: Label,
    /// The kind of the field from its attribute.
    pub kind: FieldKind,
}

impl<'a> FormField<'a> {
    pub fn is_skipped(&self) -> bool {
        self.kind == FieldKind::Skip
    }

    pub fn is_attr(&self) -> bool {
        self.kind == FieldKind::Attr
    }

    pub fn is_slot(&self) -> bool {
        self.kind == FieldKind::Slot
    }

    pub fn is_body(&self) -> bool {
        self.kind == FieldKind::Body
    }

    pub fn is_header_body(&self) -> bool {
        self.kind == FieldKind::HeaderBody
    }

    pub fn is_header(&self) -> bool {
        self.kind == FieldKind::Header
    }
}

/// Enumeration of ways in which fields can be serialized in Recon documents. Unannotated fields
/// are assumed to be annotated as [`Item::Slot`].
#[derive(PartialEq, Debug, Eq, Hash, Copy, Clone)]
pub enum FieldKind {
    /// The field should be written as a slot in the tag attribute.
    Header,
    /// The field should be written as an attribute.
    Attr,
    /// The field should be written as a slot in the main body (or the header if another field is
    /// marked as [`FieldKind::Body`]
    Slot,
    /// The field should be used to form the entire body of the record, all other fields that are
    /// marked as slots will be promoted to headers. At most one field may be marked with this.
    Body,
    /// The field should be moved into the body of the tag attribute (unlabelled). If there are no
    /// header fields it will form the entire body of the tag, otherwise it will be the first item
    /// of the tag body. At most one field may be marked with this.
    HeaderBody,
    /// The field will be ignored during transformations. The decorated field must implement
    /// [`Default`].
    Skip,
}

impl Default for FieldKind {
    fn default() -> Self {
        FieldKind::Slot
    }
}

/// A structure representing what fields in the compound type are annotated with.
#[derive(Default, Debug)]
pub struct FieldManifest {
    /// Whether or not there is a field in the compound type that replaces the body of the output
    /// record.
    pub replaces_body: bool,
    /// Whether or not there is a field in the compound type that is promoted to the header's body.
    pub header_body: bool,
    /// Whether or not there are fields that are written to the attributes vector in the record.
    pub has_attr_fields: bool,
    /// Whether or not there are fields that are written to the slot vector in the record.
    pub has_slot_fields: bool,
    /// Whether or not there are fields tha are written as headers in the record.
    pub has_header_fields: bool,
}

/// Parse a structure's fields from the [`DeriveInput`]'s fields. Returns the type of the fields,
/// parsed fields that contain a name and kind, and a derived [`FieldManifest]`. Any errors
/// encountered are added to the [`Context]`.
pub fn parse_struct<'a>(
    context: &mut Context,
    fields: &'a syn::Fields,
) -> (CompoundTypeKind, Vec<FormField<'a>>, FieldManifest) {
    match fields {
        syn::Fields::Named(fields) => {
            let (fields, manifest) = fields_from_ast(context, &fields.named);
            (CompoundTypeKind::Struct, fields, manifest)
        }
        syn::Fields::Unnamed(fields) if fields.unnamed.len() == 1 => {
            let (fields, manifest) = fields_from_ast(context, &fields.unnamed);
            (CompoundTypeKind::NewType, fields, manifest)
        }
        syn::Fields::Unnamed(fields) => {
            let (fields, manifest) = fields_from_ast(context, &fields.unnamed);
            (CompoundTypeKind::Tuple, fields, manifest)
        }
        syn::Fields::Unit => (CompoundTypeKind::Unit, Vec::new(), FieldManifest::default()),
    }
}

/// Parses an AST of fields and produces a vector of fields that contain their final identities
/// and their kind as well as producing a [`FieldManifest`].
pub fn fields_from_ast<'t>(
    ctx: &mut Context,
    fields: &'t Punctuated<syn::Field, syn::Token![,]>,
) -> (Vec<FormField<'t>>, FieldManifest) {
    let mut manifest = FieldManifest::default();
    let fields = fields
        .iter()
        .enumerate()
        .map(|(index, original)| {
            let mut kind_opt = None;
            let mut set_kind = |kind, ctx: &mut Context| match kind_opt {
                Some(_) => {
                    ctx.error_spanned_by(original, "A field can be marked by at most one kind.")
                }
                None => kind_opt = Some(kind),
            };

            let mut renamed = None;

            original.attrs.get_attributes(ctx, FORM_PATH).iter().fold(
                &mut manifest,
                |mut manifest, meta| {
                    match meta {
                        NestedMeta::Meta(Meta::Path(path)) if path == HEADER_PATH => {
                            manifest.has_header_fields = true;
                            set_kind(FieldKind::Header, ctx);
                        }
                        NestedMeta::Meta(Meta::Path(path)) if path == ATTR_PATH => {
                            set_kind(FieldKind::Attr, ctx);
                            manifest.has_attr_fields = true;
                        }
                        NestedMeta::Meta(Meta::Path(path)) if path == SLOT_PATH => {
                            set_kind(FieldKind::Slot, ctx);

                            if manifest.replaces_body {
                                manifest.has_header_fields = true;
                            } else {
                                manifest.has_slot_fields = true;
                            }
                        }
                        NestedMeta::Meta(Meta::Path(path)) if path == BODY_PATH => {
                            set_kind(FieldKind::Body, ctx);

                            if manifest.replaces_body {
                                ctx.error_spanned_by(
                                    path,
                                    "At most one field can replace the body.",
                                )
                            } else if manifest.has_slot_fields {
                                manifest.has_slot_fields = false;
                                manifest.has_header_fields = true;
                                manifest.replaces_body = true;
                            } else {
                                manifest.replaces_body = true;
                            }
                        }
                        NestedMeta::Meta(Meta::Path(path)) if path == HEADER_BODY_PATH => {
                            set_kind(FieldKind::HeaderBody, ctx);

                            if manifest.header_body {
                                ctx.error_spanned_by(
                                    path,
                                    "At most one field can replace the tag attribute body.",
                                )
                            } else {
                                manifest.header_body = true;
                            }
                        }
                        NestedMeta::Meta(Meta::NameValue(name)) if name.path == RENAME_PATH => {
                            match &name.lit {
                                Lit::Str(s) => {
                                    let old_ident = original.ident.clone().unwrap_or_else(|| {
                                        Ident::new(&format!("__self_{}", index), original.span())
                                    });

                                    renamed = Some(Label::Renamed {
                                        new_identity: s.value(),
                                        old_identity: old_ident,
                                    });
                                }
                                _ => ctx.error_spanned_by(meta, "Expected string argument"),
                            }
                        }
                        NestedMeta::Meta(Meta::Path(path)) if path == SKIP_PATH => {
                            set_kind(FieldKind::Skip, ctx);
                        }
                        NestedMeta::Meta(Meta::List(list)) if list.path == SCHEMA_PATH => {
                            // no-op as this is parsed by the validated form derive macro
                        }
                        _ => ctx.error_spanned_by(meta, "Unknown attribute"),
                    }

                    manifest
                },
            );

            let name = renamed.unwrap_or_else(|| match &original.ident {
                Some(ident) => Label::Named(ident.clone()),
                None => Label::Anonymous(index.into()),
            });

            let kind = kind_opt.unwrap_or(FieldKind::Slot);

            if let (Label::Anonymous(_), FieldKind::Attr) = (&name, &kind) {
                ctx.error_spanned_by(
                    original,
                    "An unnamed field cannot be promoted to an attribute.",
                )
            }

            FormField {
                original,
                identity: name,
                kind: kind_opt.unwrap_or(FieldKind::Slot),
            }
        })
        .collect();

    (fields, manifest)
}

/// A trait for retrieving attributes on a field or compound type that are prefixed by the provided
/// [`symbol`]. For example calling this on a [`DeriveInput`] that represents the following:
///```compile_fail
///struct Person {
///    #[form(skip)]
///    name: String,
///    age: i32,
/// }
///```
/// will return a [`Vector`] that contains the [`NestedMeta`] for the field [`name`].
pub trait Attributes {
    /// Returns a vector of [`NestedMeta`] for all attributes that contain a path that matches the
    /// provided symbol or an empty vector if there are no matches.
    fn get_attributes(&self, ctx: &mut Context, symbol: Symbol) -> Vec<NestedMeta>;
}

impl Attributes for Vec<Attribute> {
    fn get_attributes(&self, ctx: &mut Context, symbol: Symbol) -> Vec<NestedMeta> {
        self.iter()
            .flat_map(|a| get_attribute_meta(ctx, a, symbol))
            .flatten()
            .collect()
    }
<<<<<<< HEAD
=======
}

/// A [`FormDescriptor`] is a representation of a [`Form`] that is built from a [`DeriveInput`],
/// containing the name of the compound type that it represents and whether or not the body of the
/// produced [`Value`] is replaced. A field annotated with [`[form(body)]` will cause this to
/// happen. A compound type annotated with [`[form(tag = "name")]` will set the structure's output
/// value to be replaced with the provided literal.
#[derive(Debug, Clone)]
pub struct FormDescriptor {
    /// Denotes whether or not the body of the produced record is replaced by a field in the
    /// compound type.
    pub body_replaced: bool,
    /// The name that the compound type will be transmuted with.
    pub name: Name,
}

impl FormDescriptor {
    /// Builds a [`FormDescriptor`] for the provided [`DeriveInput`]. An errors encountered while
    /// parsing the [`DeriveInput`] will be added to the [`Context`].
    pub fn from_ast(ctx: &mut Context, input: &syn::DeriveInput) -> FormDescriptor {
        let kind = StructureKind::from(&input.data);

        let mut desc = FormDescriptor {
            body_replaced: false,
            name: Name {
                original_ident: input.ident.clone(),
                tag_ident: input.ident.clone(),
            },
        };

        input.attrs.get_attributes(ctx, FORM_PATH).iter().for_each(
            |meta: &NestedMeta| match meta {
                NestedMeta::Meta(Meta::NameValue(name)) if name.path == TAG_PATH => {
                    if let StructureKind::Enum = kind {
                        ctx.error_spanned_by(
                            meta,
                            "Tags are only supported on enumeration variants.",
                        )
                    } else {
                        match &name.lit {
                            Lit::Str(s) => {
                                let tag = s.value();
                                if tag.is_empty() {
                                    ctx.error_spanned_by(meta, "New name cannot be empty")
                                } else {
                                    desc.name.tag_ident = Ident::new(&*tag, s.span());
                                }
                            }
                            _ => ctx.error_spanned_by(meta, "Expected string argument"),
                        }
                    }
                }
                _ => ctx.error_spanned_by(meta, "Unknown attribute"),
            },
        );

        desc
    }

    pub fn has_body_replaced(&self) -> bool {
        self.body_replaced
    }
}

/// Enumeration of ways in which fields can be serialized in Recon documents. Unannotated fields
/// are assumed to be annotated as [`Item::Slot`].
#[derive(PartialEq, Debug, Eq, Hash, Copy, Clone)]
pub enum FieldKind {
    /// The field should be written as a slot in the tag attribute.
    Header,
    /// The field should be written as an attribute.
    Attr,
    /// The field should be written as a slot in the main body (or the header if another field is
    /// marked as [`FieldKind::Body`]
    Slot,
    /// The field should be used to form the entire body of the record, all other fields that are
    /// marked as slots will be promoted to headers. At most one field may be marked with this.
    Body,
    /// The field should be moved into the body of the tag attribute (unlabelled). If there are no
    /// header fields it will form the entire body of the tag, otherwise it will be the first item
    /// of the tag body. At most one field may be marked with this.
    HeaderBody,
    /// The field will be ignored during transformations. The decorated field must implement
    /// [`Default`].
    Skip,
}

impl Default for FieldKind {
    fn default() -> Self {
        FieldKind::Slot
    }
}

/// A structure representing what fields in the compound type are annotated with.
#[derive(Default, Clone)]
pub struct FieldManifest {
    /// Whether or not there is a field in the compound type that replaces the body of the output
    /// record.
    pub replaces_body: bool,
    /// Whether or not there is a field in the compound type that is promoted to the header's body.
    pub header_body: bool,
    /// Whether or not there are fields that are written to the attributes vector in the record.
    pub has_attr_fields: bool,
    /// Whether or not there are fields that are written to the slot vector in the record.
    pub has_slot_fields: bool,
    /// Whether or not there are fields tha are written as headers in the record.
    pub has_header_fields: bool,
>>>>>>> 7cb50b6a
}<|MERGE_RESOLUTION|>--- conflicted
+++ resolved
@@ -30,14 +30,9 @@
 pub const SKIP_PATH: Symbol = Symbol("skip");
 pub const SCHEMA_PATH: Symbol = Symbol("schema");
 
-<<<<<<< HEAD
-/// An enumeration representing the contents of a derive input.
-pub enum TypeContents<'t, D, F> {
-=======
 /// An enumeration representing the contents of an input.
 #[derive(Clone)]
-pub enum TypeContents<'t> {
->>>>>>> 7cb50b6a
+pub enum TypeContents<'t, D, F> {
     /// An enumeration input. Containing a vector of enumeration variants.
     Enum(Vec<EnumVariant<'t, D, F>>),
     /// A struct input containing its representation.
@@ -45,13 +40,9 @@
 }
 
 /// A representation of a parsed struct from the AST.
-<<<<<<< HEAD
+#[derive(Clone)]
 pub struct StructRepr<'t, D, F> {
     pub input: &'t DeriveInput,
-=======
-#[derive(Clone)]
-pub struct StructRepr<'t> {
->>>>>>> 7cb50b6a
     /// The struct's type: tuple, named, unit.
     pub compound_type: CompoundTypeKind,
     /// The field members of the struct.
@@ -63,13 +54,9 @@
 }
 
 /// A representation of a parsed enumeration from the AST.
-<<<<<<< HEAD
+#[derive(Clone)]
 pub struct EnumVariant<'t, D, F> {
     pub syn_variant: &'t Variant,
-=======
-#[derive(Clone)]
-pub struct EnumVariant<'a> {
->>>>>>> 7cb50b6a
     /// The name of the variant.
     pub name: Label,
     /// The variant's type: tuple, named, unit.
@@ -82,14 +69,9 @@
     pub descriptor: D,
 }
 
-<<<<<<< HEAD
 /// A representation of a parsed field for a form from the AST.
+#[derive(Clone)]
 pub struct FormField<'a> {
-=======
-/// A representation of a parsed field from the AST.
-#[derive(Clone)]
-pub struct Field<'a> {
->>>>>>> 7cb50b6a
     /// The original field from the [`DeriveInput`].
     pub original: &'a syn::Field,
     /// The name of the field.
@@ -339,8 +321,6 @@
             .flatten()
             .collect()
     }
-<<<<<<< HEAD
-=======
 }
 
 /// A [`FormDescriptor`] is a representation of a [`Form`] that is built from a [`DeriveInput`],
@@ -448,5 +428,4 @@
     pub has_slot_fields: bool,
     /// Whether or not there are fields tha are written as headers in the record.
     pub has_header_fields: bool,
->>>>>>> 7cb50b6a
 }