// Copyright 2015-2021 SWIM.AI inc.
//
// Licensed under the Apache License, Version 2.0 (the "License");
// you may not use this file except in compliance with the License.
// You may obtain a copy of the License at
//
//     http://www.apache.org/licenses/LICENSE-2.0
//
// Unless required by applicable law or agreed to in writing, software
// distributed under the License is distributed on an "AS IS" BASIS,
// WITHOUT WARRANTIES OR CONDITIONS OF ANY KIND, either express or implied.
// See the License for the specific language governing permissions and
// limitations under the License.

use super::tokens::streaming::*;
use super::tokens::*;
use super::Span;
use crate::form::structural::read::event::ReadEvent;
use either::Either;
use nom::branch::alt;
use nom::character::complete as char_comp;
use nom::character::streaming as char_str;
use nom::combinator::{eof, map, opt, peek, recognize};
use nom::error::ErrorKind;
use nom::sequence::{pair, preceded};
use nom::{Finish, IResult, Parser};
use std::borrow::Cow;

/// Change the state of the parser after producing an event.
#[derive(Debug)]
enum StateChange {
    /// Pop the frame for an attribute body and move into the 'after attribute' state.
    PopAfterAttr,
    /// Pop the frame for a record item and move into the 'after item' state.
    PopAfterItem,
    /// Change the state of the current frame to the specified value.
    ChangeState(ParseState),
    /// Push a new attribute body frame onto the stack.
    PushAttr,
    /// Start a new record frame, starting with an attribute.
    PushAttrNewRec {
        /// Whether the attribute has a body.
        has_body: bool,
    },
    /// Push a new frame for the items of a record body.
    PushBody,
}

impl StateChange {
    fn apply(self, state_stack: &mut Vec<ParseState>) {
        match self {
            StateChange::PopAfterAttr => {
                state_stack.pop();
                if let Some(top) = state_stack.last_mut() {
                    *top = ParseState::AfterAttr;
                }
            }
            StateChange::PopAfterItem => {
                state_stack.pop();
                if let Some(top) = state_stack.last_mut() {
                    top.after_item();
                }
            }
            StateChange::ChangeState(new_state) => {
                if let Some(top) = state_stack.last_mut() {
                    *top = new_state;
                }
            }
            StateChange::PushAttrNewRec { has_body } => {
                if has_body {
                    state_stack.push(ParseState::Init);
                    state_stack.push(ParseState::AttrBodyStartOrNl);
                } else {
                    state_stack.push(ParseState::AfterAttr);
                }
            }
            StateChange::PushAttr => {
                state_stack.push(ParseState::AttrBodyStartOrNl);
            }
            StateChange::PushBody => {
                state_stack.push(ParseState::RecordBodyStartOrNl);
            }
        }
    }
}

impl<'a> ReadEvent<'a> {
    fn single(self) -> ParseEvents<'a> {
        ParseEvents::SingleEvent(self)
    }

    fn followed_by(self, other: ReadEvent<'a>) -> ParseEvents<'a> {
        ParseEvents::TwoEvents(other, self)
    }

    fn singleton_body(self) -> ParseEvents<'a> {
        ParseEvents::ThreeEvents(ReadEvent::EndRecord, self, ReadEvent::StartBody)
    }
}

/// Possible states, within a single stack frame, for the parser.
#[derive(Debug, Clone, Copy, PartialEq, Eq)]
pub enum ParseState {
    Init,
    AttrBodyStartOrNl,
    AttrBodyAfterValue,
    AttrBodyAfterSlot,
    AttrBodySlot,
    AttrBodyAfterSep,
    AfterAttr,
    RecordBodyStartOrNl,
    RecordBodyAfterValue,
    RecordBodyAfterSlot,
    RecordBodySlot,
    RecordBodyAfterSep,
}

impl ParseState {
    /// Advance the state after an item.
    fn after_item(&mut self) {
        let new_state = match self {
            ParseState::Init => ParseState::AfterAttr,
            ParseState::AttrBodyStartOrNl | ParseState::AttrBodyAfterSep => {
                ParseState::AttrBodyAfterValue
            }
            ParseState::AttrBodySlot => ParseState::AttrBodyAfterSlot,
            ParseState::RecordBodyStartOrNl | ParseState::RecordBodyAfterSep => {
                ParseState::RecordBodyAfterValue
            }
            ParseState::RecordBodySlot => ParseState::RecordBodyAfterSlot,
            ow => panic!("Invalid state transition. {:?}", ow),
        };
        *self = new_state;
    }
}

fn attr_name(input: Span<'_>) -> IResult<Span<'_>, Cow<'_, str>> {
    alt((string_literal, map(identifier, Cow::Borrowed)))(input)
}

fn attr_name_final(input: Span<'_>) -> IResult<Span<'_>, Cow<'_, str>> {
    map(complete::identifier, Cow::Borrowed)(input)
}

#[derive(Debug)]
pub enum FinalAttrStage<'a> {
    Start(Cow<'a, str>),
    EndAttr,
    StartBody,
    EndBody,
}

/// A single parse result can produce several events. This enumeration allows
/// an iterator to consume them in turn. Note that in the cases with multiple
/// events, the events are stored as a stack so are in reverse order.
#[derive(Debug)]
enum ParseEvents<'a> {
    NoEvent,
    SingleEvent(ReadEvent<'a>),
    TwoEvents(ReadEvent<'a>, ReadEvent<'a>),
    ThreeEvents(ReadEvent<'a>, ReadEvent<'a>, ReadEvent<'a>),
    TerminateWithAttr(FinalAttrStage<'a>),
    End,
}

impl<'a> ParseEvents<'a> {
    /// Take the next event for the iterator.
    fn take_event(&mut self) -> Option<EventOrEnd<'a>> {
        match std::mem::take(self) {
            ParseEvents::SingleEvent(ev) => Some(EventOrEnd::Event(ev, false)),
            ParseEvents::TwoEvents(second, first) => {
                *self = ParseEvents::SingleEvent(second);
                Some(EventOrEnd::Event(first, true))
            }
            ParseEvents::ThreeEvents(third, second, first) => {
                *self = ParseEvents::TwoEvents(third, second);
                Some(EventOrEnd::Event(first, true))
            }
            ParseEvents::TerminateWithAttr(stage) => match stage {
                FinalAttrStage::Start(name) => {
                    *self = ParseEvents::TerminateWithAttr(FinalAttrStage::EndAttr);
                    Some(EventOrEnd::Event(ReadEvent::StartAttribute(name), true))
                }
                FinalAttrStage::EndAttr => {
                    *self = ParseEvents::TerminateWithAttr(FinalAttrStage::StartBody);
                    Some(EventOrEnd::Event(ReadEvent::EndAttribute, true))
                }
                FinalAttrStage::StartBody => {
                    *self = ParseEvents::TerminateWithAttr(FinalAttrStage::EndBody);
                    Some(EventOrEnd::Event(ReadEvent::StartBody, true))
                }
                FinalAttrStage::EndBody => {
                    *self = ParseEvents::End;
                    Some(EventOrEnd::Event(ReadEvent::EndRecord, true))
                }
            },

            ParseEvents::End => Some(EventOrEnd::End),
            _ => None,
        }
    }
}

impl<'a> Default for ParseEvents<'a> {
    fn default() -> Self {
        ParseEvents::NoEvent
    }
}

enum EventOrEnd<'a> {
    Event(ReadEvent<'a>, bool),
    End,
}

/// An iterator which produces a sequence of parse events from a complete string by
/// applying an [`IncrementalReconParser`] repeatedly.
pub struct ParseIterator<'a> {
    input: Span<'a>,
    parser: Option<IncrementalReconParser>,
    pending: Option<ParseEvents<'a>>,
}

impl<'a> ParseIterator<'a> {
    pub fn new(input: Span<'a>) -> Self {
        ParseIterator {
            input,
            parser: Some(Default::default()),
            pending: None,
        }
    }
}

impl<'a> Iterator for ParseIterator<'a> {
    type Item = Result<ReadEvent<'a>, nom::error::Error<Span<'a>>>;

    fn next(&mut self) -> Option<Self::Item> {
        let ParseIterator {
            input,
            parser,
            pending,
        } = self;
        if let Some(pending_events) = pending {
            match pending_events.take_event() {
                Some(EventOrEnd::Event(ev, remaining)) => {
                    if !remaining {
                        *pending = None;
                    }
                    Some(Ok(ev))
                }
                _ => {
                    *parser = None;
                    None
                }
            }
        } else {
            loop {
                let ex = parser.as_mut()?.parse(*input);
                let (rem, mut events) = match ex {
                    Ok(r) => r,
                    Err(nom::Err::Incomplete(_)) => {
                        if let Some(mut p) = parser
                            .take()
                            .and_then(IncrementalReconParser::into_final_parser)
                        {
                            match p.parse(*input).finish() {
                                Ok(r) => r,
                                Err(e) => {
                                    return Some(Err(e));
                                }
                            }
                        } else {
                            let err = nom::error::Error::new(*input, ErrorKind::Alt);
                            return Some(Err(err));
                        }
                    }
                    Err(nom::Err::Error(e)) | Err(nom::Err::Failure(e)) => {
                        *parser = None;
                        return Some(Err(e));
                    }
                };
                *input = rem;
                match events.take_event() {
                    Some(EventOrEnd::Event(ev, remaining)) => {
                        if remaining {
                            *pending = Some(events);
                        }
                        return Some(Ok(ev));
                    }
                    Some(EventOrEnd::End) => {
                        *parser = None;
                        return None;
                    }
                    _ => {}
                }
            }
        }
    }
}

impl<'a> From<ReadEvent<'a>> for ParseEvents<'a> {
    fn from(event: ReadEvent<'a>) -> Self {
        ParseEvents::SingleEvent(event)
    }
}
/*
/// Drive a [`HeaderReader`] from an iterator of parse events.
pub fn read_from_header<'a, H: HeaderReader>(
    mut reader: H,
    it: &mut ParseIterator<'a>,
    first_attr: Cow<'a, str>,
) -> Result<H::Body, ParseError> {
    let mut body_reader = reader.read_attribute(first_attr)?;
    body_reader = read_body(body_reader, it, true)?;
    reader = H::restore(body_reader)?;
    loop {
        if let Some(event) = it.next() {
            match event? {
                ParseEvent::StartAttribute(name) => {
                    let mut body_reader = reader.read_attribute(name)?;
                    body_reader = read_body(body_reader, it, true)?;
                    reader = H::restore(body_reader)?;
                }
                ParseEvent::StartBody => {
                    break Ok(read_body(reader.start_body()?, it, false)?);
                }
                _ => break Err(ParseError::InvalidEventStream),
            }
        } else {
            break Ok(reader.start_body()?);
        }
    }
}

/// Derive a [`BodyReader`] from an iterator of parse events.
pub fn read_body<B: BodyReader>(
    mut reader: B,
    it: &mut ParseIterator<'_>,
    attr_body: bool,
) -> Result<B, ParseError> {
    loop {
        if let Some(event) = it.next() {
            match event? {
                ParseEvent::Extant => {
                    reader.push_extant()?;
                }
                ParseEvent::TextValue(value) => {
                    reader.push_text(value)?;
                }
                ParseEvent::Number(NumericLiteral::Int(value)) => {
                    if let Ok(n) = i32::try_from(value) {
                        reader.push_i32(n)?;
                    } else {
                        reader.push_i64(value)?;
                    }
                }
                ParseEvent::Number(NumericLiteral::UInt(value)) => {
                    if let Ok(n) = u32::try_from(value) {
                        reader.push_u32(n)?;
                    } else {
                        reader.push_u64(value)?;
                    }
                }
                ParseEvent::Number(NumericLiteral::BigInt(value)) => {
                    reader.push_big_int(value)?;
                }
                ParseEvent::Number(NumericLiteral::BigUint(value)) => {
                    reader.push_big_uint(value)?;
                }
                ParseEvent::Number(NumericLiteral::Float(value)) => {
                    reader.push_f64(value)?;
                }
                ParseEvent::Boolean(value) => {
                    reader.push_bool(value)?;
                }
                ParseEvent::Blob(data) => {
                    reader.push_blob(data)?;
                }
                ParseEvent::StartAttribute(name) => {
                    let delegate_reader = reader.push_record()?;
                    let delegate_body_reader = read_from_header(delegate_reader, it, name)?;
                    reader = B::restore(delegate_body_reader)?;
                }
                ParseEvent::StartBody => {
                    let delegate_body_reader =
                        read_body(reader.push_record()?.start_body()?, it, false)?;
                    reader = B::restore(delegate_body_reader)?;
                }
                ParseEvent::Slot => {
                    reader.start_slot()?;
                }
                ParseEvent::EndAttribute if attr_body => {
                    break Ok(reader);
                }
                ParseEvent::EndRecord if !attr_body => {
                    break Ok(reader);
                }
                _ => {
                    break Err(ParseError::InvalidEventStream);
                }
            };
        } else {
            break Err(ParseError::Structure(ReadError::IncompleteRecord));
        }
    }
}
*/
/// A stateful, incremental Recon parser. Each call to `parse` will produce zero
/// or more parse events which are guaranteed to be consistent.
#[derive(Debug)]
pub struct IncrementalReconParser {
    state: Vec<ParseState>,
}

impl Default for IncrementalReconParser {
    fn default() -> Self {
        IncrementalReconParser {
            state: vec![ParseState::Init],
        }
    }
}

enum FinalState {
    Init,
    AfterAttr,
}

/// The incremental recon parser will fail if it is possible that providing more input
/// could change the final result (to allow it be used in cases where the whole string
/// may not be available all at once). When the end of the data is reached, it should
/// be converted into the final segment parser which can read the final events.
struct FinalSegmentParser(FinalState);

impl IncrementalReconParser {
    /// Convert to the final segment parser to handle the end of the input.
    fn into_final_parser(self) -> Option<FinalSegmentParser> {
        let IncrementalReconParser { mut state } = self;
        let top = state.pop();
        if state.is_empty() {
            match top {
                Some(ParseState::Init) => Some(FinalSegmentParser(FinalState::Init)),
                Some(ParseState::AfterAttr) => Some(FinalSegmentParser(FinalState::AfterAttr)),
                _ => None,
            }
        } else {
            None
        }
    }
}

impl<'a> Parser<Span<'a>, ParseEvents<'a>, nom::error::Error<Span<'a>>> for IncrementalReconParser {
    fn parse(
        &mut self,
        input: Span<'a>,
    ) -> IResult<Span<'a>, ParseEvents<'a>, nom::error::Error<Span<'a>>> {
        let IncrementalReconParser { state } = self;
        if let Some(top) = state.last_mut() {
            let (input, _) = char_str::space0(input)?;
            match top {
                ParseState::Init => {
                    let (input, (events, change)) =
                        map(preceded(char_str::multispace0, opt(parse_init)), |r| {
                            r.unwrap_or_else(|| (ReadEvent::Extant.single(), None))
                        })(input)?;
                    if let Some(change) = change {
                        change.apply(state);
                    } else {
                        state.clear();
                    }
                    Ok((input, events))
                }
                ParseState::AfterAttr => {
                    let (input, (events, change)) = map(opt(parse_after_attr), |r| {
                        r.unwrap_or((ParseEvents::NoEvent, StateChange::PopAfterItem))
                    })(input)?;
                    change.apply(state);
                    Ok((input, events))
                }
                ParseState::RecordBodyStartOrNl => {
                    let (input, (events, change)) = preceded(
                        char_str::multispace0,
                        parse_not_after_item::<RecBody>(false),
                    )(input)?;
                    change.apply(state);
                    Ok((input, events))
                }
                ParseState::AttrBodyStartOrNl => {
                    let (input, (events, change)) = preceded(
                        char_str::multispace0,
                        parse_not_after_item::<AttrBody>(false),
                    )(input)?;
                    change.apply(state);
                    Ok((input, events))
                }
                ParseState::RecordBodyAfterSep => {
                    let (input, (events, change)) = preceded(
                        char_str::multispace0,
                        parse_not_after_item::<RecBody>(true),
                    )(input)?;
                    change.apply(state);
                    Ok((input, events))
                }
                ParseState::AttrBodyAfterSep => {
                    let (input, (events, change)) = preceded(
                        char_str::multispace0,
                        parse_not_after_item::<AttrBody>(true),
                    )(input)?;
                    change.apply(state);
                    Ok((input, events))
                }
                ParseState::RecordBodyAfterValue => {
                    let (input, new_state) =
                        preceded(char_str::space0, parse_after_value::<RecBody>)(input)?;
                    let events = if let Some(new_state) = new_state {
                        *top = new_state;
                        if new_state == ParseState::RecordBodySlot {
                            ReadEvent::Slot.single()
                        } else {
                            ParseEvents::NoEvent
                        }
                    } else {
                        StateChange::PopAfterItem.apply(state);
                        ReadEvent::EndRecord.single()
                    };
                    Ok((input, events))
                }
                ParseState::AttrBodyAfterValue => {
                    let (input, new_state) =
                        preceded(char_str::space0, parse_after_value::<AttrBody>)(input)?;
                    let events = if let Some(new_state) = new_state {
                        *top = new_state;
                        if new_state == ParseState::AttrBodySlot {
                            ReadEvent::Slot.single()
                        } else {
                            ParseEvents::NoEvent
                        }
                    } else {
                        StateChange::PopAfterAttr.apply(state);
                        ReadEvent::EndAttribute.single()
                    };
                    Ok((input, events))
                }
                ParseState::RecordBodyAfterSlot => {
                    let (input, new_state) =
                        preceded(char_str::space0, parse_after_slot::<RecBody>)(input)?;
                    let events = if let Some(new_state) = new_state {
                        *top = new_state;
                        ParseEvents::NoEvent
                    } else {
                        StateChange::PopAfterItem.apply(state);
                        ReadEvent::EndRecord.single()
                    };
                    Ok((input, events))
                }
                ParseState::AttrBodyAfterSlot => {
                    let (input, new_state) =
                        preceded(char_str::space0, parse_after_slot::<AttrBody>)(input)?;
                    let events = if let Some(new_state) = new_state {
                        *top = new_state;
                        ParseEvents::NoEvent
                    } else {
                        StateChange::PopAfterAttr.apply(state);
                        ReadEvent::EndAttribute.single()
                    };
                    Ok((input, events))
                }
                ParseState::RecordBodySlot => {
                    let (input, (events, change)) =
                        preceded(char_str::multispace0, parse_slot_value::<RecBody>)(input)?;
                    change.apply(state);
                    Ok((input, events))
                }
                ParseState::AttrBodySlot => {
                    let (input, (events, change)) =
                        preceded(char_str::multispace0, parse_slot_value::<AttrBody>)(input)?;
                    change.apply(state);
                    Ok((input, events))
                }
            }
        } else {
            Ok((input, ParseEvents::End))
        }
    }
}

impl<'a> Parser<Span<'a>, ParseEvents<'a>, nom::error::Error<Span<'a>>> for FinalSegmentParser {
    fn parse(
        &mut self,
        input: Span<'a>,
    ) -> IResult<Span<'a>, ParseEvents<'a>, nom::error::Error<Span<'a>>> {
        let FinalSegmentParser(state) = self;
        match state {
            FinalState::Init => {
                let (input, _) = char_comp::multispace0(input)?;
                parse_init_final(input)
            }
            FinalState::AfterAttr => {
                let (input, _) = char_comp::space0(input)?;
                parse_after_attr_final(input)
            }
        }
    }
}

fn parse_init_final(input: Span<'_>) -> IResult<Span<'_>, ParseEvents<'_>> {
    alt((
        map(eof, |_| ReadEvent::Extant.single()),
        map(complete::identifier_or_bool, |v| {
            identifier_event(v).single()
        }),
        map(complete::numeric_literal, |l| ReadEvent::Number(l).single()),
        map(complete::blob, |data| ReadEvent::Blob(data).single()),
        attr_final,
    ))(input)
}

fn parse_after_attr_final(input: Span<'_>) -> IResult<Span<'_>, ParseEvents<'_>> {
    alt((
        map(eof, |_| {
            ReadEvent::StartBody.followed_by(ReadEvent::EndRecord)
        }),
        map(complete::identifier_or_bool, |v| {
            identifier_event(v).singleton_body()
        }),
        map(complete::numeric_literal, |l| {
            ReadEvent::Number(l).singleton_body()
        }),
        map(complete::blob, |data| {
            ReadEvent::Blob(data).singleton_body()
        }),
        attr_final,
    ))(input)
}

fn parse_init(input: Span<'_>) -> IResult<Span<'_>, (ParseEvents<'_>, Option<StateChange>)> {
    alt((
        map(string_literal, |s| (ReadEvent::TextValue(s).single(), None)),
        map(complete::identifier_or_bool, |v| {
            (identifier_event(v).single(), None)
        }),
        map(complete::numeric_literal, |l| {
            (ReadEvent::Number(l).single(), None)
        }),
        map(complete::blob, |data| {
            (ReadEvent::Blob(data).single(), None)
        }),
        map(secondary_attr, |(e, c)| (e, Some(c))),
        map(char_str::char('{'), |_| {
            (
                ReadEvent::StartBody.single(),
                Some(StateChange::ChangeState(ParseState::RecordBodyStartOrNl)),
            )
        }),
    ))(input)
}

fn attr(input: Span<'_>) -> IResult<Span<'_>, (Cow<'_, str>, bool)> {
    preceded(
        char_str::char('@'),
        pair(attr_name, map(opt(char_str::char('(')), |o| o.is_some())),
    )(input)
}

fn attr_final(input: Span<'_>) -> IResult<Span<'_>, ParseEvents<'_>> {
    map(preceded(char_comp::char('@'), attr_name_final), |name| {
        ParseEvents::TerminateWithAttr(FinalAttrStage::Start(name))
    })(input)
}

fn primary_attr(input: Span<'_>) -> IResult<Span<'_>, (ParseEvents<'_>, StateChange)> {
    map(attr, |(name, has_body)| {
        if has_body {
            (
<<<<<<< HEAD
                ReadEvent::StartAttribute(name).single(),
                StateChange::PushAttrNewRec(true),
            )
        } else {
            (
                ReadEvent::StartAttribute(name).followed_by(ReadEvent::EndAttribute),
                StateChange::PushAttrNewRec(false),
=======
                ParseEvent::StartAttribute(name).single(),
                StateChange::PushAttrNewRec { has_body: true },
            )
        } else {
            (
                ParseEvent::StartAttribute(name).followed_by(ParseEvent::EndAttribute),
                StateChange::PushAttrNewRec { has_body: false },
>>>>>>> 38fa2bd4
            )
        }
    })(input)
}

fn secondary_attr(input: Span<'_>) -> IResult<Span<'_>, (ParseEvents<'_>, StateChange)> {
    map(attr, |(name, has_body)| {
        if has_body {
            (
                ReadEvent::StartAttribute(name).single(),
                StateChange::PushAttr,
            )
        } else {
            (
                ReadEvent::StartAttribute(name).followed_by(ReadEvent::EndAttribute),
                StateChange::ChangeState(ParseState::AfterAttr),
            )
        }
    })(input)
}

fn identifier_event(value: Either<&str, bool>) -> ReadEvent<'_> {
    match value {
        Either::Left(s) => ReadEvent::TextValue(Cow::Borrowed(s)),
        Either::Right(p) => ReadEvent::Boolean(p),
    }
}

fn parse_after_attr(input: Span<'_>) -> IResult<Span<'_>, (ParseEvents<'_>, StateChange)> {
    alt((
        map(string_literal, |s| {
            (
                ReadEvent::TextValue(s).singleton_body(),
                StateChange::PopAfterItem,
            )
        }),
        map(identifier_or_bool, |v| {
            (
                identifier_event(v).singleton_body(),
                StateChange::PopAfterItem,
            )
        }),
        map(numeric_literal, |l| {
            (
                ReadEvent::Number(l).singleton_body(),
                StateChange::PopAfterItem,
            )
        }),
        map(blob, |data| {
            (
                ReadEvent::Blob(data).singleton_body(),
                StateChange::PopAfterItem,
            )
        }),
        secondary_attr,
        map(char_str::char('{'), |_| {
            (
                ReadEvent::StartBody.single(),
                StateChange::ChangeState(ParseState::RecordBodyStartOrNl),
            )
        }),
        map(
            peek(alt((
                recognize(alt((seperator, char_str::one_of(")}")))),
                char_str::line_ending,
            ))),
            |_| {
                (
                    ReadEvent::StartBody.followed_by(ReadEvent::EndRecord),
                    StateChange::PopAfterItem,
                )
            },
        ),
    ))(input)
}

fn value_item<K: ItemsKind>(event: ReadEvent<'_>) -> (ParseEvents<'_>, StateChange) {
    (event.single(), StateChange::ChangeState(K::after_value()))
}

fn slot_item<K: ItemsKind>(event: ReadEvent<'_>) -> (ParseEvents<'_>, StateChange) {
    (event.single(), StateChange::ChangeState(K::after_slot()))
}

/// Parsing of the body of an attribute and of the body of a record is very similar.
/// This trait encodes the differenes between the two to allow the same method to be
/// used for both.
trait ItemsKind {
    fn start_or_nl() -> ParseState;
    fn after_sep() -> ParseState;
    fn start_slot() -> ParseState;
    fn after_value() -> ParseState;
    fn after_slot() -> ParseState;
    fn end_delim() -> char;
    fn end_event<'a>() -> ReadEvent<'a>;
    fn end_state_change() -> StateChange;
}

struct AttrBody;
struct RecBody;

impl ItemsKind for AttrBody {
    fn start_or_nl() -> ParseState {
        ParseState::AttrBodyStartOrNl
    }

    fn after_sep() -> ParseState {
        ParseState::AttrBodyAfterSep
    }

    fn start_slot() -> ParseState {
        ParseState::AttrBodySlot
    }

    fn after_value() -> ParseState {
        ParseState::AttrBodyAfterValue
    }

    fn after_slot() -> ParseState {
        ParseState::AttrBodyAfterSlot
    }

    fn end_delim() -> char {
        ')'
    }

    fn end_event<'a>() -> ReadEvent<'a> {
        ReadEvent::EndAttribute
    }

    fn end_state_change() -> StateChange {
        StateChange::PopAfterAttr
    }
}

impl ItemsKind for RecBody {
    fn start_or_nl() -> ParseState {
        ParseState::RecordBodyStartOrNl
    }

    fn after_sep() -> ParseState {
        ParseState::RecordBodyAfterSep
    }

    fn start_slot() -> ParseState {
        ParseState::RecordBodySlot
    }

    fn end_delim() -> char {
        '}'
    }

    fn end_event<'a>() -> ReadEvent<'a> {
        ReadEvent::EndRecord
    }

    fn after_value() -> ParseState {
        ParseState::RecordBodyAfterValue
    }

    fn after_slot() -> ParseState {
        ParseState::RecordBodyAfterSlot
    }

    fn end_state_change() -> StateChange {
        StateChange::PopAfterItem
    }
}

fn parse_not_after_item<K: ItemsKind>(
    item_required: bool,
) -> impl for<'a> Fn(Span<'a>) -> IResult<Span<'a>, (ParseEvents<'a>, StateChange)> {
    move |input: Span<'_>| {
        alt((
            map(string_literal, |s| value_item::<K>(ReadEvent::TextValue(s))),
            map(identifier_or_bool, |v| value_item::<K>(identifier_event(v))),
            map(numeric_literal, |l| value_item::<K>(ReadEvent::Number(l))),
            map(blob, |data| value_item::<K>(ReadEvent::Blob(data))),
            map(seperator, |_| {
                (
                    ReadEvent::Extant.single(),
                    StateChange::ChangeState(K::after_sep()),
                )
            }),
            map(char_str::char(':'), |_| {
                (
                    ReadEvent::Extant.followed_by(ReadEvent::Slot),
                    StateChange::ChangeState(K::start_slot()),
                )
            }),
            map(char_str::char(K::end_delim()), move |_| {
                let event = K::end_event();
                let events = if item_required {
                    ReadEvent::Extant.followed_by(event)
                } else {
                    event.single()
                };
                (events, K::end_state_change())
            }),
            primary_attr,
            map(char_str::char('{'), |_| {
                (ReadEvent::StartBody.single(), StateChange::PushBody)
            }),
        ))(input)
    }
}

fn parse_slot_value<K: ItemsKind>(
    input: Span<'_>,
) -> IResult<Span<'_>, (ParseEvents<'_>, StateChange)> {
    alt((
        map(string_literal, |s| slot_item::<K>(ReadEvent::TextValue(s))),
        map(identifier_or_bool, |v| slot_item::<K>(identifier_event(v))),
        map(numeric_literal, |l| slot_item::<K>(ReadEvent::Number(l))),
        map(blob, |data| slot_item::<K>(ReadEvent::Blob(data))),
        map(seperator, |_| {
            (
                ReadEvent::Extant.single(),
                StateChange::ChangeState(K::after_sep()),
            )
        }),
        map(char_str::char(K::end_delim()), move |_| {
            (
                ReadEvent::Extant.followed_by(K::end_event()),
                K::end_state_change(),
            )
        }),
        primary_attr,
        map(char_str::char('{'), |_| {
            (ReadEvent::StartBody.single(), StateChange::PushBody)
        }),
    ))(input)
}

fn parse_after_value<K: ItemsKind>(input: Span<'_>) -> IResult<Span<'_>, Option<ParseState>> {
    alt((
        map(char_str::line_ending, |_| Some(K::start_or_nl())),
        map(seperator, |_| Some(K::after_sep())),
        map(char_str::char(':'), |_| Some(K::start_slot())),
        map(char_str::char(K::end_delim()), |_| None),
    ))(input)
}

fn parse_after_slot<K: ItemsKind>(input: Span<'_>) -> IResult<Span<'_>, Option<ParseState>> {
    alt((
        map(char_str::line_ending, |_| Some(K::start_or_nl())),
        map(seperator, |_| Some(K::after_sep())),
        map(char_str::char(K::end_delim()), |_| None),
    ))(input)
}<|MERGE_RESOLUTION|>--- conflicted
+++ resolved
@@ -670,23 +670,13 @@
     map(attr, |(name, has_body)| {
         if has_body {
             (
-<<<<<<< HEAD
                 ReadEvent::StartAttribute(name).single(),
-                StateChange::PushAttrNewRec(true),
+                StateChange::PushAttrNewRec { has_body: true },
             )
         } else {
             (
                 ReadEvent::StartAttribute(name).followed_by(ReadEvent::EndAttribute),
-                StateChange::PushAttrNewRec(false),
-=======
-                ParseEvent::StartAttribute(name).single(),
-                StateChange::PushAttrNewRec { has_body: true },
-            )
-        } else {
-            (
-                ParseEvent::StartAttribute(name).followed_by(ParseEvent::EndAttribute),
                 StateChange::PushAttrNewRec { has_body: false },
->>>>>>> 38fa2bd4
             )
         }
     })(input)
