--- conflicted
+++ resolved
@@ -556,7 +556,7 @@
     let result = run_parser_iterator("\r\n1").unwrap();
     assert!(matches!(
         result.as_slice(),
-        [ParseEvent::Number(NumericLiteral::UInt(1))]
+        [ReadEvent::Number(NumericValue::UInt(1))]
     ));
 }
 
@@ -572,14 +572,7 @@
     assert!(matches!(result.as_slice(), [ReadEvent::TextValue(t)] if t == "two words"));
 
     let result = run_parser_iterator("\n\"two words\"").unwrap();
-<<<<<<< HEAD
     assert!(matches!(result.as_slice(), [ReadEvent::TextValue(t)] if t == "two words"));
-=======
-    assert!(matches!(result.as_slice(), [ParseEvent::TextValue(t)] if t == "two words"));
-
-    let result = run_parser_iterator("\r\n\"two words\"").unwrap();
-    assert!(matches!(result.as_slice(), [ParseEvent::TextValue(t)] if t == "two words"));
->>>>>>> 38fa2bd4
 }
 
 #[test]
@@ -594,14 +587,7 @@
     assert!(matches!(result.as_slice(), [ReadEvent::TextValue(t)] if t == "text"));
 
     let result = run_parser_iterator("\ntext").unwrap();
-<<<<<<< HEAD
     assert!(matches!(result.as_slice(), [ReadEvent::TextValue(t)] if t == "text"));
-=======
-    assert!(matches!(result.as_slice(), [ParseEvent::TextValue(t)] if t == "text"));
-
-    let result = run_parser_iterator("\r\ntext").unwrap();
-    assert!(matches!(result.as_slice(), [ParseEvent::TextValue(t)] if t == "text"));
->>>>>>> 38fa2bd4
 }
 
 #[test]
@@ -628,7 +614,7 @@
 
     let result = run_parser_iterator("\r\n-1.5e67").unwrap();
     assert!(
-        matches!(result.as_slice(), [ParseEvent::Number(NumericLiteral::Float(x))] if x.eq(&-1.5e67))
+        matches!(result.as_slice(), [ReadEvent::Number(NumericValue::Float(x))] if x.eq(&-1.5e67))
     );
 }
 
@@ -641,14 +627,7 @@
     assert!(matches!(result.as_slice(), [ReadEvent::Extant]));
 
     let result = run_parser_iterator("\n").unwrap();
-<<<<<<< HEAD
     assert!(matches!(result.as_slice(), [ReadEvent::Extant]));
-=======
-    assert!(matches!(result.as_slice(), [ParseEvent::Extant]));
-
-    let result = run_parser_iterator("\r\n").unwrap();
-    assert!(matches!(result.as_slice(), [ParseEvent::Extant]));
->>>>>>> 38fa2bd4
 }
 
 #[test]
@@ -674,7 +653,7 @@
     let result = run_parser_iterator("{\r\n}").unwrap();
     assert!(matches!(
         result.as_slice(),
-        [ParseEvent::StartBody, ParseEvent::EndRecord]
+        [ReadEvent::StartBody, ReadEvent::EndRecord]
     ));
 }
 
