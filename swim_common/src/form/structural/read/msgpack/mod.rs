--- conflicted
+++ resolved
@@ -27,7 +27,6 @@
 use std::borrow::Cow;
 use std::convert::TryFrom;
 use std::fmt::{Display, Formatter};
-use std::mem::size_of;
 use std::str::Utf8Error;
 
 macro_rules! feed {
@@ -73,7 +72,7 @@
         Marker::F64 => compose_simple(input, Buf::get_f64, T::read_f64),
         Marker::FixStr(len) => read_string(input, &mut str_buf, len as u32, T::read_text),
         Marker::Str8 => {
-            let len = if input.remaining() < size_of::<u8>() {
+            let len = if input.remaining() < std::mem::size_of::<u8>() {
                 return Err(MsgPackReadError::Incomplete);
             } else {
                 input.get_u8() as u32
@@ -81,7 +80,7 @@
             read_string(input, &mut str_buf, len, T::read_text)
         }
         Marker::Str16 => {
-            let len = if input.remaining() < size_of::<u16>() {
+            let len = if input.remaining() < std::mem::size_of::<u16>() {
                 return Err(MsgPackReadError::Incomplete);
             } else {
                 input.get_u16() as u32
@@ -89,7 +88,7 @@
             read_string(input, &mut str_buf, len, T::read_text)
         }
         Marker::Str32 => {
-            let len = if input.remaining() < size_of::<u32>() {
+            let len = if input.remaining() < std::mem::size_of::<u32>() {
                 return Err(MsgPackReadError::Incomplete);
             } else {
                 input.get_u32()
@@ -97,7 +96,7 @@
             read_string(input, &mut str_buf, len, T::read_text)
         }
         Marker::Bin8 => {
-            let len = if input.remaining() < size_of::<u8>() {
+            let len = if input.remaining() < std::mem::size_of::<u8>() {
                 return Err(MsgPackReadError::Incomplete);
             } else {
                 input.get_u8() as u32
@@ -106,7 +105,7 @@
             T::read_blob(blob).map_err(Into::into)
         }
         Marker::Bin16 => {
-            let len = if input.remaining() < size_of::<u16>() {
+            let len = if input.remaining() < std::mem::size_of::<u16>() {
                 return Err(MsgPackReadError::Incomplete);
             } else {
                 input.get_u16() as u32
@@ -115,7 +114,7 @@
             T::read_blob(blob).map_err(Into::into)
         }
         Marker::Bin32 => {
-            let len = if input.remaining() < size_of::<u32>() {
+            let len = if input.remaining() < std::mem::size_of::<u32>() {
                 return Err(MsgPackReadError::Incomplete);
             } else {
                 input.get_u32()
@@ -129,7 +128,7 @@
             complete(result, recognizer)
         }
         Marker::Map16 => {
-            let len = if input.remaining() < size_of::<u16>() {
+            let len = if input.remaining() < std::mem::size_of::<u16>() {
                 return Err(MsgPackReadError::Incomplete);
             } else {
                 input.get_u16() as u32
@@ -139,7 +138,7 @@
             complete(result, recognizer)
         }
         Marker::Map32 => {
-            let len = if input.remaining() < size_of::<u32>() {
+            let len = if input.remaining() < std::mem::size_of::<u32>() {
                 return Err(MsgPackReadError::Incomplete);
             } else {
                 input.get_u32()
@@ -185,7 +184,7 @@
     StringDecode(Utf8Error),
     /// An unexpected MessagePack marker was encountered.
     InvalidMarker(Marker),
-    /// An unknown extension type occurred in the data.
+    /// An unknowen extension type ocurred in the data.
     UnknownExtType(i8),
     /// A big integer contained 0 bytes (at least one is required for the sign).
     EmptyBigInt,
@@ -208,7 +207,7 @@
                 write!(f, "Unexpected message pack marker: {:?}", marker)
             }
             MsgPackReadError::UnknownExtType(code) => {
-                write!(f, "{} is not a recognized extension code.", code)
+                write!(f, "{} is not a regognized extension code.", code)
             }
             MsgPackReadError::EmptyBigInt => {
                 write!(f, "A big integer consisted of 0 bytes.")
@@ -315,21 +314,21 @@
         Marker::FixExt8 => Ok(8),
         Marker::FixExt16 => Ok(16),
         Marker::Ext8 => {
-            if input.remaining() < size_of::<u8>() {
+            if input.remaining() < std::mem::size_of::<u8>() {
                 Err(MsgPackReadError::Incomplete)
             } else {
                 Ok(input.get_u8() as u32)
             }
         }
         Marker::Ext16 => {
-            if input.remaining() < size_of::<u16>() {
+            if input.remaining() < std::mem::size_of::<u16>() {
                 Err(MsgPackReadError::Incomplete)
             } else {
                 Ok(input.get_u16() as u32)
             }
         }
         Marker::Ext32 => {
-            if input.remaining() < size_of::<u32>() {
+            if input.remaining() < std::mem::size_of::<u32>() {
                 Err(MsgPackReadError::Incomplete)
             } else {
                 Ok(input.get_u32())
@@ -350,7 +349,7 @@
     S: Into<T>,
     F2: FnOnce(T) -> Result<U, ReadError>,
 {
-    if input.remaining() < size_of::<S>() {
+    if input.remaining() < std::mem::size_of::<S>() {
         Err(MsgPackReadError::Incomplete)
     } else {
         Ok(to_value(read(input).into())?)
@@ -365,10 +364,10 @@
 where
     R: Buf,
     F1: Fn(&mut R) -> S,
-    S: BytesLen + Into<T>,
+    S: Into<T>,
     F2: FnOnce(T) -> Option<Result<U, ReadError>>,
 {
-    if input.remaining() < S::len() {
+    if input.remaining() < std::mem::size_of::<S>() {
         Err(MsgPackReadError::Incomplete)
     } else {
         feed!(to_value(read(input).into()));
@@ -494,76 +493,7 @@
     push_value(reader, str_buf, recognizer, marker)
 }
 
-<<<<<<< HEAD
-/// Required number of bytes remaining in the stream to read a primitive value.
-trait BytesLen {
-    fn len() -> usize;
-}
-
-impl BytesLen for i8 {
-    fn len() -> usize {
-        1
-    }
-}
-
-impl BytesLen for u8 {
-    fn len() -> usize {
-        1
-    }
-}
-
-impl BytesLen for i16 {
-    fn len() -> usize {
-        2
-    }
-}
-
-impl BytesLen for u16 {
-    fn len() -> usize {
-        2
-    }
-}
-
-impl BytesLen for i32 {
-    fn len() -> usize {
-        4
-    }
-}
-
-impl BytesLen for u32 {
-    fn len() -> usize {
-        4
-    }
-}
-
-impl BytesLen for i64 {
-    fn len() -> usize {
-        8
-    }
-}
-
-impl BytesLen for u64 {
-    fn len() -> usize {
-        8
-    }
-}
-
-impl BytesLen for f32 {
-    fn len() -> usize {
-        4
-    }
-}
-
-impl BytesLen for f64 {
-    fn len() -> usize {
-        8
-    }
-}
-
 fn push_value<R, Rec>(
-=======
-fn push_value<R, B>(
->>>>>>> 38fa2bd4
     reader: &mut R,
     str_buf: &mut BytesMut,
     recognizer: &mut Rec,
@@ -609,7 +539,7 @@
             recognizer.feed_event(t.into())
         }),
         Marker::Str8 => {
-            let len = if reader.remaining() < size_of::<u8>() {
+            let len = if reader.remaining() < std::mem::size_of::<u8>() {
                 return Err(MsgPackReadError::Incomplete);
             } else {
                 reader.get_u8() as u32
@@ -617,7 +547,7 @@
             feed_string(reader, str_buf, len, |t| recognizer.feed_event(t.into()))
         }
         Marker::Str16 => {
-            let len = if reader.remaining() < size_of::<u16>() {
+            let len = if reader.remaining() < std::mem::size_of::<u16>() {
                 return Err(MsgPackReadError::Incomplete);
             } else {
                 reader.get_u16() as u32
@@ -625,7 +555,7 @@
             feed_string(reader, str_buf, len, |t| recognizer.feed_event(t.into()))
         }
         Marker::Str32 => {
-            let len = if reader.remaining() < size_of::<u32>() {
+            let len = if reader.remaining() < std::mem::size_of::<u32>() {
                 return Err(MsgPackReadError::Incomplete);
             } else {
                 reader.get_u32()
@@ -633,7 +563,7 @@
             feed_string(reader, str_buf, len, |t| recognizer.feed_event(t.into()))
         }
         Marker::Bin8 => {
-            let len = if reader.remaining() < size_of::<u8>() {
+            let len = if reader.remaining() < std::mem::size_of::<u8>() {
                 return Err(MsgPackReadError::Incomplete);
             } else {
                 reader.get_u8() as u32
@@ -642,7 +572,7 @@
             feed(recognizer.feed_event(blob.into()))
         }
         Marker::Bin16 => {
-            let len = if reader.remaining() < size_of::<u16>() {
+            let len = if reader.remaining() < std::mem::size_of::<u16>() {
                 return Err(MsgPackReadError::Incomplete);
             } else {
                 reader.get_u16() as u32
@@ -651,7 +581,7 @@
             feed(recognizer.feed_event(blob.into()))
         }
         Marker::Bin32 => {
-            let len = if reader.remaining() < size_of::<u32>() {
+            let len = if reader.remaining() < std::mem::size_of::<u32>() {
                 return Err(MsgPackReadError::Incomplete);
             } else {
                 reader.get_u32() as u32
@@ -661,7 +591,7 @@
         }
         Marker::FixMap(n) => read_sub_record(reader, str_buf, n as u32, recognizer),
         Marker::Map16 => {
-            let len = if reader.remaining() < size_of::<u16>() {
+            let len = if reader.remaining() < std::mem::size_of::<u16>() {
                 return Err(MsgPackReadError::Incomplete);
             } else {
                 reader.get_u16() as u32
@@ -669,7 +599,7 @@
             read_sub_record(reader, str_buf, len, recognizer)
         }
         Marker::Map32 => {
-            let len = if reader.remaining() < size_of::<u32>() {
+            let len = if reader.remaining() < std::mem::size_of::<u32>() {
                 return Err(MsgPackReadError::Incomplete);
             } else {
                 reader.get_u32()
@@ -736,7 +666,7 @@
         Marker::FixMap(n) => Ok((n as u32, true)),
         Marker::FixArray(n) => Ok((n as u32, false)),
         marker @ Marker::Map16 | marker @ Marker::Array16 => {
-            let len = if input.remaining() < size_of::<u16>() {
+            let len = if input.remaining() < std::mem::size_of::<u16>() {
                 return Err(MsgPackReadError::Incomplete);
             } else {
                 input.get_u16() as u32
@@ -744,7 +674,7 @@
             Ok((len, marker == Marker::Map16))
         }
         marker @ Marker::Map32 | marker @ Marker::Array32 => {
-            let len = if input.remaining() < size_of::<u32>() {
+            let len = if input.remaining() < std::mem::size_of::<u32>() {
                 return Err(MsgPackReadError::Incomplete);
             } else {
                 input.get_u32()
