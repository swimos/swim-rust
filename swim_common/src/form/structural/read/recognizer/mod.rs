--- conflicted
+++ resolved
@@ -57,15 +57,12 @@
     /// as it is permissible for the record to be collapsed into the body of the attribute.)
     fn make_attr_recognizer() -> Self::AttrRec;
 
-<<<<<<< HEAD
     /// Create a state machine that will recognize the represenation of the type as a stream of
     /// [`ReadEvent`]s where the read process has been delegated to a sub-value. This will
     /// be identicay to the `make_recognizer` state machine save where the type is simple or
     /// is the generic model type [`Value`].
     fn make_body_recognizer() -> Self::BodyRec;
 
-=======
->>>>>>> 1f3ebf7a
     /// If this value is expected as the value of a record field but was not present a default
     /// value will be used if provided here. For example, [`Option`] values are set to `None` if
     /// not provided.
