--- conflicted
+++ resolved
@@ -832,7 +832,6 @@
     }
 }
 
-<<<<<<< HEAD
 impl Form for RelativeUri {
     fn as_value(&self) -> Value {
         Value::text(self.to_string())
@@ -848,7 +847,8 @@
             v => Err(FormErr::incorrect_type("Value::Text", v)),
         }
     }
-=======
+}
+
 macro_rules! impl_tuple_form {
     ($($len:expr => ($($n:tt $name:ident)+))+) => {
         $(
@@ -932,5 +932,4 @@
     11 => (0 F0 1 F1 2 F2 3 F3 4 F4 5 F5 6 F6 7 F7 8 F8 9 F9 10 F10)
     12 => (0 F0 1 F1 2 F2 3 F3 4 F4 5 F5 6 F6 7 F7 8 F8 9 F9 10 F10 11 F11)
     // Debug + PartialEq are only implemented up to 11 elements.
->>>>>>> 449d9de7
 }