--- conflicted
+++ resolved
@@ -19,19 +19,6 @@
            which is required by `S<main::Invalid>: Form`
 
 error[E0277]: the trait bound `F: Default` is not satisfied
-<<<<<<< HEAD
-   --> $DIR/generic_no_default.rs:21:14
-    |
-21  |     #[derive(Form, ValidatedForm)]
-    |              ^^^^ the trait `Default` is not implemented for `F`
-    |
-note: required by `std::default::Default::default`
-   --> $DIR/default.rs:116:5
-    |
-116 |     fn default() -> Self;
-    |     ^^^^^^^^^^^^^^^^^^^^^
-    = note: this error originates in the derive macro `Form` (in Nightly builds, run with -Z macro-backtrace for more info)
-=======
   --> $DIR/generic_no_default.rs:21:14
    |
 21 |     #[derive(Form, ValidatedForm)]
@@ -39,7 +26,6 @@
    |
    = note: required by `std::default::Default::default`
    = note: this error originates in the derive macro `Form` (in Nightly builds, run with -Z macro-backtrace for more info)
->>>>>>> de5d2174
 help: consider further restricting this bound
    |
 21 |     #[derive(Form + std::default::Default, ValidatedForm)]
