--- conflicted
+++ resolved
@@ -7,19 +7,6 @@
    = note: required for the cast to the object type `dyn AsRef<str>`
 
 error[E0277]: the trait bound `B: AsRef<str>` is not satisfied
-<<<<<<< HEAD
-   --> $DIR/tag_no_to_string.rs:21:14
-    |
-21  |     #[derive(Form)]
-    |              ^^^^ the trait `AsRef<str>` is not implemented for `B`
-    |
-note: required by `as_ref`
-   --> $DIR/mod.rs:159:5
-    |
-159 |     fn as_ref(&self) -> &T;
-    |     ^^^^^^^^^^^^^^^^^^^^^^^
-    = note: this error originates in the derive macro `Form` (in Nightly builds, run with -Z macro-backtrace for more info)
-=======
   --> $DIR/tag_no_to_string.rs:21:14
    |
 21 |     #[derive(Form)]
@@ -27,7 +14,6 @@
    |
    = note: required by `as_ref`
    = note: this error originates in the derive macro `Form` (in Nightly builds, run with -Z macro-backtrace for more info)
->>>>>>> de5d2174
 
 error[E0277]: the trait bound `B: swim_common::form::structural::Tag` is not satisfied
     --> $DIR/tag_no_to_string.rs:21:14
@@ -54,20 +40,6 @@
    = note: this error originates in the derive macro `Form` (in Nightly builds, run with -Z macro-backtrace for more info)
 
 error[E0277]: the trait bound `B: swim_common::form::structural::Tag` is not satisfied
-<<<<<<< HEAD
-   --> $DIR/tag_no_to_string.rs:21:14
-    |
-21  |     #[derive(Form)]
-    |              ^^^^ the trait `swim_common::form::structural::Tag` is not implemented for `B`
-    |
-    = note: required because of the requirements on the impl of `Default` for `TagRecognizer<B>`
-note: required by `std::default::Default::default`
-   --> $DIR/default.rs:116:5
-    |
-116 |     fn default() -> Self;
-    |     ^^^^^^^^^^^^^^^^^^^^^
-    = note: this error originates in the derive macro `Form` (in Nightly builds, run with -Z macro-backtrace for more info)
-=======
   --> $DIR/tag_no_to_string.rs:21:14
    |
 21 |     #[derive(Form)]
@@ -75,5 +47,4 @@
    |
    = note: required because of the requirements on the impl of `Default` for `TagRecognizer<B>`
    = note: required by `std::default::Default::default`
-   = note: this error originates in the derive macro `Form` (in Nightly builds, run with -Z macro-backtrace for more info)
->>>>>>> de5d2174
+   = note: this error originates in the derive macro `Form` (in Nightly builds, run with -Z macro-backtrace for more info)