// Copyright 2015-2021 SWIM.AI inc.
//
// Licensed under the Apache License, Version 2.0 (the "License");
// you may not use this file except in compliance with the License.
// You may obtain a copy of the License at
//
//     http://www.apache.org/licenses/LICENSE-2.0
//
// Unless required by applicable law or agreed to in writing, software
// distributed under the License is distributed on an "AS IS" BASIS,
// WITHOUT WARRANTIES OR CONDITIONS OF ANY KIND, either express or implied.
// See the License for the specific language governing permissions and
// limitations under the License.

use crate::request::Request;
use crate::routing::error::{
    ConnectionError, NoAgentAtRoute, ResolutionError, RouterError, RoutingError, SendError,
    Unresolvable,
};
use crate::routing::remote::RawRoute;
use crate::routing::ws::WsMessage;
use crate::sink::item::ItemSink;
use crate::warp::envelope::{Envelope, OutgoingLinkMessage};
use futures::future::BoxFuture;
use futures::FutureExt;
use std::any::Any;
use std::collections::HashSet;
use std::fmt::{Display, Formatter};
<<<<<<< HEAD
use std::sync::Arc;
use std::time::Duration;
use tokio::sync::mpsc;
use url::Url;
use utilities::errors::Recoverable;
use utilities::sync::promise;
use utilities::uri::RelativeUri;

pub mod error;
pub mod remote;
pub mod ws;

#[cfg(test)]
mod tests;

pub type CloseReceiver = promise::Receiver<mpsc::Sender<Result<(), RoutingError>>>;
pub type CloseSender = promise::Sender<mpsc::Sender<Result<(), RoutingError>>>;

trait RoutingRequest {}

/// A key into the server routing table specifying an endpoint to which [`Envelope`]s can be sent.
/// This is deliberately non-descriptive to allow it to be [`Copy`] and so very cheap to use as a
/// key.
#[derive(Debug, Clone, Copy, PartialEq, Eq, Hash)]
enum Location {
    /// Indicates that envelopes will be routed to a remote host.
    Remote(u32),
    /// Indicates that envelopes will be routed to another agent on this host.
    Plane(u32),
    /// Indicates that envelopes will be routed to a downlink on the client.
    Client(u32),
}

/// An opaque routing address.
#[derive(Debug, Clone, Copy, PartialEq, Eq, Hash)]
pub struct RoutingAddr(Location);

impl RoutingAddr {
    pub const fn remote(id: u32) -> Self {
        RoutingAddr(Location::Remote(id))
    }

    pub const fn plane(id: u32) -> Self {
        RoutingAddr(Location::Plane(id))
    }

    pub const fn client(id: u32) -> Self {
        RoutingAddr(Location::Client(id))
    }

    pub fn is_plane(&self) -> bool {
        matches!(self, RoutingAddr(Location::Plane(_)))
    }

    pub fn is_remote(&self) -> bool {
        matches!(self, RoutingAddr(Location::Remote(_)))
    }

    pub fn is_client(&self) -> bool {
        matches!(self, RoutingAddr(Location::Client(_)))
=======
use swim_utilities::errors::Recoverable;
use swim_utilities::sync::circular_buffer;
use tokio::sync::mpsc::error::SendError as MpscSendError;

// An error returned by the router
#[derive(Clone, Debug, PartialEq)]
pub enum RoutingError {
    // The connection to the remote host has been lost.
    ConnectionError,
    // The remote host is unreachable.
    HostUnreachable,
    // The connection pool has encountered an error.
    PoolError(ConnectionError),
    // The router has been stopped.
    RouterDropped,
    // The router has encountered an error while stopping.
    CloseError,
}

impl Recoverable for RoutingError {
    fn is_fatal(&self) -> bool {
        match &self {
            RoutingError::ConnectionError => false,
            RoutingError::HostUnreachable => false,
            RoutingError::PoolError(e) => e.is_fatal(),
            _ => true,
        }
>>>>>>> b761f27e
    }
}

impl Display for RoutingAddr {
    fn fmt(&self, f: &mut Formatter<'_>) -> std::fmt::Result {
        match self {
            RoutingAddr(Location::Remote(id)) => write!(f, "Remote({:X})", id),
            RoutingAddr(Location::Plane(id)) => write!(f, "Plane({:X})", id),
            RoutingAddr(Location::Client(id)) => write!(f, "Client({:X})", id),
        }
    }
}

/// An [`Envelope`] tagged with the key of the endpoint into routing table from which it originated.
#[derive(Debug, Clone, PartialEq)]
pub struct TaggedEnvelope(pub RoutingAddr, pub Envelope);

impl From<TaggedEnvelope> for WsMessage {
    fn from(env: TaggedEnvelope) -> Self {
        let TaggedEnvelope(_, envelope) = env;
        envelope.into()
    }
}

/// An [`OutgoingLinkMessage`] tagged with the key of the endpoint into routing table from which it
/// originated.
#[derive(Debug, Clone, PartialEq)]
pub struct TaggedClientEnvelope(pub RoutingAddr, pub OutgoingLinkMessage);

impl TaggedClientEnvelope {
    pub fn lane(&self) -> &str {
        self.1.path.lane.as_str()
    }
}

/// A single entry in the router consisting of a sender that will push envelopes to the endpoint
/// and a promise that will be satisfied when the endpoint closes.
#[derive(Clone, Debug)]
pub struct Route {
    pub sender: TaggedSender,
    pub on_drop: promise::Receiver<ConnectionDropped>,
}

impl Route {
    pub fn new(sender: TaggedSender, on_drop: promise::Receiver<ConnectionDropped>) -> Self {
        Route { sender, on_drop }
    }
}

#[derive(Debug)]
pub struct BidirectionalRoute {
    pub sender: TaggedSender,
    pub receiver: mpsc::Receiver<TaggedEnvelope>,
    pub on_drop: promise::Receiver<ConnectionDropped>,
}

impl BidirectionalRoute {
    pub fn new(
        sender: TaggedSender,
        receiver: mpsc::Receiver<TaggedEnvelope>,
        on_drop: promise::Receiver<ConnectionDropped>,
    ) -> Self {
        BidirectionalRoute {
            sender,
            receiver,
            on_drop,
        }
    }
}

/// Trait for routers capable of resolving addresses and returning connections to them.
/// The connections can only be used to send [`Envelope`]s to the corresponding addresses.
pub trait Router: Send + Sync {
    /// Given a routing address, resolve the corresponding router entry
    /// consisting of a sender that will push envelopes to the endpoint.
    fn resolve_sender(&mut self, addr: RoutingAddr) -> BoxFuture<Result<Route, ResolutionError>>;

    /// Find and return the corresponding routing address of an endpoint for a given route.
    fn lookup(
        &mut self,
        host: Option<Url>,
        route: RelativeUri,
    ) -> BoxFuture<Result<RoutingAddr, RouterError>>;
}

/// Trait for routers capable of resolving addresses and returning bidirectional connections to them.
/// The connections can be used to both send and receive [`Envelope`]s to and from the corresponding addresses.
pub trait BidirectionalRouter: Router {
    /// Resolve a bidirectional connection for a given host.
    fn resolve_bidirectional(
        &mut self,
        host: Url,
    ) -> BoxFuture<Result<BidirectionalRoute, ResolutionError>>;
}

/// Create router instances bound to particular routing addresses.
pub trait RouterFactory: Send + Sync {
    type Router: Router + 'static;

    /// Create a new router for a given routing address.
    fn create_for(&self, addr: RoutingAddr) -> Self::Router;
}

/// Sender that attaches a [`RoutingAddr`] to received envelopes before sending them over a channel.
#[derive(Debug, Clone)]
pub struct TaggedSender {
    tag: RoutingAddr,
    inner: mpsc::Sender<TaggedEnvelope>,
}

impl TaggedSender {
    pub fn new(tag: RoutingAddr, inner: mpsc::Sender<TaggedEnvelope>) -> Self {
        TaggedSender { tag, inner }
    }

    pub async fn send_item(&mut self, envelope: Envelope) -> Result<(), SendError> {
        Ok(self
            .inner
            .send(TaggedEnvelope(self.tag, envelope))
            .await
            .map_err(|e| {
                let TaggedEnvelope(_addr, env) = e.0;
                SendError::new(RoutingError::CloseError, env)
            })?)
    }
}

impl<'a> ItemSink<'a, Envelope> for TaggedSender {
    type Error = SendError;
    type SendFuture = BoxFuture<'a, Result<(), SendError>>;

    fn send_item(&'a mut self, value: Envelope) -> Self::SendFuture {
        self.send_item(value).boxed()
    }
}

/// Reasons for a router connection to be dropped.
#[derive(Debug, Clone, PartialEq, Eq)]
pub enum ConnectionDropped {
    /// The connection was explicitly closed.
    Closed,
    /// No data passed through the connection, in either direction, within the specified duration.
    TimedOut(Duration),
    /// A remote connection failed with an error.
    Failed(ConnectionError),
    /// A local agent failed.
    AgentFailed,
    /// The promise indicating the reason was dropped (this is likely a bug).
    Unknown,
}

impl Display for ConnectionDropped {
    fn fmt(&self, f: &mut Formatter<'_>) -> std::fmt::Result {
        match self {
            ConnectionDropped::Closed => write!(f, "The connection was explicitly closed."),
            ConnectionDropped::TimedOut(t) => write!(f, "The connection timed out after {:?}.", t),
            ConnectionDropped::Failed(err) => write!(f, "The connection failed: '{}'", err),
            ConnectionDropped::AgentFailed => write!(f, "The agent failed."),
            ConnectionDropped::Unknown => write!(f, "The reason could not be determined."),
        }
    }
}

impl ConnectionDropped {
    //The Recoverable trait cannot be implemented as ConnectionDropped is not an Error.
    pub fn is_recoverable(&self) -> bool {
        match self {
            ConnectionDropped::TimedOut(_) => true,
            ConnectionDropped::Failed(err) => err.is_transient(),
            ConnectionDropped::AgentFailed => true,
            _ => false,
        }
    }
}

type AgentRequest = Request<Result<Arc<dyn Any + Send + Sync>, NoAgentAtRoute>>;
type EndpointRequest = Request<Result<RawRoute, Unresolvable>>;
type RoutesRequest = Request<HashSet<RelativeUri>>;
type ResolutionRequest = Request<Result<RoutingAddr, RouterError>>;

/// Requests that can be serviced by the plane event loop.
#[derive(Debug)]
pub enum PlaneRoutingRequest {
    /// Get a handle to an agent (starting it where necessary).
    Agent {
        name: RelativeUri,
        request: AgentRequest,
    },
    /// Get channel to route messages to a specified routing address.
    Endpoint {
        id: RoutingAddr,
        request: EndpointRequest,
    },
    /// Resolve the routing address for an agent.
    Resolve {
        host: Option<Url>,
        name: RelativeUri,
        request: ResolutionRequest,
    },
    /// Get all of the active routes for the plane.
    Routes(RoutesRequest),
}<|MERGE_RESOLUTION|>--- conflicted
+++ resolved
@@ -26,14 +26,13 @@
 use std::any::Any;
 use std::collections::HashSet;
 use std::fmt::{Display, Formatter};
-<<<<<<< HEAD
 use std::sync::Arc;
 use std::time::Duration;
+use swim_utilities::errors::Recoverable;
+use swim_utilities::routing::uri::RelativeUri;
+use swim_utilities::trigger::promise;
 use tokio::sync::mpsc;
 use url::Url;
-use utilities::errors::Recoverable;
-use utilities::sync::promise;
-use utilities::uri::RelativeUri;
 
 pub mod error;
 pub mod remote;
@@ -87,35 +86,6 @@
 
     pub fn is_client(&self) -> bool {
         matches!(self, RoutingAddr(Location::Client(_)))
-=======
-use swim_utilities::errors::Recoverable;
-use swim_utilities::sync::circular_buffer;
-use tokio::sync::mpsc::error::SendError as MpscSendError;
-
-// An error returned by the router
-#[derive(Clone, Debug, PartialEq)]
-pub enum RoutingError {
-    // The connection to the remote host has been lost.
-    ConnectionError,
-    // The remote host is unreachable.
-    HostUnreachable,
-    // The connection pool has encountered an error.
-    PoolError(ConnectionError),
-    // The router has been stopped.
-    RouterDropped,
-    // The router has encountered an error while stopping.
-    CloseError,
-}
-
-impl Recoverable for RoutingError {
-    fn is_fatal(&self) -> bool {
-        match &self {
-            RoutingError::ConnectionError => false,
-            RoutingError::HostUnreachable => false,
-            RoutingError::PoolError(e) => e.is_fatal(),
-            _ => true,
-        }
->>>>>>> b761f27e
     }
 }
 
