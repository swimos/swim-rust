--- conflicted
+++ resolved
@@ -12,82 +12,13 @@
 // See the License for the specific language governing permissions and
 // limitations under the License.
 
-use crate::request::Request;
-use crate::routing::error::{
-    ConnectionError, HttpError, NoAgentAtRoute, ResolutionError, RouterError, RoutingError,
-    SendError, Unresolvable,
-};
-use crate::routing::remote::{RawRoute, SchemeSocketAddr};
-use crate::routing::ws::WsMessage;
-use crate::sink::item::ItemSink;
-use crate::warp::envelope::{Envelope, OutgoingLinkMessage};
-use futures::future::BoxFuture;
-use futures::FutureExt;
-use std::any::Any;
-use std::collections::HashSet;
-use std::fmt::{Display, Formatter};
-<<<<<<< HEAD
-use std::sync::Arc;
-use std::time::Duration;
-use tokio::sync::mpsc;
-use url::Url;
-use utilities::errors::Recoverable;
-use utilities::sync::promise;
-use utilities::uri::RelativeUri;
-
-pub mod error;
-pub mod remote;
+mod error;
+pub use error::*;
 pub mod ws;
 
-#[cfg(test)]
-mod tests;
-
-pub type CloseReceiver = promise::Receiver<mpsc::Sender<Result<(), RoutingError>>>;
-pub type CloseSender = promise::Sender<mpsc::Sender<Result<(), RoutingError>>>;
-
-trait RoutingRequest {}
-
-/// A key into the server routing table specifying an endpoint to which [`Envelope`]s can be sent.
-/// This is deliberately non-descriptive to allow it to be [`Copy`] and so very cheap to use as a
-/// key.
-#[derive(Debug, Clone, Copy, PartialEq, Eq, Hash)]
-enum Location {
-    /// Indicates that envelopes will be routed to a remote host.
-    Remote(u32),
-    /// Indicates that envelopes will be routed to another agent on this host.
-    Plane(u32),
-    /// Indicates that envelopes will be routed to a downlink on the client.
-    Client(u32),
-}
-
-/// An opaque routing address.
-#[derive(Debug, Clone, Copy, PartialEq, Eq, Hash)]
-pub struct RoutingAddr(Location);
-
-impl RoutingAddr {
-    pub const fn remote(id: u32) -> Self {
-        RoutingAddr(Location::Remote(id))
-    }
-
-    pub const fn plane(id: u32) -> Self {
-        RoutingAddr(Location::Plane(id))
-    }
-
-    pub const fn client(id: u32) -> Self {
-        RoutingAddr(Location::Client(id))
-    }
-
-    pub fn is_plane(&self) -> bool {
-        matches!(self, RoutingAddr(Location::Plane(_)))
-    }
-
-    pub fn is_remote(&self) -> bool {
-        matches!(self, RoutingAddr(Location::Remote(_)))
-    }
-
-    pub fn is_client(&self) -> bool {
-        matches!(self, RoutingAddr(Location::Client(_)))
-=======
+use crate::request::request_future::RequestError;
+use std::error::Error;
+use std::fmt::{Display, Formatter};
 use swim_utilities::errors::Recoverable;
 use swim_utilities::sync::circular_buffer;
 use tokio::sync::mpsc::error::SendError as MpscSendError;
@@ -115,245 +46,37 @@
             RoutingError::PoolError(e) => e.is_fatal(),
             _ => true,
         }
->>>>>>> b761f27e
     }
 }
 
-impl Display for RoutingAddr {
+impl Display for RoutingError {
     fn fmt(&self, f: &mut Formatter<'_>) -> std::fmt::Result {
         match self {
-            RoutingAddr(Location::Remote(id)) => write!(f, "Remote({:X})", id),
-            RoutingAddr(Location::Plane(id)) => write!(f, "Plane({:X})", id),
-            RoutingAddr(Location::Client(id)) => write!(f, "Client({:X})", id),
+            RoutingError::ConnectionError => write!(f, "Connection error."),
+            RoutingError::HostUnreachable => write!(f, "Host unreachable."),
+            RoutingError::PoolError(e) => write!(f, "Connection pool error. {}", e),
+            RoutingError::RouterDropped => write!(f, "Router was dropped."),
+            RoutingError::CloseError => write!(f, "Closing error."),
         }
     }
 }
 
-/// An [`Envelope`] tagged with the key of the endpoint into routing table from which it originated.
-#[derive(Debug, Clone, PartialEq)]
-pub struct TaggedEnvelope(pub RoutingAddr, pub Envelope);
+impl Error for RoutingError {}
 
-impl From<TaggedEnvelope> for WsMessage {
-    fn from(env: TaggedEnvelope) -> Self {
-        let TaggedEnvelope(_, envelope) = env;
-        envelope.into()
+impl<T> From<MpscSendError<T>> for RoutingError {
+    fn from(_: MpscSendError<T>) -> Self {
+        RoutingError::RouterDropped
     }
 }
 
-/// An [`OutgoingLinkMessage`] tagged with the key of the endpoint into routing table from which it
-/// originated.
-#[derive(Debug, Clone, PartialEq)]
-pub struct TaggedClientEnvelope(pub RoutingAddr, pub OutgoingLinkMessage);
-
-impl TaggedClientEnvelope {
-    pub fn lane(&self) -> &str {
-        self.1.path.lane.as_str()
+impl From<RoutingError> for RequestError {
+    fn from(_: RoutingError) -> Self {
+        RequestError {}
     }
 }
 
-/// A single entry in the router consisting of a sender that will push envelopes to the endpoint
-/// and a promise that will be satisfied when the endpoint closes.
-#[derive(Clone, Debug)]
-pub struct Route {
-    pub sender: TaggedSender,
-    pub on_drop: promise::Receiver<ConnectionDropped>,
-}
-
-impl Route {
-    pub fn new(sender: TaggedSender, on_drop: promise::Receiver<ConnectionDropped>) -> Self {
-        Route { sender, on_drop }
-    }
-}
-
-#[derive(Debug)]
-pub struct BidirectionalRoute {
-    pub sender: TaggedSender,
-    pub receiver: mpsc::Receiver<TaggedEnvelope>,
-    pub on_drop: promise::Receiver<ConnectionDropped>,
-}
-
-impl BidirectionalRoute {
-    pub fn new(
-        sender: TaggedSender,
-        receiver: mpsc::Receiver<TaggedEnvelope>,
-        on_drop: promise::Receiver<ConnectionDropped>,
-    ) -> Self {
-        BidirectionalRoute {
-            sender,
-            receiver,
-            on_drop,
-        }
-    }
-}
-
-/// Trait for routers capable of resolving addresses and returning connections to them.
-/// The connections can only be used to send [`Envelope`]s to the corresponding addresses.
-pub trait Router: Send + Sync {
-    /// Given a routing address, resolve the corresponding router entry
-    /// consisting of a sender that will push envelopes to the endpoint.
-    fn resolve_sender(&mut self, addr: RoutingAddr) -> BoxFuture<Result<Route, ResolutionError>>;
-
-    /// Find and return the corresponding routing address of an endpoint for a given route.
-    fn lookup(
-        &mut self,
-        host: Option<Url>,
-        route: RelativeUri,
-    ) -> BoxFuture<Result<RoutingAddr, RouterError>>;
-}
-
-/// Trait for routers capable of resolving addresses and returning bidirectional connections to them.
-/// The connections can be used to both send and receive [`Envelope`]s to and from the corresponding addresses.
-pub trait BidirectionalRouter: Router {
-    /// Resolve a bidirectional connection for a given host.
-    fn resolve_bidirectional(
-        &mut self,
-        host: Url,
-    ) -> BoxFuture<Result<BidirectionalRoute, ResolutionError>>;
-}
-
-/// Create router instances bound to particular routing addresses.
-pub trait RouterFactory: Send + Sync {
-    type Router: Router + 'static;
-
-    /// Create a new router for a given routing address.
-    fn create_for(&self, addr: RoutingAddr) -> Self::Router;
-}
-
-/// Sender that attaches a [`RoutingAddr`] to received envelopes before sending them over a channel.
-#[derive(Debug, Clone)]
-pub struct TaggedSender {
-    tag: RoutingAddr,
-    inner: mpsc::Sender<TaggedEnvelope>,
-}
-
-impl TaggedSender {
-    pub fn new(tag: RoutingAddr, inner: mpsc::Sender<TaggedEnvelope>) -> Self {
-        TaggedSender { tag, inner }
-    }
-
-    pub async fn send_item(&mut self, envelope: Envelope) -> Result<(), SendError> {
-        Ok(self
-            .inner
-            .send(TaggedEnvelope(self.tag, envelope))
-            .await
-            .map_err(|e| {
-                let TaggedEnvelope(_addr, env) = e.0;
-                SendError::new(RoutingError::CloseError, env)
-            })?)
-    }
-}
-
-impl<'a> ItemSink<'a, Envelope> for TaggedSender {
-    type Error = SendError;
-    type SendFuture = BoxFuture<'a, Result<(), SendError>>;
-
-    fn send_item(&'a mut self, value: Envelope) -> Self::SendFuture {
-        self.send_item(value).boxed()
-    }
-}
-
-/// Reasons for a router connection to be dropped.
-#[derive(Debug, Clone, PartialEq, Eq)]
-pub enum ConnectionDropped {
-    /// The connection was explicitly closed.
-    Closed,
-    /// No data passed through the connection, in either direction, within the specified duration.
-    TimedOut(Duration),
-    /// A remote connection failed with an error.
-    Failed(ConnectionError),
-    /// A local agent failed.
-    AgentFailed,
-    /// The promise indicating the reason was dropped (this is likely a bug).
-    Unknown,
-}
-
-impl Display for ConnectionDropped {
-    fn fmt(&self, f: &mut Formatter<'_>) -> std::fmt::Result {
-        match self {
-            ConnectionDropped::Closed => write!(f, "The connection was explicitly closed."),
-            ConnectionDropped::TimedOut(t) => write!(f, "The connection timed out after {:?}.", t),
-            ConnectionDropped::Failed(err) => write!(f, "The connection failed: '{}'", err),
-            ConnectionDropped::AgentFailed => write!(f, "The agent failed."),
-            ConnectionDropped::Unknown => write!(f, "The reason could not be determined."),
-        }
-    }
-}
-
-impl ConnectionDropped {
-    //The Recoverable trait cannot be implemented as ConnectionDropped is not an Error.
-    pub fn is_recoverable(&self) -> bool {
-        match self {
-            ConnectionDropped::TimedOut(_) => true,
-            ConnectionDropped::Failed(err) => err.is_transient(),
-            ConnectionDropped::AgentFailed => true,
-            _ => false,
-        }
-    }
-}
-
-type AgentRequest = Request<Result<Arc<dyn Any + Send + Sync>, NoAgentAtRoute>>;
-type EndpointRequest = Request<Result<RawRoute, Unresolvable>>;
-type RoutesRequest = Request<HashSet<RelativeUri>>;
-type ResolutionRequest = Request<Result<RoutingAddr, RouterError>>;
-
-/// Requests that can be serviced by the plane event loop.
-#[derive(Debug)]
-pub enum PlaneRoutingRequest {
-    /// Get a handle to an agent (starting it where necessary).
-    Agent {
-        name: RelativeUri,
-        request: AgentRequest,
-    },
-    /// Get channel to route messages to a specified routing address.
-    Endpoint {
-        id: RoutingAddr,
-        request: EndpointRequest,
-    },
-    /// Resolve the routing address for an agent.
-    Resolve {
-        host: Option<Url>,
-        name: RelativeUri,
-        request: ResolutionRequest,
-    },
-    /// Get all of the active routes for the plane.
-    Routes(RoutesRequest),
-}
-
-#[derive(Debug, Clone, PartialEq, Eq, Hash)]
-pub enum Origin {
-    Local(RelativeUri),
-    Remote(SchemeSocketAddr),
-}
-
-impl Origin {
-    /// Returns the part of the path used as a key for retrieving the corresponding
-    /// connection manager.
-    ///
-    /// A Url is used for remote locations, and Node for local ones.
-    pub fn get_manager_key(&self) -> Result<String, ConnectionError> {
-        match self {
-            Origin::Local(relative_uri) => Ok(relative_uri.to_string()),
-
-            Origin::Remote(scheme_socket_addr) => {
-                let addr = scheme_socket_addr.to_string();
-
-                Ok(url::Url::parse(&addr)
-                    .map_err(|_| ConnectionError::Http(HttpError::invalid_url(addr, None)))?
-                    .to_string())
-            }
-        }
-    }
-}
-
-impl Display for Origin {
-    fn fmt(&self, f: &mut Formatter<'_>) -> std::fmt::Result {
-        match self {
-            Origin::Local(relative_uri) => {
-                write!(f, "{}", relative_uri.to_string())
-            }
-            Origin::Remote(schema_socket_addr) => {
-                write!(f, "{}", schema_socket_addr.to_string())
-            }
-        }
+impl<T> From<circular_buffer::error::SendError<T>> for RoutingError {
+    fn from(_: circular_buffer::error::SendError<T>) -> Self {
+        RoutingError::RouterDropped
     }
 }