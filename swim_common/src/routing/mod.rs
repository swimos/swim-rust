// Copyright 2015-2021 SWIM.AI inc.
//
// Licensed under the Apache License, Version 2.0 (the "License");
// you may not use this file except in compliance with the License.
// You may obtain a copy of the License at
//
//     http://www.apache.org/licenses/LICENSE-2.0
//
// Unless required by applicable law or agreed to in writing, software
// distributed under the License is distributed on an "AS IS" BASIS,
// WITHOUT WARRANTIES OR CONDITIONS OF ANY KIND, either express or implied.
// See the License for the specific language governing permissions and
// limitations under the License.

use crate::routing::error::{
    ConnectionError, ResolutionError, RouterError, RoutingError, SendError,
};
use crate::routing::remote::SchemeSocketAddr;
use crate::routing::ws::WsMessage;
use crate::warp::envelope::{Envelope, OutgoingLinkMessage};
use futures::future::BoxFuture;
use std::fmt::{Display, Formatter};
use std::net::SocketAddr;
use std::time::Duration;
use tokio::sync::mpsc;
use url::Url;
use utilities::errors::Recoverable;
use utilities::sync::promise;
use utilities::uri::RelativeUri;

pub mod error;
pub mod remote;
pub mod ws;

#[cfg(test)]
mod tests;

/// A key into the server routing table specifying an endpoint to which [`Envelope`]s can be sent.
/// This is deliberately non-descriptive to allow it to be [`Copy`] and so very cheap to use as a
/// key.
#[derive(Debug, Clone, Copy, PartialEq, Eq, Hash)]
enum Location {
    /// Indicates that envelopes will be routed to a remote host.
    RemoteEndpoint(u32),
    /// Indicates that envelopes will be routed to another agent on this host.
    Local(u32),
}

/// An opaque routing address.
#[derive(Debug, Clone, Copy, PartialEq, Eq, Hash)]
pub struct RoutingAddr(Location);

impl RoutingAddr {
    pub const fn remote(id: u32) -> Self {
        RoutingAddr(Location::RemoteEndpoint(id))
    }

    pub const fn local(id: u32) -> Self {
        RoutingAddr(Location::Local(id))
    }

    pub fn is_local(&self) -> bool {
        matches!(self, RoutingAddr(Location::Local(_)))
    }

    pub fn is_remote(&self) -> bool {
        matches!(self, RoutingAddr(Location::RemoteEndpoint(_)))
    }
}

impl Display for RoutingAddr {
    fn fmt(&self, f: &mut Formatter<'_>) -> std::fmt::Result {
        match self {
            RoutingAddr(Location::RemoteEndpoint(id)) => write!(f, "Remote({:X})", id),
            RoutingAddr(Location::Local(id)) => write!(f, "Local({:X})", id),
        }
    }
}

/// An [`Envelope`] tagged with the key of the endpoint into routing table from which it originated.
#[derive(Debug, Clone, PartialEq)]
pub struct TaggedEnvelope(pub RoutingAddr, pub Envelope);

impl From<TaggedEnvelope> for WsMessage {
    fn from(env: TaggedEnvelope) -> Self {
        let TaggedEnvelope(_, envelope) = env;
        envelope.into()
    }
}

/// An [`OutgoingLinkMessage`] tagged with the key of the endpoint into routing table from which it
/// originated.
#[derive(Debug, Clone, PartialEq)]
pub struct TaggedClientEnvelope(pub RoutingAddr, pub OutgoingLinkMessage);

impl TaggedClientEnvelope {
    pub fn lane(&self) -> &str {
        self.1.path.lane.as_str()
    }
}

/// A single entry in the router consisting of a sender that will push envelopes to the endpoint
/// and a promise that will be satisfied when the endpoint closes.
#[derive(Clone, Debug)]
pub struct Route {
    pub sender: TaggedSender,
    pub on_drop: promise::Receiver<ConnectionDropped>,
}

impl Route {
    pub fn new(sender: TaggedSender, on_drop: promise::Receiver<ConnectionDropped>) -> Self {
        Route { sender, on_drop }
    }
}

/// Interface for interacting with the server [`Envelope`] router.
<<<<<<< HEAD
pub trait Router: Send + Sync {
    fn resolve_sender(
        &mut self,
        addr: RoutingAddr,
        origin: Option<SchemeSocketAddr>,
    ) -> BoxFuture<Result<Route, ResolutionError>>;
=======
pub trait ServerRouter: Send + Sync {
    /// Given a routing address, resolve the corresponding router entry
    /// consisting of a sender that will push envelopes to the endpoint.
    fn resolve_sender(&mut self, addr: RoutingAddr) -> BoxFuture<Result<Route, ResolutionError>>;
>>>>>>> e3cf2abf

    /// Find and return the corresponding routing address of an endpoint for a given route.
    fn lookup(
        &mut self,
        host: Option<Url>,
        route: RelativeUri,
    ) -> BoxFuture<Result<RoutingAddr, RouterError>>;
}

/// Create router instances bound to particular routing addresses.
pub trait RouterFactory: Send + Sync {
    type Router: Router;

    /// Create a new router for a given routing address.
    fn create_for(&self, addr: RoutingAddr) -> Self::Router;
}

/// Sender that attaches a [`RoutingAddr`] to received envelopes before sending them over a channel.
#[derive(Debug, Clone)]
pub struct TaggedSender {
    tag: RoutingAddr,
    inner: mpsc::Sender<TaggedEnvelope>,
}

impl TaggedSender {
    pub fn new(tag: RoutingAddr, inner: mpsc::Sender<TaggedEnvelope>) -> Self {
        TaggedSender { tag, inner }
    }

    pub async fn send_item(&mut self, envelope: Envelope) -> Result<(), SendError> {
        Ok(self
            .inner
            .send(TaggedEnvelope(self.tag, envelope))
            .await
            .map_err(|e| {
                let TaggedEnvelope(_addr, env) = e.0;
                SendError::new(RoutingError::CloseError, env)
            })?)
    }
}

/// Reasons for a router connection to be dropped.
#[derive(Debug, Clone, PartialEq, Eq)]
pub enum ConnectionDropped {
    /// The connection was explicitly closed.
    Closed,
    /// No data passed through the connection, in either direction, within the specified duration.
    TimedOut(Duration),
    /// A remote connection failed with an error.
    Failed(ConnectionError),
    /// A local agent failed.
    AgentFailed,
    /// The promise indicating the reason was dropped (this is likely a bug).
    Unknown,
}

impl Display for ConnectionDropped {
    fn fmt(&self, f: &mut Formatter<'_>) -> std::fmt::Result {
        match self {
            ConnectionDropped::Closed => write!(f, "The connection was explicitly closed."),
            ConnectionDropped::TimedOut(t) => write!(f, "The connection timed out after {:?}.", t),
            ConnectionDropped::Failed(err) => write!(f, "The connection failed: '{}'", err),
            ConnectionDropped::AgentFailed => write!(f, "The agent failed."),
            ConnectionDropped::Unknown => write!(f, "The reason could not be determined."),
        }
    }
}

impl ConnectionDropped {
    //The Recoverable trait cannot be implemented as ConnectionDropped is not an Error.
    pub fn is_recoverable(&self) -> bool {
        match self {
            ConnectionDropped::TimedOut(_) => true,
            ConnectionDropped::Failed(err) => err.is_transient(),
            ConnectionDropped::AgentFailed => true,
            _ => false,
        }
    }
}<|MERGE_RESOLUTION|>--- conflicted
+++ resolved
@@ -114,19 +114,14 @@
 }
 
 /// Interface for interacting with the server [`Envelope`] router.
-<<<<<<< HEAD
 pub trait Router: Send + Sync {
+    /// Given a routing address, resolve the corresponding router entry
+   /// consisting of a sender that will push envelopes to the endpoint.
     fn resolve_sender(
         &mut self,
         addr: RoutingAddr,
         origin: Option<SchemeSocketAddr>,
     ) -> BoxFuture<Result<Route, ResolutionError>>;
-=======
-pub trait ServerRouter: Send + Sync {
-    /// Given a routing address, resolve the corresponding router entry
-    /// consisting of a sender that will push envelopes to the endpoint.
-    fn resolve_sender(&mut self, addr: RoutingAddr) -> BoxFuture<Result<Route, ResolutionError>>;
->>>>>>> e3cf2abf
 
     /// Find and return the corresponding routing address of an endpoint for a given route.
     fn lookup(
