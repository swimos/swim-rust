--- conflicted
+++ resolved
@@ -15,12 +15,7 @@
 use super::*;
 use futures::stream::{iter, Iter};
 use futures::StreamExt;
-<<<<<<< HEAD
-=======
-use hamcrest2::assert_that;
-use hamcrest2::prelude::*;
 use std::iter::{repeat, Repeat, Take};
->>>>>>> 9c0f9133
 use tokio::sync::{mpsc, watch};
 use utilities::future::Transform;
 
@@ -321,10 +316,7 @@
     drop(rx2);
     assert!(tx.send(7).await.is_ok());
 
-<<<<<<< HEAD
     assert!(topic.subscribe().await.is_ok());
-=======
-    assert_that!(topic.subscribe().await, ok());
 }
 
 #[derive(Debug, Clone, Copy)]
@@ -352,5 +344,4 @@
     assert_eq!(rec.next().await, Some(7));
     assert_eq!(rec.next().await, Some(12));
     assert_eq!(rec.next().await, Some(12));
->>>>>>> 9c0f9133
 }