--- conflicted
+++ resolved
@@ -20,13 +20,10 @@
 tracing = { version = "0.1.13"}
 tracing-subscriber = "0.2.3"
 tracing-futures = "0.2.3"
-<<<<<<< HEAD
 num-bigint = { version = "0.3", features = ["serde"] }
 num-traits = "0.2.12"
-=======
 base64 = "0.12.3"
 serde = { version = "1.0", features = ["derive"] }
->>>>>>> 7e0aef61
 
 [dev-dependencies]
 hamcrest2 = "0.3"
