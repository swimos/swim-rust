// Copyright 2015-2020 SWIM.AI inc.
//
// Licensed under the Apache License, Version 2.0 (the "License");
// you may not use this file except in compliance with the License.
// You may obtain a copy of the License at
//
//     http://www.apache.org/licenses/LICENSE-2.0
//
// Unless required by applicable law or agreed to in writing, software
// distributed under the License is distributed on an "AS IS" BASIS,
// WITHOUT WARRANTIES OR CONDITIONS OF ANY KIND, either express or implied.
// See the License for the specific language governing permissions and
// limitations under the License.

use bytes::*;
use either::Either;
use std::borrow::Borrow;
use std::cmp::Ordering;
use std::convert::TryFrom;
use std::fmt::Write;
use std::fmt::{Display, Formatter};
use std::hash::{Hash, Hasher};
use tokio_util::codec::Encoder;

use crate::model::blob::Blob;
use crate::model::parser::is_identifier;
use num_bigint::{BigInt, BigUint, ToBigInt};
use num_traits::sign::Signed;
use num_traits::ToPrimitive;
use std::str::FromStr;

pub mod blob;
pub mod parser;
pub mod schema;

#[cfg(test)]
mod tests;

/// The core Swim model type. A recursive data type that can be represented in text as a Recon
/// document.
#[derive(Clone, Debug)]
pub enum Value {
    /// A defined but empty value.
    Extant,

    /// A 32-bit integer wrapped as a [`Value`].
    Int32Value(i32),

    /// A 64-bit integer wrapped as a [`Value`].
    Int64Value(i64),

    /// A 32-bit unsigned integer wrapped as a [`Value`].
    UInt32Value(u32),

    /// A 64-bit unsigned integer wrapped as a [`Value`].
    UInt64Value(u64),

    /// A 64-bit floating point number wrapped as a [`Value`].
    Float64Value(f64),

    /// A boolean wrapped as a [`Value`].
    BooleanValue(bool),

    /// A textual value. A text can either be an identifier or a string literal. A literal
    /// consists of underscores, digits and most characters from the basic multilingual plane and
    /// may not start with a digit.
    ///
    /// Literals will be printed "as is" whereas string literals will be quoted and escaped using
    /// Java conventions.
    ///
    /// Additionally, the strings `true` and `false` are not identifiers.
    ///
    /// # Examples
    ///
    /// ```
    ///
    /// use common::model::Value;
    ///
    /// assert_eq!(Value::text("an_identifier").to_string(), "an_identifier");
    /// assert_eq!(Value::text("2morrow").to_string(), r#""2morrow""#);
    /// assert_eq!(Value::text("\t\r\n").to_string(), r#""\t\r\n""#);
    /// assert_eq!(Value::text("true").to_string(), r#""true""#);
    /// ```
    ///
    Text(String),

    ///
    /// A compound [`Value`] consisting of any number of [`Attr`]s and [`Item`]s.
    ///
    Record(Vec<Attr>, Vec<Item>),

    /// A big signed integer type wrapped as a [`Value`].
    BigInt(BigInt),

    /// A big unsigned integer type wrapped as a [`Value`].
    BigUint(BigUint),

    /// A Binary Large OBject (BLOB)
    Data(Blob),
}

#[derive(Clone, Copy, Debug, Hash, PartialEq, Eq)]
pub enum ValueKind {
    Extant,
    Int32,
    Int64,
    UInt32,
    UInt64,
    Float64,
    Boolean,
    Text,
    Record,
    BigInt,
    BigUint,
    Data,
}

impl PartialOrd for ValueKind {
    fn partial_cmp(&self, other: &Self) -> Option<Ordering> {
        if self.eq(other) {
            Some(Ordering::Equal)
        } else {
            match (self, other) {
                (ValueKind::Int32, ValueKind::Int64) => Some(Ordering::Less),
                (ValueKind::Int64, ValueKind::Int32) => Some(Ordering::Greater),
                _ => None,
            }
        }
    }
}

/// Trait for types that can be converted to [`Value`]s.
pub trait ToValue {
    fn to_value(&self) -> Value;
}

impl ToValue for Value {
    fn to_value(&self) -> Value {
        self.clone()
    }
}

/// Trait for types that can be reconstructed from [`Value`]s.
pub trait ReconstructFromValue: Sized {
    type Error;

    fn try_reconstruct(value: &Value) -> Result<Self, Self::Error>;
}

impl ReconstructFromValue for Value {
    type Error = ();

    fn try_reconstruct(value: &Value) -> Result<Self, Self::Error> {
        Ok(value.clone())
    }
}

impl Display for ValueKind {
    fn fmt(&self, f: &mut Formatter<'_>) -> std::fmt::Result {
        match self {
            ValueKind::Extant => write!(f, "Extant"),
            ValueKind::Int32 => write!(f, "Int32"),
            ValueKind::Int64 => write!(f, "Int64"),
            ValueKind::UInt32 => write!(f, "UInt32"),
            ValueKind::UInt64 => write!(f, "UInt64"),
            ValueKind::Float64 => write!(f, "Float64"),
            ValueKind::Boolean => write!(f, "Boolean"),
            ValueKind::Text => write!(f, "Text"),
            ValueKind::Record => write!(f, "Record"),
            ValueKind::BigInt => write!(f, "BigInt"),
            ValueKind::BigUint => write!(f, "BigUint"),
            ValueKind::Data => write!(f, "data"),
        }
    }
}

#[allow(clippy::float_cmp, clippy::cognitive_complexity)]
impl Value {
    /// Checks if the a [`Value`] is coercible into the [`ValueKind`] provided.
    pub fn is_coercible_to(&self, kind: ValueKind) -> bool {
        match &self {
            Value::Int32Value(n) => match &kind {
                ValueKind::Int32 => true,
                ValueKind::Int64 => true,
                ValueKind::UInt32 => u32::try_from(*n).is_ok(),
                ValueKind::UInt64 => u64::try_from(*n).is_ok(),
                _ => false,
            },
            Value::Int64Value(n) => match &kind {
                ValueKind::Int32 => i32::try_from(*n).is_ok(),
                ValueKind::Int64 => true,
                ValueKind::UInt32 => u32::try_from(*n).is_ok(),
                ValueKind::UInt64 => u64::try_from(*n).is_ok(),
                _ => false,
            },
            Value::UInt32Value(n) => match &kind {
                ValueKind::Int32 => i32::try_from(*n).is_ok(),
                ValueKind::Int64 => i64::try_from(*n).is_ok(),
                ValueKind::UInt32 => true,
                ValueKind::UInt64 => true,
                _ => false,
            },
            Value::UInt64Value(n) => match &kind {
                ValueKind::Int32 => i32::try_from(*n).is_ok(),
                ValueKind::Int64 => i64::try_from(*n).is_ok(),
                ValueKind::UInt32 => u32::try_from(*n).is_ok(),
                ValueKind::UInt64 => true,
                _ => false,
            },
            _ => self.kind() == kind,
        }
    }

    /// Create a text value from anything that can be converted to a ['String'].
    pub fn text<T: ToString>(x: T) -> Value {
        Value::Text(x.to_string())
    }

    /// Create a record from a vector of ['Item']s.
    pub fn record(items: Vec<Item>) -> Value {
        Value::Record(vec![], items)
    }

    /// Create a singleton record from anything that can be converted to an ['Item'].
    pub fn singleton<I: Into<Item>>(value: I) -> Value {
        Value::record(vec![value.into()])
    }

    /// Create an empty record.
    pub fn empty_record() -> Value {
        Value::Record(vec![], vec![])
    }

    /// Create a record from a vector of anything that can be converted to ['Item']s.
    pub fn from_vec<I: Into<Item>>(items: Vec<I>) -> Value {
        Value::Record(vec![], items.into_iter().map(Item::of).collect())
    }

    /// Create a record consisting of only a single ['Attr'].
    pub fn of_attr<A: Into<Attr>>(attr: A) -> Value {
        Value::Record(vec![attr.into()], vec![])
    }

    /// Create a record from a vector of ['Attr']s.
    pub fn of_attrs(attrs: Vec<Attr>) -> Value {
        Value::Record(attrs, vec![])
    }

    fn compare(&self, other: &Self) -> Ordering {
        match self {
            Value::Data(left_len) => match other {
                Value::Data(right_len) => left_len.cmp(right_len),
                _ => Ordering::Less,
            },
            Value::Extant => match other {
                Value::Extant => Ordering::Equal,
                _ => Ordering::Greater,
            },
            Value::Int32Value(n) => match other {
                Value::Extant | Value::BooleanValue(_) => Ordering::Less,
                Value::Int32Value(m) => n.cmp(m),
                Value::Int64Value(m) => (*n as i64).cmp(m),
                Value::UInt32Value(x) => utilities::num::cmp_i32_u32(*n, *x),
                Value::UInt64Value(x) => utilities::num::cmp_i64_u64(*n as i64, *x),
                Value::Float64Value(y) => {
                    if y.is_nan() {
                        Ordering::Greater
                    } else {
                        match PartialOrd::partial_cmp(&(*n as f64), y) {
                            Some(Ordering::Less) => Ordering::Less,
                            Some(Ordering::Greater) => Ordering::Greater,
                            _ => Ordering::Equal,
                        }
                    }
                }
                Value::BigInt(bi) => BigInt::from(*n).cmp(&bi),
                Value::BigUint(bi) => match BigUint::try_from(*n) {
                    Ok(n) => n.cmp(bi),
                    Err(_) => Ordering::Greater,
                },
                _ => Ordering::Greater,
            },
            Value::Int64Value(n) => match other {
                Value::Extant | Value::BooleanValue(_) => Ordering::Less,
                Value::Int32Value(m) => n.cmp(&(*m as i64)),
                Value::Int64Value(m) => n.cmp(m),
                Value::UInt32Value(x) => utilities::num::cmp_i64_u64(*n, *x as u64),
                Value::UInt64Value(x) => utilities::num::cmp_i64_u64(*n, *x),
                Value::Float64Value(y) => {
                    if y.is_nan() {
                        Ordering::Greater
                    } else {
                        match PartialOrd::partial_cmp(&(*n as f64), y) {
                            Some(Ordering::Less) => Ordering::Less,
                            Some(Ordering::Greater) => Ordering::Greater,
                            _ => Ordering::Equal,
                        }
                    }
                }
                _ => Ordering::Greater,
            },
            Value::UInt32Value(n) => match other {
                Value::Extant | Value::BooleanValue(_) => Ordering::Less,
                Value::UInt32Value(u) => n.cmp(u),
                Value::UInt64Value(u) => (*n as u64).cmp(u),
                Value::Int32Value(x) => utilities::num::cmp_i32_u32(*x, *n),
                Value::Int64Value(x) => utilities::num::cmp_i64_u64(*x, *n as u64),
                Value::Float64Value(f) => {
                    if f.is_nan() {
                        Ordering::Greater
                    } else {
                        match PartialOrd::partial_cmp(&(*n as f64), f) {
                            Some(Ordering::Less) => Ordering::Less,
                            Some(Ordering::Greater) => Ordering::Greater,
                            _ => Ordering::Equal,
                        }
                    }
                }
                _ => Ordering::Greater,
            },
            Value::UInt64Value(n) => match other {
                Value::Extant | Value::BooleanValue(_) => Ordering::Less,
                Value::Int32Value(m) => utilities::num::cmp_i64_u64(*m as i64, *n),
                Value::Int64Value(m) => utilities::num::cmp_i64_u64(*m, *n),
                Value::UInt32Value(x) => n.cmp(&(*x as u64)),
                Value::UInt64Value(x) => n.cmp(x),
                Value::Float64Value(y) => {
                    if y.is_nan() {
                        Ordering::Greater
                    } else {
                        match PartialOrd::partial_cmp(&(*n as f64), y) {
                            Some(Ordering::Less) => Ordering::Less,
                            Some(Ordering::Greater) => Ordering::Greater,
                            _ => Ordering::Equal,
                        }
                    }
                }
                Value::BigInt(bi) => BigInt::from(*n).cmp(&bi),
                Value::BigUint(bi) => match BigUint::try_from(*n) {
                    Ok(n) => n.cmp(bi),
                    Err(_) => Ordering::Greater,
                },
                _ => Ordering::Greater,
            },
            Value::Float64Value(x) => match other {
                Value::BigInt(bi) => {
                    if x.is_nan() {
                        Ordering::Less
                    } else {
                        match bi.to_f64() {
                            Some(bi) => match x.partial_cmp(&bi) {
                                Some(Ordering::Less) => Ordering::Less,
                                Some(Ordering::Greater) => Ordering::Greater,
                                _ => Ordering::Equal,
                            },
                            None => {
                                if x.is_sign_negative() && bi.is_negative() {
                                    Ordering::Less
                                } else {
                                    Ordering::Greater
                                }
                            }
                        }
                    }
                }
                Value::BigUint(bi) => {
                    if x.is_nan() {
                        Ordering::Less
                    } else {
                        match f64::from_str(&bi.to_string()) {
                            Ok(bi) => match x.partial_cmp(&bi) {
                                Some(Ordering::Less) => Ordering::Less,
                                Some(Ordering::Greater) => Ordering::Greater,
                                _ => Ordering::Equal,
                            },
                            Err(_) => {
                                if x.is_sign_negative() {
                                    Ordering::Greater
                                } else {
                                    Ordering::Less
                                }
                            }
                        }
                    }
                }
                Value::Extant | Value::BooleanValue(_) => Ordering::Less,
                Value::Int32Value(m) => {
                    if x.is_nan() {
                        Ordering::Less
                    } else {
                        match PartialOrd::partial_cmp(x, &(*m as f64)) {
                            Some(Ordering::Less) => Ordering::Less,
                            Some(Ordering::Greater) => Ordering::Greater,
                            _ => Ordering::Equal,
                        }
                    }
                }
                Value::Int64Value(m) => {
                    if x.is_nan() {
                        Ordering::Less
                    } else {
                        match PartialOrd::partial_cmp(x, &(*m as f64)) {
                            Some(Ordering::Less) => Ordering::Less,
                            Some(Ordering::Greater) => Ordering::Greater,
                            _ => Ordering::Equal,
                        }
                    }
                }
                Value::UInt32Value(m) => {
                    if x.is_nan() {
                        Ordering::Less
                    } else {
                        match PartialOrd::partial_cmp(x, &(*m as f64)) {
                            Some(Ordering::Less) => Ordering::Less,
                            Some(Ordering::Greater) => Ordering::Greater,
                            _ => Ordering::Equal,
                        }
                    }
                }
                Value::UInt64Value(m) => {
                    if x.is_nan() {
                        Ordering::Less
                    } else {
                        match PartialOrd::partial_cmp(x, &(*m as f64)) {
                            Some(Ordering::Less) => Ordering::Less,
                            Some(Ordering::Greater) => Ordering::Greater,
                            _ => Ordering::Equal,
                        }
                    }
                }
                Value::Float64Value(y) => {
                    if x.is_nan() {
                        if y.is_nan() {
                            Ordering::Equal
                        } else {
                            Ordering::Less
                        }
                    } else if y.is_nan() {
                        Ordering::Greater
                    } else if *x == *y {
                        Ordering::Equal
                    } else if *x < *y {
                        Ordering::Less
                    } else {
                        Ordering::Greater
                    }
                }
                _ => Ordering::Greater,
            },
            Value::BooleanValue(p) => match other {
                Value::Extant => Ordering::Less,
                Value::BooleanValue(q) => p.cmp(q),
                _ => Ordering::Greater,
            },
            Value::Text(s) => match other {
                Value::Record(_, _) => Ordering::Greater,
                Value::Text(t) => s.cmp(t),
                _ => Ordering::Less,
            },
            Value::Record(attrs1, items1) => match other {
                Value::Record(attrs2, items2) => {
                    let first = attrs1
                        .iter()
                        .map(Either::Left)
                        .chain(items1.iter().map(Either::Right));
                    let second = attrs2
                        .iter()
                        .map(Either::Left)
                        .chain(items2.iter().map(Either::Right));
                    first.cmp(second)
                }
                _ => Ordering::Less,
            },
            Value::BigInt(bi) => match other {
                Value::Extant | Value::BooleanValue(_) => Ordering::Less,
                Value::Int32Value(m) => bi.cmp(&BigInt::from(*m)),
                Value::Int64Value(m) => bi.cmp(&BigInt::from(*m)),
                Value::Float64Value(y) => bi.cmp(&BigInt::from(*y as i64)),
                Value::BigInt(other_bi) => bi.cmp(&other_bi),
                Value::BigUint(other_bi) => match other_bi.to_bigint() {
                    Some(other_bi) => bi.cmp(&other_bi),
                    None => Ordering::Less,
                },
                _ => Ordering::Greater,
            },
            Value::BigUint(bi) => match other {
                Value::Extant | Value::BooleanValue(_) => Ordering::Less,
                Value::Int32Value(m) => match u32::try_from(*m) {
                    Ok(m) => bi.cmp(&BigUint::from(m)),
                    Err(_) => Ordering::Greater,
                },
                Value::Int64Value(m) => match u64::try_from(*m) {
                    Ok(m) => bi.cmp(&BigUint::from(m)),
                    Err(_) => Ordering::Greater,
                },
                Value::Float64Value(m) => match u64::try_from(*m as i64) {
                    Ok(m) => bi.cmp(&BigUint::from(m)),
                    Err(_) => Ordering::Greater,
                },
                Value::BigInt(other_bi) => match other_bi.to_biguint() {
                    Some(other_bi) => bi.cmp(&other_bi),
                    None => Ordering::Less,
                },
                Value::BigUint(other_bi) => bi.cmp(&other_bi),
                _ => Ordering::Greater,
            },
        }
    }

    pub fn kind(&self) -> ValueKind {
        match self {
            Value::Extant => ValueKind::Extant,
            Value::Int32Value(_) => ValueKind::Int32,
            Value::Int64Value(_) => ValueKind::Int64,
            Value::UInt32Value(_) => ValueKind::UInt32,
            Value::UInt64Value(_) => ValueKind::UInt64,
            Value::Float64Value(_) => ValueKind::Float64,
            Value::BooleanValue(_) => ValueKind::Boolean,
            Value::Text(_) => ValueKind::Text,
            Value::Record(_, _) => ValueKind::Record,
            Value::BigInt(_) => ValueKind::BigInt,
            Value::BigUint(_) => ValueKind::BigUint,
            Value::Data(_) => ValueKind::Data,
        }
    }

    pub fn prepend(self, attr: Attr) -> Value {
        match self {
            Value::Record(mut attrs, items) => {
                attrs.insert(0, attr);
                Value::Record(attrs, items)
            }
            ow => Value::Record(vec![attr], vec![Item::ValueItem(ow)]),
        }
    }
}

impl Default for Value {
    fn default() -> Self {
        Value::Extant
    }
}

impl PartialEq for Value {
    fn eq(&self, other: &Self) -> bool {
        match self {
            Value::Data(mb) => match other {
                Value::Data(tb) => mb.eq(tb),
                _ => false,
            },
            Value::Extant => match other {
                Value::Extant => true,
                _ => false,
            },
            Value::Int32Value(n) => match other {
                Value::Int32Value(m) => n == m,
                _ => false,
            },
            Value::Int64Value(n) => match other {
                Value::Int64Value(m) => n == m,
                _ => false,
            },
            Value::UInt32Value(n) => match other {
                Value::UInt32Value(m) => n == m,
                _ => false,
            },
            Value::UInt64Value(n) => match other {
                Value::UInt64Value(m) => n == m,
                _ => false,
            },
            Value::Float64Value(x) => match other {
                Value::Float64Value(y) => {
                    if x.is_nan() {
                        y.is_nan()
                    } else {
                        x == y
                    }
                }
                _ => false,
            },
            Value::BooleanValue(p) => match other {
                Value::BooleanValue(q) => p == q,
                _ => false,
            },
            Value::Text(s) => match other {
                Value::Text(t) => s == t,
                _ => false,
            },
            Value::Record(attrs1, items1) => match other {
                Value::Record(attrs2, items2) => attrs1 == attrs2 && items1 == items2,
                _ => false,
            },
            Value::BigInt(left) => match other {
                Value::BigInt(right) => left == right,
                _ => false,
            },
            Value::BigUint(left) => match other {
                Value::BigUint(right) => left == right,
                _ => false,
            },
        }
    }
}

impl Eq for Value {}

impl PartialOrd for Value {
    fn partial_cmp(&self, other: &Self) -> Option<Ordering> {
        Some(self.compare(other))
    }
}

impl Ord for Value {
    fn cmp(&self, other: &Self) -> Ordering {
        self.compare(other)
    }
}

impl Hash for Value {
    fn hash<H: Hasher>(&self, state: &mut H) {
        const EXTANT_HASH: u8 = 0;
        const INT32_HASH: u8 = 1;
        const INT64_HASH: u8 = 2;
        const FLOAT64_HASH: u8 = 3;
        const BOOLEAN_HASH: u8 = 4;
        const TEXT_HASH: u8 = 5;
        const RECORD_HASH: u8 = 6;
        const BIGINT_HASH: u8 = 7;
        const BIGUINT_HASH: u8 = 8;
        const DATA_HASH: u8 = 9;

        match self {
            Value::Extant => {
                state.write_u8(EXTANT_HASH);
            }
            Value::Int32Value(n) => {
                state.write_u8(INT32_HASH);
                state.write_i32(*n);
            }
            Value::Int64Value(n) => {
                state.write_u8(INT64_HASH);
                state.write_i64(*n);
            }
            Value::Float64Value(x) => {
                state.write_u8(FLOAT64_HASH);
                if x.is_nan() {
                    state.write_u64(0);
                } else {
                    state.write_u64(x.to_bits());
                }
            }
            Value::BooleanValue(p) => {
                state.write_u8(BOOLEAN_HASH);
                state.write_u8(if *p { 1 } else { 0 })
            }
            Value::Text(s) => {
                state.write_u8(TEXT_HASH);
                s.hash(state);
            }
            Value::Record(attrs, items) => {
                state.write_u8(RECORD_HASH);
                attrs.hash(state);
                items.hash(state);
            }
<<<<<<< HEAD
            Value::UInt32Value(n) => {
                state.write_u8(7);
                state.write_u32(*n);
            }
            Value::UInt64Value(n) => {
                state.write_u8(8);
                state.write_u64(*n);
=======
            Value::BigInt(bi) => {
                state.write_u8(BIGINT_HASH);
                bi.hash(state);
            }
            Value::BigUint(bi) => {
                state.write_u8(BIGUINT_HASH);
                bi.hash(state);
            }
            Value::Data(b) => {
                state.write_u8(DATA_HASH);
                b.hash(state);
>>>>>>> e4762543
            }
        }
    }
}

impl From<i32> for Value {
    fn from(n: i32) -> Self {
        Value::Int32Value(n)
    }
}

impl From<i64> for Value {
    fn from(n: i64) -> Self {
        Value::Int64Value(n)
    }
}

impl From<u32> for Value {
    fn from(n: u32) -> Self {
        Value::UInt32Value(n)
    }
}

impl From<u64> for Value {
    fn from(n: u64) -> Self {
        Value::UInt64Value(n)
    }
}

impl From<f64> for Value {
    fn from(x: f64) -> Self {
        Value::Float64Value(x)
    }
}

impl From<bool> for Value {
    fn from(p: bool) -> Self {
        Value::BooleanValue(p)
    }
}

impl From<String> for Value {
    fn from(s: String) -> Self {
        Value::Text(s)
    }
}

impl From<&str> for Value {
    fn from(s: &str) -> Self {
        Value::Text(s.to_owned())
    }
}

impl From<BigInt> for Value {
    fn from(bi: BigInt) -> Self {
        Value::BigInt(bi)
    }
}

impl From<BigUint> for Value {
    fn from(bi: BigUint) -> Self {
        Value::BigUint(bi)
    }
}

/// An attribute that can be applied to a record ['Value']. A key value pair where the key is
/// a ['String'] and the value can be any ['Value'].
#[derive(Clone, PartialEq, Eq, Hash, Debug)]
pub struct Attr {
    pub name: String,
    pub value: Value,
}

impl Attr {
    /// Create an ['Attr'] from anything that can be converted to one.
    ///
    /// #Examples
    ///
    /// ```
    /// use common::model::{Attr, Value};
    ///
    /// assert_eq!(Attr::of("name"), Attr { name: String::from("name"), value: Value::Extant, });
    /// assert_eq!(Attr::of(("key", 1)), Attr { name: String::from("key"), value: Value::Int32Value(1), });
    /// ```
    pub fn of<T: Into<Attr>>(rep: T) -> Attr {
        rep.into()
    }

    /// Create an [`Attr`] with a specified named and value.
    ///
    /// #Examples
    ///
    /// ```
    /// use common::model::{Attr, Value};
    ///
    /// assert_eq!(Attr::with_value("name", 1), Attr { name: String::from("name"), value: Value::Int32Value(1), });
    ///
    /// ```
    pub fn with_value<V: Into<Value>>(name: &str, value: V) -> Attr {
        Attr::of((name, value))
    }

    /// Create an [`Attr`] containing a record with a single slot.
    ///
    /// #Examples
    ///
    /// ```
    /// use common::model::{Attr, Value, Item};
    ///
    /// assert_eq!(
    ///     Attr::with_field("name", "inner", 1),
    ///     Attr {
    ///         name: String::from("name"),
    ///         value: Value::Record(vec![], vec![Item::Slot(Value::Text(String::from("inner")), Value::Int32Value(1))]),
    ///     }
    /// );
    ///
    /// ```
    pub fn with_field<V: Into<Value>>(name: &str, field_name: &str, value: V) -> Attr {
        Attr::of((name, Value::from_vec(vec![(field_name, value)])))
    }

    /// Create an [`Attr`] containing a record with a single item.
    ///
    /// #Examples
    ///
    /// ```
    /// use common::model::{Attr, Value, Item};
    ///
    /// assert_eq!(
    ///     Attr::with_item("name", 1),
    ///     Attr {
    ///         name: String::from("name"),
    ///         value: Value::Record(vec![], vec![Item::ValueItem(Value::Int32Value(1))]),
    ///     }
    /// );
    ///
    /// ```
    pub fn with_item<I: Into<Item>>(name: &str, item: I) -> Attr {
        Attr::of((name, Value::from_vec(vec![item])))
    }

    /// Create an [`Attr`] containing a record with a multiple items.
    ///
    /// #Examples
    ///
    /// ```
    /// use common::model::{Attr, Value, Item};
    ///
    /// assert_eq!(
    ///     Attr::with_items("name", vec![0, 1]),
    ///     Attr {
    ///         name: String::from("name"),
    ///         value: Value::Record(vec![], vec![Item::ValueItem(Value::Int32Value(0)), Item::ValueItem(Value::Int32Value(1))]),
    ///     }
    /// );
    ///
    /// ```
    pub fn with_items<I: Into<Item>>(name: &str, items: Vec<I>) -> Attr {
        Attr::of((name, Value::from_vec(items)))
    }

    fn compare(&self, other: &Attr) -> Ordering {
        match self.name.cmp(&other.name) {
            Ordering::Equal => self.value.cmp(&other.value),
            ow => ow,
        }
    }
}

impl Into<Value> for Attr {
    fn into(self) -> Value {
        Value::Record(vec![self], vec![])
    }
}

impl PartialOrd for Attr {
    fn partial_cmp(&self, other: &Self) -> Option<Ordering> {
        Some(self.compare(other))
    }
}

impl Ord for Attr {
    fn cmp(&self, other: &Self) -> Ordering {
        self.compare(other)
    }
}

impl From<&str> for Attr {
    fn from(s: &str) -> Self {
        Attr {
            name: s.to_owned(),
            value: Value::Extant,
        }
    }
}

impl From<String> for Attr {
    fn from(name: String) -> Self {
        Attr {
            name,
            value: Value::Extant,
        }
    }
}

impl<V: Into<Value>> From<(&str, V)> for Attr {
    fn from(pair: (&str, V)) -> Self {
        let (name_str, v) = pair;
        Attr {
            name: name_str.to_owned(),
            value: v.into(),
        }
    }
}

impl<V: Into<Value>> From<(String, V)> for Attr {
    fn from(pair: (String, V)) -> Self {
        let (name, v) = pair;
        Attr {
            name,
            value: v.into(),
        }
    }
}

/// An item that may occur in the body of record ['Value'].
#[derive(Clone, PartialEq, Eq, Hash, Debug)]
pub enum Item {
    /// An item consisting of a single ['Value'].
    ValueItem(Value),

    /// An item that is a key value pair where both are ['Value']s.
    Slot(Value, Value),
}

impl Item {
    /// Create an ['Item'] from anything that can be converted to one.
    ///
    /// #Examples
    ///
    /// ```
    /// use common::model::{Attr, Item, Value};
    ///
    /// assert_eq!(Item::of("name"), Item::ValueItem(Value::text("name")));
    /// assert_eq!(Item::of(("key", 1)), Item::Slot(Value::text("key"), Value::Int32Value(1)));
    /// assert_eq!(Item::of((true, -1i64)), Item::Slot(Value::BooleanValue(true), Value::Int64Value(-1)));
    /// ```
    pub fn of<I: Into<Item>>(item: I) -> Item {
        item.into()
    }

    /// Create a slot ['Item'] from a pair of things that can be converted to ['Value']s.
    ///
    /// #Examples
    ///
    /// ```
    /// use common::model::{Value, Item};
    ///
    /// assert_eq!(Item::slot("key", 1), Item::Slot(Value::text("key"), Value::Int32Value(1)));
    /// ```
    pub fn slot<K: Into<Value>, V: Into<Value>>(key: K, value: V) -> Item {
        Item::Slot(key.into(), value.into())
    }

    fn compare(&self, other: &Item) -> Ordering {
        match self {
            Item::ValueItem(v1) => match other {
                Item::ValueItem(v2) => v1.cmp(v2),
                Item::Slot(_, _) => Ordering::Greater,
            },
            Item::Slot(key1, value1) => match other {
                Item::ValueItem(_) => Ordering::Less,
                Item::Slot(key2, value2) => match key1.cmp(key2) {
                    Ordering::Equal => value1.cmp(value2),
                    ow => ow,
                },
            },
        }
    }
}

impl PartialOrd for Item {
    fn partial_cmp(&self, other: &Self) -> Option<Ordering> {
        Some(self.compare(other))
    }
}

impl Ord for Item {
    fn cmp(&self, other: &Self) -> Ordering {
        self.compare(other)
    }
}

impl<V: Into<Value>> From<V> for Item {
    fn from(v: V) -> Self {
        Item::ValueItem(v.into())
    }
}

impl<K: Into<Value>, V: Into<Value>> From<(K, V)> for Item {
    fn from(pair: (K, V)) -> Self {
        let (key, value) = pair;
        Item::Slot(key.into(), value.into())
    }
}

fn write_string_literal(literal: &str, f: &mut Formatter<'_>) -> Result<(), std::fmt::Error> {
    if parser::is_identifier(literal) {
        f.write_str(literal)
    } else if needs_escape(literal) {
        write!(f, "\"{}\"", escape_text(literal))
    } else {
        write!(f, "\"{}\"", literal)
    }
}

impl Display for Value {
    fn fmt(&self, f: &mut Formatter<'_>) -> Result<(), std::fmt::Error> {
        match self {
            Value::Data(b) => write!(f, "{}", b),
            Value::Extant => f.write_str(""),
            Value::Int32Value(n) => write!(f, "{}", n),
            Value::Int64Value(n) => write!(f, "{}", n),
            Value::UInt32Value(n) => write!(f, "{}", n),
            Value::UInt64Value(n) => write!(f, "{}", n),
            Value::Float64Value(x) => write!(f, "{:e}", x),
            Value::BooleanValue(p) => write!(f, "{}", p),
            Value::Text(s) => write_string_literal(s, f),
            Value::Record(attrs, body) => {
                if attrs.is_empty() && body.is_empty() {
                    f.write_str("{}")
                } else {
                    for attr in attrs {
                        write!(f, "{}", attr)?;
                    }
                    if !body.is_empty() {
                        f.write_str("{")?;
                        let mut first = true;
                        for elem in body.iter() {
                            if !first {
                                f.write_str(",")?;
                            }
                            write!(f, "{}", elem)?;
                            first = false;
                        }
                        f.write_str("}")
                    } else {
                        Result::Ok(())
                    }
                }
            }
            Value::BigInt(bi) => write!(f, "{}", bi),
            Value::BigUint(bi) => write!(f, "{}", bi),
        }
    }
}

impl Display for Attr {
    fn fmt(&self, f: &mut Formatter<'_>) -> Result<(), std::fmt::Error> {
        match &self.value {
            Value::Record(attrs, body) if attrs.is_empty() && body.len() > 1 => {
                write!(f, "@{}(", self.name)?;
                let mut first = true;
                for elem in body.iter() {
                    if !first {
                        f.write_str(",")?;
                    }
                    write!(f, "{}", elem)?;
                    first = false;
                }
                f.write_str(")")
            }
            Value::Record(attrs, body) if attrs.is_empty() && body.len() == 1 => {
                f.write_str("@")?;
                write_string_literal(&self.name, f)?;
                match body.first() {
                    Some(slot @ Item::Slot(_, _)) => write!(f, "({})", slot),
                    _ => write!(f, "({})", &self.value),
                }
            }
            Value::Extant => {
                f.write_str("@")?;
                write_string_literal(&self.name, f)
            }
            ow => {
                f.write_str("@")?;
                write_string_literal(&self.name, f)?;
                write!(f, "({})", ow)
            }
        }
    }
}

impl Display for Item {
    fn fmt(&self, f: &mut Formatter<'_>) -> Result<(), std::fmt::Error> {
        match self {
            Item::ValueItem(value) => write!(f, "{}", value),
            Item::Slot(key, value) => write!(f, "{}:{}", key, value),
        }
    }
}

fn needs_escape(text: &str) -> bool {
    text.chars().any(|c| c < '\u{20}' || c == '"' || c == '\\')
}

static DIGITS: [char; 16] = [
    '0', '1', '2', '3', '4', '5', '6', '7', '8', '9', 'a', 'b', 'c', 'd', 'e', 'f',
];

fn escape_text(text: &str) -> String {
    let mut output = Vec::with_capacity(text.len());
    for c in text.chars() {
        match c {
            '"' => {
                output.push('\\');
                output.push('\"');
            }
            '\\' => {
                output.push('\\');
                output.push('\\');
            }
            '\r' => {
                output.push('\\');
                output.push('r');
            }
            '\n' => {
                output.push('\\');
                output.push('n');
            }
            '\t' => {
                output.push('\\');
                output.push('t');
            }
            '\u{08}' => {
                output.push('\\');
                output.push('b');
            }
            '\u{0c}' => {
                output.push('\\');
                output.push('f');
            }
            cp if cp < '\u{20}' => {
                let n = cp as usize;
                output.push('\\');
                output.push('u');
                output.push(DIGITS[(n >> 12) & 0xf]);
                output.push(DIGITS[(n >> 8) & 0xf]);
                output.push(DIGITS[(n >> 4) & 0xf]);
                output.push(DIGITS[n & 0xf]);
            }
            _ => output.push(c),
        }
    }
    output.iter().collect()
}

fn encode_escaped(s: &str, dst: &mut BytesMut) -> Result<(), std::io::Error> {
    let mut from = 0;
    let bytes = s.as_bytes();
    let mut put_acc = |dst: &mut BytesMut, off: usize| {
        if off > from {
            dst.put(&bytes[from..off]);
            from = off + 1;
        }
    };
    s.char_indices().for_each(|(off, c)| {
        match c {
            '"' => {
                put_acc(dst, off);
                dst.put(b"\\\"".as_ref());
            }
            '\\' => {
                put_acc(dst, off);
                dst.put(b"\\\\".as_ref())
            }
            '\r' => {
                put_acc(dst, off);
                dst.put(b"\\r".as_ref())
            }
            '\n' => {
                put_acc(dst, off);
                dst.put(b"\\n".as_ref())
            }
            '\t' => {
                put_acc(dst, off);
                dst.put(b"\\t".as_ref())
            }
            '\u{08}' => {
                put_acc(dst, off);
                dst.put(b"\\b".as_ref())
            }
            '\u{0c}' => {
                put_acc(dst, off);
                dst.put(b"\\f".as_ref())
            }
            cp if cp < '\u{20}' => {
                put_acc(dst, off);
                let n = cp as usize;
                dst.put(b"\\u".as_ref());
                dst.put_u8(DIGITS[(n >> 12) & 0xf] as u8);
                dst.put_u8(DIGITS[(n >> 8) & 0xf] as u8);
                dst.put_u8(DIGITS[(n >> 4) & 0xf] as u8);
                dst.put_u8(DIGITS[n & 0xf] as u8);
            }
            _ => {}
        };
    });
    put_acc(dst, bytes.len());
    Ok(())
}

///
/// Encodes [`Value`]s as bytes using a compact UTF-8 recon formatting.
///
pub struct ValueEncoder {}

const TRUE: &[u8] = b"true";
const FALSE: &[u8] = b"false";

fn unpack_attr_body(attrs: &[Attr], items: &[Item]) -> bool {
    if !attrs.is_empty() {
        false
    } else if items.len() > 1 {
        true
    } else {
        match items.first() {
            Some(item) => match item {
                Item::Slot(_, _) => true,
                _ => false,
            },
            _ => false,
        }
    }
}

fn encode_attr(
    encoder: &mut ValueEncoder,
    attr: Attr,
    dst: &mut BytesMut,
) -> Result<(), ValueEncodeErr> {
    dst.put_u8(b'@');
    ValueEncoder::encode_text(dst, &attr.name)?;
    if attr.value != Value::Extant {
        dst.put_u8(b'(');
        match attr.value {
            Value::Record(attrs, items) if unpack_attr_body(&attrs, &items) => {
                encoder.encode_items(dst, items)?
            }
            ow => encoder.encode(ow, dst)?,
        }
        dst.put_u8(b')');
    };
    Ok(())
}

pub enum ValueEncodeErr {
    IoErr(std::io::Error),
    FormatErr(std::fmt::Error),
}

impl From<std::io::Error> for ValueEncodeErr {
    fn from(e: std::io::Error) -> Self {
        ValueEncodeErr::IoErr(e)
    }
}

impl From<std::fmt::Error> for ValueEncodeErr {
    fn from(e: std::fmt::Error) -> Self {
        ValueEncodeErr::FormatErr(e)
    }
}

impl Encoder<Value> for ValueEncoder {
    type Error = ValueEncodeErr;

    fn encode(&mut self, item: Value, dst: &mut BytesMut) -> Result<(), Self::Error> {
        dst.reserve(ValueEncoder::estimate_size(&item));
        self.encode_value(item, dst)
    }
}

fn len_str_literal(s: &str) -> usize {
    s.chars()
        .map(|c| match c {
            '\\' | '\"' | '\r' | '\n' | '\t' | '\u{08}' | '\u{0c}' => 2,
            cp if cp < '\u{20}' => 6,
            _ => c.len_utf8(),
        })
        .sum::<usize>()
        + 2
}

impl Default for ValueEncoder {
    fn default() -> Self {
        Self {}
    }
}

impl ValueEncoder {
    pub fn new() -> ValueEncoder {
        ValueEncoder {}
    }

    fn encode_value(&mut self, item: Value, dst: &mut BytesMut) -> Result<(), ValueEncodeErr> {
        match item {
            Value::Data(b) => write!(dst, "{:?}", b.as_ref()).map_err(Into::into),
            Value::Extant => Ok(()),
            Value::Int32Value(n) => write!(dst, "{}", n).map_err(|e| e.into()),
            Value::Int64Value(n) => write!(dst, "{}", n).map_err(|e| e.into()),
            Value::UInt32Value(n) => write!(dst, "{}", n).map_err(|e| e.into()),
            Value::UInt64Value(n) => write!(dst, "{}", n).map_err(|e| e.into()),
            Value::Float64Value(x) => write!(dst, "{}", x).map_err(|e| e.into()),
            Value::BooleanValue(p) => {
                if p {
                    dst.put(TRUE);
                } else {
                    dst.put(FALSE);
                }
                Ok(())
            }
            Value::Text(s) => ValueEncoder::encode_text(dst, &s),
            Value::Record(attrs, items) => {
                if attrs.is_empty() && items.is_empty() {
                    dst.put_u8(b'{');
                    dst.put_u8(b'}');
                }
                for attr in attrs {
                    encode_attr(self, attr, dst)?;
                }

                if !items.is_empty() {
                    dst.put_u8(b'{');
                    self.encode_items(dst, items)?;
                    dst.put_u8(b'}');
                }
                Ok(())
            }
            Value::BigInt(bi) => write!(dst, "{}", bi).map_err(|e| e.into()),
            Value::BigUint(bi) => write!(dst, "{}", bi).map_err(|e| e.into()),
        }
    }

    fn encode_text(dst: &mut BytesMut, s: &str) -> Result<(), ValueEncodeErr> {
        if parser::is_identifier(s.borrow()) {
            dst.put(s.as_bytes());
            Ok(())
        } else if needs_escape(s.borrow()) {
            dst.put_u8(b'\"');
            encode_escaped(s.borrow(), dst)?;
            dst.put_u8(b'\"');
            Ok(())
        } else {
            dst.put_u8(b'\"');
            dst.put(s.as_bytes());
            dst.put_u8(b'\"');
            Ok(())
        }
    }

    fn encode_items(&mut self, dst: &mut BytesMut, items: Vec<Item>) -> Result<(), ValueEncodeErr> {
        let mut first: bool = true;
        for item in items.into_iter() {
            if !first {
                dst.put_u8(b',');
            } else {
                first = false;
            }
            match item {
                Item::ValueItem(v) => self.encode(v, dst)?,
                Item::Slot(k, v) => {
                    self.encode(k, dst)?;
                    dst.put_u8(b':');
                    self.encode(v, dst)?
                }
            };
        }
        Ok(())
    }

    fn estimate_attr_size(attr: &Attr) -> usize {
        let mut sum: usize = 1;
        sum += if is_identifier(attr.name.borrow()) {
            attr.name.len()
        } else {
            len_str_literal(attr.name.borrow())
        };
        match &attr.value {
            Value::Extant => {}
            Value::Record(attrs, items) if unpack_attr_body(attrs, items) => {
                sum += items.len() + 1;
                for item in items.iter() {
                    match item {
                        Item::ValueItem(v) => sum += ValueEncoder::estimate_size(v),
                        Item::Slot(k, v) => {
                            sum +=
                                ValueEncoder::estimate_size(k) + ValueEncoder::estimate_size(v) + 1
                        }
                    };
                }
            }
            ow => {
                sum += 2 + ValueEncoder::estimate_size(ow);
            }
        };
        sum
    }

    fn estimate_size(value: &Value) -> usize {
        match value {
            Value::Data(b) => b.as_ref().len(),
            Value::Extant => 0,
            Value::Int32Value(n) => {
                let mut a = (*n).abs();
                let mut i = 0;
                while a > 0 {
                    a /= 10;
                    i += 1;
                }
                if *n < 0 {
                    i + 1
                } else {
                    i
                }
            }
            Value::Int64Value(n) => {
                let mut a = (*n).abs();
                let mut i = 0;
                while a > 0 {
                    a /= 10;
                    i += 1;
                }
                if *n < 0 {
                    i + 1
                } else {
                    i
                }
            }
            Value::UInt32Value(n) => {
                let mut a = *n;
                let mut i = 0;
                while a > 0 {
                    a /= 10;
                    i += 1;
                }
                i
            }
            Value::UInt64Value(n) => {
                let mut a = *n;
                let mut i = 0;
                while a > 0 {
                    a /= 10;
                    i += 1;
                }
                i
            }
            Value::Float64Value(_) => 5,
            Value::BooleanValue(_) => 10,
            Value::Text(s) => {
                if is_identifier(s.borrow()) {
                    s.len()
                } else {
                    len_str_literal(s.borrow())
                }
            }
            Value::Record(attrs, items) => {
                if attrs.is_empty() && items.is_empty() {
                    2
                } else {
                    let mut sum: usize = 0;
                    for attr in attrs.iter() {
                        sum += ValueEncoder::estimate_attr_size(attr);
                    }
                    if sum == 0 || !items.is_empty() {
                        sum += 1 + items.len();
                        for item in items.iter() {
                            match item {
                                Item::ValueItem(v) => sum += ValueEncoder::estimate_size(v),
                                Item::Slot(k, v) => {
                                    sum += ValueEncoder::estimate_size(k)
                                        + ValueEncoder::estimate_size(v)
                                        + 1
                                }
                            };
                        }
                    }
                    sum
                }
            }
            Value::BigInt(bi) => {
                let req = if bi.is_negative() {
                    bi.bits() + 1
                } else {
                    bi.bits()
                };

                req as usize
            }
            Value::BigUint(bi) => {
                let req = bi.bits();
                if req > usize::max_value() as u64 {
                    panic!("Buffer overflow")
                }
                req as usize
            }
        }
    }
}<|MERGE_RESOLUTION|>--- conflicted
+++ resolved
@@ -12,14 +12,14 @@
 // See the License for the specific language governing permissions and
 // limitations under the License.
 
-use bytes::*;
-use either::Either;
 use std::borrow::Borrow;
 use std::cmp::Ordering;
-use std::convert::TryFrom;
 use std::fmt::Write;
 use std::fmt::{Display, Formatter};
 use std::hash::{Hash, Hasher};
+
+use bytes::*;
+use either::Either;
 use tokio_util::codec::Encoder;
 
 use crate::model::blob::Blob;
@@ -621,13 +621,15 @@
         const EXTANT_HASH: u8 = 0;
         const INT32_HASH: u8 = 1;
         const INT64_HASH: u8 = 2;
-        const FLOAT64_HASH: u8 = 3;
-        const BOOLEAN_HASH: u8 = 4;
-        const TEXT_HASH: u8 = 5;
-        const RECORD_HASH: u8 = 6;
-        const BIGINT_HASH: u8 = 7;
-        const BIGUINT_HASH: u8 = 8;
-        const DATA_HASH: u8 = 9;
+        const UINT32_HASH: u8 = 3;
+        const UINT64_HASH: u8 = 4;
+        const FLOAT64_HASH: u8 = 5;
+        const BOOLEAN_HASH: u8 = 6;
+        const TEXT_HASH: u8 = 7;
+        const RECORD_HASH: u8 = 8;
+        const BIGINT_HASH: u8 = 9;
+        const BIGUINT_HASH: u8 = 10;
+        const DATA_HASH: u8 = 11;
 
         match self {
             Value::Extant => {
@@ -640,6 +642,14 @@
             Value::Int64Value(n) => {
                 state.write_u8(INT64_HASH);
                 state.write_i64(*n);
+            }
+            Value::UInt32Value(n) => {
+                state.write_u8(UINT32_HASH);
+                state.write_u32(*n);
+            }
+            Value::UInt64Value(n) => {
+                state.write_u8(UINT64_HASH);
+                state.write_u64(*n);
             }
             Value::Float64Value(x) => {
                 state.write_u8(FLOAT64_HASH);
@@ -662,15 +672,6 @@
                 attrs.hash(state);
                 items.hash(state);
             }
-<<<<<<< HEAD
-            Value::UInt32Value(n) => {
-                state.write_u8(7);
-                state.write_u32(*n);
-            }
-            Value::UInt64Value(n) => {
-                state.write_u8(8);
-                state.write_u64(*n);
-=======
             Value::BigInt(bi) => {
                 state.write_u8(BIGINT_HASH);
                 bi.hash(state);
@@ -682,7 +683,6 @@
             Value::Data(b) => {
                 state.write_u8(DATA_HASH);
                 b.hash(state);
->>>>>>> e4762543
             }
         }
     }
