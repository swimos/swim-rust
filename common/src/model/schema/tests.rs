--- conflicted
+++ resolved
@@ -6723,7 +6723,16 @@
 }
 
 #[test]
-<<<<<<< HEAD
+fn blob_schema() {
+    let encoded = base64::encode_config("swimming", base64::URL_SAFE);
+    let schema = StandardSchema::binary_length(encoded.len());
+    let blob = Blob::from_encoded(Vec::from(encoded.as_bytes()));
+
+    assert!(schema.matches(&Value::Data(blob)));
+}
+
+
+#[test]
 fn big_int_range_schema() {
     let schema = StandardSchema::big_int_range(BigInt::from(0), BigInt::from(10000));
 
@@ -6743,12 +6752,4 @@
 
     assert!(!schema.matches(&Value::Int32Value(-1)));
     assert!(!schema.matches(&Value::Int64Value(i64::max_value())));
-=======
-fn schema() {
-    let encoded = base64::encode_config("swimming", base64::URL_SAFE);
-    let schema = StandardSchema::binary_length(encoded.len());
-    let blob = Blob::from_encoded(Vec::from(encoded.as_bytes()));
-
-    assert!(schema.matches(&Value::Data(blob)));
->>>>>>> 7e0aef61
 }