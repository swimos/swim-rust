--- conflicted
+++ resolved
@@ -12,9 +12,6 @@
 // See the License for the specific language governing permissions and
 // limitations under the License.
 
-<<<<<<< HEAD
-use std::borrow::Borrow;
-=======
 use crate::model::schema::attr::AttrSchema;
 use crate::model::schema::item::ItemSchema;
 use crate::model::schema::range::{
@@ -24,24 +21,16 @@
 use crate::model::schema::slot::SlotSchema;
 use crate::model::schema::text::TextSchema;
 use crate::model::{Attr, Item, ToValue, Value, ValueKind};
->>>>>>> 52444b58
 use std::cmp::Ordering;
 use std::collections::HashSet;
 use std::convert::TryFrom;
 use std::fmt::{Display, Formatter};
 
-<<<<<<< HEAD
-use num_bigint::{BigInt, ToBigInt};
-use regex::{Error as RegexError, Regex};
-
-use crate::model::{Attr, Item, ToValue, Value, ValueKind};
-=======
 pub mod attr;
 mod item;
 mod range;
 pub mod slot;
 mod text;
->>>>>>> 52444b58
 
 #[cfg(test)]
 mod tests;
@@ -204,19 +193,7 @@
     /// Asserts that a [`Value`] is an integer and within a specified range.
     InRangeInt(Range<i64>),
     /// Asserts that a [`Value`] is a floating point number and in a specified range.
-<<<<<<< HEAD
-    InRangeFloat {
-        min: Option<(f64, bool)>,
-        max: Option<(f64, bool)>,
-    },
-    /// Asserts that a [`Value`] is a big integer and in a specified range.
-    InRangeBigInt {
-        min: Option<(BigInt, bool)>,
-        max: Option<(BigInt, bool)>,
-    },
-=======
     InRangeFloat(Range<f64>),
->>>>>>> 52444b58
     /// Asserts that a [`Value`] is a non-NaN floating point number.
     NonNan,
     /// Asserts that a [`Value`] is a finite floating point number.
@@ -1037,14 +1014,8 @@
     fn matches(&self, value: &Value) -> bool {
         match self {
             StandardSchema::OfKind(kind) => &value.kind() == kind,
-<<<<<<< HEAD
-            StandardSchema::InRangeInt { min, max } => in_int_range(value, min, max),
-            StandardSchema::InRangeFloat { min, max } => in_float_range(value, min, max),
-            StandardSchema::InRangeBigInt { min, max } => in_big_int_range(value, min, max),
-=======
             StandardSchema::InRangeInt(range) => in_int_range(value, range),
             StandardSchema::InRangeFloat(range) => in_float_range(value, range),
->>>>>>> 52444b58
             StandardSchema::NonNan => as_f64(value).map(|x| !f64::is_nan(x)).unwrap_or(false),
             StandardSchema::Finite => as_f64(value).map(f64::is_finite).unwrap_or(false),
             StandardSchema::Not(p) => !p.matches(value),
@@ -1205,18 +1176,8 @@
         match self {
             StandardSchema::OfKind(kind) => Value::of_attr(("kind", kind_to_str(*kind))),
             StandardSchema::Equal(v) => Value::of_attr(("equal", v.clone())),
-<<<<<<< HEAD
-            StandardSchema::InRangeInt { min, max } => range_to_value("in_range_int", *min, *max),
-            StandardSchema::InRangeFloat { min, max } => {
-                range_to_value("in_range_float", *min, *max)
-            }
-            StandardSchema::InRangeBigInt { min, max } => {
-                range_to_value("in_range_float", min.clone(), max.clone())
-            }
-=======
             StandardSchema::InRangeInt(range) => int_range_to_value("in_range_int", *range),
             StandardSchema::InRangeFloat(range) => float_range_to_value("in_range_float", *range),
->>>>>>> 52444b58
             StandardSchema::NonNan => Value::of_attr("non_nan"),
             StandardSchema::Finite => Value::of_attr("finite"),
             StandardSchema::Text(text_schema) => text_schema.to_value().prepend(Attr::of("text")),
@@ -1326,70 +1287,6 @@
     }
 }
 
-<<<<<<< HEAD
-fn in_int_range(value: &Value, min: &Option<(i64, bool)>, max: &Option<(i64, bool)>) -> bool {
-    match as_i64(&value) {
-        Some(n) => in_range(n, min, max),
-        _ => false,
-    }
-}
-
-fn in_float_range(value: &Value, min: &Option<(f64, bool)>, max: &Option<(f64, bool)>) -> bool {
-    match as_f64(&value) {
-        Some(x) => in_range(x, min, max),
-        _ => false,
-    }
-}
-
-fn in_big_int_range(
-    value: &Value,
-    min: &Option<(BigInt, bool)>,
-    max: &Option<(BigInt, bool)>,
-) -> bool {
-    match value {
-        Value::BigInt(bi) => {
-            let lower = min
-                .as_ref()
-                .map(|(lb, incl)| if *incl { lb <= bi } else { lb < bi })
-                .unwrap_or(true);
-            let upper = max
-                .as_ref()
-                .map(|(ub, incl)| if *incl { ub >= bi } else { ub > bi })
-                .unwrap_or(true);
-            lower && upper
-        }
-        Value::BigUint(bi) => {
-            let bi = bi.to_bigint().expect("infailable");
-            let lower = min
-                .as_ref()
-                .map(|(lb, incl)| if *incl { lb <= &bi } else { lb < &bi })
-                .unwrap_or(true);
-            let upper = max
-                .as_ref()
-                .map(|(ub, incl)| if *incl { ub >= &bi } else { ub > &bi })
-                .unwrap_or(true);
-            lower && upper
-        }
-        _ => false,
-    }
-}
-
-fn in_range<T: Copy + PartialOrd>(
-    value: T,
-    min: &Option<(T, bool)>,
-    max: &Option<(T, bool)>,
-) -> bool {
-    let lower = min
-        .map(|(lb, incl)| if incl { lb <= value } else { lb < value })
-        .unwrap_or(true);
-    let upper = max
-        .map(|(ub, incl)| if incl { ub >= value } else { ub > value })
-        .unwrap_or(true);
-    lower && upper
-}
-
-=======
->>>>>>> 52444b58
 fn kind_to_str(kind: ValueKind) -> &'static str {
     match kind {
         ValueKind::Extant => "extant",
@@ -1399,7 +1296,5 @@
         ValueKind::Boolean => "boolean",
         ValueKind::Text => "text",
         ValueKind::Record => "record",
-        ValueKind::BigInt => "bigInt",
-        ValueKind::BigUint => "bigUint",
     }
 }