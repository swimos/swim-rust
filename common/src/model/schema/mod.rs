// Copyright 2015-2020 SWIM.AI inc.
//
// Licensed under the Apache License, Version 2.0 (the "License");
// you may not use this file except in compliance with the License.
// You may obtain a copy of the License at
//
//     http://www.apache.org/licenses/LICENSE-2.0
//
// Unless required by applicable law or agreed to in writing, software
// distributed under the License is distributed on an "AS IS" BASIS,
// WITHOUT WARRANTIES OR CONDITIONS OF ANY KIND, either express or implied.
// See the License for the specific language governing permissions and
// limitations under the License.

use crate::model::schema::attr::AttrSchema;
use crate::model::schema::item::ItemSchema;
use crate::model::schema::range::{
<<<<<<< HEAD
    float_64_range, float_range_to_value, in_float_range, in_int_range, in_range, in_uint_range,
    int_32_range, int_64_range, int_range_to_value, Bound, Range,
=======
    big_int_range_to_value, float_64_range, float_range_to_value, in_big_int_range, in_float_range,
    in_int_range, in_range, int_32_range, int_64_range, int_range_to_value, Bound, Range,
>>>>>>> e4762543
};
use crate::model::schema::slot::SlotSchema;
use crate::model::schema::text::TextSchema;
use crate::model::{Attr, Item, ToValue, Value, ValueKind};
use num_bigint::BigInt;
use num_traits::ToPrimitive;
use std::cmp::Ordering;
use std::collections::HashSet;
use std::convert::TryFrom;
use std::fmt::{Display, Formatter};

pub mod attr;
mod item;
mod range;
pub mod slot;
mod text;

#[cfg(test)]
mod tests;

/// A pattern against which values of a type can be tested.
pub trait Schema<T> {
    /// Determine if a value matches the schema.
    fn matches(&self, value: &T) -> bool;
}

/// The result of matching a field against a pair of schemas.
#[derive(Clone, Copy, Debug, PartialEq, Eq)]
pub enum FieldMatchResult {
    /// The key schema matched but the value schema did not.
    KeyOnly,
    /// Both schemas matched.
    Both,
    /// The key schema did not match and the value schema was not tested.
    KeyFailed,
}

/// A schema for a field (either an attribute or a slot).
pub trait FieldSchema<T> {
    /// Determine whether the field matches.
    fn matches_field(&self, field: &T) -> FieldMatchResult;
}

impl<T, S: FieldSchema<T>> Schema<T> for S {
    fn matches(&self, value: &T) -> bool {
        self.matches_field(value) == FieldMatchResult::Both
    }
}

fn combine_orderings(this: Ordering, that: Ordering) -> Option<Ordering> {
    if this != Ordering::Equal && this == that.reverse() {
        None
    } else if this != Ordering::Equal {
        Some(this)
    } else {
        Some(that)
    }
}

/// Specification for a field of a record.
#[derive(Clone, Debug, PartialEq)]
pub struct FieldSpec<S> {
    /// The schema to apply to the field.
    schema: S,
    /// Whether the filed is mandatory.
    required: bool,
    /// Whether the field must be unique.
    unique: bool,
}

impl<S> FieldSpec<S> {
    pub fn new(schema: S, required: bool, unique: bool) -> Self {
        FieldSpec {
            schema,
            required,
            unique,
        }
    }

    pub fn default(schema: S) -> Self {
        FieldSpec::new(schema, true, true)
    }
}

impl<S: ToValue> ToValue for FieldSpec<S> {
    fn to_value(&self) -> Value {
        let head_attr = Attr::with_items(
            "field",
            vec![("required", self.required), ("unique", self.unique)],
        );
        let inner = self.schema.to_value();
        match inner {
            Value::Record(mut attrs, items) => {
                attrs.insert(0, head_attr);
                Value::Record(attrs, items)
            }
            ow => Value::Record(vec![head_attr], vec![Item::ValueItem(ow)]),
        }
    }
}

fn check_contained<T, S: FieldSchema<T>>(
    schemas: &[FieldSpec<S>],
    items: &[T],
    exhaustive: bool,
) -> bool {
    let mut matched = HashSet::new();
    let mut partial_matched = HashSet::new();
    for spec in schemas.iter() {
        let FieldSpec {
            schema,
            required,
            unique,
        } = spec;
        let mut count: usize = 0;
        for (i, item) in items.iter().enumerate() {
            match schema.matches_field(item) {
                FieldMatchResult::KeyOnly => {
                    partial_matched.insert(i);
                }
                FieldMatchResult::Both => {
                    matched.insert(i);
                    count += 1;
                }
                FieldMatchResult::KeyFailed => {}
            }
        }
        if (*required && count == 0) || (*unique && count > 1) {
            return false;
        }
    }

    (!exhaustive || matched.len() == items.len()) && matched.is_superset(&partial_matched)
}

fn check_in_order<T, S: Schema<T>>(schemas: &[(S, bool)], items: &[T], exhaustive: bool) -> bool {
    let mut schema_it = schemas.iter();
    let mut item_it = items.iter();
    let mut pending = item_it.next();
    let matched = loop {
        if let Some((schema, mandatory)) = schema_it.next() {
            if *mandatory {
                match pending {
                    Some(item) => {
                        if !schema.matches(item) {
                            break false;
                        }
                    }
                    _ => {
                        break false;
                    }
                }
                pending = item_it.next();
            } else if let Some(item) = pending {
                if schema.matches(item) {
                    pending = item_it.next();
                }
            }
        } else {
            break match item_it.next() {
                Some(_) if !exhaustive => true,
                None => true,
                _ => false,
            };
        }
    };
    matched && (pending.is_none() || !exhaustive)
}

#[derive(Clone, Debug, PartialEq)]
pub enum StandardSchema {
    /// Asserts that a [`Value`] is of a particular kind.
    OfKind(ValueKind),
    /// Asserts that a [`Value`] takes a specific value.
    Equal(Value),
    /// Asserts that a [`Value`] is an integer and within a specified range.
    InRangeInt(Range<i64>),
    /// Asserts that a [`Value`] is an unsigned integer and within a specified range.
    InRangeUint(Range<u64>),
    /// Asserts that a [`Value`] is a floating point number and in a specified range.
    InRangeFloat(Range<f64>),
    /// Asserts that a [`Value`] is a big integer and in a specified range.
    InRangeBigInt {
        min: Option<(BigInt, bool)>,
        max: Option<(BigInt, bool)>,
    },
    /// Asserts that a [`Value`] is a non-NaN floating point number.
    NonNan,
    /// Asserts that a [`Value`] is a finite floating point number.
    Finite,
    /// Asserts that a [`Value`] is text and matches a specified [`TextSchema`].
    Text(TextSchema),
    /// Inversion of another schema.
    Not(Box<StandardSchema>),
    /// Conjunction of a number of other schemas.
    And(Vec<StandardSchema>),
    /// Disjunction of a number of other schemas.
    Or(Vec<StandardSchema>),
    /// Asserts that a [`Value`] is a record and all of its items match another schema.
    AllItems(Box<ItemSchema>),
    /// Asserts that a [`Value`] has a specific number of attributes.
    NumAttrs(usize),
    /// Asserts that a [`Value`] has a specific number of items.
    NumItems(usize),
    /// Optionally tests the first attributes of a record against a schema and then tests
    /// the remainder of the record against another schema.
    HeadAttribute {
        schema: Box<AttrSchema>,
        required: bool,
        remainder: Box<StandardSchema>,
    },
    /// Asserts than a [`Value`] is a record with the specified attributes.
    HasAttributes {
        attributes: Vec<FieldSpec<AttrSchema>>,
        exhaustive: bool,
    },
    /// Asserts than a [`Value`] is a record with the specified slots.
    HasSlots {
        slots: Vec<FieldSpec<SlotSchema>>,
        exhaustive: bool,
    },
    /// Asserts than a [`Value`] is a record with a precise layout of items in its body.
    Layout {
        items: Vec<(ItemSchema, bool)>,
        exhaustive: bool,
    },
    /// Matches anything.
    Anything,
    /// Matches nothing.
    Nothing,
    /// Asserts a BLOB's data length.
    DataLength(usize),
}

// Very basic partial ordering for schemas. This could be significantly extended if desirable.
impl PartialOrd for StandardSchema {
    fn partial_cmp(&self, other: &Self) -> Option<Ordering> {
        if self.eq(other) {
            Some(Ordering::Equal)
        } else {
            match (self, other) {
                (StandardSchema::Anything, _) => Some(Ordering::Greater),
                (_, StandardSchema::Anything) => Some(Ordering::Less),
                (_, StandardSchema::Nothing) => Some(Ordering::Greater),
                (StandardSchema::Nothing, _) => Some(Ordering::Less),
                (StandardSchema::OfKind(kind), _) => of_kind_cmp(kind, other),
                (_, StandardSchema::OfKind(kind)) => Some(of_kind_cmp(kind, self)?.reverse()),
                (StandardSchema::Equal(value), _) => equal_cmp(value, other),
                (_, StandardSchema::Equal(value)) => Some(equal_cmp(value, self)?.reverse()),
                (StandardSchema::InRangeInt(range), _) => in_range_int_cmp(range, other),
                (_, StandardSchema::InRangeInt(range)) => {
                    Some(in_range_int_cmp(range, self)?.reverse())
                }
                (StandardSchema::InRangeFloat(range), _) => in_range_float_cmp(range, other),
                (_, StandardSchema::InRangeFloat(range)) => {
                    Some(in_range_float_cmp(range, self)?.reverse())
                }
                (StandardSchema::NonNan, _) => non_nan_cmp(other),
                (_, StandardSchema::NonNan) => Some(non_nan_cmp(self)?.reverse()),
                (StandardSchema::Text(value), _) => text_cmp(value, other),
                (_, StandardSchema::Text(value)) => Some(text_cmp(value, self)?.reverse()),
                (StandardSchema::AllItems(value), _) => all_items_cmp(value, other),
                (_, StandardSchema::AllItems(value)) => Some(all_items_cmp(value, self)?.reverse()),
                (StandardSchema::NumAttrs(size), _) => num_attrs_cmp(size, other),
                (_, StandardSchema::NumAttrs(size)) => Some(num_attrs_cmp(size, self)?.reverse()),
                (StandardSchema::NumItems(size), _) => num_items_cmp(size, other),
                (_, StandardSchema::NumItems(size)) => Some(num_items_cmp(size, self)?.reverse()),
                (
                    StandardSchema::HeadAttribute {
                        schema,
                        required,
                        remainder,
                    },
                    _,
                ) => head_attribute_cmp(schema, *required, remainder, other),
                (
                    _,
                    StandardSchema::HeadAttribute {
                        schema,
                        required,
                        remainder,
                    },
                ) => Some(head_attribute_cmp(schema, *required, remainder, self)?.reverse()),
                (
                    StandardSchema::HasAttributes {
                        attributes,
                        exhaustive,
                    },
                    _,
                ) => has_attributes_cmp(attributes, *exhaustive, other),
                (
                    _,
                    StandardSchema::HasAttributes {
                        attributes,
                        exhaustive,
                    },
                ) => Some(has_attributes_cmp(attributes, *exhaustive, self)?.reverse()),
                (StandardSchema::HasSlots { slots, exhaustive }, _) => {
                    has_slots_cmp(slots, *exhaustive, other)
                }
                (_, StandardSchema::HasSlots { slots, exhaustive }) => {
                    Some(has_slots_cmp(slots, *exhaustive, self)?.reverse())
                }
                (StandardSchema::Layout { items, exhaustive }, _) => {
                    layout_cmp(items, *exhaustive, other)
                }
                (_, StandardSchema::Layout { items, exhaustive }) => {
                    Some(layout_cmp(items, *exhaustive, self)?.reverse())
                }

                _ => None,
            }
        }
    }
}

fn of_kind_cmp(this_kind: &ValueKind, other: &StandardSchema) -> Option<Ordering> {
    match (this_kind, other) {
        (ValueKind::Extant, StandardSchema::Equal(Value::Extant)) => Some(Ordering::Equal),
        (ValueKind::Int32, StandardSchema::OfKind(ValueKind::Int64)) => Some(Ordering::Less),
        (ValueKind::Int32, StandardSchema::Equal(Value::Int32Value(_))) => Some(Ordering::Greater),
        (ValueKind::Int32, StandardSchema::Equal(Value::Int64Value(value))) => {
            if in_range(*value, &int_32_range()) {
                Some(Ordering::Greater)
            } else {
                None
            }
        }
        (ValueKind::Int32, StandardSchema::InRangeInt(range)) => int_32_range().partial_cmp(range),
        (ValueKind::Int64, StandardSchema::OfKind(ValueKind::Int32)) => Some(Ordering::Greater),
        (ValueKind::Int64, StandardSchema::Equal(Value::Int32Value(_))) => Some(Ordering::Greater),
        (ValueKind::Int64, StandardSchema::Equal(Value::Int64Value(_))) => Some(Ordering::Greater),
        (ValueKind::Int64, StandardSchema::InRangeInt(range)) => int_64_range().partial_cmp(range),
        (ValueKind::Float64, StandardSchema::Equal(Value::Float64Value(_))) => {
            Some(Ordering::Greater)
        }
        (ValueKind::Float64, StandardSchema::InRangeFloat(range)) => {
            float_64_range().partial_cmp(range)
        }
        (ValueKind::Float64, StandardSchema::NonNan) => Some(Ordering::Greater),
        (ValueKind::Float64, StandardSchema::Finite) => Some(Ordering::Greater),
        (ValueKind::Boolean, StandardSchema::Equal(Value::BooleanValue(_))) => {
            Some(Ordering::Greater)
        }
        (ValueKind::Text, StandardSchema::Equal(Value::Text(_))) => Some(Ordering::Greater),
        (ValueKind::Text, StandardSchema::Text(_)) => Some(Ordering::Greater),
        (ValueKind::Record, StandardSchema::Equal(Value::Record(_, _))) => Some(Ordering::Greater),
        (ValueKind::Record, StandardSchema::AllItems(_)) => Some(Ordering::Greater),
        (ValueKind::Record, StandardSchema::NumItems(_)) => Some(Ordering::Greater),
        (ValueKind::Record, StandardSchema::NumAttrs(_)) => Some(Ordering::Greater),
        (ValueKind::Record, StandardSchema::HeadAttribute { .. }) => Some(Ordering::Greater),
        (ValueKind::Record, StandardSchema::HasAttributes { .. }) => Some(Ordering::Greater),
        (ValueKind::Record, StandardSchema::HasSlots { .. }) => Some(Ordering::Greater),
        (ValueKind::Record, StandardSchema::Layout { .. }) => Some(Ordering::Greater),

        _ => None,
    }
}

fn equal_cmp(this: &Value, other: &StandardSchema) -> Option<Ordering> {
    match (this, other) {
        (Value::Int32Value(this_val), StandardSchema::Equal(Value::Int64Value(other_val)))
            if *this_val as i64 == *other_val =>
        {
            Some(Ordering::Equal)
        }
        (Value::Int32Value(this_val), StandardSchema::InRangeInt(range))
            if in_range(*this_val as i64, range) =>
        {
            Some(Ordering::Less)
        }
        (Value::Int64Value(this_val), StandardSchema::Equal(Value::Int32Value(other_val)))
            if *this_val == *other_val as i64 =>
        {
            Some(Ordering::Equal)
        }
        (Value::Int64Value(this_val), StandardSchema::InRangeInt(range))
            if in_range(*this_val, range) =>
        {
            Some(Ordering::Less)
        }
        (Value::Float64Value(this_val), StandardSchema::InRangeFloat(range))
            if in_range(*this_val, range) =>
        {
            Some(Ordering::Less)
        }
        (Value::Float64Value(this_val), StandardSchema::NonNan) if !this_val.is_nan() => {
            Some(Ordering::Less)
        }
        (Value::Float64Value(this_val), StandardSchema::Finite) if this_val.is_finite() => {
            Some(Ordering::Less)
        }
        (Value::Text(this_val), StandardSchema::Text(TextSchema::NonEmpty))
            if !this_val.is_empty() =>
        {
            Some(Ordering::Less)
        }
        (Value::Text(this_val), StandardSchema::Text(TextSchema::Exact(other_val)))
            if this_val.eq(other_val) =>
        {
            Some(Ordering::Equal)
        }
        (Value::Text(this_val), StandardSchema::Text(TextSchema::Matches(regex)))
            if regex.is_match(this_val) =>
        {
            Some(Ordering::Less)
        }
        (Value::Record(attr, items), schema) => {
            if schema.matches_ref(&RefRecord::new(attr, items)) {
                Some(Ordering::Less)
            } else {
                None
            }
        }

        _ => None,
    }
}

fn in_range_int_cmp(this: &Range<i64>, other: &StandardSchema) -> Option<Ordering> {
    match other {
        StandardSchema::InRangeInt(other_range) => this.partial_cmp(&other_range),
        _ => None,
    }
}

fn in_range_float_cmp(this: &Range<f64>, other: &StandardSchema) -> Option<Ordering> {
    match other {
        StandardSchema::InRangeFloat(other_range) => this.partial_cmp(&other_range),
        StandardSchema::Finite if this.is_bounded() => Some(Ordering::Less),
        StandardSchema::NonNan if !this.is_doubly_unbounded() => Some(Ordering::Less),
        _ => None,
    }
}

fn non_nan_cmp(other: &StandardSchema) -> Option<Ordering> {
    match other {
        StandardSchema::Finite => Some(Ordering::Greater),
        _ => None,
    }
}

fn text_cmp(this: &TextSchema, other: &StandardSchema) -> Option<Ordering> {
    match other {
        StandardSchema::Text(other_schema) => this.partial_cmp(other_schema),
        _ => None,
    }
}

fn all_items_cmp(this: &ItemSchema, other: &StandardSchema) -> Option<Ordering> {
    match other {
        StandardSchema::AllItems(other_schema) => this.partial_cmp(&other_schema),

        StandardSchema::HeadAttribute {
            schema: _,
            required: true,
            remainder,
        } => {
            let cmp = StandardSchema::AllItems(Box::new(this.clone())).partial_cmp(remainder)?;

            if cmp != Ordering::Less {
                Some(Ordering::Greater)
            } else {
                None
            }
        }

        StandardSchema::HasAttributes {
            attributes,
            exhaustive,
        } if attributes.is_empty() && !*exhaustive => Some(Ordering::Less),

        StandardSchema::HasSlots { slots, exhaustive } if slots.is_empty() && !*exhaustive => {
            Some(Ordering::Less)
        }

        StandardSchema::HasSlots { slots, exhaustive } if *exhaustive => {
            if let ItemSchema::Field(this_schema) = this {
                for FieldSpec { schema: s, .. } in slots {
                    if this_schema.partial_cmp(s)? == Ordering::Less {
                        return None;
                    }
                }
                Some(Ordering::Greater)
            } else {
                None
            }
        }

        StandardSchema::Layout { items, exhaustive } if items.is_empty() && !*exhaustive => {
            Some(Ordering::Less)
        }

        StandardSchema::Layout { items, exhaustive } if *exhaustive => {
            for (schema, _) in items {
                if this.partial_cmp(schema)? == Ordering::Less {
                    return None;
                }
            }

            Some(Ordering::Greater)
        }

        _ => None,
    }
}

fn num_attrs_cmp(size: &usize, other: &StandardSchema) -> Option<Ordering> {
    match other {
        StandardSchema::HeadAttribute {
            schema: _,
            required,
            remainder,
        } if *required => {
            if StandardSchema::NumAttrs(size - 1).partial_cmp(remainder)? != Ordering::Less {
                Some(Ordering::Greater)
            } else {
                None
            }
        }

        StandardSchema::HasAttributes {
            attributes,
            exhaustive,
        } if !*exhaustive && attributes.is_empty() => Some(Ordering::Less),

        StandardSchema::HasAttributes {
            attributes,
            exhaustive,
        } if *exhaustive && attributes.len() == *size => {
            for attr in attributes {
                if !attr.required {
                    return None;
                }
            }

            Some(Ordering::Greater)
        }

        StandardSchema::HasSlots { slots, exhaustive } if !*exhaustive && slots.is_empty() => {
            Some(Ordering::Less)
        }

        StandardSchema::Layout { items, exhaustive } if !*exhaustive && items.is_empty() => {
            Some(Ordering::Less)
        }

        _ => None {},
    }
}

fn num_items_cmp(size: &usize, other: &StandardSchema) -> Option<Ordering> {
    match other {
        StandardSchema::HeadAttribute {
            schema: _,
            required: _,
            remainder,
        } => {
            if StandardSchema::NumItems(*size).partial_cmp(remainder)? != Ordering::Less {
                Some(Ordering::Greater)
            } else {
                None
            }
        }

        StandardSchema::HasAttributes {
            attributes,
            exhaustive,
        } if !*exhaustive && attributes.is_empty() => Some(Ordering::Less),

        StandardSchema::HasSlots { slots, exhaustive } if !*exhaustive && slots.is_empty() => {
            Some(Ordering::Less)
        }

        StandardSchema::HasSlots { slots, exhaustive } if *exhaustive && *size == slots.len() => {
            for s in slots {
                if !s.required {
                    return None;
                }
            }

            Some(Ordering::Greater)
        }

        StandardSchema::Layout { items, exhaustive } if !*exhaustive && items.is_empty() => {
            Some(Ordering::Less)
        }

        StandardSchema::Layout { items, exhaustive } if *exhaustive && *size == items.len() => {
            for i in items {
                if !i.1 {
                    return None;
                }
            }

            Some(Ordering::Greater)
        }

        _ => None,
    }
}

fn head_attribute_cmp(
    this_schema: &AttrSchema,
    this_required: bool,
    this_remainder: &StandardSchema,
    other: &StandardSchema,
) -> Option<Ordering> {
    match other {
        StandardSchema::HeadAttribute {
            schema: other_schema,
            required: other_required,
            remainder: other_remainder,
        } => {
            let schema = this_schema.partial_cmp(other_schema)?;
            let required = this_required.partial_cmp(other_required)?.reverse();

            let combined = combine_orderings(schema, required)?;
            let remainder = this_remainder.partial_cmp(other_remainder)?;

            combine_orderings(combined, remainder)
        }

        StandardSchema::HasAttributes {
            attributes,
            exhaustive,
        } if !*exhaustive && attributes.is_empty() => Some(Ordering::Less),

        StandardSchema::HasAttributes {
            attributes,
            exhaustive,
        } if *exhaustive => {
            let mut prev_comp = Ordering::Equal;

            for FieldSpec {
                schema: other_schema,
                ..
            } in attributes
            {
                let current_cmp = this_schema.partial_cmp(other_schema)?;
                prev_comp = combine_orderings(prev_comp, current_cmp)?;
            }

            let remainder = this_remainder.partial_cmp(&StandardSchema::HasAttributes {
                attributes: attributes.clone(),
                exhaustive: *exhaustive,
            })?;

            combine_orderings(prev_comp, remainder)
        }

        StandardSchema::HasSlots { slots, exhaustive } if !*exhaustive && slots.is_empty() => {
            Some(Ordering::Less)
        }

        StandardSchema::Layout { items, exhaustive } if !*exhaustive && items.is_empty() => {
            Some(Ordering::Less)
        }

        _ => None,
    }
}

fn has_attributes_cmp(
    this_attributes: &[FieldSpec<AttrSchema>],
    this_exhaustive: bool,
    other: &StandardSchema,
) -> Option<Ordering> {
    match other {
        StandardSchema::HasAttributes {
            attributes: other_attributes,
            exhaustive: other_exhaustive,
        } => {
            let cmp = vec_schemas_cmp(
                this_exhaustive,
                *other_exhaustive,
                this_attributes.is_empty(),
                other_attributes.is_empty(),
            );

            if cmp.is_none() && this_exhaustive == *other_exhaustive {
                if fields_are_related(this_attributes, other_attributes, this_exhaustive) {
                    cmp_related(
                        this_attributes.len(),
                        other_attributes.len(),
                        this_exhaustive,
                    )
                } else {
                    None
                }
            } else {
                cmp
            }
        }

        StandardSchema::HasSlots {
            slots,
            exhaustive: slots_exhaustive,
        } => vec_schemas_cmp(
            this_exhaustive,
            *slots_exhaustive,
            this_attributes.is_empty(),
            slots.is_empty(),
        ),

        StandardSchema::Layout {
            items,
            exhaustive: layout_exhaustive,
        } => vec_schemas_cmp(
            this_exhaustive,
            *layout_exhaustive,
            this_attributes.is_empty(),
            items.is_empty(),
        ),

        _ => None,
    }
}

fn has_slots_cmp(
    this_slots: &[FieldSpec<SlotSchema>],
    this_exhaustive: bool,
    other: &StandardSchema,
) -> Option<Ordering> {
    match other {
        StandardSchema::HasSlots {
            slots: other_slots,
            exhaustive: other_exhaustive,
        } => {
            let cmp = vec_schemas_cmp(
                this_exhaustive,
                *other_exhaustive,
                this_slots.is_empty(),
                other_slots.is_empty(),
            );

            if cmp.is_none()
                && this_exhaustive == *other_exhaustive
                && fields_are_related(this_slots, other_slots, this_exhaustive)
            {
                cmp_related(this_slots.len(), other_slots.len(), this_exhaustive)
            } else {
                cmp
            }
        }

        StandardSchema::Layout {
            items,
            exhaustive: other_exhaustive,
        } => {
            let cmp = vec_schemas_cmp(
                this_exhaustive,
                *other_exhaustive,
                this_slots.is_empty(),
                items.is_empty(),
            );

            if this_exhaustive == *other_exhaustive && this_exhaustive && cmp.is_none() {
                let mut other_slots = Vec::new();

                for (item, required) in items {
                    if let ItemSchema::Field(slot) = item {
                        other_slots.push(FieldSpec::new(slot.clone(), *required, false))
                    } else {
                        return None;
                    }
                }

                if this_slots.len() < other_slots.len() {
                    None
                } else {
                    let are_related = fields_are_related(this_slots, &other_slots, this_exhaustive);

                    if are_related {
                        Some(Ordering::Greater)
                    } else {
                        None
                    }
                }
            } else {
                cmp
            }
        }

        _ => None,
    }
}

fn layout_cmp(
    this_items: &[(ItemSchema, bool)],
    this_exhaustive: bool,
    other_schema: &StandardSchema,
) -> Option<Ordering> {
    match other_schema {
        StandardSchema::Layout {
            items: other_items,
            exhaustive: other_exhaustive,
        } => {
            let cmp = vec_schemas_cmp(
                this_exhaustive,
                *other_exhaustive,
                this_items.is_empty(),
                other_items.is_empty(),
            );

            if cmp.is_none() && this_exhaustive == *other_exhaustive {
                let are_related =
                    ordered_items_are_related(this_items, other_items, this_exhaustive);

                if are_related {
                    cmp_related(this_items.len(), other_items.len(), this_exhaustive)
                } else {
                    None
                }
            } else {
                cmp
            }
        }

        _ => None,
    }
}

fn cmp_related(first_len: usize, second_len: usize, exhaustive: bool) -> Option<Ordering> {
    if first_len == second_len {
        Some(Ordering::Equal)
    } else if first_len > second_len {
        if exhaustive {
            Some(Ordering::Greater)
        } else {
            Some(Ordering::Less)
        }
    } else if exhaustive {
        Some(Ordering::Less)
    } else {
        Some(Ordering::Greater)
    }
}

fn vec_schemas_cmp(
    this_exhaustive: bool,
    other_exhaustive: bool,
    this_is_empty: bool,
    other_is_empty: bool,
) -> Option<Ordering> {
    if !this_exhaustive && !other_exhaustive && this_is_empty && other_is_empty {
        Some(Ordering::Equal)
    } else if !this_exhaustive && this_is_empty {
        Some(Ordering::Greater)
    } else if !other_exhaustive && other_is_empty {
        Some(Ordering::Less)
    } else {
        None
    }
}

fn fields_are_related<T: PartialEq>(
    this_fields: &[FieldSpec<T>],
    other_fields: &[FieldSpec<T>],
    exhaustive: bool,
) -> bool {
    let (sup_fields, sub_fields) = if this_fields.len() >= other_fields.len() {
        (this_fields, other_fields)
    } else {
        (other_fields, this_fields)
    };

    let mut required_sub_count = 0;

    for sub_field in sub_fields {
        let mut has_equal = false;

        for sup_field in sup_fields {
            if sup_field == sub_field {
                has_equal = true;
                break;
            }
        }

        if !has_equal {
            return false;
        }

        if sub_field.required {
            required_sub_count += 1
        }
    }

    if exhaustive {
        let required_sup_count = sup_fields.iter().filter(|f| f.required).count();
        if required_sup_count > required_sub_count {
            return false;
        }
    }

    true
}

fn ordered_items_are_related(
    this_items: &[(ItemSchema, bool)],
    other_items: &[(ItemSchema, bool)],
    exhaustive: bool,
) -> bool {
    let (mut sup_items_iter, sub_items) = if this_items.len() >= other_items.len() {
        (this_items.iter(), other_items)
    } else {
        (other_items.iter(), this_items)
    };

    for sub_field in sub_items {
        if Some(sub_field) != sup_items_iter.next() {
            return false;
        }
    }

    if exhaustive {
        return sup_items_iter.all(|(_, required)| !*required);
    }

    true
}

impl Display for StandardSchema {
    fn fmt(&self, f: &mut Formatter<'_>) -> std::fmt::Result {
        self.to_value().fmt(f)
    }
}

struct RefRecord<'a> {
    attrs: &'a [Attr],
    items: &'a [Item],
}

impl<'a> RefRecord<'a> {
    fn new(attrs: &'a [Attr], items: &'a [Item]) -> Self {
        RefRecord { attrs, items }
    }
}

impl StandardSchema {
    fn matches_ref(&self, record: &RefRecord) -> bool {
        match self {
            StandardSchema::OfKind(ValueKind::Record) => true,
            StandardSchema::Equal(Value::Record(other_attrs, other_items)) => {
                record.attrs == other_attrs.as_slice() && record.items == other_items.as_slice()
            }
            StandardSchema::Not(p) => !p.matches_ref(record),
            StandardSchema::And(ps) => ps.iter().all(|schema| schema.matches_ref(record)),
            StandardSchema::Or(ps) => ps.iter().any(|schema| schema.matches_ref(record)),
            StandardSchema::AllItems(schema) => {
                record.items.iter().all(|item| schema.matches(item))
            }
            StandardSchema::NumAttrs(n) => record.attrs.len() == *n,
            StandardSchema::NumItems(n) => record.items.len() == *n,
            StandardSchema::HeadAttribute {
                schema,
                required,
                remainder,
            } => matches_head_attr(schema, *required, remainder, record),
            StandardSchema::HasAttributes {
                attributes,
                exhaustive,
            } => check_contained(attributes.as_slice(), record.attrs, *exhaustive),
            StandardSchema::HasSlots { slots, exhaustive } => {
                check_contained(slots.as_slice(), record.items, *exhaustive)
            }
            StandardSchema::Layout { items, exhaustive } => {
                check_in_order(items, record.items, *exhaustive)
            }
            StandardSchema::Anything => true,
            _ => false,
        }
    }

    fn matches_rem(&self, record: &RefRecord) -> bool {
        if record.attrs.is_empty() {
            match record.items {
                [Item::ValueItem(single)] => self.matches(single) || self.matches_ref(record),
                _ => self.matches_ref(record),
            }
        } else {
            self.matches_ref(record)
        }
    }
}

fn matches_head_attr<'a>(
    schema: &AttrSchema,
    required: bool,
    remainder: &StandardSchema,
    record: &RefRecord<'a>,
) -> bool {
    match record.attrs.split_first() {
        Some((head, tail)) => match schema.matches_field(head) {
            FieldMatchResult::KeyOnly => false,
            FieldMatchResult::Both => remainder.matches_rem(&RefRecord::new(tail, record.items)),
            FieldMatchResult::KeyFailed => {
                !required && remainder.matches_rem(&RefRecord::new(tail, record.items))
            }
        },
        _ => !required && remainder.matches_ref(record),
    }
}

impl Schema<Value> for StandardSchema {
    fn matches(&self, value: &Value) -> bool {
        match self {
            StandardSchema::OfKind(kind) => value.is_coercible_to(*kind),
            StandardSchema::InRangeInt(range) => in_int_range(value, range),
            StandardSchema::InRangeUint(range) => in_uint_range(value, range),
            StandardSchema::InRangeFloat(range) => in_float_range(value, range),
            StandardSchema::InRangeBigInt { min, max } => in_big_int_range(value, min, max),
            StandardSchema::NonNan => as_f64(value).map(|x| !f64::is_nan(x)).unwrap_or(false),
            StandardSchema::Finite => as_f64(value).map(f64::is_finite).unwrap_or(false),
            StandardSchema::Not(p) => !p.matches(value),
            StandardSchema::And(ps) => ps.iter().all(|schema| schema.matches(value)),
            StandardSchema::Or(ps) => ps.iter().any(|schema| schema.matches(value)),
            StandardSchema::AllItems(schema) => as_record(value)
                .map(|(_, items)| items.iter().all(|item| schema.matches(item)))
                .unwrap_or(false),
            StandardSchema::NumAttrs(num_attrs) => as_record(value)
                .map(|(attrs, _)| attrs.len() == *num_attrs)
                .unwrap_or(false),
            StandardSchema::NumItems(num_items) => as_record(value)
                .map(|(_, items)| items.len() == *num_items)
                .unwrap_or(false),
            StandardSchema::Text(text_schema) => text_schema.matches_value(value),
            StandardSchema::Anything => true,
            StandardSchema::Nothing => false,
            StandardSchema::Equal(v) => value == v,
            StandardSchema::HeadAttribute {
                schema,
                required,
                remainder,
            } => as_record(value)
                .map(|(attrs, items)| {
                    matches_head_attr(schema, *required, remainder, &RefRecord::new(attrs, items))
                })
                .unwrap_or(false),
            StandardSchema::HasAttributes {
                attributes,
                exhaustive,
            } => as_record(value)
                .map(|(attrs, _)| check_contained(attributes.as_slice(), attrs, *exhaustive))
                .unwrap_or(false),
            StandardSchema::HasSlots { slots, exhaustive } => as_record(value)
                .map(|(_, items)| check_contained(slots.as_slice(), items, *exhaustive))
                .unwrap_or(false),
            StandardSchema::Layout {
                items: item_schemas,
                exhaustive,
            } => as_record(value)
                .map(|(_, items)| check_in_order(item_schemas.as_slice(), items, *exhaustive))
                .unwrap_or(false),
            StandardSchema::DataLength(len) => match value {
                Value::Data(b) => b.as_ref().len() == *len,
                _ => false,
            },
        }
    }
}

impl StandardSchema {
    /// A schema that matches a specific [`Value`].
    pub fn eq<T: Into<Value>>(value: T) -> Self {
        StandardSchema::Equal(value.into())
    }

    /// Matches integer values in an inclusive range.
    pub fn inclusive_int_range(min: i64, max: i64) -> Self {
        StandardSchema::InRangeInt(Range::<i64>::bounded(
            Bound::inclusive(min),
            Bound::inclusive(max),
        ))
    }

    /// Matches integer values in an exclusive range.
    pub fn exclusive_int_range(min: i64, max: i64) -> Self {
        StandardSchema::InRangeInt(Range::<i64>::bounded(
            Bound::exclusive(min),
            Bound::exclusive(max),
        ))
    }

    /// Matches integer values, inclusive below and exclusive above.
    pub fn int_range(min: i64, max: i64) -> Self {
        StandardSchema::InRangeInt(Range::<i64>::bounded(
            Bound::inclusive(min),
            Bound::exclusive(max),
        ))
    }

<<<<<<< HEAD
    /// Matches unsigned integer values, inclusive below and exclusive above.
    pub fn uint_range(min: i64, max: i64) -> Self {
        StandardSchema::InRangeInt(Range::<i64>::bounded(
            Bound::inclusive(min),
            Bound::exclusive(max),
        ))
=======
    /// Matches big integer values, inclusive below and exclusive above.
    pub fn big_int_range(min: BigInt, max: BigInt) -> Self {
        StandardSchema::InRangeBigInt {
            min: Some((min, true)),
            max: Some((max, false)),
        }
>>>>>>> e4762543
    }

    /// Matches integer values less than (or less than or equal to) a value.
    pub fn until_int(n: i64, inclusive: bool) -> Self {
        StandardSchema::InRangeInt(Range::<i64>::upper_bounded(Bound::new(n, inclusive)))
    }

    /// Matches integer values greater than (or greater than or equal to) a value.
    pub fn after_int(n: i64, inclusive: bool) -> Self {
        StandardSchema::InRangeInt(Range::<i64>::lower_bounded(Bound::new(n, inclusive)))
    }

    /// Matches floating point values in an inclusive range.
    pub fn inclusive_float_range(min: f64, max: f64) -> Self {
        StandardSchema::InRangeFloat(Range::<f64>::bounded(
            Bound::inclusive(min),
            Bound::inclusive(max),
        ))
    }

    /// Matches floating point values in an exclusive range.
    pub fn exclusive_float_range(min: f64, max: f64) -> Self {
        StandardSchema::InRangeFloat(Range::<f64>::bounded(
            Bound::exclusive(min),
            Bound::exclusive(max),
        ))
    }

    /// Matches floating point values, inclusive below and exclusive above.
    pub fn float_range(min: f64, max: f64) -> Self {
        StandardSchema::InRangeFloat(Range::<f64>::bounded(
            Bound::inclusive(min),
            Bound::exclusive(max),
        ))
    }

    /// Matches floating point values less than (or less than or equal to) a value.
    pub fn until_float(x: f64, inclusive: bool) -> Self {
        StandardSchema::InRangeFloat(Range::<f64>::upper_bounded(Bound::new(x, inclusive)))
    }

    /// Matches floating point values greater than (or greater than or equal to) a value.
    pub fn after_float(x: f64, inclusive: bool) -> Self {
        StandardSchema::InRangeFloat(Range::<f64>::lower_bounded(Bound::new(x, inclusive)))
    }

    /// Negate this schema.
    pub fn negate(self) -> Self {
        StandardSchema::Not(Box::new(self))
    }

    /// Form the conjunction of this schema with another.
    pub fn and(self, other: Self) -> Self {
        StandardSchema::And(vec![self, other])
    }

    /// Form the disjunction of this schema with another.
    pub fn or(self, other: Self) -> Self {
        StandardSchema::Or(vec![self, other])
    }

    /// A schema that matches a specific string.
    pub fn text(string: &str) -> Self {
        StandardSchema::Text(TextSchema::exact(string))
    }

    /// A schema that matches the length of a BLOB.
    pub fn binary_length(len: usize) -> Self {
        StandardSchema::DataLength(len)
    }

    /// A schema for records with items that all match a schema.
    pub fn array(elements: StandardSchema) -> Self {
        StandardSchema::AllItems(Box::new(ItemSchema::ValueItem(elements)))
    }

    /// A schema for records of slots with keys and values matching specific schemas.
    pub fn map(keys: StandardSchema, values: StandardSchema) -> Self {
        StandardSchema::AllItems(Box::new(ItemSchema::Field(SlotSchema::new(keys, values))))
    }

    pub fn is_empty_record() -> Self {
        StandardSchema::eq(Value::empty_record())
    }
}

impl ToValue for StandardSchema {
    fn to_value(&self) -> Value {
        match self {
            StandardSchema::OfKind(kind) => Value::of_attr(("kind", kind_to_str(*kind))),
            StandardSchema::Equal(v) => Value::of_attr(("equal", v.clone())),
            StandardSchema::InRangeInt(range) => int_range_to_value("in_range_int", *range),
            StandardSchema::InRangeUint(range) => int_range_to_value("in_range_uint", *range),
            StandardSchema::InRangeFloat(range) => float_range_to_value("in_range_float", *range),
            StandardSchema::InRangeBigInt { min, max } => {
                big_int_range_to_value("in_range_big_int", min.clone(), max.clone())
            }
            StandardSchema::NonNan => Value::of_attr("non_nan"),
            StandardSchema::Finite => Value::of_attr("finite"),
            StandardSchema::Text(text_schema) => text_schema.to_value().prepend(Attr::of("text")),
            StandardSchema::Not(s) => Attr::with_value("not", s.to_value()).into(),
            StandardSchema::And(terms) => operator_sequence_to_value("and", terms.as_slice()),
            StandardSchema::Or(terms) => operator_sequence_to_value("or", terms.as_slice()),
            StandardSchema::AllItems(s) => Value::of_attr(("all_items", s.to_value())),
            StandardSchema::NumAttrs(n) => {
                Value::of_attr(("num_attrs", i64::try_from(*n).unwrap_or(i64::max_value())))
            }
            StandardSchema::NumItems(n) => {
                Value::of_attr(("num_items", i64::try_from(*n).unwrap_or(i64::max_value())))
            }
            StandardSchema::HeadAttribute {
                schema,
                required,
                remainder,
            } => {
                let tag = Attr::with_field("head", "required", *required);
                Value::from_vec(vec![
                    ("schema", schema.to_value()),
                    ("remainder", remainder.to_value()),
                ])
                .prepend(tag)
            }
            StandardSchema::HasAttributes {
                attributes,
                exhaustive,
            } => has_fields_to_value("has_attributes", attributes.as_slice(), *exhaustive),
            StandardSchema::HasSlots { slots, exhaustive } => {
                has_fields_to_value("has_slots", slots.as_slice(), *exhaustive)
            }
            StandardSchema::Layout { items, exhaustive } => {
                let item_schemas = items
                    .iter()
                    .map(|(s, required)| layout_item(s, *required))
                    .collect();
                Value::Record(
                    vec![Attr::with_field("layout", "exhaustive", *exhaustive)],
                    item_schemas,
                )
            }
            StandardSchema::Anything => Value::of_attr("anything"),
            StandardSchema::Nothing => Value::of_attr("nothing"),
            StandardSchema::DataLength(len) => Value::of_attr(("binary_length", *len as i32)),
        }
    }
}

// Create a Value from a "has attributes" or "has slots" schema.
fn has_fields_to_value<F: ToValue>(tag: &str, fields: &[FieldSpec<F>], exhaustive: bool) -> Value {
    Value::Record(
        vec![Attr::with_field(tag, "exhaustive", exhaustive)],
        fields
            .iter()
            .map(|fld| Item::ValueItem(fld.to_value()))
            .collect(),
    )
}

// Create a Value from one end-point of a range of ints.
fn int_endpoint_to_slot<N: Into<Value>>(tag: &str, value: N) -> Item {
    let end_point = Value::from_vec(vec![Item::slot("value", value)]);
    Item::slot(tag, end_point)
}

// Create a Value from one end-point of a range of floats.
fn float_endpoint_to_slot<N: Into<Value>>(tag: &str, value: N, inclusive: bool) -> Item {
    let end_point = Value::from_vec(vec![
        Item::slot("value", value),
        Item::slot("inclusive", inclusive),
    ]);
    Item::slot(tag, end_point)
}

// Create a Value from an "and" or "or" schema.
fn operator_sequence_to_value(tag: &str, terms: &[StandardSchema]) -> Value {
    Attr::with_items(tag, terms.iter().map(ToValue::to_value).collect()).into()
}

// Create a Value from a item specification from a layout schema.
fn layout_item(schema: &ItemSchema, required: bool) -> Item {
    schema
        .to_value()
        .prepend(Attr::with_field("item", "required", required))
        .into()
}

fn as_i64(value: &Value) -> Option<i64> {
    match value {
        Value::UInt32Value(n) => i64::try_from(*n).ok(),
        Value::UInt64Value(n) => i64::try_from(*n).ok(),
        Value::Int32Value(n) => Some((*n).into()),
        Value::Int64Value(n) => Some(*n),
        Value::BigInt(bi) => bi.to_i64(),
        Value::BigUint(bi) => bi.to_i64(),
        _ => None,
    }
}

fn as_u64(value: &Value) -> Option<u64> {
    match value {
        Value::UInt32Value(n) => Some((*n).into()),
        Value::UInt64Value(n) => Some(*n),
        Value::Int32Value(n) => u64::try_from(*n).ok(),
        Value::Int64Value(n) => u64::try_from(*n).ok(),
        _ => None,
    }
}

fn as_f64(value: &Value) -> Option<f64> {
    match value {
        Value::Float64Value(x) => Some(*x),
        _ => None,
    }
}

fn as_record(value: &Value) -> Option<(&[Attr], &[Item])> {
    match value {
        Value::Record(attrs, items) => Some((attrs, items)),
        _ => None,
    }
}

fn kind_to_str(kind: ValueKind) -> &'static str {
    match kind {
        ValueKind::Extant => "extant",
        ValueKind::Int32 => "int32",
        ValueKind::Int64 => "int64",
        ValueKind::UInt32 => "uint32",
        ValueKind::UInt64 => "uint64",
        ValueKind::Float64 => "float64",
        ValueKind::Boolean => "boolean",
        ValueKind::Text => "text",
        ValueKind::Record => "record",
        ValueKind::BigInt => "bigint",
        ValueKind::BigUint => "biguint",
        ValueKind::Data => "data",
    }
}<|MERGE_RESOLUTION|>--- conflicted
+++ resolved
@@ -15,13 +15,8 @@
 use crate::model::schema::attr::AttrSchema;
 use crate::model::schema::item::ItemSchema;
 use crate::model::schema::range::{
-<<<<<<< HEAD
-    float_64_range, float_range_to_value, in_float_range, in_int_range, in_range, in_uint_range,
+    big_int_range_to_value, float_64_range, float_range_to_value, in_float_range, in_int_range, in_range, in_uint_range,
     int_32_range, int_64_range, int_range_to_value, Bound, Range,
-=======
-    big_int_range_to_value, float_64_range, float_range_to_value, in_big_int_range, in_float_range,
-    in_int_range, in_range, int_32_range, int_64_range, int_range_to_value, Bound, Range,
->>>>>>> e4762543
 };
 use crate::model::schema::slot::SlotSchema;
 use crate::model::schema::text::TextSchema;
@@ -1114,21 +1109,20 @@
         ))
     }
 
-<<<<<<< HEAD
     /// Matches unsigned integer values, inclusive below and exclusive above.
     pub fn uint_range(min: i64, max: i64) -> Self {
         StandardSchema::InRangeInt(Range::<i64>::bounded(
             Bound::inclusive(min),
             Bound::exclusive(max),
         ))
-=======
+    }
+
     /// Matches big integer values, inclusive below and exclusive above.
     pub fn big_int_range(min: BigInt, max: BigInt) -> Self {
         StandardSchema::InRangeBigInt {
             min: Some((min, true)),
             max: Some((max, false)),
         }
->>>>>>> e4762543
     }
 
     /// Matches integer values less than (or less than or equal to) a value.
