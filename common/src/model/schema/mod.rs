// Copyright 2015-2020 SWIM.AI inc.
//
// Licensed under the Apache License, Version 2.0 (the "License");
// you may not use this file except in compliance with the License.
// You may obtain a copy of the License at
//
//     http://www.apache.org/licenses/LICENSE-2.0
//
// Unless required by applicable law or agreed to in writing, software
// distributed under the License is distributed on an "AS IS" BASIS,
// WITHOUT WARRANTIES OR CONDITIONS OF ANY KIND, either express or implied.
// See the License for the specific language governing permissions and
// limitations under the License.

use crate::model::schema::attr::AttrSchema;
use crate::model::schema::item::ItemSchema;
use crate::model::schema::range::{
    float_64_range, float_range_to_value, in_float_range, in_int_range, in_range, int_32_range,
    int_64_range, int_range_to_value, Bound, Range,
};
use crate::model::schema::slot::SlotSchema;
use crate::model::schema::text::TextSchema;
use crate::model::{Attr, Item, ToValue, Value, ValueKind};
use std::cmp::Ordering;
use std::collections::HashSet;
use std::convert::TryFrom;
use std::fmt::{Display, Formatter};

pub mod attr;
mod item;
mod range;
pub mod slot;
mod text;

#[cfg(test)]
mod tests;

/// A pattern against which values of a type can be tested.
pub trait Schema<T> {
    /// Determine if a value matches the schema.
    fn matches(&self, value: &T) -> bool;
}

/// The result of matching a field against a pair of schemas.
#[derive(Clone, Copy, Debug, PartialEq, Eq)]
pub enum FieldMatchResult {
    /// The key schema matched but the value schema did not.
    KeyOnly,
    /// Both schemas matched.
    Both,
    /// The key schema did not match and the value schema was not tested.
    KeyFailed,
}

/// A schema for a field (either an attribute or a slot).
pub trait FieldSchema<T> {
    /// Determine whether the field matches.
    fn matches_field(&self, field: &T) -> FieldMatchResult;
}

impl<T, S: FieldSchema<T>> Schema<T> for S {
    fn matches(&self, value: &T) -> bool {
        self.matches_field(value) == FieldMatchResult::Both
    }
}

fn combine_orderings(this: Ordering, that: Ordering) -> Option<Ordering> {
    if this != Ordering::Equal && this == that.reverse() {
        None
    } else if this != Ordering::Equal {
        Some(this)
    } else {
        Some(that)
    }
}

/// Specification for a field of a record.
#[derive(Clone, Debug, PartialEq)]
pub struct FieldSpec<S> {
    /// The schema to apply to the field.
    schema: S,
    /// Whether the filed is mandatory.
    required: bool,
    /// Whether the field must be unique.
    unique: bool,
}

impl<S> FieldSpec<S> {
    pub fn new(schema: S, required: bool, unique: bool) -> Self {
        FieldSpec {
            schema,
            required,
            unique,
        }
    }

    pub fn default(schema: S) -> Self {
        FieldSpec::new(schema, true, true)
    }
}

impl<S: ToValue> ToValue for FieldSpec<S> {
    fn to_value(&self) -> Value {
        let head_attr = Attr::with_items(
            "field",
            vec![("required", self.required), ("unique", self.unique)],
        );
        let inner = self.schema.to_value();
        match inner {
            Value::Record(mut attrs, items) => {
                attrs.insert(0, head_attr);
                Value::Record(attrs, items)
            }
            ow => Value::Record(vec![head_attr], vec![Item::ValueItem(ow)]),
        }
    }
}

fn check_contained<T, S: FieldSchema<T>>(
    schemas: &[FieldSpec<S>],
    items: &[T],
    exhaustive: bool,
) -> bool {
    let mut matched = HashSet::new();
    let mut partial_matched = HashSet::new();
    for spec in schemas.iter() {
        let FieldSpec {
            schema,
            required,
            unique,
        } = spec;
        let mut count: usize = 0;
        for (i, item) in items.iter().enumerate() {
            match schema.matches_field(item) {
                FieldMatchResult::KeyOnly => {
                    partial_matched.insert(i);
                }
                FieldMatchResult::Both => {
                    matched.insert(i);
                    count += 1;
                }
                FieldMatchResult::KeyFailed => {}
            }
        }
        if (*required && count == 0) || (*unique && count > 1) {
            return false;
        }
    }

    (!exhaustive || matched.len() == items.len()) && matched.is_superset(&partial_matched)
}

fn check_in_order<T, S: Schema<T>>(schemas: &[(S, bool)], items: &[T], exhaustive: bool) -> bool {
    let mut schema_it = schemas.iter();
    let mut item_it = items.iter();
    let mut pending = item_it.next();
    let matched = loop {
        if let Some((schema, mandatory)) = schema_it.next() {
            if *mandatory {
                match pending {
                    Some(item) => {
                        if !schema.matches(item) {
                            break false;
                        }
                    }
                    _ => {
                        break false;
                    }
                }
                pending = item_it.next();
            } else if let Some(item) = pending {
                if schema.matches(item) {
                    pending = item_it.next();
                }
            }
        } else {
            break match item_it.next() {
                Some(_) if !exhaustive => true,
                None => true,
                _ => false,
            };
        }
    };
    matched && (pending.is_none() || !exhaustive)
}

#[derive(Clone, Debug, PartialEq)]
pub enum StandardSchema {
    /// Asserts that a [`Value`] is of a particular kind.
    OfKind(ValueKind),
    /// Asserts that a [`Value`] takes a specific value.
    Equal(Value),
<<<<<<< HEAD
    /// Asserts that a [`Value`] is a signed integer and within a specified range.
    InRangeInt {
        min: Option<(i64, bool)>,
        max: Option<(i64, bool)>,
    },
    /// Asserts that a [`Value`] is an unsigned integer and within a specified range.
    InRangeUInt {
        min: Option<(u64, bool)>,
        max: Option<(u64, bool)>,
    },
=======
    /// Asserts that a [`Value`] is an integer and within a specified range.
    InRangeInt(Range<i64>),
>>>>>>> 2c6fd682
    /// Asserts that a [`Value`] is a floating point number and in a specified range.
    InRangeFloat(Range<f64>),
    /// Asserts that a [`Value`] is a non-NaN floating point number.
    NonNan,
    /// Asserts that a [`Value`] is a finite floating point number.
    Finite,
    /// Asserts that a [`Value`] is text and matches a specified [`TextSchema`].
    Text(TextSchema),
    /// Inversion of another schema.
    Not(Box<StandardSchema>),
    /// Conjunction of a number of other schemas.
    And(Vec<StandardSchema>),
    /// Disjunction of a number of other schemas.
    Or(Vec<StandardSchema>),
    /// Asserts that a [`Value`] is a record and all of its items match another schema.
    AllItems(Box<ItemSchema>),
    /// Asserts that a [`Value`] has a specific number of attributes.
    NumAttrs(usize),
    /// Asserts that a [`Value`] has a specific number of items.
    NumItems(usize),
    /// Optionally tests the first attributes of a record against a schema and then tests
    /// the remainder of the record against another schema.
    HeadAttribute {
        schema: Box<AttrSchema>,
        required: bool,
        remainder: Box<StandardSchema>,
    },
    /// Asserts than a [`Value`] is a record with the specified attributes.
    HasAttributes {
        attributes: Vec<FieldSpec<AttrSchema>>,
        exhaustive: bool,
    },
    /// Asserts than a [`Value`] is a record with the specified slots.
    HasSlots {
        slots: Vec<FieldSpec<SlotSchema>>,
        exhaustive: bool,
    },
    /// Asserts than a [`Value`] is a record with a precise layout of items in its body.
    Layout {
        items: Vec<(ItemSchema, bool)>,
        exhaustive: bool,
    },
    /// Matches anything.
    Anything,
    /// Matches nothing.
    Nothing,
}

// Very basic partial ordering for schemas. This could be significantly extended if desirable.
impl PartialOrd for StandardSchema {
    fn partial_cmp(&self, other: &Self) -> Option<Ordering> {
        if self.eq(other) {
            Some(Ordering::Equal)
        } else {
            match (self, other) {
                (StandardSchema::Anything, _) => Some(Ordering::Greater),
                (_, StandardSchema::Anything) => Some(Ordering::Less),
                (_, StandardSchema::Nothing) => Some(Ordering::Greater),
                (StandardSchema::Nothing, _) => Some(Ordering::Less),
                (StandardSchema::OfKind(kind), _) => of_kind_cmp(kind, other),
                (_, StandardSchema::OfKind(kind)) => Some(of_kind_cmp(kind, self)?.reverse()),
                (StandardSchema::Equal(value), _) => equal_cmp(value, other),
                (_, StandardSchema::Equal(value)) => Some(equal_cmp(value, self)?.reverse()),
                (StandardSchema::InRangeInt(range), _) => in_range_int_cmp(range, other),
                (_, StandardSchema::InRangeInt(range)) => {
                    Some(in_range_int_cmp(range, self)?.reverse())
                }
                (StandardSchema::InRangeFloat(range), _) => in_range_float_cmp(range, other),
                (_, StandardSchema::InRangeFloat(range)) => {
                    Some(in_range_float_cmp(range, self)?.reverse())
                }
                (StandardSchema::NonNan, _) => non_nan_cmp(other),
                (_, StandardSchema::NonNan) => Some(non_nan_cmp(self)?.reverse()),
                (StandardSchema::Text(value), _) => text_cmp(value, other),
                (_, StandardSchema::Text(value)) => Some(text_cmp(value, self)?.reverse()),
                (StandardSchema::AllItems(value), _) => all_items_cmp(value, other),
                (_, StandardSchema::AllItems(value)) => Some(all_items_cmp(value, self)?.reverse()),
                (StandardSchema::NumAttrs(size), _) => num_attrs_cmp(size, other),
                (_, StandardSchema::NumAttrs(size)) => Some(num_attrs_cmp(size, self)?.reverse()),
                (StandardSchema::NumItems(size), _) => num_items_cmp(size, other),
                (_, StandardSchema::NumItems(size)) => Some(num_items_cmp(size, self)?.reverse()),
                (
                    StandardSchema::HeadAttribute {
                        schema,
                        required,
                        remainder,
                    },
                    _,
                ) => head_attribute_cmp(schema, *required, remainder, other),
                (
                    _,
                    StandardSchema::HeadAttribute {
                        schema,
                        required,
                        remainder,
                    },
                ) => Some(head_attribute_cmp(schema, *required, remainder, self)?.reverse()),
                (
                    StandardSchema::HasAttributes {
                        attributes,
                        exhaustive,
                    },
                    _,
                ) => has_attributes_cmp(attributes, *exhaustive, other),
                (
                    _,
                    StandardSchema::HasAttributes {
                        attributes,
                        exhaustive,
                    },
                ) => Some(has_attributes_cmp(attributes, *exhaustive, self)?.reverse()),
                (StandardSchema::HasSlots { slots, exhaustive }, _) => {
                    has_slots_cmp(slots, *exhaustive, other)
                }
                (_, StandardSchema::HasSlots { slots, exhaustive }) => {
                    Some(has_slots_cmp(slots, *exhaustive, self)?.reverse())
                }
                (StandardSchema::Layout { items, exhaustive }, _) => {
                    layout_cmp(items, *exhaustive, other)
                }
                (_, StandardSchema::Layout { items, exhaustive }) => {
                    Some(layout_cmp(items, *exhaustive, self)?.reverse())
                }

                _ => None,
            }
        }
    }
}

fn of_kind_cmp(this_kind: &ValueKind, other: &StandardSchema) -> Option<Ordering> {
    match (this_kind, other) {
        (ValueKind::Extant, StandardSchema::Equal(Value::Extant)) => Some(Ordering::Equal),
        (ValueKind::Int32, StandardSchema::OfKind(ValueKind::Int64)) => Some(Ordering::Less),
        (ValueKind::Int32, StandardSchema::Equal(Value::Int32Value(_))) => Some(Ordering::Greater),
        (ValueKind::Int32, StandardSchema::Equal(Value::Int64Value(value))) => {
            if in_range(*value, &int_32_range()) {
                Some(Ordering::Greater)
            } else {
                None
            }
        }
        (ValueKind::Int32, StandardSchema::InRangeInt(range)) => int_32_range().partial_cmp(range),
        (ValueKind::Int64, StandardSchema::OfKind(ValueKind::Int32)) => Some(Ordering::Greater),
        (ValueKind::Int64, StandardSchema::Equal(Value::Int32Value(_))) => Some(Ordering::Greater),
        (ValueKind::Int64, StandardSchema::Equal(Value::Int64Value(_))) => Some(Ordering::Greater),
        (ValueKind::Int64, StandardSchema::InRangeInt(range)) => int_64_range().partial_cmp(range),
        (ValueKind::Float64, StandardSchema::Equal(Value::Float64Value(_))) => {
            Some(Ordering::Greater)
        }
        (ValueKind::Float64, StandardSchema::InRangeFloat(range)) => {
            float_64_range().partial_cmp(range)
        }
        (ValueKind::Float64, StandardSchema::NonNan) => Some(Ordering::Greater),
        (ValueKind::Float64, StandardSchema::Finite) => Some(Ordering::Greater),
        (ValueKind::Boolean, StandardSchema::Equal(Value::BooleanValue(_))) => {
            Some(Ordering::Greater)
        }
        (ValueKind::Text, StandardSchema::Equal(Value::Text(_))) => Some(Ordering::Greater),
        (ValueKind::Text, StandardSchema::Text(_)) => Some(Ordering::Greater),
        (ValueKind::Record, StandardSchema::Equal(Value::Record(_, _))) => Some(Ordering::Greater),
        (ValueKind::Record, StandardSchema::AllItems(_)) => Some(Ordering::Greater),
        (ValueKind::Record, StandardSchema::NumItems(_)) => Some(Ordering::Greater),
        (ValueKind::Record, StandardSchema::NumAttrs(_)) => Some(Ordering::Greater),
        (ValueKind::Record, StandardSchema::HeadAttribute { .. }) => Some(Ordering::Greater),
        (ValueKind::Record, StandardSchema::HasAttributes { .. }) => Some(Ordering::Greater),
        (ValueKind::Record, StandardSchema::HasSlots { .. }) => Some(Ordering::Greater),
        (ValueKind::Record, StandardSchema::Layout { .. }) => Some(Ordering::Greater),

        _ => None,
    }
}

fn equal_cmp(this: &Value, other: &StandardSchema) -> Option<Ordering> {
    match (this, other) {
        (Value::Int32Value(this_val), StandardSchema::Equal(Value::Int64Value(other_val)))
            if *this_val as i64 == *other_val =>
        {
            Some(Ordering::Equal)
        }
        (Value::Int32Value(this_val), StandardSchema::InRangeInt(range))
            if in_range(*this_val as i64, range) =>
        {
            Some(Ordering::Less)
        }
        (Value::Int64Value(this_val), StandardSchema::Equal(Value::Int32Value(other_val)))
            if *this_val == *other_val as i64 =>
        {
            Some(Ordering::Equal)
        }
        (Value::Int64Value(this_val), StandardSchema::InRangeInt(range))
            if in_range(*this_val, range) =>
        {
            Some(Ordering::Less)
        }
        (Value::Float64Value(this_val), StandardSchema::InRangeFloat(range))
            if in_range(*this_val, range) =>
        {
            Some(Ordering::Less)
        }
        (Value::Float64Value(this_val), StandardSchema::NonNan) if !this_val.is_nan() => {
            Some(Ordering::Less)
        }
        (Value::Float64Value(this_val), StandardSchema::Finite) if this_val.is_finite() => {
            Some(Ordering::Less)
        }
        (Value::Text(this_val), StandardSchema::Text(TextSchema::NonEmpty))
            if !this_val.is_empty() =>
        {
            Some(Ordering::Less)
        }
        (Value::Text(this_val), StandardSchema::Text(TextSchema::Exact(other_val)))
            if this_val.eq(other_val) =>
        {
            Some(Ordering::Equal)
        }
        (Value::Text(this_val), StandardSchema::Text(TextSchema::Matches(regex)))
            if regex.is_match(this_val) =>
        {
            Some(Ordering::Less)
        }
        (Value::Record(attr, items), schema) => {
            if schema.matches_ref(&RefRecord::new(attr, items)) {
                Some(Ordering::Less)
            } else {
                None
            }
        }

        _ => None,
    }
}

fn in_range_int_cmp(this: &Range<i64>, other: &StandardSchema) -> Option<Ordering> {
    match other {
        StandardSchema::InRangeInt(other_range) => this.partial_cmp(&other_range),
        _ => None,
    }
}

fn in_range_float_cmp(this: &Range<f64>, other: &StandardSchema) -> Option<Ordering> {
    match other {
        StandardSchema::InRangeFloat(other_range) => this.partial_cmp(&other_range),
        StandardSchema::Finite if this.is_bounded() => Some(Ordering::Less),
        StandardSchema::NonNan if !this.is_doubly_unbounded() => Some(Ordering::Less),
        _ => None,
    }
}

fn non_nan_cmp(other: &StandardSchema) -> Option<Ordering> {
    match other {
        StandardSchema::Finite => Some(Ordering::Greater),
        _ => None,
    }
}

fn text_cmp(this: &TextSchema, other: &StandardSchema) -> Option<Ordering> {
    match other {
        StandardSchema::Text(other_schema) => this.partial_cmp(other_schema),
        _ => None,
    }
}

fn all_items_cmp(this: &ItemSchema, other: &StandardSchema) -> Option<Ordering> {
    match other {
        StandardSchema::AllItems(other_schema) => this.partial_cmp(&other_schema),

        StandardSchema::HeadAttribute {
            schema: _,
            required: true,
            remainder,
        } => {
            let cmp = StandardSchema::AllItems(Box::new(this.clone())).partial_cmp(remainder)?;

            if cmp != Ordering::Less {
                Some(Ordering::Greater)
            } else {
                None
            }
        }

        StandardSchema::HasAttributes {
            attributes,
            exhaustive,
        } if attributes.is_empty() && !*exhaustive => Some(Ordering::Less),

        StandardSchema::HasSlots { slots, exhaustive } if slots.is_empty() && !*exhaustive => {
            Some(Ordering::Less)
        }

        StandardSchema::HasSlots { slots, exhaustive } if *exhaustive => {
            if let ItemSchema::Field(this_schema) = this {
                for FieldSpec { schema: s, .. } in slots {
                    if this_schema.partial_cmp(s)? == Ordering::Less {
                        return None;
                    }
                }
                Some(Ordering::Greater)
            } else {
                None
            }
        }

        StandardSchema::Layout { items, exhaustive } if items.is_empty() && !*exhaustive => {
            Some(Ordering::Less)
        }

        StandardSchema::Layout { items, exhaustive } if *exhaustive => {
            for (schema, _) in items {
                if this.partial_cmp(schema)? == Ordering::Less {
                    return None;
                }
            }

            Some(Ordering::Greater)
        }

        _ => None,
    }
}

fn num_attrs_cmp(size: &usize, other: &StandardSchema) -> Option<Ordering> {
    match other {
        StandardSchema::HeadAttribute {
            schema: _,
            required,
            remainder,
        } if *required => {
            if StandardSchema::NumAttrs(size - 1).partial_cmp(remainder)? != Ordering::Less {
                Some(Ordering::Greater)
            } else {
                None
            }
        }

        StandardSchema::HasAttributes {
            attributes,
            exhaustive,
        } if !*exhaustive && attributes.is_empty() => Some(Ordering::Less),

        StandardSchema::HasAttributes {
            attributes,
            exhaustive,
        } if *exhaustive && attributes.len() == *size => {
            for attr in attributes {
                if !attr.required {
                    return None;
                }
            }

            Some(Ordering::Greater)
        }

        StandardSchema::HasSlots { slots, exhaustive } if !*exhaustive && slots.is_empty() => {
            Some(Ordering::Less)
        }

        StandardSchema::Layout { items, exhaustive } if !*exhaustive && items.is_empty() => {
            Some(Ordering::Less)
        }

        _ => None {},
    }
}

fn num_items_cmp(size: &usize, other: &StandardSchema) -> Option<Ordering> {
    match other {
        StandardSchema::HeadAttribute {
            schema: _,
            required: _,
            remainder,
        } => {
            if StandardSchema::NumItems(*size).partial_cmp(remainder)? != Ordering::Less {
                Some(Ordering::Greater)
            } else {
                None
            }
        }

        StandardSchema::HasAttributes {
            attributes,
            exhaustive,
        } if !*exhaustive && attributes.is_empty() => Some(Ordering::Less),

        StandardSchema::HasSlots { slots, exhaustive } if !*exhaustive && slots.is_empty() => {
            Some(Ordering::Less)
        }

        StandardSchema::HasSlots { slots, exhaustive } if *exhaustive && *size == slots.len() => {
            for s in slots {
                if !s.required {
                    return None;
                }
            }

            Some(Ordering::Greater)
        }

        StandardSchema::Layout { items, exhaustive } if !*exhaustive && items.is_empty() => {
            Some(Ordering::Less)
        }

        StandardSchema::Layout { items, exhaustive } if *exhaustive && *size == items.len() => {
            for i in items {
                if !i.1 {
                    return None;
                }
            }

            Some(Ordering::Greater)
        }

        _ => None,
    }
}

fn head_attribute_cmp(
    this_schema: &AttrSchema,
    this_required: bool,
    this_remainder: &StandardSchema,
    other: &StandardSchema,
) -> Option<Ordering> {
    match other {
        StandardSchema::HeadAttribute {
            schema: other_schema,
            required: other_required,
            remainder: other_remainder,
        } => {
            let schema = this_schema.partial_cmp(other_schema)?;
            let required = this_required.partial_cmp(other_required)?.reverse();

            let combined = combine_orderings(schema, required)?;
            let remainder = this_remainder.partial_cmp(other_remainder)?;

            combine_orderings(combined, remainder)
        }

        StandardSchema::HasAttributes {
            attributes,
            exhaustive,
        } if !*exhaustive && attributes.is_empty() => Some(Ordering::Less),

        StandardSchema::HasAttributes {
            attributes,
            exhaustive,
        } if *exhaustive => {
            let mut prev_comp = Ordering::Equal;

            for FieldSpec {
                schema: other_schema,
                ..
            } in attributes
            {
                let current_cmp = this_schema.partial_cmp(other_schema)?;
                prev_comp = combine_orderings(prev_comp, current_cmp)?;
            }

            let remainder = this_remainder.partial_cmp(&StandardSchema::HasAttributes {
                attributes: attributes.clone(),
                exhaustive: *exhaustive,
            })?;

            combine_orderings(prev_comp, remainder)
        }

        StandardSchema::HasSlots { slots, exhaustive } if !*exhaustive && slots.is_empty() => {
            Some(Ordering::Less)
        }

        StandardSchema::Layout { items, exhaustive } if !*exhaustive && items.is_empty() => {
            Some(Ordering::Less)
        }

        _ => None,
    }
}

fn has_attributes_cmp(
    this_attributes: &[FieldSpec<AttrSchema>],
    this_exhaustive: bool,
    other: &StandardSchema,
) -> Option<Ordering> {
    match other {
        StandardSchema::HasAttributes {
            attributes: other_attributes,
            exhaustive: other_exhaustive,
        } => {
            let cmp = vec_schemas_cmp(
                this_exhaustive,
                *other_exhaustive,
                this_attributes.is_empty(),
                other_attributes.is_empty(),
            );

            if cmp.is_none() && this_exhaustive == *other_exhaustive {
                if fields_are_related(this_attributes, other_attributes, this_exhaustive) {
                    cmp_related(
                        this_attributes.len(),
                        other_attributes.len(),
                        this_exhaustive,
                    )
                } else {
                    None
                }
            } else {
                cmp
            }
        }

        StandardSchema::HasSlots {
            slots,
            exhaustive: slots_exhaustive,
        } => vec_schemas_cmp(
            this_exhaustive,
            *slots_exhaustive,
            this_attributes.is_empty(),
            slots.is_empty(),
        ),

        StandardSchema::Layout {
            items,
            exhaustive: layout_exhaustive,
        } => vec_schemas_cmp(
            this_exhaustive,
            *layout_exhaustive,
            this_attributes.is_empty(),
            items.is_empty(),
        ),

        _ => None,
    }
}

fn has_slots_cmp(
    this_slots: &[FieldSpec<SlotSchema>],
    this_exhaustive: bool,
    other: &StandardSchema,
) -> Option<Ordering> {
    match other {
        StandardSchema::HasSlots {
            slots: other_slots,
            exhaustive: other_exhaustive,
        } => {
            let cmp = vec_schemas_cmp(
                this_exhaustive,
                *other_exhaustive,
                this_slots.is_empty(),
                other_slots.is_empty(),
            );

            if cmp.is_none()
                && this_exhaustive == *other_exhaustive
                && fields_are_related(this_slots, other_slots, this_exhaustive)
            {
                cmp_related(this_slots.len(), other_slots.len(), this_exhaustive)
            } else {
                cmp
            }
        }

        StandardSchema::Layout {
            items,
            exhaustive: other_exhaustive,
        } => {
            let cmp = vec_schemas_cmp(
                this_exhaustive,
                *other_exhaustive,
                this_slots.is_empty(),
                items.is_empty(),
            );

            if this_exhaustive == *other_exhaustive && this_exhaustive && cmp.is_none() {
                let mut other_slots = Vec::new();

                for (item, required) in items {
                    if let ItemSchema::Field(slot) = item {
                        other_slots.push(FieldSpec::new(slot.clone(), *required, false))
                    } else {
                        return None;
                    }
                }

                if this_slots.len() < other_slots.len() {
                    None
                } else {
                    let are_related = fields_are_related(this_slots, &other_slots, this_exhaustive);

                    if are_related {
                        Some(Ordering::Greater)
                    } else {
                        None
                    }
                }
            } else {
                cmp
            }
        }

        _ => None,
    }
}

fn layout_cmp(
    this_items: &[(ItemSchema, bool)],
    this_exhaustive: bool,
    other_schema: &StandardSchema,
) -> Option<Ordering> {
    match other_schema {
        StandardSchema::Layout {
            items: other_items,
            exhaustive: other_exhaustive,
        } => {
            let cmp = vec_schemas_cmp(
                this_exhaustive,
                *other_exhaustive,
                this_items.is_empty(),
                other_items.is_empty(),
            );

            if cmp.is_none() && this_exhaustive == *other_exhaustive {
                let are_related =
                    ordered_items_are_related(this_items, other_items, this_exhaustive);

                if are_related {
                    cmp_related(this_items.len(), other_items.len(), this_exhaustive)
                } else {
                    None
                }
            } else {
                cmp
            }
        }

        _ => None,
    }
}

fn cmp_related(first_len: usize, second_len: usize, exhaustive: bool) -> Option<Ordering> {
    if first_len == second_len {
        Some(Ordering::Equal)
    } else if first_len > second_len {
        if exhaustive {
            Some(Ordering::Greater)
        } else {
            Some(Ordering::Less)
        }
    } else if exhaustive {
        Some(Ordering::Less)
    } else {
        Some(Ordering::Greater)
    }
}

fn vec_schemas_cmp(
    this_exhaustive: bool,
    other_exhaustive: bool,
    this_is_empty: bool,
    other_is_empty: bool,
) -> Option<Ordering> {
    if !this_exhaustive && !other_exhaustive && this_is_empty && other_is_empty {
        Some(Ordering::Equal)
    } else if !this_exhaustive && this_is_empty {
        Some(Ordering::Greater)
    } else if !other_exhaustive && other_is_empty {
        Some(Ordering::Less)
    } else {
        None
    }
}

fn fields_are_related<T: PartialEq>(
    this_fields: &[FieldSpec<T>],
    other_fields: &[FieldSpec<T>],
    exhaustive: bool,
) -> bool {
    let (sup_fields, sub_fields) = if this_fields.len() >= other_fields.len() {
        (this_fields, other_fields)
    } else {
        (other_fields, this_fields)
    };

    let mut required_sub_count = 0;

    for sub_field in sub_fields {
        let mut has_equal = false;

        for sup_field in sup_fields {
            if sup_field == sub_field {
                has_equal = true;
                break;
            }
        }

        if !has_equal {
            return false;
        }

        if sub_field.required {
            required_sub_count += 1
        }
    }

    if exhaustive {
        let required_sup_count = sup_fields.iter().filter(|f| f.required).count();
        if required_sup_count > required_sub_count {
            return false;
        }
    }

    true
}

fn ordered_items_are_related(
    this_items: &[(ItemSchema, bool)],
    other_items: &[(ItemSchema, bool)],
    exhaustive: bool,
) -> bool {
    let (mut sup_items_iter, sub_items) = if this_items.len() >= other_items.len() {
        (this_items.iter(), other_items)
    } else {
        (other_items.iter(), this_items)
    };

    for sub_field in sub_items {
        if Some(sub_field) != sup_items_iter.next() {
            return false;
        }
    }

    if exhaustive {
        return sup_items_iter.all(|(_, required)| !*required);
    }

    true
}

impl Display for StandardSchema {
    fn fmt(&self, f: &mut Formatter<'_>) -> std::fmt::Result {
        self.to_value().fmt(f)
    }
}

struct RefRecord<'a> {
    attrs: &'a [Attr],
    items: &'a [Item],
}

impl<'a> RefRecord<'a> {
    fn new(attrs: &'a [Attr], items: &'a [Item]) -> Self {
        RefRecord { attrs, items }
    }
}

impl StandardSchema {
    fn matches_ref(&self, record: &RefRecord) -> bool {
        match self {
            StandardSchema::OfKind(ValueKind::Record) => true,
            StandardSchema::Equal(Value::Record(other_attrs, other_items)) => {
                record.attrs == other_attrs.as_slice() && record.items == other_items.as_slice()
            }
            StandardSchema::Not(p) => !p.matches_ref(record),
            StandardSchema::And(ps) => ps.iter().all(|schema| schema.matches_ref(record)),
            StandardSchema::Or(ps) => ps.iter().any(|schema| schema.matches_ref(record)),
            StandardSchema::AllItems(schema) => {
                record.items.iter().all(|item| schema.matches(item))
            }
            StandardSchema::NumAttrs(n) => record.attrs.len() == *n,
            StandardSchema::NumItems(n) => record.items.len() == *n,
            StandardSchema::HeadAttribute {
                schema,
                required,
                remainder,
            } => matches_head_attr(schema, *required, remainder, record),
            StandardSchema::HasAttributes {
                attributes,
                exhaustive,
            } => check_contained(attributes.as_slice(), record.attrs, *exhaustive),
            StandardSchema::HasSlots { slots, exhaustive } => {
                check_contained(slots.as_slice(), record.items, *exhaustive)
            }
            StandardSchema::Layout { items, exhaustive } => {
                check_in_order(items, record.items, *exhaustive)
            }
            StandardSchema::Anything => true,
            _ => false,
        }
    }

    fn matches_rem(&self, record: &RefRecord) -> bool {
        if record.attrs.is_empty() {
            match record.items {
                [Item::ValueItem(single)] => self.matches(single) || self.matches_ref(record),
                _ => self.matches_ref(record),
            }
        } else {
            self.matches_ref(record)
        }
    }
}

fn matches_head_attr<'a>(
    schema: &AttrSchema,
    required: bool,
    remainder: &StandardSchema,
    record: &RefRecord<'a>,
) -> bool {
    match record.attrs.split_first() {
        Some((head, tail)) => match schema.matches_field(head) {
            FieldMatchResult::KeyOnly => false,
            FieldMatchResult::Both => remainder.matches_rem(&RefRecord::new(tail, record.items)),
            FieldMatchResult::KeyFailed => {
                !required && remainder.matches_rem(&RefRecord::new(tail, record.items))
            }
        },
        _ => !required && remainder.matches_ref(record),
    }
}

impl Schema<Value> for StandardSchema {
    fn matches(&self, value: &Value) -> bool {
        match self {
<<<<<<< HEAD
            StandardSchema::OfKind(kind) => value.is_coercible_to(*kind),
            StandardSchema::InRangeInt { min, max } => in_int_range(value, min, max),
            StandardSchema::InRangeUInt { min, max } => in_uint_range(value, min, max),
            StandardSchema::InRangeFloat { min, max } => in_float_range(value, min, max),
=======
            StandardSchema::OfKind(kind) => &value.kind() == kind,
            StandardSchema::InRangeInt(range) => in_int_range(value, range),
            StandardSchema::InRangeFloat(range) => in_float_range(value, range),
>>>>>>> 2c6fd682
            StandardSchema::NonNan => as_f64(value).map(|x| !f64::is_nan(x)).unwrap_or(false),
            StandardSchema::Finite => as_f64(value).map(f64::is_finite).unwrap_or(false),
            StandardSchema::Not(p) => !p.matches(value),
            StandardSchema::And(ps) => ps.iter().all(|schema| schema.matches(value)),
            StandardSchema::Or(ps) => ps.iter().any(|schema| schema.matches(value)),
            StandardSchema::AllItems(schema) => as_record(value)
                .map(|(_, items)| items.iter().all(|item| schema.matches(item)))
                .unwrap_or(false),
            StandardSchema::NumAttrs(num_attrs) => as_record(value)
                .map(|(attrs, _)| attrs.len() == *num_attrs)
                .unwrap_or(false),
            StandardSchema::NumItems(num_items) => as_record(value)
                .map(|(_, items)| items.len() == *num_items)
                .unwrap_or(false),
            StandardSchema::Text(text_schema) => text_schema.matches_value(value),
            StandardSchema::Anything => true,
            StandardSchema::Nothing => false,
            StandardSchema::Equal(v) => value == v,
            StandardSchema::HeadAttribute {
                schema,
                required,
                remainder,
            } => as_record(value)
                .map(|(attrs, items)| {
                    matches_head_attr(schema, *required, remainder, &RefRecord::new(attrs, items))
                })
                .unwrap_or(false),
            StandardSchema::HasAttributes {
                attributes,
                exhaustive,
            } => as_record(value)
                .map(|(attrs, _)| check_contained(attributes.as_slice(), attrs, *exhaustive))
                .unwrap_or(false),
            StandardSchema::HasSlots { slots, exhaustive } => as_record(value)
                .map(|(_, items)| check_contained(slots.as_slice(), items, *exhaustive))
                .unwrap_or(false),
            StandardSchema::Layout {
                items: item_schemas,
                exhaustive,
            } => as_record(value)
                .map(|(_, items)| check_in_order(item_schemas.as_slice(), items, *exhaustive))
                .unwrap_or(false),
        }
    }
}

impl StandardSchema {
    /// A schema that matches a specific [`Value`].
    pub fn eq<T: Into<Value>>(value: T) -> Self {
        StandardSchema::Equal(value.into())
    }

    /// Matches integer values in an inclusive range.
    pub fn inclusive_int_range(min: i64, max: i64) -> Self {
        StandardSchema::InRangeInt(Range::<i64>::bounded(
            Bound::inclusive(min),
            Bound::inclusive(max),
        ))
    }

    /// Matches integer values in an exclusive range.
    pub fn exclusive_int_range(min: i64, max: i64) -> Self {
        StandardSchema::InRangeInt(Range::<i64>::bounded(
            Bound::exclusive(min),
            Bound::exclusive(max),
        ))
    }

    /// Matches integer values, inclusive below and exclusive above.
    pub fn int_range(min: i64, max: i64) -> Self {
        StandardSchema::InRangeInt(Range::<i64>::bounded(
            Bound::inclusive(min),
            Bound::exclusive(max),
        ))
    }

    /// Matches integer values less than (or less than or equal to) a value.
    pub fn until_int(n: i64, inclusive: bool) -> Self {
        StandardSchema::InRangeInt(Range::<i64>::upper_bounded(Bound::new(n, inclusive)))
    }

    /// Matches integer values greater than (or greater than or equal to) a value.
    pub fn after_int(n: i64, inclusive: bool) -> Self {
        StandardSchema::InRangeInt(Range::<i64>::lower_bounded(Bound::new(n, inclusive)))
    }

    /// Matches integer values in an inclusive range.
    pub fn inclusive_uint_range(min: u64, max: u64) -> Self {
        StandardSchema::InRangeUInt {
            min: Some((min, true)),
            max: Some((max, true)),
        }
    }

    /// Matches integer values in an exclusive range.
    pub fn exclusive_uint_range(min: u64, max: u64) -> Self {
        StandardSchema::InRangeUInt {
            min: Some((min, false)),
            max: Some((max, false)),
        }
    }

    /// Matches integer values, inclusive below and exclusive above.
    pub fn uint_range(min: u64, max: u64) -> Self {
        StandardSchema::InRangeUInt {
            min: Some((min, true)),
            max: Some((max, false)),
        }
    }

    /// Matches integer values less than (or less than or equal to) a value.
    pub fn until_uint(n: u64, inclusive: bool) -> Self {
        StandardSchema::InRangeUInt {
            min: None,
            max: Some((n, inclusive)),
        }
    }

    /// Matches integer values greater than (or greater than or equal to) a value.
    pub fn after_uint(n: u64, inclusive: bool) -> Self {
        StandardSchema::InRangeUInt {
            min: Some((n, inclusive)),
            max: None,
        }
    }

    /// Matches floating point values in an inclusive range.
    pub fn inclusive_float_range(min: f64, max: f64) -> Self {
        StandardSchema::InRangeFloat(Range::<f64>::bounded(
            Bound::inclusive(min),
            Bound::inclusive(max),
        ))
    }

    /// Matches floating point values in an exclusive range.
    pub fn exclusive_float_range(min: f64, max: f64) -> Self {
        StandardSchema::InRangeFloat(Range::<f64>::bounded(
            Bound::exclusive(min),
            Bound::exclusive(max),
        ))
    }

    /// Matches floating point values, inclusive below and exclusive above.
    pub fn float_range(min: f64, max: f64) -> Self {
        StandardSchema::InRangeFloat(Range::<f64>::bounded(
            Bound::inclusive(min),
            Bound::exclusive(max),
        ))
    }

    /// Matches floating point values less than (or less than or equal to) a value.
    pub fn until_float(x: f64, inclusive: bool) -> Self {
        StandardSchema::InRangeFloat(Range::<f64>::upper_bounded(Bound::new(x, inclusive)))
    }

    /// Matches floating point values greater than (or greater than or equal to) a value.
    pub fn after_float(x: f64, inclusive: bool) -> Self {
        StandardSchema::InRangeFloat(Range::<f64>::lower_bounded(Bound::new(x, inclusive)))
    }

    /// Negate this schema.
    pub fn negate(self) -> Self {
        StandardSchema::Not(Box::new(self))
    }

    /// Form the conjunction of this schema with another.
    pub fn and(self, other: Self) -> Self {
        StandardSchema::And(vec![self, other])
    }

    /// Form the disjunction of this schema with another.
    pub fn or(self, other: Self) -> Self {
        StandardSchema::Or(vec![self, other])
    }

    /// A schema that matches a specific string.
    pub fn text(string: &str) -> Self {
        StandardSchema::Text(TextSchema::exact(string))
    }

    /// A schema for records with items that all match a schema.
    pub fn array(elements: StandardSchema) -> Self {
        StandardSchema::AllItems(Box::new(ItemSchema::ValueItem(elements)))
    }

    /// A schema for records of slots with keys and values matching specific schemas.
    pub fn map(keys: StandardSchema, values: StandardSchema) -> Self {
        StandardSchema::AllItems(Box::new(ItemSchema::Field(SlotSchema::new(keys, values))))
    }

    pub fn is_empty_record() -> Self {
        StandardSchema::eq(Value::empty_record())
    }
}

impl ToValue for StandardSchema {
    fn to_value(&self) -> Value {
        match self {
            StandardSchema::OfKind(kind) => Value::of_attr(("kind", kind_to_str(*kind))),
            StandardSchema::Equal(v) => Value::of_attr(("equal", v.clone())),
<<<<<<< HEAD
            StandardSchema::InRangeInt { min, max } => range_to_value("in_range_int", *min, *max),
            StandardSchema::InRangeUInt { min, max } => range_to_value("in_range_uint", *min, *max),
            StandardSchema::InRangeFloat { min, max } => {
                range_to_value("in_range_float", *min, *max)
            }
=======
            StandardSchema::InRangeInt(range) => int_range_to_value("in_range_int", *range),
            StandardSchema::InRangeFloat(range) => float_range_to_value("in_range_float", *range),
>>>>>>> 2c6fd682
            StandardSchema::NonNan => Value::of_attr("non_nan"),
            StandardSchema::Finite => Value::of_attr("finite"),
            StandardSchema::Text(text_schema) => text_schema.to_value().prepend(Attr::of("text")),
            StandardSchema::Not(s) => Attr::with_value("not", s.to_value()).into(),
            StandardSchema::And(terms) => operator_sequence_to_value("and", terms.as_slice()),
            StandardSchema::Or(terms) => operator_sequence_to_value("or", terms.as_slice()),
            StandardSchema::AllItems(s) => Value::of_attr(("all_items", s.to_value())),
            StandardSchema::NumAttrs(n) => {
                Value::of_attr(("num_attrs", i64::try_from(*n).unwrap_or(i64::max_value())))
            }
            StandardSchema::NumItems(n) => {
                Value::of_attr(("num_items", i64::try_from(*n).unwrap_or(i64::max_value())))
            }
            StandardSchema::HeadAttribute {
                schema,
                required,
                remainder,
            } => {
                let tag = Attr::with_field("head", "required", *required);
                Value::from_vec(vec![
                    ("schema", schema.to_value()),
                    ("remainder", remainder.to_value()),
                ])
                .prepend(tag)
            }
            StandardSchema::HasAttributes {
                attributes,
                exhaustive,
            } => has_fields_to_value("has_attributes", attributes.as_slice(), *exhaustive),
            StandardSchema::HasSlots { slots, exhaustive } => {
                has_fields_to_value("has_slots", slots.as_slice(), *exhaustive)
            }
            StandardSchema::Layout { items, exhaustive } => {
                let item_schemas = items
                    .iter()
                    .map(|(s, required)| layout_item(s, *required))
                    .collect();
                Value::Record(
                    vec![Attr::with_field("layout", "exhaustive", *exhaustive)],
                    item_schemas,
                )
            }
            StandardSchema::Anything => Value::of_attr("anything"),
            StandardSchema::Nothing => Value::of_attr("nothing"),
        }
    }
}

// Create a Value from a "has attributes" or "has slots" schema.
fn has_fields_to_value<F: ToValue>(tag: &str, fields: &[FieldSpec<F>], exhaustive: bool) -> Value {
    Value::Record(
        vec![Attr::with_field(tag, "exhaustive", exhaustive)],
        fields
            .iter()
            .map(|fld| Item::ValueItem(fld.to_value()))
            .collect(),
    )
}

// Create a Value from one end-point of a range of ints.
fn int_endpoint_to_slot<N: Into<Value>>(tag: &str, value: N) -> Item {
    let end_point = Value::from_vec(vec![Item::slot("value", value)]);
    Item::slot(tag, end_point)
}

// Create a Value from one end-point of a range of floats.
fn float_endpoint_to_slot<N: Into<Value>>(tag: &str, value: N, inclusive: bool) -> Item {
    let end_point = Value::from_vec(vec![
        Item::slot("value", value),
        Item::slot("inclusive", inclusive),
    ]);
    Item::slot(tag, end_point)
}

// Create a Value from an "and" or "or" schema.
fn operator_sequence_to_value(tag: &str, terms: &[StandardSchema]) -> Value {
    Attr::with_items(tag, terms.iter().map(ToValue::to_value).collect()).into()
}

// Create a Value from a item specification from a layout schema.
fn layout_item(schema: &ItemSchema, required: bool) -> Item {
    schema
        .to_value()
        .prepend(Attr::with_field("item", "required", required))
        .into()
}

fn as_i64(value: &Value) -> Option<i64> {
    match value {
        Value::UInt32Value(n) => i64::try_from(*n).ok(),
        Value::UInt64Value(n) => i64::try_from(*n).ok(),
        Value::Int32Value(n) => Some((*n).into()),
        Value::Int64Value(n) => Some(*n),
        _ => None,
    }
}

fn as_u64(value: &Value) -> Option<u64> {
    match value {
        Value::UInt32Value(n) => Some((*n).into()),
        Value::UInt64Value(n) => Some(*n),
        Value::Int32Value(n) => u64::try_from(*n).ok(),
        Value::Int64Value(n) => u64::try_from(*n).ok(),
        _ => None,
    }
}

fn as_f64(value: &Value) -> Option<f64> {
    match value {
        Value::Float64Value(x) => Some(*x),
        _ => None,
    }
}

fn as_record(value: &Value) -> Option<(&[Attr], &[Item])> {
    match value {
        Value::Record(attrs, items) => Some((attrs, items)),
        _ => None,
    }
}

<<<<<<< HEAD
fn in_int_range(value: &Value, min: &Option<(i64, bool)>, max: &Option<(i64, bool)>) -> bool {
    match as_i64(&value) {
        Some(n) => in_range(n, min, max),
        _ => false,
    }
}

fn in_uint_range(value: &Value, min: &Option<(u64, bool)>, max: &Option<(u64, bool)>) -> bool {
    match as_u64(&value) {
        Some(n) => in_range(n, min, max),
        _ => false,
    }
}

fn in_float_range(value: &Value, min: &Option<(f64, bool)>, max: &Option<(f64, bool)>) -> bool {
    match as_f64(&value) {
        Some(x) => in_range(x, min, max),
        _ => false,
    }
}

fn in_range<T: Copy + PartialOrd>(
    value: T,
    min: &Option<(T, bool)>,
    max: &Option<(T, bool)>,
) -> bool {
    let lower = min
        .map(|(lb, incl)| if incl { lb <= value } else { lb < value })
        .unwrap_or(true);
    let upper = max
        .map(|(ub, incl)| if incl { ub >= value } else { ub > value })
        .unwrap_or(true);
    lower && upper
}

=======
>>>>>>> 2c6fd682
fn kind_to_str(kind: ValueKind) -> &'static str {
    match kind {
        ValueKind::Extant => "extant",
        ValueKind::Int32 => "int32",
        ValueKind::Int64 => "int64",
        ValueKind::UInt32 => "uint32",
        ValueKind::UInt64 => "uint64",
        ValueKind::Float64 => "float64",
        ValueKind::Boolean => "boolean",
        ValueKind::Text => "text",
        ValueKind::Record => "record",
    }
}<|MERGE_RESOLUTION|>--- conflicted
+++ resolved
@@ -190,21 +190,8 @@
     OfKind(ValueKind),
     /// Asserts that a [`Value`] takes a specific value.
     Equal(Value),
-<<<<<<< HEAD
-    /// Asserts that a [`Value`] is a signed integer and within a specified range.
-    InRangeInt {
-        min: Option<(i64, bool)>,
-        max: Option<(i64, bool)>,
-    },
-    /// Asserts that a [`Value`] is an unsigned integer and within a specified range.
-    InRangeUInt {
-        min: Option<(u64, bool)>,
-        max: Option<(u64, bool)>,
-    },
-=======
     /// Asserts that a [`Value`] is an integer and within a specified range.
     InRangeInt(Range<i64>),
->>>>>>> 2c6fd682
     /// Asserts that a [`Value`] is a floating point number and in a specified range.
     InRangeFloat(Range<f64>),
     /// Asserts that a [`Value`] is a non-NaN floating point number.
@@ -1026,16 +1013,9 @@
 impl Schema<Value> for StandardSchema {
     fn matches(&self, value: &Value) -> bool {
         match self {
-<<<<<<< HEAD
-            StandardSchema::OfKind(kind) => value.is_coercible_to(*kind),
-            StandardSchema::InRangeInt { min, max } => in_int_range(value, min, max),
-            StandardSchema::InRangeUInt { min, max } => in_uint_range(value, min, max),
-            StandardSchema::InRangeFloat { min, max } => in_float_range(value, min, max),
-=======
             StandardSchema::OfKind(kind) => &value.kind() == kind,
             StandardSchema::InRangeInt(range) => in_int_range(value, range),
             StandardSchema::InRangeFloat(range) => in_float_range(value, range),
->>>>>>> 2c6fd682
             StandardSchema::NonNan => as_f64(value).map(|x| !f64::is_nan(x)).unwrap_or(false),
             StandardSchema::Finite => as_f64(value).map(f64::is_finite).unwrap_or(false),
             StandardSchema::Not(p) => !p.matches(value),
@@ -1122,46 +1102,6 @@
         StandardSchema::InRangeInt(Range::<i64>::lower_bounded(Bound::new(n, inclusive)))
     }
 
-    /// Matches integer values in an inclusive range.
-    pub fn inclusive_uint_range(min: u64, max: u64) -> Self {
-        StandardSchema::InRangeUInt {
-            min: Some((min, true)),
-            max: Some((max, true)),
-        }
-    }
-
-    /// Matches integer values in an exclusive range.
-    pub fn exclusive_uint_range(min: u64, max: u64) -> Self {
-        StandardSchema::InRangeUInt {
-            min: Some((min, false)),
-            max: Some((max, false)),
-        }
-    }
-
-    /// Matches integer values, inclusive below and exclusive above.
-    pub fn uint_range(min: u64, max: u64) -> Self {
-        StandardSchema::InRangeUInt {
-            min: Some((min, true)),
-            max: Some((max, false)),
-        }
-    }
-
-    /// Matches integer values less than (or less than or equal to) a value.
-    pub fn until_uint(n: u64, inclusive: bool) -> Self {
-        StandardSchema::InRangeUInt {
-            min: None,
-            max: Some((n, inclusive)),
-        }
-    }
-
-    /// Matches integer values greater than (or greater than or equal to) a value.
-    pub fn after_uint(n: u64, inclusive: bool) -> Self {
-        StandardSchema::InRangeUInt {
-            min: Some((n, inclusive)),
-            max: None,
-        }
-    }
-
     /// Matches floating point values in an inclusive range.
     pub fn inclusive_float_range(min: f64, max: f64) -> Self {
         StandardSchema::InRangeFloat(Range::<f64>::bounded(
@@ -1236,16 +1176,8 @@
         match self {
             StandardSchema::OfKind(kind) => Value::of_attr(("kind", kind_to_str(*kind))),
             StandardSchema::Equal(v) => Value::of_attr(("equal", v.clone())),
-<<<<<<< HEAD
-            StandardSchema::InRangeInt { min, max } => range_to_value("in_range_int", *min, *max),
-            StandardSchema::InRangeUInt { min, max } => range_to_value("in_range_uint", *min, *max),
-            StandardSchema::InRangeFloat { min, max } => {
-                range_to_value("in_range_float", *min, *max)
-            }
-=======
             StandardSchema::InRangeInt(range) => int_range_to_value("in_range_int", *range),
             StandardSchema::InRangeFloat(range) => float_range_to_value("in_range_float", *range),
->>>>>>> 2c6fd682
             StandardSchema::NonNan => Value::of_attr("non_nan"),
             StandardSchema::Finite => Value::of_attr("finite"),
             StandardSchema::Text(text_schema) => text_schema.to_value().prepend(Attr::of("text")),
@@ -1335,20 +1267,8 @@
 
 fn as_i64(value: &Value) -> Option<i64> {
     match value {
-        Value::UInt32Value(n) => i64::try_from(*n).ok(),
-        Value::UInt64Value(n) => i64::try_from(*n).ok(),
         Value::Int32Value(n) => Some((*n).into()),
         Value::Int64Value(n) => Some(*n),
-        _ => None,
-    }
-}
-
-fn as_u64(value: &Value) -> Option<u64> {
-    match value {
-        Value::UInt32Value(n) => Some((*n).into()),
-        Value::UInt64Value(n) => Some(*n),
-        Value::Int32Value(n) => u64::try_from(*n).ok(),
-        Value::Int64Value(n) => u64::try_from(*n).ok(),
         _ => None,
     }
 }
@@ -1367,51 +1287,11 @@
     }
 }
 
-<<<<<<< HEAD
-fn in_int_range(value: &Value, min: &Option<(i64, bool)>, max: &Option<(i64, bool)>) -> bool {
-    match as_i64(&value) {
-        Some(n) => in_range(n, min, max),
-        _ => false,
-    }
-}
-
-fn in_uint_range(value: &Value, min: &Option<(u64, bool)>, max: &Option<(u64, bool)>) -> bool {
-    match as_u64(&value) {
-        Some(n) => in_range(n, min, max),
-        _ => false,
-    }
-}
-
-fn in_float_range(value: &Value, min: &Option<(f64, bool)>, max: &Option<(f64, bool)>) -> bool {
-    match as_f64(&value) {
-        Some(x) => in_range(x, min, max),
-        _ => false,
-    }
-}
-
-fn in_range<T: Copy + PartialOrd>(
-    value: T,
-    min: &Option<(T, bool)>,
-    max: &Option<(T, bool)>,
-) -> bool {
-    let lower = min
-        .map(|(lb, incl)| if incl { lb <= value } else { lb < value })
-        .unwrap_or(true);
-    let upper = max
-        .map(|(ub, incl)| if incl { ub >= value } else { ub > value })
-        .unwrap_or(true);
-    lower && upper
-}
-
-=======
->>>>>>> 2c6fd682
 fn kind_to_str(kind: ValueKind) -> &'static str {
     match kind {
         ValueKind::Extant => "extant",
         ValueKind::Int32 => "int32",
         ValueKind::Int64 => "int64",
-        ValueKind::UInt32 => "uint32",
-        ValueKind::UInt64 => "uint64",
         ValueKind::Float64 => "float64",
         ValueKind::Boolean => "boolean",
         ValueKind::Text => "text",
