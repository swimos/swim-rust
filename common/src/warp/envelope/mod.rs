--- conflicted
+++ resolved
@@ -16,64 +16,11 @@
 
 use crate::model::{Attr, Item, Value};
 use crate::warp::path::RelativePath;
-<<<<<<< HEAD
-=======
 use either::Either;
->>>>>>> 4b07ec16
 
 #[cfg(test)]
 mod tests;
 
-<<<<<<< HEAD
-/// A model to exchange over WARP connections.
-#[derive(Debug, Clone, PartialEq)]
-pub enum Envelope {
-    // @link
-    LinkRequest(LinkAddressed),
-    // @sync
-    SyncRequest(LinkAddressed),
-    // @linked
-    LinkedResponse(LinkAddressed),
-
-    // @event
-    EventMessage(LaneAddressed),
-    // @command
-    CommandMessage(LaneAddressed),
-    // @synced
-    SyncedResponse(LaneAddressed),
-    // @unlink
-    UnlinkRequest(LaneAddressed),
-    // @unlinked
-    UnlinkedResponse(LaneAddressed),
-
-    // @auth
-    AuthRequest(HostAddressed),
-    // @authed
-    AuthedResponse(HostAddressed),
-    // @deauth
-    DeauthRequest(HostAddressed),
-    // @deauthed
-    DeauthedResponse(HostAddressed),
-}
-
-impl Envelope {
-    /// Returns the tag (envelope type) of the current [`Envelope`] variant.
-    pub fn tag(&self) -> &'static str {
-        match self {
-            Envelope::LinkRequest(_) => "link",
-            Envelope::SyncRequest(_) => "sync",
-            Envelope::LinkedResponse(_) => "linked",
-            Envelope::EventMessage(_) => "event",
-            Envelope::CommandMessage(_) => "command",
-            Envelope::SyncedResponse(_) => "synced",
-            Envelope::UnlinkRequest(_) => "unlink",
-            Envelope::UnlinkedResponse(_) => "unlinked",
-            Envelope::AuthRequest(_) => "auth",
-            Envelope::AuthedResponse(_) => "authed",
-            Envelope::DeauthRequest(_) => "deauth",
-            Envelope::DeauthedResponse(_) => "deauthed",
-        }
-=======
 const NODE_FIELD: &str = "node";
 const LANE_FIELD: &str = "lane";
 const PRIO_FIELD: &str = "prio";
@@ -109,142 +56,9 @@
 impl LinkParams {
     pub fn new(rate: Option<f64>, prio: Option<f64>) -> Self {
         LinkParams { rate, prio }
->>>>>>> 4b07ec16
-    }
-}
-
-<<<<<<< HEAD
-    pub fn get_node_uri(&self) -> Option<String> {
-        match self {
-            Envelope::LinkRequest(link_addressed)
-            | Envelope::SyncRequest(link_addressed)
-            | Envelope::LinkedResponse(link_addressed) => {
-                Some(link_addressed.lane.node_uri.clone())
-            }
-            Envelope::EventMessage(lane_addressed)
-            | Envelope::CommandMessage(lane_addressed)
-            | Envelope::SyncedResponse(lane_addressed)
-            | Envelope::UnlinkRequest(lane_addressed)
-            | Envelope::UnlinkedResponse(lane_addressed) => Some(lane_addressed.node_uri.clone()),
-
-            _ => None,
-        }
-    }
-
-    pub fn get_lane_uri(&self) -> Option<String> {
-        match self {
-            Envelope::LinkRequest(link_addressed)
-            | Envelope::SyncRequest(link_addressed)
-            | Envelope::LinkedResponse(link_addressed) => {
-                Some(link_addressed.lane.lane_uri.clone())
-            }
-            Envelope::EventMessage(lane_addressed)
-            | Envelope::CommandMessage(lane_addressed)
-            | Envelope::SyncedResponse(lane_addressed)
-            | Envelope::UnlinkRequest(lane_addressed)
-            | Envelope::UnlinkedResponse(lane_addressed) => Some(lane_addressed.lane_uri.clone()),
-
-            _ => None,
-        }
-    }
-
-    pub fn get_prio(&self) -> Option<f64> {
-        match self {
-            Envelope::LinkRequest(link_addressed)
-            | Envelope::SyncRequest(link_addressed)
-            | Envelope::LinkedResponse(link_addressed) => link_addressed.prio,
-            _ => None,
-        }
-    }
-
-    pub fn get_rate(&self) -> Option<f64> {
-        match self {
-            Envelope::LinkRequest(link_addressed)
-            | Envelope::SyncRequest(link_addressed)
-            | Envelope::LinkedResponse(link_addressed) => link_addressed.rate,
-            _ => None,
-        }
-    }
-
-    pub fn get_body(&self) -> Option<Value> {
-        match self {
-            Envelope::LinkRequest(link_addressed)
-            | Envelope::SyncRequest(link_addressed)
-            | Envelope::LinkedResponse(link_addressed) => link_addressed.lane.body.clone(),
-
-            Envelope::EventMessage(lane_addressed)
-            | Envelope::CommandMessage(lane_addressed)
-            | Envelope::SyncedResponse(lane_addressed)
-            | Envelope::UnlinkRequest(lane_addressed)
-            | Envelope::UnlinkedResponse(lane_addressed) => lane_addressed.body.clone(),
-
-            Envelope::AuthRequest(host_addressed)
-            | Envelope::AuthedResponse(host_addressed)
-            | Envelope::DeauthRequest(host_addressed)
-            | Envelope::DeauthedResponse(host_addressed) => host_addressed.body.clone(),
-        }
-    }
-
-    pub fn relative_path(&self) -> Option<RelativePath> {
-        Some(RelativePath::new(
-            &self.get_node_uri()?,
-            &self.get_lane_uri()?,
-        ))
-    }
-
-    pub fn into_value(self) -> Value {
-        let mut headers = Vec::new();
-
-        if let Some(node_uri) = self.get_node_uri() {
-            headers.push(Item::Slot(
-                Value::Text(String::from("node")),
-                Value::Text(node_uri),
-            ));
-        }
-
-        if let Some(lane_uri) = self.get_lane_uri() {
-            headers.push(Item::Slot(
-                Value::Text(String::from("lane")),
-                Value::Text(lane_uri),
-            ));
-        }
-
-        if let Some(prio) = self.get_prio() {
-            headers.push(Item::Slot(
-                Value::Text(String::from("prio")),
-                Value::Float64Value(prio),
-            ));
-        }
-
-        if let Some(rate) = self.get_rate() {
-            headers.push(Item::Slot(
-                Value::Text(String::from("rate")),
-                Value::Float64Value(rate),
-            ));
-        }
-
-        let headers = Value::Record(Vec::new(), headers);
-        let attr = Attr::of((self.tag(), headers));
-
-        let body_vec = match self.get_body() {
-            None => vec![],
-            Some(body) => vec![Item::ValueItem(body)],
-        };
-
-        Value::Record(vec![attr], body_vec)
-    }
-
-    pub fn link(node: String, lane: String) -> Self {
-        Envelope::LinkRequest(LinkAddressed {
-            lane: LaneAddressed {
-                node_uri: node,
-                lane_uri: lane,
-                body: None,
-            },
-            rate: None,
-            prio: None,
-        })
-=======
+    }
+}
+
 /// Either an authorization or deauthorization request.
 #[derive(Debug, PartialEq, Eq, Clone)]
 pub struct NegotiationRequest {
@@ -292,6 +106,16 @@
     IncomingLink(IncomingHeader, RelativePath),
     OutgoingLink(OutgoingHeader, RelativePath),
     Negotiation(NegotiationHeader, Direction),
+}
+
+impl EnvelopeHeader {
+    pub fn relative_path(&self) -> Option<RelativePath> {
+        match self {
+            EnvelopeHeader::IncomingLink(_, path) => Some(path.clone()),
+            EnvelopeHeader::OutgoingLink(_, path) => Some(path.clone()),
+            EnvelopeHeader::Negotiation(_, _) => None,
+        }
+    }
 }
 
 /// A message related to a link to or from a remote lane.
@@ -318,7 +142,6 @@
             lane: lane.into(),
         };
         LinkMessage { header, path, body }
->>>>>>> 4b07ec16
     }
 }
 
@@ -374,31 +197,6 @@
     }
 }
 
-<<<<<<< HEAD
-/// A simple [`Envelope`] payload to deliver to the other end of an active network connection.
-#[derive(Debug, Clone, PartialEq)]
-pub struct HostAddressed {
-    pub body: Option<Value>,
-}
-
-/// An [`Envelope`]'s payload that is routed to a particular lane, of a particular node. Both the
-/// `node_uri` and `lane_uri` must be provided.
-#[derive(Debug, Clone, PartialEq)]
-pub struct LaneAddressed {
-    pub node_uri: String,
-    pub lane_uri: String,
-    pub body: Option<Value>,
-}
-
-/// An [`Envelope`] to route along the path of a currently open link. If the `rate` or `prio` are
-/// not provided then they are set to `None`.
-#[derive(Debug, Clone, PartialEq)]
-pub struct LinkAddressed {
-    pub lane: LaneAddressed,
-    pub rate: Option<f64>,
-    pub prio: Option<f64>,
-}
-=======
 impl LinkMessage<IncomingHeader> {
     pub fn make_linked<S: Into<String>>(
         node: S,
@@ -466,7 +264,6 @@
             }
         }
     }
->>>>>>> 4b07ec16
 
     /// Determine if this message is an incoming message.
     pub fn into_incoming(self) -> Result<IncomingLinkMessage, Self> {
@@ -635,6 +432,17 @@
 
     pub fn make_synced<S: Into<String>>(node: S, lane: S, body: Option<Value>) -> Self {
         Self::make_incoming(IncomingHeader::Synced, node, lane, body)
+    }
+}
+
+impl From<OutgoingLinkMessage> for Envelope {
+    fn from(outgoing_message: OutgoingLinkMessage) -> Self {
+        let OutgoingLinkMessage { header, path, body } = outgoing_message;
+
+        Envelope {
+            header: EnvelopeHeader::OutgoingLink(header, path),
+            body,
+        }
     }
 }
 
@@ -667,6 +475,57 @@
                 DEAUTHED_TAG
             }
         }
+    }
+
+    pub fn get_params(&self) -> Option<LinkParams> {
+        match self.header {
+            EnvelopeHeader::IncomingLink(IncomingHeader::Linked(params), _)
+            | EnvelopeHeader::OutgoingLink(OutgoingHeader::Link(params), _)
+            | EnvelopeHeader::OutgoingLink(OutgoingHeader::Sync(params), _) => Some(params),
+            _ => None,
+        }
+    }
+
+    pub fn into_value(self) -> Value {
+        let mut headers = Vec::new();
+
+        if let Some(path) = self.header.relative_path() {
+            headers.push(Item::Slot(
+                Value::Text(String::from("node")),
+                Value::Text(path.node),
+            ));
+
+            headers.push(Item::Slot(
+                Value::Text(String::from("lane")),
+                Value::Text(path.lane),
+            ));
+        }
+
+        if let Some(params) = self.get_params() {
+            if let Some(prio) = params.prio {
+                headers.push(Item::Slot(
+                    Value::Text(String::from("prio")),
+                    Value::Float64Value(prio),
+                ));
+            }
+
+            if let Some(rate) = params.rate {
+                headers.push(Item::Slot(
+                    Value::Text(String::from("rate")),
+                    Value::Float64Value(rate),
+                ));
+            }
+        }
+
+        let headers = Value::Record(Vec::new(), headers);
+        let attr = Attr::of((self.tag(), headers));
+
+        let body_vec = match self.body {
+            None => vec![],
+            Some(body) => vec![Item::ValueItem(body)],
+        };
+
+        Value::Record(vec![attr], body_vec)
     }
 
     pub fn link<S: Into<String>>(node: S, lane: S) -> Self {
