--- conflicted
+++ resolved
@@ -17,11 +17,6 @@
 
 pub mod error;
 
-<<<<<<< HEAD
-#[derive(Debug, Ord, PartialOrd, PartialEq, Eq, Clone)]
-pub enum WsMessage {
-    String(String),
-=======
 /// An enumeration representing a WebSocket message. Variants are based on IETF RFC-6455
 /// (The WebSocket Protocol) and may be Text (0x1) or Binary (0x2).
 #[derive(Debug, Ord, PartialOrd, PartialEq, Eq, Clone)]
@@ -29,27 +24,18 @@
     /// The payload data is text encoded as UTF-8.
     Text(String),
     /// The payload data is arbitrary binary data.
->>>>>>> b4997597
     Binary(Vec<u8>),
 }
 
 impl From<String> for WsMessage {
     fn from(s: String) -> Self {
-<<<<<<< HEAD
-        WsMessage::String(s)
-=======
         WsMessage::Text(s)
->>>>>>> b4997597
     }
 }
 
 impl From<&str> for WsMessage {
     fn from(s: &str) -> Self {
-<<<<<<< HEAD
-        WsMessage::String(s.to_string())
-=======
         WsMessage::Text(s.to_string())
->>>>>>> b4997597
     }
 }
 
