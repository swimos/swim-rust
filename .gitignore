**/target
**/*.rs.bk
**/Cargo.lock

.idea

# Don't ignore Cargo.lock files in demo applications
!/demos/**/Cargo.lock

<<<<<<< HEAD
**/.DS_Store
=======
.DS_Store
*.iml
>>>>>>> 925ce12f
<|MERGE_RESOLUTION|>--- conflicted
+++ resolved
@@ -7,9 +7,5 @@
 # Don't ignore Cargo.lock files in demo applications
 !/demos/**/Cargo.lock
 
-<<<<<<< HEAD
 **/.DS_Store
-=======
-.DS_Store
-*.iml
->>>>>>> 925ce12f
+*.iml