--- conflicted
+++ resolved
@@ -79,13 +79,8 @@
 syn = "1.0"
 quote = "1.0.3"
 num-bigint = "0.4"
-<<<<<<< HEAD
-ratchet =  { package = "ratchet_rs", version = "0.3" }
-ratchet_fixture = "0.2.0"
-=======
 ratchet =  { package = "ratchet_rs", version = "0.4" }
 ratchet_fixture = "0.4"
->>>>>>> 925ce12f
 flate2 = "1.0.22"
 bitflags = "1.3"
 rocksdb = "0.19.0"
