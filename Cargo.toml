[workspace]
resolver = "2"
members = [
    "swimos_client",
    "swimos",
    "api/swimos_*",
    "api/formats/swimos_*",
    "swimos_macro_utilities",
    "runtime/swimos_*",
    "swimos_utilities",
    "swimos_utilities/swimos_*",
    "swimos_downlink",
    "server/swimos_*",
    "example_apps/example_util",
    "example_apps/console",
    "example_apps/console/console_views",
    "example_apps/demand_lane",
    "example_apps/demand_map_lane",
    "example_apps/value_lane",
    "example_apps/map_lane",
    "example_apps/command_lane",
    "example_apps/value_store",
    "example_apps/map_store",
    "example_apps/supply_lane",
    "example_apps/value_lane_persistence",
    "example_apps/map_lane_persistence",
    "example_apps/value_store_persistence",
    "example_apps/map_store_persistence",
    "example_apps/event_downlink",
    "example_apps/value_downlink",
    "example_apps/map_downlink",
    "example_apps/local_downlink",
    "example_apps/http_lane",
    "example_apps/transit",
    "example_apps/transit/transit-model",
    "example_apps/tutorial_app",
    "example_apps/tutorial_app/model",
    "example_apps/tutorial_app/generator",
    "example_apps/join_map",
    "example_apps/join_value",
    "example_apps/aggregations",
    "example_apps/time_series",
    "example_apps/devguide",
    "example_apps/ripple",
    "example_apps/stocks_simulated",
    "example_apps/kafka_ingress_connector",
    "example_apps/kafka_egress_connector",
<<<<<<< HEAD
    "example_apps/mqtt_ingress_connector",
    "example_apps/mqtt_egress_connector"
=======
    "example_apps/fluvio_ingress_connector"
>>>>>>> 3d18c95c
]

[workspace.package]
version = "0.1.1"
authors = ["Swim Inc. developers info@swim.ai"]
edition = "2021"
license = "Apache-2.0"
homepage = "https://github.com/swimos/swim-rust/"

[profile.release]
opt-level = 3

[profile.ci]
inherits = 'dev'

[profile.ci.package.librocksdb-sys]
debug = false
opt-level = "z"

[workspace.dependencies]
swimos_msgpack = { path = "api/formats/swimos_msgpack", version = "0.1.1" }
swimos_recon = { path = "api/formats/swimos_recon", version = "0.1.1" }
swimos_agent_protocol = { path = "api/swimos_agent_protocol", version = "0.1.1" }
swimos_api = { path = "api/swimos_api", version = "0.1.1" }
swimos_client_api = { path = "api/swimos_client_api", version = "0.1.1" }
swimos_form = { path = "api/swimos_form", version = "0.1.1" }
swimos_form_derive = { path = "api/swimos_form_derive", version = "0.1.1" }
swimos_meta = { path = "api/swimos_meta", version = "0.1.1" }
swimos_model = { path = "api/swimos_model", version = "0.1.1" }
swimos_http = { path = "runtime/swimos_http", version = "0.1.1" }
swimos_messages = { path = "runtime/swimos_messages", version = "0.1.1" }
swimos_remote = { path = "runtime/swimos_remote", version = "0.1.1" }
swimos_rocks_store = { path = "runtime/swimos_rocks_store", version = "0.1.1" }
swimos_runtime = { path = "runtime/swimos_runtime", version = "0.1.1" }
swimos_agent = { path = "server/swimos_agent", version = "0.1.1" }
swimos_agent_derive = { path = "server/swimos_agent_derive", version = "0.1.1" }
swimos_introspection = { path = "server/swimos_introspection", version = "0.1.1" }
swimos_server_app = { path = "server/swimos_server_app", version = "0.1.1" }
swimos_connector = { path = "server/swimos_connector", version = "0.1.1" }
swimos_connector_kafka = { path = "server/swimos_connector_kafka", version = "0.1.1" }
<<<<<<< HEAD
swimos_connector_mqtt = { path = "server/swimos_connector_mqtt", version = "0.1.1" }
=======
swimos_connector_fluvio = { path = "server/swimos_connector_fluvio", version = "0.1.1" }
>>>>>>> 3d18c95c
swimos = { path = "swimos", version = "0.1.1" }
swimos_client = { path = "swimos_client", version = "0.1.1" }
swimos_downlink = { path = "swimos_downlink", version = "0.1.1" }
swimos_macro_utilities = { path = "swimos_macro_utilities", version = "0.1.1" }
swimos_utilities = { path = "swimos_utilities", version = "0.1.1" }
swimos_byte_channel = { path = "swimos_utilities/swimos_byte_channel", version = "0.1.1" }
swimos_multi_reader = { path = "swimos_utilities/swimos_multi_reader", version = "0.1.1" }
swimos_algebra = { path = "swimos_utilities/swimos_algebra", version = "0.1.1" }
swimos_num = { path = "swimos_utilities/swimos_num", version = "0.1.1" }
swimos_errors = { path = "swimos_utilities/swimos_errors", version = "0.1.1" }
swimos_format = { path = "swimos_utilities/swimos_format", version = "0.1.1" }
swimos_trigger = { path = "swimos_utilities/swimos_trigger", version = "0.1.1" }
swimos_future = { path = "swimos_utilities/swimos_future", version = "0.1.1" }
swimos_fs = { path = "swimos_utilities/swimos_fs", version = "0.1.1" }
swimos_route = { path = "swimos_utilities/swimos_route", version = "0.1.1" }
swimos_rtree = { path = "swimos_utilities/swimos_rtree", version = "0.1.1" }
swimos_sync = { path = "swimos_utilities/swimos_sync", version = "0.1.1" }
swimos_time = { path = "swimos_utilities/swimos_time", version = "0.1.1" }
swimos_encoding = { path = "swimos_utilities/swimos_encoding", version = "0.1.1" }
swimos_connector_util = { path = "server/swimos_connector_util", version = "0.1.1" }

bytes = "1.3"
tokio = "1.22"
tokio-stream = "0.1.11"
tokio-util = "0.7.4"
futures = "0.3.25"
futures-util = "0.3.25"
parking_lot = "0.12"
pin-project = "1.0.12"
rand = "0.8"
criterion = "0.5.1"
either = "1.8"
tempdir = "0.3.7"
slab = "0.4"
smallvec = "1.10"
uuid = "1.2"
http = "1.1.0"
nom = "7.1"
nom_locate = "4.0"
tracing = "0.1"
tracing-subscriber = "0.3"
tracing-appender = "0.2"
base64 = "0.22"
num-traits = "0.2"
thiserror = "1.0"
static_assertions = "1.1.0"
url = "2.1.1"
chrono = "0.4.31"
trybuild = "1.0.65"
proc-macro2 = "1.0"
syn = "1.0"
quote = "1.0.3"
num-bigint = "0.4"
ratchet = { package = "ratchet_rs", version = "1.2" }
ratchet_core = "1.2"
ratchet_fixture = "1.2"
flate2 = "1.0.22"
bitflags = "2.5"
rocksdb = "0.22"
integer-encoding = "4.0.0"
rustls = "0.23.10"
webpki = "0.22"
webpki-roots = "0.26.3"
tokio-rustls = "0.26"
rustls-pemfile = "2.1.2"
hickory-resolver = "0.24.1"
clap = "4.1"
crossbeam-queue = { version = "0.3" }
crossbeam-channel = { version = "0.5" }
hyper = "1.3.1"
percent-encoding = "2.1.0"
mime = "0.3"
serde_json = "1.0"
serde = "1.0"
reqwest = "0.12.4"
convert_case = "0.6"
frunk = "0.4"
byteorder = "1.4"
rmp = "0.8"
ryu = "1.0"
regex = "1.3.6"
fnv = "1.0.7"
cursive = { default-features = false, version = "0.21" }
duration-str = "0.11.2"
quick-xml = "0.36.0"
csv = "1.2"
serde-xml-rs = "0.6"
axum = "0.7.5"
hyper-staticfile = "0.10.0"
httparse = "1.8"
sha-1 = "0.10.1"
waker-fn = "1.1.0"
num = "0.4"
smol_str = "0.3.1"
http-body-util = "0.1.2"
hyper-util = "0.1.5"
rdkafka = "0.36"
apache-avro = "0.17.0"
time = "0.3.36"
rumqttc = "0.24.0"
fluvio = "0.23.2"<|MERGE_RESOLUTION|>--- conflicted
+++ resolved
@@ -45,12 +45,9 @@
     "example_apps/stocks_simulated",
     "example_apps/kafka_ingress_connector",
     "example_apps/kafka_egress_connector",
-<<<<<<< HEAD
+    "example_apps/fluvio_ingress_connector",
     "example_apps/mqtt_ingress_connector",
     "example_apps/mqtt_egress_connector"
-=======
-    "example_apps/fluvio_ingress_connector"
->>>>>>> 3d18c95c
 ]
 
 [workspace.package]
@@ -91,11 +88,8 @@
 swimos_server_app = { path = "server/swimos_server_app", version = "0.1.1" }
 swimos_connector = { path = "server/swimos_connector", version = "0.1.1" }
 swimos_connector_kafka = { path = "server/swimos_connector_kafka", version = "0.1.1" }
-<<<<<<< HEAD
 swimos_connector_mqtt = { path = "server/swimos_connector_mqtt", version = "0.1.1" }
-=======
 swimos_connector_fluvio = { path = "server/swimos_connector_fluvio", version = "0.1.1" }
->>>>>>> 3d18c95c
 swimos = { path = "swimos", version = "0.1.1" }
 swimos_client = { path = "swimos_client", version = "0.1.1" }
 swimos_downlink = { path = "swimos_downlink", version = "0.1.1" }
