--- conflicted
+++ resolved
@@ -18,16 +18,13 @@
     "example_apps/console/console_views",
     "example_apps/multi/server",
     "example_apps/multi/client",
-<<<<<<< HEAD
-    "example_apps/single_lane",
-    "example_apps/meta/*"
-=======
     "example_apps/value_lane",
     "example_apps/map_lane",
     "example_apps/command_lane",
     "example_apps/value_store",
     "example_apps/map_store",
->>>>>>> 3c052efc
+    "example_apps/single_lane",
+    "example_apps/meta/*"
 ]
 
 exclude = [
