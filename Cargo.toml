[workspace]
members = [
<<<<<<< HEAD
    "ratchet",
=======
    "macro_utilities",
>>>>>>> 9225b41d
    "swim_client",
    "swim_runtime",
    "swim_common",
    "swim_server",
    "swim_warp",
    "stm",
    "swim_utilities",
    "swim_utilities/swim_*",
]

exclude = [
    "cookbook"
]<|MERGE_RESOLUTION|>--- conflicted
+++ resolved
@@ -1,10 +1,7 @@
 [workspace]
 members = [
-<<<<<<< HEAD
     "ratchet",
-=======
     "macro_utilities",
->>>>>>> 9225b41d
     "swim_client",
     "swim_runtime",
     "swim_common",
