--- conflicted
+++ resolved
@@ -35,11 +35,6 @@
     "example_apps/transit/transit-model",
     "example_apps/tutorial_app",
     "example_apps/tutorial_app/model",
-<<<<<<< HEAD
-    "example_apps/tutorial_app/generator", 
-    "example_apps/game",
-    "example_apps/game/game-model"
-=======
     "example_apps/tutorial_app/generator",
     "example_apps/join_map",
     "example_apps/join_value",
@@ -49,8 +44,9 @@
     "example_apps/ripple",
     "example_apps/stocks_simulated",
     "example_apps/kafka_ingress_connector",
-    "example_apps/kafka_egress_connector"
->>>>>>> e0e08859
+    "example_apps/kafka_egress_connector", 
+    "example_apps/game",
+    "example_apps/game/game-model"
 ]
 
 [workspace.package]
