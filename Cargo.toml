[workspace]
resolver = "2"
members = [
    "swimos_client",
    "swimos",
    "api/swimos_*",
    "api/formats/swimos_*",
    "swimos_macro_utilities",
    "runtime/swimos_*",
    "swimos_utilities",
    "swimos_utilities/swimos_*",
    "swimos_downlink",
    "server/swimos_*",
    "example_apps/example_util",
    "example_apps/console",
    "example_apps/console/console_views",
    "example_apps/demand_lane",
    "example_apps/demand_map_lane",
    "example_apps/value_lane",
    "example_apps/map_lane",
    "example_apps/command_lane",
    "example_apps/value_store",
    "example_apps/map_store",
    "example_apps/supply_lane",
    "example_apps/value_lane_persistence",
    "example_apps/map_lane_persistence",
    "example_apps/value_store_persistence",
    "example_apps/map_store_persistence",
    "example_apps/event_downlink",
    "example_apps/value_downlink",
    "example_apps/map_downlink",
    "example_apps/local_downlink",
    "example_apps/http_lane",
    "example_apps/transit",
    "example_apps/transit/transit-model",
    "example_apps/tutorial_app",
    "example_apps/tutorial_app/model",
    "example_apps/tutorial_app/generator",
    "example_apps/join_map",
    "example_apps/join_value",
    "example_apps/aggregations",
    "example_apps/time_series",
    "example_apps/devguide",
    "example_apps/ripple",
    "example_apps/stocks_simulated",
<<<<<<< HEAD
    "example_apps/kafka_connector",
    "example_apps/fluvio_connector"
=======
    "example_apps/kafka_ingress_connector",
    "example_apps/kafka_egress_connector"
>>>>>>> 4db7c0b7
]

[workspace.package]
version = "0.1.1"
authors = ["Swim Inc. developers info@swim.ai"]
edition = "2021"
license = "Apache-2.0"
homepage = "https://github.com/swimos/swim-rust/"

[profile.release]
opt-level = 3

[profile.ci]
inherits = 'dev'

[profile.ci.package.librocksdb-sys]
debug = false
opt-level = "z"

[workspace.dependencies]
swimos_msgpack = { path = "api/formats/swimos_msgpack", version = "0.1.1" }
swimos_recon = { path = "api/formats/swimos_recon", version = "0.1.1" }
swimos_agent_protocol = { path = "api/swimos_agent_protocol", version = "0.1.1" }
swimos_api = { path = "api/swimos_api", version = "0.1.1" }
swimos_client_api = { path = "api/swimos_client_api", version = "0.1.1" }
swimos_form = { path = "api/swimos_form", version = "0.1.1" }
swimos_form_derive = { path = "api/swimos_form_derive", version = "0.1.1" }
swimos_meta = { path = "api/swimos_meta", version = "0.1.1" }
swimos_model = { path = "api/swimos_model", version = "0.1.1" }
swimos_http = { path = "runtime/swimos_http", version = "0.1.1" }
swimos_messages = { path = "runtime/swimos_messages", version = "0.1.1" }
swimos_remote = { path = "runtime/swimos_remote", version = "0.1.1" }
swimos_rocks_store = { path = "runtime/swimos_rocks_store", version = "0.1.1" }
swimos_runtime = { path = "runtime/swimos_runtime", version = "0.1.1" }
swimos_agent = { path = "server/swimos_agent", version = "0.1.1" }
swimos_agent_derive = { path = "server/swimos_agent_derive", version = "0.1.1" }
swimos_introspection = { path = "server/swimos_introspection", version = "0.1.1" }
swimos_server_app = { path = "server/swimos_server_app", version = "0.1.1" }
swimos_connector = { path = "server/swimos_connector", version = "0.1.1" }
swimos_connector_kafka = { path = "server/swimos_connector_kafka", version = "0.1.1" }
swimos_connector_fluvio = { path = "server/swimos_connector_fluvio", version = "0.1.1" }
swimos = { path = "swimos", version = "0.1.1" }
swimos_client = { path = "swimos_client", version = "0.1.1" }
swimos_downlink = { path = "swimos_downlink", version = "0.1.1" }
swimos_macro_utilities = { path = "swimos_macro_utilities", version = "0.1.1" }
swimos_utilities = { path = "swimos_utilities", version = "0.1.1" }
swimos_byte_channel = { path = "swimos_utilities/swimos_byte_channel", version = "0.1.1" }
swimos_multi_reader = { path = "swimos_utilities/swimos_multi_reader", version = "0.1.1" }
swimos_algebra = { path = "swimos_utilities/swimos_algebra", version = "0.1.1" }
swimos_num = { path = "swimos_utilities/swimos_num", version = "0.1.1" }
swimos_errors = { path = "swimos_utilities/swimos_errors", version = "0.1.1" }
swimos_format = { path = "swimos_utilities/swimos_format", version = "0.1.1" }
swimos_trigger = { path = "swimos_utilities/swimos_trigger", version = "0.1.1" }
swimos_future = { path = "swimos_utilities/swimos_future", version = "0.1.1" }
swimos_fs = { path = "swimos_utilities/swimos_fs", version = "0.1.1" }
swimos_route = { path = "swimos_utilities/swimos_route", version = "0.1.1" }
swimos_rtree = { path = "swimos_utilities/swimos_rtree", version = "0.1.1" }
swimos_sync = { path = "swimos_utilities/swimos_sync", version = "0.1.1" }
swimos_time = { path = "swimos_utilities/swimos_time", version = "0.1.1" }
swimos_encoding = { path = "swimos_utilities/swimos_encoding", version = "0.1.1" }
swimos_connector_util = { path = "server/swimos_connector_util", version = "0.1.1" }

bytes = "1.3"
tokio = "1.22"
tokio-stream = "0.1.11"
tokio-util = "0.7.4"
futures = "0.3.25"
futures-util = "0.3.25"
parking_lot = "0.12"
pin-project = "1.0.12"
rand = "0.8"
criterion = "0.5.1"
either = "1.8"
tempdir = "0.3.7"
slab = "0.4"
smallvec = "1.10"
uuid = "1.2"
http = "1.1.0"
nom = "7.1"
nom_locate = "4.0"
tracing = "0.1"
tracing-subscriber = "0.3"
tracing-appender = "0.2"
base64 = "0.22"
num-traits = "0.2"
thiserror = "1.0"
static_assertions = "1.1.0"
url = "2.1.1"
chrono = "0.4.31"
trybuild = "1.0.65"
proc-macro2 = "1.0"
syn = "1.0"
quote = "1.0.3"
num-bigint = "0.4"
ratchet = { package = "ratchet_rs", version = "1.2" }
ratchet_core = "1.2"
ratchet_fixture = "1.2"
flate2 = "1.0.22"
bitflags = "2.5"
rocksdb = "0.22"
integer-encoding = "4.0.0"
rustls = "0.23.10"
webpki = "0.22"
webpki-roots = "0.26.3"
tokio-rustls = "0.26"
rustls-pemfile = "2.1.2"
hickory-resolver = "0.24.1"
clap = "4.1"
crossbeam-queue = { version = "0.3" }
crossbeam-channel = { version = "0.5" }
hyper = "1.3.1"
percent-encoding = "2.1.0"
mime = "0.3"
serde_json = "1.0"
serde = "1.0"
reqwest = "0.12.4"
convert_case = "0.6"
frunk = "0.4"
byteorder = "1.4"
rmp = "0.8"
ryu = "1.0"
regex = "1.3.6"
fnv = "1.0.7"
cursive = { default-features = false, version = "0.21" }
duration-str = "0.11.2"
quick-xml = "0.36.0"
csv = "1.2"
serde-xml-rs = "0.6"
axum = "0.7.5"
hyper-staticfile = "0.10.0"
httparse = "1.8"
sha-1 = "0.10.1"
waker-fn = "1.1.0"
num = "0.4"
smol_str = "0.3.1"
http-body-util = "0.1.2"
hyper-util = "0.1.5"
rdkafka = "0.36"
apache-avro = "0.17.0"
time = "0.3.36"
fluvio = "0.23.2"<|MERGE_RESOLUTION|>--- conflicted
+++ resolved
@@ -43,13 +43,8 @@
     "example_apps/devguide",
     "example_apps/ripple",
     "example_apps/stocks_simulated",
-<<<<<<< HEAD
-    "example_apps/kafka_connector",
-    "example_apps/fluvio_connector"
-=======
     "example_apps/kafka_ingress_connector",
     "example_apps/kafka_egress_connector"
->>>>>>> 4db7c0b7
 ]
 
 [workspace.package]
