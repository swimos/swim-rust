[workspace]
resolver = "2"
members = [
    "swim",
    "api/swim_*",
    "api/formats/swim_*",
    "macro_utilities",
    "runtime/swim_*",
    "swim_store",
    "swim_utilities",
    "swim_utilities/swim_*",
    "swim_downlink",
    "server/swim_*"
]

exclude = [
    "cookbook"
]

[profile.release]
opt-level = 3

<<<<<<< HEAD
[workspace.dependencies]
bytes = "1.3"
tokio = "1.22"
tokio-stream = "0.1.11"
tokio-util = "0.7.4"
tokio-native-tls = "0.3"
futures = "0.3.25"
futures-util = "0.3.25"
parking_lot = "0.12"
pin-project = "1.0.12"
rand = "0.8"
criterion = "0.4"
either = "1.8"
tempdir = "0.3.7"
slab = "0.4"
smallvec = "1.10"
uuid = "1.2"
http = "0.2"
nom = "7.1"
nom_locate = "4.0"
tracing = "0.1"
tracing-subscriber = "0.2.11"
tracing-futures = "0.2"
base64 = "0.13"
num-traits = "0.2"
thiserror = "1.0"
static_assertions = "1.1.0"
url = "2.1.1"
chrono = "0.4"
trybuild = "1.0.48"
proc-macro2 = "1.0"
syn = "1.0"
quote = "1.0.3"
num-bigint = "0.4"
ratchet =  { package = "ratchet_rs", version = "0.2.0" }
ratchet_fixture = "0.2.0"
flate2 = "1.0.22"
bitflags = "1.3"
rocksdb = "0.19.0"
integer-encoding = "3.0.4"
=======
[profile.ci]
inherits = 'dev'

[profile.ci.package.librocksdb-sys]
debug = false
opt-level = "z"
>>>>>>> 0746c13e
<|MERGE_RESOLUTION|>--- conflicted
+++ resolved
@@ -20,7 +20,13 @@
 [profile.release]
 opt-level = 3
 
-<<<<<<< HEAD
+[profile.ci]
+inherits = 'dev'
+
+[profile.ci.package.librocksdb-sys]
+debug = false
+opt-level = "z"
+
 [workspace.dependencies]
 bytes = "1.3"
 tokio = "1.22"
@@ -60,12 +66,4 @@
 flate2 = "1.0.22"
 bitflags = "1.3"
 rocksdb = "0.19.0"
-integer-encoding = "3.0.4"
-=======
-[profile.ci]
-inherits = 'dev'
-
-[profile.ci.package.librocksdb-sys]
-debug = false
-opt-level = "z"
->>>>>>> 0746c13e
+integer-encoding = "3.0.4"