--- conflicted
+++ resolved
@@ -178,11 +178,6 @@
 smol_str = "0.3.1"
 http-body-util = "0.1.2"
 hyper-util = "0.1.5"
-<<<<<<< HEAD
-rdkafka = "0.25"
+rdkafka = "0.36"
 apache-avro = "0.17.0"
-=======
-rdkafka = "0.36"
-apache-avro = "0.16.0"
->>>>>>> 31acb098
 time = "0.3.36"