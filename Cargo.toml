[workspace]
resolver = "2"
members = [
<<<<<<< HEAD
    "api/swim_*",
    "api/formats/swim_*",
=======
    "ratchet",
>>>>>>> 14d59a8b
    "macro_utilities",
    "swim_client",
    "runtime/swim_*",
    "swim_server",
    "swim_warp",
    "stm",
    "swim_utilities",
    "swim_utilities/swim_*",
]

exclude = [
    "cookbook"
]

[profile.release]
opt-level = 3<|MERGE_RESOLUTION|>--- conflicted
+++ resolved
@@ -1,12 +1,9 @@
 [workspace]
 resolver = "2"
 members = [
-<<<<<<< HEAD
     "api/swim_*",
     "api/formats/swim_*",
-=======
     "ratchet",
->>>>>>> 14d59a8b
     "macro_utilities",
     "swim_client",
     "runtime/swim_*",
