--- conflicted
+++ resolved
@@ -36,14 +36,11 @@
     "example_apps/tutorial_app",
     "example_apps/tutorial_app/model",
     "example_apps/tutorial_app/generator",
-<<<<<<< HEAD
-    "example_apps/devguide/2_2/*",
-=======
     "example_apps/join_map",
     "example_apps/join_value",
     "example_apps/aggregations",
     "example_apps/time_series",
->>>>>>> 0a4851ec
+    "example_apps/devguide/2_2/*",
 ]
 
 exclude = [
